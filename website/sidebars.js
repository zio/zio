--- conflicted
+++ resolved
@@ -223,14 +223,10 @@
         "guides/tutorials/encode-and-decode-json-data", 
         "guides/tutorials/enable-logging-in-a-zio-application", 
         "guides/tutorials/create-custom-logger-for-a-zio-application",
-<<<<<<< HEAD
         "guides/tutorials/run-our-first-zio-project-with-vscode",
         "guides/tutorials/deploy-a-zio-application-using-docker",
         "guides/tutorials/producing-consuming-data-from-kafka-topics",
-=======
         "guides/tutorials/monitor-a-zio-application-using-zio-built-in-metric-system",
-        "guides/handle-errors"
->>>>>>> ccce90c1
       ],
       "Integration Guides": [
         "guides/interop/with-cats-effect",
