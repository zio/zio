module.exports = {
  overview_sidebar: {
    Overview: [
      "overview/overview_index",
      "overview/overview_creating_effects",
      "overview/overview_basic_operations",
      "overview/overview_handling_errors",
      "overview/overview_handling_resources",
      "overview/overview_basic_concurrency",
      "overview/overview_testing_effects",
      "overview/overview_running_effects",
      "overview/overview_background",
      "overview/overview_performance",
      "overview/overview_platforms"
    ]
  },
  "datatypes-sidebar": {
    "Overview": [
      "datatypes/index"
    ],
    "Core Data Types": [
        {
            type: "category",
            label: "ZIO Effects",
            items: [
<<<<<<< HEAD
                "datatypes/core/zio",
                "datatypes/core/uio",
                "datatypes/core/urio",
                "datatypes/core/task",
                "datatypes/core/rio",
                "datatypes/core/io",
            ]
        },
        "datatypes/core/exit",
        "datatypes/core/cause",
        "datatypes/core/runtime"
=======
                "datatypes/core/zio/zio",
                "datatypes/core/zio/uio",
                "datatypes/core/zio/urio",
                "datatypes/core/zio/task",
                "datatypes/core/zio/rio",
                "datatypes/core/zio/io",
            ]
        },
        "datatypes/core/zioapp",
        "datatypes/core/runtime",
        "datatypes/core/exit",
        "datatypes/core/cause"
>>>>>>> 338645ec
    ],
    "Contextual Types": [
        "datatypes/contextual/index",
        "datatypes/contextual/has",
<<<<<<< HEAD
=======
        "datatypes/contextual/hasmany",
>>>>>>> 338645ec
        {
            type: "category",
            label: "ZIO Layers",
            items: [
                "datatypes/contextual/zlayer",
                "datatypes/contextual/rlayer",
                "datatypes/contextual/ulayer",
                "datatypes/contextual/layer",
                "datatypes/contextual/urlayer",
                "datatypes/contextual/tasklayer"
            ]
        },
        {
            type: "category",
            label: "Built-in Services",
            items: [
                "datatypes/contextual/services/index",
                "datatypes/contextual/services/console",
                "datatypes/contextual/services/clock",
                "datatypes/contextual/services/random",
                "datatypes/contextual/services/system"
            ]
        }
    ],
    "Concurrency": [
        {
            type: "category",
            label: "ZIO Fibers",
            items: [
                "datatypes/fiber/index",
                "datatypes/fiber/fiber",
                "datatypes/fiber/fiberref",
                "datatypes/fiber/fiberid",
                "datatypes/fiber/fiberstatus"
            ]
        },
        {
            type: "category",
            label: "Concurrency Primitives",
            items: [
                "datatypes/concurrency/index",
                {
                    type: "category",
                    label: "Mutable References",
                    items: [
                        "datatypes/concurrency/zref",
                        "datatypes/concurrency/zrefsynchronized",
                        "datatypes/concurrency/ref",
                        "datatypes/concurrency/refsynchronized",
                    ]
                },
                "datatypes/concurrency/promise",
                "datatypes/concurrency/queue",
                "datatypes/concurrency/hub",
                "datatypes/concurrency/semaphore"
            ]
        },
        {
            type: "category",
            label: "STM",
            items: [
                "datatypes/stm/index",
                "datatypes/stm/stm",
                "datatypes/stm/tarray",
<<<<<<< HEAD
=======
                "datatypes/stm/trandom",
>>>>>>> 338645ec
                "datatypes/stm/tset",
                "datatypes/stm/tmap",
                "datatypes/stm/tref",
                "datatypes/stm/tpriorityqueue",
                "datatypes/stm/tpromise",
                "datatypes/stm/tqueue",
                "datatypes/stm/treentrantlock",
<<<<<<< HEAD
                "datatypes/stm/tsemaphore"
=======
                "datatypes/stm/tsemaphore",
                "datatypes/stm/zthub",
>>>>>>> 338645ec
            ]
        },
    ],
    "Resource Safety": [
      "datatypes/resource/index",
      "datatypes/resource/zmanaged",
      "datatypes/resource/managed",
      "datatypes/resource/task-managed",
      "datatypes/resource/rmanaged",
      "datatypes/resource/umanaged",
      "datatypes/resource/urmanaged"
    ],
    "Streaming": [
        "datatypes/stream/index",
        {
            type: "category",
            label: "Main Components",
            items: [
                {
                    type: "category",
                    label: "ZStream",
                    items: [
                        "datatypes/stream/zstream",
                        "datatypes/stream/stream",
                        "datatypes/stream/ustream",
                    ]
                },
                {
                    type: "category",
                    label: "ZTransducer",
                    items: [
                        "datatypes/stream/ztransducer",
                        "datatypes/stream/transducer",
                    ]
                },
                {
                    type: "category",
                    label: "ZSink",
                    items: [
                        "datatypes/stream/zsink",
                        "datatypes/stream/sink",
                    ]
                }
            ]
        },
        "datatypes/stream/subscription-ref"
    ],
      "Metrics": [
          "datatypes/metrics/index",
          {
              type: "category",
              label: "Metric Types",
              items: [
                  "datatypes/metrics/counter",
                  "datatypes/metrics/gauge",
                  "datatypes/metrics/histogram",
                  "datatypes/metrics/summary",
                  "datatypes/metrics/setcount"
              ]
          },
          "datatypes/metrics/metriclabel"
      ],
    "Miscellaneous": [
      "datatypes/misc/chunk",
      "datatypes/misc/schedule",
<<<<<<< HEAD
      "datatypes/misc/supervisor"
=======
      "datatypes/misc/supervisor",
      "datatypes/misc/zstate",
>>>>>>> 338645ec
    ]
  },
  "usecases-sidebar": {
    "Use Cases": [
      "usecases/usecases_index",
      "usecases/usecases_asynchronous",
      "usecases/usecases_concurrency",
      "usecases/usecases_parallelism",
      "usecases/usecases_queueing",
      "usecases/usecases_retrying",
      "usecases/usecases_scheduling",
      "usecases/usecases_streaming",
      "usecases/usecases_testing"
    ]
  },
  "howto-sidebar": {
    "Overview": ["howto/index"],
    "How to": [
      "howto/use-test-assertions",
      "howto/test-effects",
      "howto/mock-services",
      "howto/handle-errors",
      "howto/access-system-information",
      "howto/use-zio-macros"
    ],
    "Interop": [
      "howto/interop/with-cats-effect",
      "howto/interop/with-future",
      "howto/interop/with-java",
      "howto/interop/with-javascript",
      "howto/interop/with-monix",
      "howto/interop/with-scalaz-7x",
      "howto/interop/with-reactive-streams",
      "howto/interop/with-twitter",
      "howto/interop/with-guava"
    ],
    "Migrate": [
      "howto/migrate/from-monix",
      "howto/migrate/zio-2.x-migration-guide"
    ]
  },
  "resources-sidebar": {
    "Overview": [
      "resources/index"
    ],
    "Learning": [
      "resources/learning/articles",
      "resources/learning/videos",
      "resources/learning/cookbooks",
      "resources/learning/cheatsheets",
      "resources/learning/sampleprojects",
      "resources/learning/poweredbyzio"
    ],
    "Ecosystem": [
        {
            type: "category",
            label: "Official Libraries",
            items: [
                "resources/ecosystem/officials/index",
                "resources/ecosystem/officials/zio-actors",
                "resources/ecosystem/officials/zio-akka-cluster",
                "resources/ecosystem/officials/zio-cache",
                "resources/ecosystem/officials/zio-config",
                "resources/ecosystem/officials/zio-ftp",
                "resources/ecosystem/officials/zio-json",
                "resources/ecosystem/officials/zio-kafka",
                "resources/ecosystem/officials/zio-logging",
                "resources/ecosystem/officials/zio-metrics",
                "resources/ecosystem/officials/zio-nio",
                "resources/ecosystem/officials/zio-optics",
                "resources/ecosystem/officials/zio-prelude",
                "resources/ecosystem/officials/zio-process",
                "resources/ecosystem/officials/zio-query",
                "resources/ecosystem/officials/zio-redis",
                "resources/ecosystem/officials/zio-rocksdb",
                "resources/ecosystem/officials/zio-s3",
                "resources/ecosystem/officials/zio-schema",
                "resources/ecosystem/officials/zio-sqs",
                "resources/ecosystem/officials/zio-telemetry",
                "resources/ecosystem/officials/zio-zmx",
            ],
        },
        {
            type: "category",
            label: "Community Libraries",
            items: [
                "resources/ecosystem/community/index",
                "resources/ecosystem/community/caliban",
                "resources/ecosystem/community/distage",
                "resources/ecosystem/community/logstage",
                "resources/ecosystem/community/munit-zio",
                "resources/ecosystem/community/quill",
                "resources/ecosystem/community/rezilience",
                "resources/ecosystem/community/tranzactio",
                "resources/ecosystem/community/zio-amqp",
                "resources/ecosystem/community/zio-arrow",
                "resources/ecosystem/community/zio-aws",
                "resources/ecosystem/community/zio-aws-s3",
                "resources/ecosystem/community/zio-grpc",
                "resources/ecosystem/community/zio-http",
                "resources/ecosystem/community/zio-k8s",
                "resources/ecosystem/community/zio-kinesis",
                "resources/ecosystem/community/zio-pulsar",
                "resources/ecosystem/community/zio-saga",
                "resources/ecosystem/community/zio-slick-interop",
                "resources/ecosystem/community/zio-test-akka-http",
            ],
        },
        "resources/ecosystem/compatible",
        "resources/ecosystem/tools",
        "resources/ecosystem/templates"
    ]
  },
  "about-sidebar": {
    "About": [
      "about/index",
      "about/coding-guidelines",
      "about/contributing",
      "about/contributing-to-documentation",
      "about/code-of-conduct"
    ]
  }
}<|MERGE_RESOLUTION|>--- conflicted
+++ resolved
@@ -23,19 +23,6 @@
             type: "category",
             label: "ZIO Effects",
             items: [
-<<<<<<< HEAD
-                "datatypes/core/zio",
-                "datatypes/core/uio",
-                "datatypes/core/urio",
-                "datatypes/core/task",
-                "datatypes/core/rio",
-                "datatypes/core/io",
-            ]
-        },
-        "datatypes/core/exit",
-        "datatypes/core/cause",
-        "datatypes/core/runtime"
-=======
                 "datatypes/core/zio/zio",
                 "datatypes/core/zio/uio",
                 "datatypes/core/zio/urio",
@@ -48,15 +35,11 @@
         "datatypes/core/runtime",
         "datatypes/core/exit",
         "datatypes/core/cause"
->>>>>>> 338645ec
     ],
     "Contextual Types": [
         "datatypes/contextual/index",
         "datatypes/contextual/has",
-<<<<<<< HEAD
-=======
         "datatypes/contextual/hasmany",
->>>>>>> 338645ec
         {
             type: "category",
             label: "ZIO Layers",
@@ -121,10 +104,7 @@
                 "datatypes/stm/index",
                 "datatypes/stm/stm",
                 "datatypes/stm/tarray",
-<<<<<<< HEAD
-=======
                 "datatypes/stm/trandom",
->>>>>>> 338645ec
                 "datatypes/stm/tset",
                 "datatypes/stm/tmap",
                 "datatypes/stm/tref",
@@ -132,12 +112,8 @@
                 "datatypes/stm/tpromise",
                 "datatypes/stm/tqueue",
                 "datatypes/stm/treentrantlock",
-<<<<<<< HEAD
-                "datatypes/stm/tsemaphore"
-=======
                 "datatypes/stm/tsemaphore",
                 "datatypes/stm/zthub",
->>>>>>> 338645ec
             ]
         },
     ],
@@ -203,12 +179,8 @@
     "Miscellaneous": [
       "datatypes/misc/chunk",
       "datatypes/misc/schedule",
-<<<<<<< HEAD
-      "datatypes/misc/supervisor"
-=======
       "datatypes/misc/supervisor",
       "datatypes/misc/zstate",
->>>>>>> 338645ec
     ]
   },
   "usecases-sidebar": {
