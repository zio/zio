/*
 * Copyright 2017-2019 John A. De Goes and the ZIO Contributors
 *
 * Licensed under the Apache License, Version 2.0 (the "License");
 * you may not use this file except in compliance with the License.
 * You may obtain a copy of the License at
 *
 *     http://www.apache.org/licenses/LICENSE-2.0
 *
 * Unless required by applicable law or agreed to in writing, software
 * distributed under the License is distributed on an "AS IS" BASIS,
 * WITHOUT WARRANTIES OR CONDITIONS OF ANY KIND, either express or implied.
 * See the License for the specific language governing permissions and
 * limitations under the License.
 */

package zio.test.environment

import zio.{ Managed, ZEnv }
import zio.blocking.Blocking
import zio.scheduler.Scheduler
import zio.test.Sized
import zio.test.TestAnnotations

case class TestEnvironment(
  blocking: Blocking.Service[Any],
  clock: TestClock.Test,
  console: TestConsole.Test,
  live: Live.Service[ZEnv],
  random: TestRandom.Test,
  sized: Sized.Service[Any],
  system: TestSystem.Test,
  testAnnotations: TestAnnotations.Service[Any]
) extends Blocking
    with Live[ZEnv]
    with Scheduler
    with Sized
    with TestAnnotations
    with TestClock
    with TestConsole
    with TestRandom
    with TestSystem {

  /**
   * Maps all test implementations in the test environment individually.
   */
  final def mapAll(
    mapTestClock: TestClock.Test => TestClock.Test = identity,
    mapTestConsole: TestConsole.Test => TestConsole.Test = identity,
    mapTestRandom: TestRandom.Test => TestRandom.Test = identity,
    mapTestSystem: TestSystem.Test => TestSystem.Test = identity
  ): TestEnvironment =
    TestEnvironment(
      blocking,
      mapTestClock(clock),
      mapTestConsole(console),
      live,
      mapTestRandom(random),
      sized,
      mapTestSystem(system),
      testAnnotations
    )

  /**
   * Maps the [[TestClock]] implementation in the test environment, leaving
   * all other test implementations the same.
   */
  final def mapTestClock(f: TestClock.Test => TestClock.Test): TestEnvironment =
    mapAll(mapTestClock = f)

  /**
   * Maps the [[TestConsole]] implementation in the test environment, leaving
   * all other test implementations the same.
   */
  final def mapTestConsole(f: TestConsole.Test => TestConsole.Test): TestEnvironment =
    mapAll(mapTestConsole = f)

  /**
   * Maps the [[TestRandom]] implementation in the test environment, leaving
   * all other test implementations the same.
   */
  final def mapTestRandom(f: TestRandom.Test => TestRandom.Test): TestEnvironment =
    mapAll(mapTestRandom = f)

  /**
   * Maps the [[TestSystem]] implementation in the test environment, leaving
   * all other test implementations the same.
   */
  final def mapTestSystem(f: TestSystem.Test => TestSystem.Test): TestEnvironment =
    mapAll(mapTestSystem = f)

  val scheduler = clock
}

object TestEnvironment extends Serializable {

  val Value: Managed[Nothing, TestEnvironment] =
<<<<<<< HEAD
    Managed.fromEffect {
      for {
        clock           <- TestClock.makeTest(TestClock.DefaultData)
        console         <- TestConsole.makeTest(TestConsole.DefaultData)
        live            <- Live.makeService(new DefaultRuntime {}.Environment)
        random          <- TestRandom.makeTest(TestRandom.DefaultData)
        testAnnotations <- TestAnnotations.makeService
        time            <- live.provide(zio.clock.nanoTime)
        _               <- random.setSeed(time)
        size            <- Sized.makeService(100)
        system          <- TestSystem.makeTest(TestSystem.DefaultData)
        blocking        = Blocking.Live.blocking
      } yield new TestEnvironment(blocking, clock, console, live, random, size, system, testAnnotations)
    }
=======
    for {
      live     <- Live.makeService(LiveEnvironment).toManaged_
      clock    <- TestClock.makeTest(TestClock.DefaultData, Some(live))
      console  <- TestConsole.makeTest(TestConsole.DefaultData).toManaged_
      random   <- TestRandom.makeTest(TestRandom.DefaultData).toManaged_
      size     <- Sized.makeService(100).toManaged_
      system   <- TestSystem.makeTest(TestSystem.DefaultData).toManaged_
      blocking = Blocking.Live.blocking
      time     <- live.provide(zio.clock.nanoTime).toManaged_
      _        <- random.setSeed(time).toManaged_
    } yield new TestEnvironment(blocking, clock, console, live, random, size, system)
>>>>>>> daa6ab98
}<|MERGE_RESOLUTION|>--- conflicted
+++ resolved
@@ -95,22 +95,6 @@
 object TestEnvironment extends Serializable {
 
   val Value: Managed[Nothing, TestEnvironment] =
-<<<<<<< HEAD
-    Managed.fromEffect {
-      for {
-        clock           <- TestClock.makeTest(TestClock.DefaultData)
-        console         <- TestConsole.makeTest(TestConsole.DefaultData)
-        live            <- Live.makeService(new DefaultRuntime {}.Environment)
-        random          <- TestRandom.makeTest(TestRandom.DefaultData)
-        testAnnotations <- TestAnnotations.makeService
-        time            <- live.provide(zio.clock.nanoTime)
-        _               <- random.setSeed(time)
-        size            <- Sized.makeService(100)
-        system          <- TestSystem.makeTest(TestSystem.DefaultData)
-        blocking        = Blocking.Live.blocking
-      } yield new TestEnvironment(blocking, clock, console, live, random, size, system, testAnnotations)
-    }
-=======
     for {
       live     <- Live.makeService(LiveEnvironment).toManaged_
       clock    <- TestClock.makeTest(TestClock.DefaultData, Some(live))
@@ -122,5 +106,4 @@
       time     <- live.provide(zio.clock.nanoTime).toManaged_
       _        <- random.setSeed(time).toManaged_
     } yield new TestEnvironment(blocking, clock, console, live, random, size, system)
->>>>>>> daa6ab98
 }