/*
 * Copyright 2017-2019 John A. De Goes and the ZIO Contributors
 *
 * Licensed under the Apache License, Version 2.0 (the "License");
 * you may not use this file except in compliance with the License.
 * You may obtain a copy of the License at
 *
 *     http://www.apache.org/licenses/LICENSE-2.0
 *
 * Unless required by applicable law or agreed to in writing, software
 * distributed under the License is distributed on an "AS IS" BASIS,
 * WITHOUT WARRANTIES OR CONDITIONS OF ANY KIND, either express or implied.
 * See the License for the specific language governing permissions and
 * limitations under the License.
 */

package zio.test.environment

import zio.{ DefaultRuntime, Managed, ZEnv }
import zio.blocking.Blocking
import zio.scheduler.Scheduler
import zio.test.Sized

case class TestEnvironment(
  blocking: Blocking.Service[Any],
  clock: TestClock.Test,
  console: TestConsole.Test,
  live: Live.Service[ZEnv],
  random: TestRandom.Test,
  sized: Sized.Service[Any],
  system: TestSystem.Test
) extends Blocking
    with Live[ZEnv]
    with TestClock
    with TestConsole
    with TestRandom
    with TestSystem
    with Scheduler
    with Sized {

  /**
   * Maps all test implementations in the test environment individually.
   */
  final def mapAll(
    mapTestClock: TestClock.Test => TestClock.Test = identity,
    mapTestConsole: TestConsole.Test => TestConsole.Test = identity,
    mapTestRandom: TestRandom.Test => TestRandom.Test = identity,
    mapTestSystem: TestSystem.Test => TestSystem.Test = identity
  ): TestEnvironment =
    TestEnvironment(
      blocking,
      mapTestClock(clock),
      mapTestConsole(console),
      live,
      mapTestRandom(random),
      sized,
      mapTestSystem(system)
    )

  /**
   * Maps the [[TestClock]] implementation in the test environment, leaving
   * all other test implementations the same.
   */
  final def mapTestClock(f: TestClock.Test => TestClock.Test): TestEnvironment =
    mapAll(mapTestClock = f)

  /**
   * Maps the [[TestConsole]] implementation in the test environment, leaving
   * all other test implementations the same.
   */
  final def mapTestConsole(f: TestConsole.Test => TestConsole.Test): TestEnvironment =
    mapAll(mapTestConsole = f)

  /**
   * Maps the [[TestRandom]] implementation in the test environment, leaving
   * all other test implementations the same.
   */
  final def mapTestRandom(f: TestRandom.Test => TestRandom.Test): TestEnvironment =
    mapAll(mapTestRandom = f)

  /**
   * Maps the [[TestSystem]] implementation in the test environment, leaving
   * all other test implementations the same.
   */
  final def mapTestSystem(f: TestSystem.Test => TestSystem.Test): TestEnvironment =
    mapAll(mapTestSystem = f)

  val scheduler = clock
}

object TestEnvironment extends Serializable {

  val Value: Managed[Nothing, TestEnvironment] =
    Managed.fromEffect {
      for {
<<<<<<< HEAD
        clock    <- TestClock.makeTest(TestClock.DefaultData)
        console  <- TestConsole.makeTest(TestConsole.DefaultData)
        live     <- Live.makeService(new DefaultRuntime {}.environment)
=======
        live     <- Live.makeService(new DefaultRuntime {}.Environment)
        clock    <- TestClock.makeTest(TestClock.DefaultData, Some(live))
        console  <- TestConsole.makeTest(TestConsole.DefaultData)
>>>>>>> ed76e1d1
        random   <- TestRandom.makeTest(TestRandom.DefaultData)
        size     <- Sized.makeService(100)
        system   <- TestSystem.makeTest(TestSystem.DefaultData)
        blocking = Blocking.Live.blocking
        time     <- live.provide(zio.clock.nanoTime)
        _        <- random.setSeed(time)
      } yield new TestEnvironment(blocking, clock, console, live, random, size, system)
    }
}<|MERGE_RESOLUTION|>--- conflicted
+++ resolved
@@ -93,15 +93,9 @@
   val Value: Managed[Nothing, TestEnvironment] =
     Managed.fromEffect {
       for {
-<<<<<<< HEAD
-        clock    <- TestClock.makeTest(TestClock.DefaultData)
-        console  <- TestConsole.makeTest(TestConsole.DefaultData)
         live     <- Live.makeService(new DefaultRuntime {}.environment)
-=======
-        live     <- Live.makeService(new DefaultRuntime {}.Environment)
         clock    <- TestClock.makeTest(TestClock.DefaultData, Some(live))
         console  <- TestConsole.makeTest(TestConsole.DefaultData)
->>>>>>> ed76e1d1
         random   <- TestRandom.makeTest(TestRandom.DefaultData)
         size     <- Sized.makeService(100)
         system   <- TestSystem.makeTest(TestSystem.DefaultData)
