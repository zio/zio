package zio.test

import scala.concurrent.{ ExecutionContext, Future }

import zio._
import zio.test.mock._
import zio.test.TestUtils.label

object DefaultTestReporterSpec extends DefaultRuntime {

<<<<<<< HEAD
  def run(implicit ec: ExecutionContext): List[Future[(Boolean, String)]] = List(
    label(reportSuccess, "DefaultTestReporter correctly reports a successful test"),
    label(reportFailure, "DefaultTestReporter correctly reports a failed test"),
    label(reportError, "DefaultTestReporter correctly reports an error in a test"),
    label(reportSuite1, "DefaultTestReporter correctly reports successful test suite"),
    label(reportSuite2, "DefaultTestReporter correctly reports failed test suite"),
    label(reportSuites, "DefaultTestReporter correctly reports multiple test suites")
  )
=======
  def run(): Unit = {
    SAssert(reportSuccess, "DefaultTestReporter correctly reports a successful test")
    SAssert(reportFailure, "DefaultTestReporter correctly reports a failed test")
    SAssert(reportError, "DefaultTestReporter correctly reports an error in a test")
    SAssert(reportSuite1, "DefaultTestReporter correctly reports successful test suite")
    SAssert(reportSuite2, "DefaultTestReporter correctly reports failed test suite")
    SAssert(reportSuites, "DefaultTestReporter correctly reports multiple test suites")
    SAssert(simplePredicate, "DefaultTestReporter correctly reports failure of simple predicate")
  }
>>>>>>> 222999ea

  def makeTest[L](label: L)(assertion: => TestResult): ZSpec[Any, Nothing, L] =
    zio.test.test(label)(assertion)

  val test1 = makeTest("Addition works fine") {
    assert(1 + 1, Predicate.equals(2))
  }

  val test1Expected = expectedSuccess("Addition works fine")

  val test2 = makeTest("Subtraction works fine") {
    assert(1 - 1, Predicate.equals(0))
  }

  val test2Expected = expectedSuccess("Subtraction works fine")

  val test3 = makeTest("Value falls within range") {
    assert(52, Predicate.equals(42) || (Predicate.isGreaterThan(5) && Predicate.isLessThan(10)))
  }

  val test3Expected = Vector(
    expectedFailure("Value falls within range"),
    withOffset(2)(
      s"${blue("52")} did not satisfy ${cyan("(equals(42) || (" + yellow("isGreaterThan(5)") + " && isLessThan(10)))")}\n"
    ),
    withOffset(2)(s"${blue("52")} did not satisfy ${cyan("isGreaterThan(5)")}\n")
  )

  val test4 = makeTest("Failing test") {
    fail(Cause.fail("Fail"))
  }

  val test4Expected = Vector(
    expectedFailure("Failing test"),
    withOffset(2)("Fiber failed.\n") +
      withOffset(2)("A checked error was not handled.\n") +
      withOffset(2)("Fail\n") +
      withOffset(2)("No ZIO Trace available.\n")
  )

  val test5 = makeTest("Addition works fine") {
    assert(1 + 1, Predicate.equals(3))
  }

  val test5Expected = Vector(
    expectedFailure("Addition works fine"),
    withOffset(2)(s"${blue("2")} did not satisfy ${cyan("equals(3)")}\n")
  )

  val suite1 = suite("Suite1")(test1, test2)

  val suite1Expected = Vector(
    expectedSuccess("Suite1"),
    withOffset(2)(test1Expected),
    withOffset(2)(test2Expected)
  )

  val suite2 = suite("Suite2")(test1, test2, test3)

  val suite2Expected = Vector(
    expectedFailure("Suite2"),
    withOffset(2)(test1Expected),
    withOffset(2)(test2Expected)
  ) ++ test3Expected.map(withOffset(2)(_))

  def reportSuccess =
    check(test1, Vector(test1Expected))

  def reportFailure =
    check(test3, test3Expected)

  def reportError =
    check(test4, test4Expected)

  def reportSuite1 =
    check(suite1, suite1Expected)

  def reportSuite2 =
    check(suite2, suite2Expected)

  def reportSuites =
    check(
      suite("Suite3")(suite1, test3),
      Vector(expectedFailure("Suite3")) ++ suite1Expected.map(withOffset(2)) ++ test3Expected.map(withOffset(2))
    )

  def simplePredicate =
    check(
      test5,
      test5Expected
    )

  def expectedSuccess(label: String): String =
    green("+") + " " + label + "\n"

  def expectedFailure(label: String): String =
    red("- " + label) + "\n"

  def withOffset(n: Int)(s: String): String =
    " " * n + s

  def green(s: String): String =
    Console.GREEN + s + Console.RESET

  def red(s: String): String =
    Console.RED + s + Console.RESET

  def blue(s: String): String =
    Console.BLUE + s + Console.RESET

  def cyan(s: String): String =
    Console.CYAN + s + Console.RESET

  def yellow(s: String): String =
    Console.YELLOW + s + Console.CYAN

  def check[E](spec: ZSpec[MockEnvironment, E, String], expected: Vector[String]): Future[Boolean] =
    unsafeRunWith(mockEnvironmentManaged) { r =>
      val zio = for {
        _      <- MockTestRunner(r).run(spec)
        output <- MockConsole.output
      } yield output == expected
      zio.provide(r)
    }

  def unsafeRunWith[R, E <: Throwable, A](r: Managed[Nothing, R])(f: R => IO[E, A]): Future[A] =
    unsafeRunToFuture(r.use[Any, E, A](f))

  case class MockTestRunner(mockEnvironment: MockEnvironment)
      extends TestRunner[String, ZTest[MockEnvironment, Any]](
        executor = TestExecutor.managed(Managed.succeed(mockEnvironment)),
        reporter = DefaultTestReporter(mockEnvironment)
      )
}<|MERGE_RESOLUTION|>--- conflicted
+++ resolved
@@ -8,26 +8,15 @@
 
 object DefaultTestReporterSpec extends DefaultRuntime {
 
-<<<<<<< HEAD
   def run(implicit ec: ExecutionContext): List[Future[(Boolean, String)]] = List(
     label(reportSuccess, "DefaultTestReporter correctly reports a successful test"),
     label(reportFailure, "DefaultTestReporter correctly reports a failed test"),
     label(reportError, "DefaultTestReporter correctly reports an error in a test"),
     label(reportSuite1, "DefaultTestReporter correctly reports successful test suite"),
     label(reportSuite2, "DefaultTestReporter correctly reports failed test suite"),
-    label(reportSuites, "DefaultTestReporter correctly reports multiple test suites")
+    label(reportSuites, "DefaultTestReporter correctly reports multiple test suites"),
+    label(simplePredicate, "DefaultTestReporter correctly reports failure of simple predicate")
   )
-=======
-  def run(): Unit = {
-    SAssert(reportSuccess, "DefaultTestReporter correctly reports a successful test")
-    SAssert(reportFailure, "DefaultTestReporter correctly reports a failed test")
-    SAssert(reportError, "DefaultTestReporter correctly reports an error in a test")
-    SAssert(reportSuite1, "DefaultTestReporter correctly reports successful test suite")
-    SAssert(reportSuite2, "DefaultTestReporter correctly reports failed test suite")
-    SAssert(reportSuites, "DefaultTestReporter correctly reports multiple test suites")
-    SAssert(simplePredicate, "DefaultTestReporter correctly reports failure of simple predicate")
-  }
->>>>>>> 222999ea
 
   def makeTest[L](label: L)(assertion: => TestResult): ZSpec[Any, Nothing, L] =
     zio.test.test(label)(assertion)
