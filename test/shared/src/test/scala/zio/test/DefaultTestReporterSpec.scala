package zio.test

import scala.concurrent.{ ExecutionContext, Future }
import zio._
import scala.{ Console => SConsole }
import zio.clock.Clock
import zio.test.mock._
import zio.test.TestUtils.label
import zio.test.Assertion.{ equalTo, isGreaterThan, isLessThan }

object DefaultTestReporterSpec extends DefaultRuntime {

  def run(implicit ec: ExecutionContext): List[Future[(Boolean, String)]] = List(
    label(reportSuccess, "correctly reports a successful test"),
    label(reportFailure, "correctly reports a failed test"),
    label(reportError, "correctly reports an error in a test"),
    label(reportSuite1, "correctly reports successful test suite"),
    label(reportSuite2, "correctly reports failed test suite"),
    label(reportSuites, "correctly reports multiple test suites"),
    label(simpleAssertion, "correctly reports failure of simple assertion")
  )

  def makeTest[L](label: L)(assertion: => TestResult): ZSpec[Any, Nothing, L, Unit] =
    zio.test.test(label)(assertion).mapTest(_.map(_ => ()))

  val test1 = makeTest("Addition works fine") {
    assert(1 + 1, equalTo(2))
  }

  val test1Expected = expectedSuccess("Addition works fine")

  val test2 = makeTest("Subtraction works fine") {
    assert(1 - 1, equalTo(0))
  }

  val test2Expected = expectedSuccess("Subtraction works fine")

  val test3 = makeTest("Value falls within range") {
    assert(52, equalTo(42) || (isGreaterThan(5) && isLessThan(10)))
  }

  val test3Expected = Vector(
    expectedFailure("Value falls within range"),
    withOffset(2)(
<<<<<<< HEAD
      s"${blue("52")} did not satisfy ${cyan("(" + yellowThenCyan("equalTo(42)") + " || (isGreaterThan(5) && isLessThan(10)))")}\n"
    ),
    withOffset(2)(s"${blue("52")} did not satisfy ${cyan("equalTo(42)")}\n"),
    withOffset(2)(
      s"${blue("52")} did not satisfy ${cyan("(equalTo(42) || (isGreaterThan(5) && " + yellowThenCyan("isLessThan(10)") + "))")}\n"
    ),
=======
      s"${blue("52")} did not satisfy ${cyan("(equalTo(42) || (isGreaterThan(5) && " + yellowThenCyan("isLessThan(10)") + "))")}\n"
    ),
>>>>>>> 4a0c4abc
    withOffset(2)(s"${blue("52")} did not satisfy ${cyan("isLessThan(10)")}\n")
  )

  val test4 = Spec.test("Failing test", fail(Cause.fail("Fail")))

  val test4Expected = Vector(
    expectedFailure("Failing test"),
    withOffset(2)("Fiber failed.\n") +
      withOffset(2)("A checked error was not handled.\n") +
      withOffset(2)("Fail\n") +
      withOffset(2)("No ZIO Trace available.\n")
  )

  val test5 = makeTest("Addition works fine") {
    assert(1 + 1, equalTo(3))
  }

  val test5Expected = Vector(
    expectedFailure("Addition works fine"),
    withOffset(2)(s"${blue("2")} did not satisfy ${cyan("equalTo(3)")}\n")
  )

  val suite1 = suite("Suite1")(test1, test2)

  val suite1Expected = Vector(
    expectedSuccess("Suite1"),
    withOffset(2)(test1Expected),
    withOffset(2)(test2Expected)
  )

  val suite2 = suite("Suite2")(test1, test2, test3)

  val suite2Expected = Vector(
    expectedFailure("Suite2"),
    withOffset(2)(test1Expected),
    withOffset(2)(test2Expected)
  ) ++ test3Expected.map(withOffset(2)(_))

  def reportStats(success: Int, ignore: Int, failure: Int) = {
    val total = success + ignore + failure
    cyan(
      s"Ran $total test${if (total == 1) "" else "s"} in 0 seconds: $success succeeded, $ignore ignored, $failure failed"
    ) + "\n"
  }

  def reportSuccess =
    check(test1, Vector(test1Expected, reportStats(1, 0, 0)))

  def reportFailure =
    check(test3, test3Expected :+ reportStats(0, 0, 1))

  def reportError =
    check(test4, test4Expected :+ reportStats(0, 0, 1))

  def reportSuite1 =
    check(suite1, suite1Expected :+ reportStats(2, 0, 0))

  def reportSuite2 =
    check(suite2, suite2Expected :+ reportStats(2, 0, 1))

  def reportSuites =
    check(
      suite("Suite3")(suite1, test3),
      Vector(expectedFailure("Suite3")) ++ suite1Expected.map(withOffset(2)) ++ test3Expected
        .map(withOffset(2)) :+ reportStats(2, 0, 1)
    )

  def simpleAssertion =
    check(
      test5,
      test5Expected :+ reportStats(0, 0, 1)
    )

  def expectedSuccess(label: String): String =
    green("+") + " " + label + "\n"

  def expectedFailure(label: String): String =
    red("- " + label) + "\n"

  def withOffset(n: Int)(s: String): String =
    " " * n + s

  def green(s: String): String =
    SConsole.GREEN + s + SConsole.RESET

  def red(s: String): String =
    SConsole.RED + s + SConsole.RESET

  def blue(s: String): String =
    SConsole.BLUE + s + SConsole.RESET

  def cyan(s: String): String =
    SConsole.CYAN + s + SConsole.RESET

  def yellowThenCyan(s: String): String =
    SConsole.YELLOW + s + SConsole.CYAN

  def check[E](spec: ZSpec[MockEnvironment, String, String, Unit], expected: Vector[String]): Future[Boolean] =
    unsafeRunWith(mockEnvironmentManaged) { r =>
      val zio = for {
        _ <- MockTestRunner(r)
              .run(spec)
              .provideSomeM(for {
                logSvc   <- TestLogger.fromConsoleM
                clockSvc <- MockClock.make(MockClock.DefaultData)
              } yield new TestLogger with Clock {
                override def testLogger: TestLogger.Service = logSvc.testLogger
                override val clock: Clock.Service[Any]      = clockSvc.clock
              })
        output <- MockConsole.output
      } yield {
        val p = output == expected
        if (!p) {
          println("Output:")
          output.foreach(print)
          println("Expeted:")
          expected.foreach(print)
        }
        p
      }
      zio.provide(r)
    }

  def unsafeRunWith[R, E <: Throwable, A](r: Managed[Nothing, R])(f: R => IO[E, A]): Future[A] =
    unsafeRunToFuture(r.use[Any, E, A](f))

  def MockTestRunner(mockEnvironment: MockEnvironment) =
    TestRunner[String, ZTest[MockEnvironment, String, Unit], String, Unit](
      executor = TestExecutor.managed[MockEnvironment, String, String, Unit](Managed.succeed(mockEnvironment)),
      reporter = DefaultTestReporter()
    )
}<|MERGE_RESOLUTION|>--- conflicted
+++ resolved
@@ -42,17 +42,12 @@
   val test3Expected = Vector(
     expectedFailure("Value falls within range"),
     withOffset(2)(
-<<<<<<< HEAD
       s"${blue("52")} did not satisfy ${cyan("(" + yellowThenCyan("equalTo(42)") + " || (isGreaterThan(5) && isLessThan(10)))")}\n"
     ),
     withOffset(2)(s"${blue("52")} did not satisfy ${cyan("equalTo(42)")}\n"),
     withOffset(2)(
       s"${blue("52")} did not satisfy ${cyan("(equalTo(42) || (isGreaterThan(5) && " + yellowThenCyan("isLessThan(10)") + "))")}\n"
     ),
-=======
-      s"${blue("52")} did not satisfy ${cyan("(equalTo(42) || (isGreaterThan(5) && " + yellowThenCyan("isLessThan(10)") + "))")}\n"
-    ),
->>>>>>> 4a0c4abc
     withOffset(2)(s"${blue("52")} did not satisfy ${cyan("isLessThan(10)")}\n")
   )
 
@@ -163,16 +158,7 @@
                 override val clock: Clock.Service[Any]      = clockSvc.clock
               })
         output <- MockConsole.output
-      } yield {
-        val p = output == expected
-        if (!p) {
-          println("Output:")
-          output.foreach(print)
-          println("Expeted:")
-          expected.foreach(print)
-        }
-        p
-      }
+      } yield output == expected
       zio.provide(r)
     }
 
