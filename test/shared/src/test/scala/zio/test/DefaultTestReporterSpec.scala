--- conflicted
+++ resolved
@@ -42,15 +42,11 @@
   val test3Expected = Vector(
     expectedFailure("Value falls within range"),
     withOffset(2)(
-<<<<<<< HEAD
-      s"${blue("52")} did not satisfy ${cyan("(" + yellowThenCyan("equals(42)") + " || (isGreaterThan(5) && isLessThan(10)))")}\n"
-=======
-      s"${blue("52")} did not satisfy ${cyan("(equalTo(42) || (" + yellow("isGreaterThan(5)") + " && isLessThan(10)))")}\n"
->>>>>>> 33b1602c
+      s"${blue("52")} did not satisfy ${cyan("(" + yellowThenCyan("equalTo(42)") + " || (isGreaterThan(5) && isLessThan(10)))")}\n"
     ),
-    withOffset(2)(s"${blue("52")} did not satisfy ${cyan("equals(42)")}\n"),
+    withOffset(2)(s"${blue("52")} did not satisfy ${cyan("equalTo(42)")}\n"),
     withOffset(2)(
-      s"${blue("52")} did not satisfy ${cyan("(equals(42) || (isGreaterThan(5) && " + yellowThenCyan("isLessThan(10)") + "))")}\n"
+      s"${blue("52")} did not satisfy ${cyan("(equalTo(42) || (isGreaterThan(5) && " + yellowThenCyan("isLessThan(10)") + "))")}\n"
     ),
     withOffset(2)(s"${blue("52")} did not satisfy ${cyan("isLessThan(10)")}\n")
   )
