--- conflicted
+++ resolved
@@ -64,17 +64,12 @@
   /**
    * Checks the assertion holds for the given effectfully-computed value.
    */
-<<<<<<< HEAD
   def assertM[R, E, A](effect: ZIO[R, E, A])(assertion: Assertion[A])(implicit
     trace: ZTraceElement
   ): ZIO[R, E, Assert] =
     Assertion.smartAssertM(effect)(assertion)
-//  def assertM[R, E, A](effect: ZIO[R, E, A])(assertion: AssertionM[A]): ZIO[R, E, TestResult] =
-//    macro Macros.assertM_impl
-=======
-  def assertZIO[R, E, A](effect: ZIO[R, E, A])(assertion: AssertionZIO[A]): ZIO[R, E, TestResult] =
-    macro Macros.assertZIO_impl
->>>>>>> 7f8e6279
+//  def assertZIO[R, E, A](effect: ZIO[R, E, A])(assertion: AssertionZIO[A]): ZIO[R, E, TestResult] =
+//    macro Macros.assertZIO_impl
 
   private[zio] def showExpression[A](expr: => A): String = macro Macros.showExpression_impl
 }
@@ -89,18 +84,13 @@
   )(implicit trace: ZTraceElement): TestResult =
     zio.test.assertImpl(value, Some(expression))(assertion)
 
-<<<<<<< HEAD
   def newAssertProxy[A](value: => A, codeString: String, assertionString: String)(
     assertion: Assertion[A]
   )(implicit trace: ZTraceElement): TestResult =
     zio.test.newAssertImpl(value, Some(codeString), Some(assertionString))(assertion)
 
-  def assertMProxy[R, E, A](effect: ZIO[R, E, A])(
-    assertion: AssertionM[A]
-=======
   def assertZIOProxy[R, E, A](effect: ZIO[R, E, A])(
     assertion: AssertionZIO[A]
->>>>>>> 7f8e6279
   )(implicit trace: ZTraceElement): ZIO[R, E, TestResult] =
     zio.test.assertZIOImpl(effect)(assertion)
 }