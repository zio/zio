/*
 * Copyright 2019-2021 John A. De Goes and the ZIO Contributors
 *
 * Licensed under the Apache License, Version 2.0 (the "License");
 * you may not use this file except in compliance with the License.
 * You may obtain a copy of the License at
 *
 *     http://www.apache.org/licenses/LICENSE-2.0
 *
 * Unless required by applicable law or agreed to in writing, software
 * distributed under the License is distributed on an "AS IS" BASIS,
 * WITHOUT WARRANTIES OR CONDITIONS OF ANY KIND, either express or implied.
 * See the License for the specific language governing permissions and
 * limitations under the License.
 */

package zio.test

import zio._
import zio.stacktracer.TracingImplicits.disableAutoTrace
import zio.test.environment.TestEnvironment

/**
 * A default runnable spec that provides testable versions of all of the
 * modules in ZIO (Clock, Has[Random], etc).
 */
abstract class DefaultRunnableSpec extends RunnableSpec[TestEnvironment, Any] {

  override def aspects: List[TestAspect[Nothing, TestEnvironment, Nothing, Any]] =
    List(TestAspect.timeoutWarning(60.seconds))

  override def runner: TestRunner[TestEnvironment, Any] =
    defaultTestRunner

  /**
   * Returns an effect that executes a given spec, producing the results of the execution.
   */
  private[zio] override def runSpec(
    spec: ZSpec[Environment, Failure]
  )(implicit trace: ZTraceElement): URIO[Has[TestLogger] with Has[Clock], ExecutedSpec[Failure]] =
    runner.run(aspects.foldLeft(spec)(_ @@ _) @@ TestAspect.fibers)

  /**
   * Builds a suite containing a number of other specs.
   */
  def suite[In](label: String)(specs: In*)(implicit
    suiteConstructor: SuiteConstructor[In],
    trace: ZTraceElement
  ): Spec[suiteConstructor.OutEnvironment, suiteConstructor.OutError, suiteConstructor.OutSuccess] =
    zio.test.suite(label)(specs: _*)

  /**
   * Builds an effectual suite containing a number of other specs.
   */
  @deprecated("use suite", "2.0.0")
<<<<<<< HEAD
  def suiteM[R, E, T](label: String)(specs: ZIO[R, E, Iterable[Spec[R, E, T]]])(implicit
    trace: ZTraceElement
  ): Spec[R, E, T] =
    zio.test.suiteM(label)(specs)
=======
  def suiteM[R, E, T](label: String)(specs: ZIO[R, E, Iterable[Spec[R, E, T]]]): Spec[R, E, T] =
    suite(label)(specs)
>>>>>>> 0bb1eb4f

  /**
   * Builds a spec with a single test.
   */
  def test[In](label: String)(
    assertion: => In
  )(implicit
    testConstructor: TestConstructor[Nothing, In],
    sourceLocation: SourceLocation,
    trace: ZTraceElement
  ): testConstructor.Out =
    zio.test.test(label)(assertion)

  /**
   * Builds a spec with a single effectful test.
   */
  @deprecated("use test", "2.0.0")
  def testM[R, E](label: String)(assertion: => ZIO[R, E, TestResult])(implicit loc: SourceLocation): ZSpec[R, E] =
    test(label)(assertion)
}<|MERGE_RESOLUTION|>--- conflicted
+++ resolved
@@ -53,15 +53,10 @@
    * Builds an effectual suite containing a number of other specs.
    */
   @deprecated("use suite", "2.0.0")
-<<<<<<< HEAD
   def suiteM[R, E, T](label: String)(specs: ZIO[R, E, Iterable[Spec[R, E, T]]])(implicit
     trace: ZTraceElement
   ): Spec[R, E, T] =
-    zio.test.suiteM(label)(specs)
-=======
-  def suiteM[R, E, T](label: String)(specs: ZIO[R, E, Iterable[Spec[R, E, T]]]): Spec[R, E, T] =
     suite(label)(specs)
->>>>>>> 0bb1eb4f
 
   /**
    * Builds a spec with a single test.
@@ -79,6 +74,8 @@
    * Builds a spec with a single effectful test.
    */
   @deprecated("use test", "2.0.0")
-  def testM[R, E](label: String)(assertion: => ZIO[R, E, TestResult])(implicit loc: SourceLocation): ZSpec[R, E] =
+  def testM[R, E](label: String)(
+    assertion: => ZIO[R, E, TestResult]
+  )(implicit loc: SourceLocation, trace: ZTraceElement): ZSpec[R, E] =
     test(label)(assertion)
 }