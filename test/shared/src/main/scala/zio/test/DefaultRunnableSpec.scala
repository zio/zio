--- conflicted
+++ resolved
@@ -38,13 +38,9 @@
    */
   private[zio] override def runSpec(
     spec: ZSpec[Environment, Failure]
-<<<<<<< HEAD
-  )(implicit trace: ZTraceElement): URIO[TestLogger, ExecutedSpec[Failure]] =
-=======
   )(implicit
     trace: ZTraceElement
-  ): URIO[TestOutput with TestLogger with Clock with ExecutionEventSink with Random, Summary] =
->>>>>>> cbf669a4
+  ): URIO[TestOutput with TestLogger with ExecutionEventSink, Summary] =
     runner.run(aspects.foldLeft(spec)(_ @@ _) @@ TestAspect.fibers)
 
   /**
