/*
 * Copyright 2019 John A. De Goes and the ZIO Contributors
 *
 * Licensed under the Apache License, Version 2.0 (the "License");
 * you may not use this file except in compliance with the License.
 * You may obtain a copy of the License at
 *
 *     http://www.apache.org/licenses/LICENSE-2.0
 *
 * Unless required by applicable law or agreed to in writing, software
 * distributed under the License is distributed on an "AS IS" BASIS,
 * WITHOUT WARRANTIES OR CONDITIONS OF ANY KIND, either express or implied.
 * See the License for the specific language governing permissions and
 * limitations under the License.
 */

package zio.test

import zio.DefaultRuntime

/**
 * A default runnable spec that provides testable versions of all of the
 * modules in ZIO (Clock, Random, etc).
 */
abstract class DefaultRunnableSpec(spec: => ZSpec[DefaultRuntime#Environment, Nothing, String])
<<<<<<< HEAD
    extends RunnableSpec(DefaultRunner())(spec)
=======
    extends RunnableSpec(DefaultTestRunner)(spec)
>>>>>>> 5c38b222
<|MERGE_RESOLUTION|>--- conflicted
+++ resolved
@@ -23,8 +23,4 @@
  * modules in ZIO (Clock, Random, etc).
  */
 abstract class DefaultRunnableSpec(spec: => ZSpec[DefaultRuntime#Environment, Nothing, String])
-<<<<<<< HEAD
-    extends RunnableSpec(DefaultRunner())(spec)
-=======
-    extends RunnableSpec(DefaultTestRunner)(spec)
->>>>>>> 5c38b222
+    extends RunnableSpec(DefaultTestRunner)(spec)