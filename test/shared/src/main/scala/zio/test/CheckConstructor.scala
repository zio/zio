--- conflicted
+++ resolved
@@ -49,40 +49,4 @@
       def apply(input: => ZSTM[R1, E, A])(implicit trace: Trace): ZIO[OutEnvironment, OutError, TestResult] =
         input.commit
     }
-<<<<<<< HEAD
-}
-
-trait CheckConstructorLowPriority3 extends CheckConstructorLowPriority4 {
-
-  implicit def AssertConstructor[R, A <: Assert]: CheckConstructor.WithOut[R, A, R, Nothing] =
-    new CheckConstructor[R, A] {
-      type OutEnvironment = R
-      type OutError       = Nothing
-      def apply(input: => A)(implicit trace: Trace): ZIO[OutEnvironment, OutError, TestResult] =
-        ZIO.succeedNow(input)
-    }
-}
-
-trait CheckConstructorLowPriority4 extends CheckConstructorLowPriority5 {
-
-  implicit def AssertZIOConstructor[R, R1, E, A <: Assert]: CheckConstructor.WithOut[R, ZIO[R1, E, A], R with R1, E] =
-    new CheckConstructor[R, ZIO[R1, E, A]] {
-      type OutEnvironment = R with R1
-      type OutError       = E
-      def apply(input: => ZIO[R1, E, A])(implicit trace: Trace): ZIO[OutEnvironment, OutError, TestResult] =
-        input
-    }
-}
-
-trait CheckConstructorLowPriority5 {
-
-  implicit def AssertZSTMConstructor[R, R1, E, A <: Assert]: CheckConstructor.WithOut[R, ZSTM[R1, E, A], R with R1, E] =
-    new CheckConstructor[R, ZSTM[R1, E, A]] {
-      type OutEnvironment = R with R1
-      type OutError       = E
-      def apply(input: => ZSTM[R1, E, A])(implicit trace: Trace): ZIO[OutEnvironment, OutError, TestResult] =
-        input.commit
-    }
-=======
->>>>>>> 9ee77b29
 }