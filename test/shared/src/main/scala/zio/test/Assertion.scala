/*
 * Copyright 2019 John A. De Goes and the ZIO Contributors
 *
 * Licensed under the Apache License, Version 2.0 (the "License");
 * you may not use this file except in compliance with the License.
 * You may obtain a copy of the License at
 *
 *     http://www.apache.org/licenses/LICENSE-2.0
 *
 * Unless required by applicable law or agreed to in writing, software
 * distributed under the License is distributed on an "AS IS" BASIS,
 * WITHOUT WARRANTIES OR CONDITIONS OF ANY KIND, either express or implied.
 * See the License for the specific language governing permissions and
 * limitations under the License.
 */

package zio.test

import scala.reflect.ClassTag

import zio.{ Cause, Exit, ZIO }
import zio.test.Assertion._
import zio.test.Assertion.Render._

/**
 * An `Assertion[A]` is capable of producing assertion results on an `A`. As a
 * proposition, assertions compose using logical conjuction and disjunction,
 * and can be negated.
 */
class Assertion[-A] private (val render: Render, val run: (=> A) => AssertResult) extends ((=> A) => AssertResult) {
  self =>

  /**
   * Returns a new assertion that succeeds only if both assertions succeed.
   */
  final def &&[A1 <: A](that: => Assertion[A1]): Assertion[A1] =
    new Assertion(infix(param(self), "&&", param(that)), { actual =>
      self.run(actual) && that.run(actual)
    })

  /**
   * A symbolic alias for `label`.
   */
  final def ??(string: String): Assertion[A] =
    label(string)

  /**
   * Returns a new assertion that succeeds if either assertion succeeds.
   */
  final def ||[A1 <: A](that: => Assertion[A1]): Assertion[A1] =
    new Assertion(infix(param(self), "||", param(that)), { actual =>
      self.run(actual) || that.run(actual)
    })

  /**
   * Evaluates the assertion with the specified value.
   */
  final def apply(a: => A): AssertResult =
    run(a)

  override final def equals(that: Any): Boolean = that match {
    case that: Assertion[_] => this.toString == that.toString
  }

  override final def hashCode: Int =
    toString.hashCode

  /**
   * Labels this assertion with the specified string.
   */
  final def label(string: String): Assertion[A] =
    new Assertion(infix(param(self), "??", param(quoted(string))), run)

  /**
   * Returns the negation of this assertion.
   */
  final def negate: Assertion[A] =
    Assertion.not(self)

  /**
   * Tests the assertion to see if it would succeed on the given element.
   */
  final def test(a: A): ZIO[Any, Nothing, Boolean] =
    run(a).isSuccess

  /**
   * Provides a meaningful string rendering of the assertion.
   */
  override final def toString: String =
    render.toString
}

object Assertion {

  /**
   * `Render` captures both the name of an assertion as well as the parameters
   * to the assertion combinator for pretty-printing.
   */
  sealed trait Render {
    override final def toString: String = this match {
      case Render.Function(name, paramLists) =>
        name + paramLists.map(_.mkString("(", ", ", ")")).mkString
      case Render.Infix(left, op, right) =>
        "(" + left + " " + op + " " + right + ")"
    }
  }
  object Render {
    final case class Function(name: String, paramLists: List[List[RenderParam]]) extends Render
    final case class Infix(left: RenderParam, op: String, right: RenderParam)    extends Render

    /**
     * Creates a string representation of a field accessor.
     */
    final def field(name: String): String =
      "_." + name

    /**
     * Create a `Render` from an assertion combinator that should be rendered
     * using standard function notation.
     */
    final def function(name: String, paramLists: List[List[RenderParam]]): Render =
      Render.Function(name, paramLists)

    /**
     * Create a `Render` from an assertion combinator that should be rendered
     * using infix function notation.
     */
    final def infix(left: RenderParam, op: String, right: RenderParam): Render =
      Render.Infix(left, op, right)

    /**
     * Construct a `RenderParam` from an `Assertion`.
     */
    final def param[A](assertion: Assertion[A]): RenderParam =
      RenderParam.Assertion(assertion)

    /**
     * Construct a `RenderParam` from a value.
     */
    final def param[A](value: A): RenderParam =
      RenderParam.Value(value)

    /**
     * Quote a string so it renders as a valid Scala string when rendered.
     */
    final def quoted(string: String): String =
      "\"" + string + "\""

    /**
     * Creates a string representation of an unapply method for a term.
     */
    final def unapply(termName: String): String =
      termName + ".unapply"
  }

  sealed trait RenderParam {
    override final def toString: String = this match {
      case RenderParam.Assertion(assertion) => assertion.toString
      case RenderParam.Value(value)         => value.toString
    }
  }
  object RenderParam {
    final case class Assertion[A](assertion: zio.test.Assertion[A]) extends RenderParam
    final case class Value(value: Any)                              extends RenderParam
  }

  /**
   * Makes a new assertion that always succeeds.
   */
  final val anything: Assertion[Any] =
    Assertion.assertion("anything")()(_ => true)

  /**
   * Makes a new `Assertion` from a pretty-printing and a function.
   */
  final def assertion[A](name: String)(params: RenderParam*)(run: (=> A) => Boolean): Assertion[A] = {
    lazy val assertion: Assertion[A] = assertionDirect(name)(params: _*) { actual =>
      if (run(actual)) BoolAlgebraM.success(AssertionValue(assertion, actual))
      else BoolAlgebraM.failure(AssertionValue(assertion, actual))
    }
    assertion
  }

  /**
   * Makes a new `Assertion` from a pretty-printing and a function.
   */
  final def assertionM[R, E, A](
    name: String
  )(params: RenderParam*)(run: (=> A) => ZIO[Any, Nothing, Boolean]): Assertion[A] = {
    lazy val assertion: Assertion[A] = assertionDirect(name)(params: _*) { actual =>
      BoolAlgebraM.fromEffect(run(actual)).flatMap { p =>
        if (p) BoolAlgebraM.success(AssertionValue(assertion, actual))
        else BoolAlgebraM.failure(AssertionValue(assertion, actual))
      }
    }
    assertion
  }

  /**
   * Makes a new `Assertion` from a pretty-printing and a function.
   */
  final def assertionDirect[A](
    name: String
  )(params: RenderParam*)(run: (=> A) => AssertResult): Assertion[A] =
    new Assertion(function(name, List(params.toList)), run)

  /**
   * Makes a new `Assertion[A]` from a pretty-printing, a function
   * `(=> A) => Option[B]`, and an `Assertion[B]`. If the result of applying
   * the function to a given value is `Some[B]`, the `Assertion[B]` will be
   * applied to the resulting value to determine if the assertion is satisfied.
   * The result of the `Assertion[B]` and any assertions it is composed from
   * will be recursively embedded in the assert result. If the result of the
   * function is `None` the `orElse` parameter will be used to determine
   * whether the assertion is satisfied.
   */
  final def assertionRec[A, B](
    name: String
  )(params: RenderParam*)(
    assertion: Assertion[B]
  )(get: (=> A) => Option[B], orElse: AssertionValue => AssertResult = BoolAlgebraM.failure): Assertion[A] = {
    lazy val result: Assertion[A] = assertionDirect(name)(params: _*) { a =>
      get(a) match {
        case Some(b) =>
          assertion.run(b).as(AssertionValue(new Assertion(assertion.render, assertion.run), b))
        case None =>
          orElse(AssertionValue(result, a))
      }
    }
    result
  }

  final def assertionRecM[R, E, A, B](
    name: String
  )(params: RenderParam*)(
    assertion: Assertion[B]
  )(
    get: (=> A) => ZIO[Any, Nothing, Option[B]],
    orElse: AssertionValue => AssertResult = BoolAlgebraM.failure
  ): Assertion[A] = {
    lazy val result: Assertion[A] = assertionDirect(name)(params: _*) { a =>
      BoolAlgebraM.fromEffect(get(a)).flatMap {
        case Some(b) =>
          assertion.run(b).as(AssertionValue(new Assertion(assertion.render, assertion.run), b))
        case None =>
          orElse(AssertionValue(result, a))
      }
    }
    result
  }

  /**
   * Makes a new assertion that requires a given numeric value to match a value with some tolerance.
   */
  final def approximatelyEquals[A: Numeric](reference: A, tolerance: A): Assertion[A] =
    Assertion.assertion("approximatelyEquals")(param(reference), param(tolerance)) { actual =>
      val referenceType = implicitly[Numeric[A]]
      val max           = referenceType.plus(reference, tolerance)
      val min           = referenceType.minus(reference, tolerance)

      referenceType.gteq(actual, min) && referenceType.lteq(actual, max)
    }

  /**
   * Makes a new assertion that requires an iterable contain the specified
   * element.
   */
  final def contains[A](element: A): Assertion[Iterable[A]] =
    Assertion.assertion("contains")(param(element))(_.exists(_ == element))

  /**
   * Makes a new assertion that requires a `Cause` contain the specified
   * cause.
   */
  final def containsCause[E](cause: Cause[E]): Assertion[Cause[E]] =
    Assertion.assertion("containsCause")(param(cause))(_.contains(cause))

  /**
   * Makes a new assertion that requires a substring to be present.
   */
  final def containsString(element: String): Assertion[String] =
    Assertion.assertion("containsString")(param(element))(_.contains(element))

  /**
   * Makes a new assertion that requires an exit value to die.
   */
  final def dies(assertion: Assertion[Throwable]): Assertion[Exit[Any, Any]] =
    Assertion.assertionRec("dies")(param(assertion))(assertion) {
      case Exit.Failure(cause) => cause.dieOption
      case _                   => None
    }

  /**
   * Makes a new assertion that requires an exception to have a certain message.
   */
  final def hasMessage(message: String): Assertion[Throwable] =
    assertion[Throwable]("hasMessage")(param(message))(th => th.getMessage == message)

  /**
   * Makes a new assertion that requires a given string to end with the specified suffix.
   */
  final def endsWith[A](suffix: Seq[A]): Assertion[Seq[A]] =
    Assertion.assertion("endsWith")(param(suffix))(_.endsWith(suffix))

  /**
   * Makes a new assertion that requires a given string to end with the specified suffix.
   */
  final def endsWithString(suffix: String): Assertion[String] =
    Assertion.assertion("endsWithString")(param(suffix))(_.endsWith(suffix))

  /**
   * Makes a new assertion that requires a value equal the specified value.
   */
  final def equalTo(expected: Any): Assertion[Any] =
    Assertion.assertion("equalTo")(param(expected)) { actual =>
      (actual, expected) match {
        case (left: Array[_], right: Array[_]) => left.sameElements[Any](right)
        case (left, right)                     => left == right
      }
    }

  /**
   * Makes a new assertion that requires a given string to equal another ignoring case
   */
  final def equalsIgnoreCase(other: String): Assertion[String] =
    Assertion.assertion("equalsIgnoreCase")(param(other))(_.equalsIgnoreCase(other))

  /**
   * Makes a new assertion that requires an iterable contain one element
   * satisfying the given assertion.
   */
  final def exists[A](assertion: Assertion[A]): Assertion[Iterable[A]] =
    Assertion.assertionRecM("exists")(param(assertion))(assertion) { actual =>
      ZIO
        .foreach(actual) { a =>
          assertion.test(a).map { p =>
            if (p) Some(a) else None
          }
        }
        .map(_.find(_.isDefined).flatten)
    }

  /**
   * Makes a new assertion that requires an exit value to fail.
   */
  final def fails[E](assertion: Assertion[E]): Assertion[Exit[E, Any]] =
    Assertion.assertionRec("fails")(param(assertion))(assertion) {
      case Exit.Failure(cause) => cause.failures.headOption
      case _                   => None
    }

  /**
   * Makes a new assertion that requires an exit value to fail with a cause
   * that meets the specified assertion.
   */
  final def failsCause[E](assertion: Assertion[Cause[E]]): Assertion[Exit[E, Any]] =
    Assertion.assertionRec("failsCause")(param(assertion))(assertion) {
      case Exit.Failure(cause) => Some(cause)
      case _                   => None
    }

  /**
   * Makes a new assertion that requires an iterable contain only elements
   * satisfying the given assertion.
   */
  final def forall[A](assertion: Assertion[A]): Assertion[Iterable[A]] =
<<<<<<< HEAD
    Assertion.assertionRecM("forall")(param(assertion))(assertion)(
      {
        case head :: tail =>
          ZIO.foldLeft(head :: tail)(Option.empty[A]) { (_, a) =>
            assertion.test(a).map { p =>
              if (p) None else Some(a)
            }
          }
        case Nil => ZIO.succeed(None)
      },
      BoolAlgebraM.success
=======
    Assertion.assertionRec("forall")(param(assertion))(assertion)(
      _.find(!assertion.test(_)),
      BoolAlgebra.success
>>>>>>> 999b7df6
    )

  /**
   * Makes a new assertion that requires a sequence to contain an element
   * satisfying the given assertion on the given position
   */
  final def hasAt[A](pos: Int)(assertion: Assertion[A]): Assertion[Seq[A]] =
    Assertion.assertionRec("hasAt")(param(assertion))(assertion) { actual =>
      if (pos >= 0 && pos < actual.size) {
        Some(actual.apply(pos))
      } else {
        None
      }
    }

  /**
   * Makes a new assertion that focuses in on a field in a case class.
   *
   * {{{
   * hasField("age", _.age, within(0, 10))
   * }}}
   */
  final def hasField[A, B](name: String, proj: A => B, assertion: Assertion[B]): Assertion[A] =
    Assertion.assertionRec("hasField")(param(quoted(name)), param(field(name)), param(assertion))(assertion) { actual =>
      Some(proj(actual))
    }

  /**
   * Makes a new assertion that requires an iterable to contain the first
   * element satisfying the given assertion
   */
  final def hasFirst[A](assertion: Assertion[A]): Assertion[Iterable[A]] =
    Assertion.assertionRec("hasFirst")(param(assertion))(assertion) { actual =>
      actual.headOption
    }

  /**
   * Makes a new assertion that requires an iterable to contain the last
   * element satisfying the given assertion
   */
  final def hasLast[A](assertion: Assertion[A]): Assertion[Iterable[A]] =
    Assertion.assertionRec("hasLast")(param(assertion))(assertion) { actual =>
      actual.lastOption
    }

  /**
   * Makes a new assertion that requires an Iterable to have the same elements
   * as the specified Iterable, though not necessarily in the same order
   */
  final def hasSameElements[A](other: Iterable[A]): Assertion[Iterable[A]] =
    Assertion.assertion("hasSameElements")(param(other)) { actual =>
      val actualSeq = actual.toSeq
      val otherSeq  = other.toSeq

      actualSeq.diff(otherSeq).isEmpty && otherSeq.diff(actualSeq).isEmpty
    }

  /**
   * Makes a new assertion that requires the size of an iterable be satisfied
   * by the specified assertion.
   */
  final def hasSize[A](assertion: Assertion[Int]): Assertion[Iterable[A]] =
    Assertion.assertionM("hasSize")(param(assertion)) { actual =>
      assertion.test(actual.size)
    }

  /**
   * Makes a new assertion that requires the sum type be a specified term.
   *
   * {{{
   * isCase("Some", Some.unapply, anything)
   * }}}
   */
  final def isCase[Sum, Proj](
    termName: String,
    term: Sum => Option[Proj],
    assertion: Assertion[Proj]
  ): Assertion[Sum] =
    Assertion.assertionRec("isCase")(param(termName), param(unapply(termName)), param(assertion))(assertion)(term(_))

  /**
   * Makes a new assertion that requires an Iterable to be empty.
   */
  final val isEmpty: Assertion[Iterable[Any]] =
    Assertion.assertion("isEmpty")()(_.isEmpty)

  /**
   * Makes a new assertion that requires a given string to be empty.
   */
  final val isEmptyString: Assertion[String] =
    Assertion.assertion("isEmptyString")()(_.isEmpty)

  /**
   * Makes a new assertion that requires a value be true.
   */
  final def isFalse: Assertion[Boolean] =
    Assertion.assertion("isFalse")()(!_)

  /**
   * Makes a new assertion that requires the numeric value be greater than
   * the specified reference value.
   */
  final def isGreaterThan[A: Numeric](reference: A): Assertion[A] =
    Assertion.assertion("isGreaterThan")(param(reference)) { actual =>
      implicitly[Numeric[A]].compare(actual, reference) > 0
    }

  /**
   * Makes a new assertion that requires the numeric value be greater than
   * or equal to the specified reference value.
   */
  final def isGreaterThanEqualTo[A: Numeric](reference: A): Assertion[A] =
    Assertion.assertion("isGreaterThanEqualTo")(param(reference)) { actual =>
      implicitly[Numeric[A]].compare(actual, reference) >= 0
    }

  /**
   * Makes a new assertion that requires an exit value to be interrupted.
   */
  final def isInterrupted: Assertion[Exit[Any, Any]] =
    Assertion.assertion("isInterrupted")() {
      case Exit.Failure(cause) => cause.interrupted
      case _                   => false
    }

  /**
   * Makes a new assertion that requires a Left value satisfying a specified
   * assertion.
   */
  final def isLeft[A](assertion: Assertion[A]): Assertion[Either[A, Any]] =
    Assertion.assertionRec("isLeft")(param(assertion))(assertion) {
      case Left(a)  => Some(a)
      case Right(_) => None
    }

  /**
   * Makes a new assertion that requires the numeric value be less than
   * the specified reference value.
   */
  final def isLessThan[A: Numeric](reference: A): Assertion[A] =
    Assertion.assertion("isLessThan")(param(reference)) { actual =>
      implicitly[Numeric[A]].compare(actual, reference) < 0
    }

  /**
   * Makes a new assertion that requires the numeric value be less than
   * or equal to the specified reference value.
   */
  final def isLessThanEqualTo[A: Numeric](reference: A): Assertion[A] =
    Assertion.assertion("isLessThanEqualTo")(param(reference)) { actual =>
      implicitly[Numeric[A]].compare(actual, reference) <= 0
    }

  /**
   * Makes a new assertion that requires an Iterable to be non empty.
   */
  final val isNonEmpty: Assertion[Iterable[Any]] =
    Assertion.assertion("isNonEmpty")()(_.nonEmpty)

  /**
   * Makes a new assertion that requires a given string to be non empty
   */
  final val isNonEmptyString: Assertion[String] =
    Assertion.assertion("isNonEmptyString")()(_.nonEmpty)

  /**
   * Makes a new assertion that requires a None value.
   */
  final val isNone: Assertion[Option[Any]] =
    Assertion.assertion("isNone")()(_.isEmpty)

  /**
   * Makes a new assertion that requires a null value.
   */
  final val isNull: Assertion[Any] =
    Assertion.assertion("isNull")()(_ == null)

  /**
   * Makes a new assertion that requires a Right value satisfying a specified
   * assertion.
   */
  final def isRight[A](assertion: Assertion[A]): Assertion[Either[Any, A]] =
    Assertion.assertionRec("isRight")(param(assertion))(assertion) {
      case Right(a) => Some(a)
      case Left(_)  => None
    }

  /**
   * Makes a new assertion that requires a Some value satisfying the specified
   * assertion.
   */
  final def isSome[A](assertion: Assertion[A]): Assertion[Option[A]] =
    Assertion.assertionRec("isSome")(param(assertion))(assertion)(identity(_))

  /**
   * Makes an assertion that requires a value have the specified type.
   *
   * Example:
   * {{{
   *   assert(Duration.fromNanos(1), isSubtype[Duration.Finite](Assertion.anything))
   * }}}
   */
  final def isSubtype[A](assertion: Assertion[A])(implicit C: ClassTag[A]): Assertion[Any] =
    Assertion.assertionRec("isSubtype")(param(C.runtimeClass.getSimpleName))(assertion) { actual =>
      if (C.runtimeClass.isAssignableFrom(actual.getClass())) Some(actual.asInstanceOf[A])
      else None
    }

  /**
   * Makes a new assertion that requires a value be true.
   */
  final def isTrue: Assertion[Boolean] =
    Assertion.assertion("isTrue")()(identity(_))

  /**
   * Makes a new assertion that requires the value be unit.
   */
  final def isUnit: Assertion[Any] =
    Assertion.assertion("isUnit")() { actual =>
      actual match {
        case () => true
        case _  => false
      }
    }

  /**
   * Returns a new assertion that requires a numeric value to fall within a
   * specified min and max (inclusive).
   */
  final def isWithin[A: Numeric](min: A, max: A): Assertion[A] =
    Assertion.assertion("isWithin")(param(min), param(max)) { actual =>
      if (implicitly[Numeric[A]].compare(actual, min) < 0) false
      else if (implicitly[Numeric[A]].compare(actual, max) > 0) false
      else true
    }

  /**
   * Makes a new assertion that requires a given string to match the specified regular expression.
   */
  final def matchesRegex(regex: String): Assertion[String] =
    Assertion.assertion("matchesRegex")(param(regex))(_.matches(regex))

  /**
   * Makes a new assertion that negates the specified assertion.
   */
  final def not[A](assertion: Assertion[A]): Assertion[A] =
    new Assertion(assertion.render, a => !assertion.run(a))

  /**
   * Makes a new assertion that always fails.
   */
  final val nothing: Assertion[Any] =
    Assertion.assertion("nothing")()(_ => false)

  /**
   * Makes a new assertion that requires a given sequence to start with the
   * specified prefix.
   */
  final def startsWith[A](prefix: Seq[A]): Assertion[Seq[A]] =
    Assertion.assertion("startsWith")(param(prefix))(_.startsWith(prefix))

  /**
   * Makes a new assertion that requires a given string to start with a specified prefix
   */
  final def startsWithString(prefix: String): Assertion[String] =
    Assertion.assertion("startsWithString")(param(prefix))(_.startsWith(prefix))

  /**
   * Makes a new assertion that requires an exit value to succeed.
   */
  final def succeeds[A](assertion: Assertion[A]): Assertion[Exit[Any, A]] =
    Assertion.assertionRec("succeeds")(param(assertion))(assertion) {
      case Exit.Success(a) => Some(a)
      case _               => None
    }

  /**
   * Returns a new assertion that requires the expression to throw.
   */
  final def throws[A](assertion: Assertion[Throwable]): Assertion[A] =
    Assertion.assertionRec("throws")(param(assertion))(assertion) { actual =>
      try {
        val _ = actual
        None
      } catch {
        case t: Throwable => Some(t)
      }
    }

  /**
   * Returns a new assertion that requires the expression to throw an instance
   * of given type (or its subtype).
   */
  final def throwsA[E: ClassTag]: Assertion[Any] =
    throws(isSubtype[E](anything))
}<|MERGE_RESOLUTION|>--- conflicted
+++ resolved
@@ -364,23 +364,16 @@
    * satisfying the given assertion.
    */
   final def forall[A](assertion: Assertion[A]): Assertion[Iterable[A]] =
-<<<<<<< HEAD
     Assertion.assertionRecM("forall")(param(assertion))(assertion)(
-      {
-        case head :: tail =>
-          ZIO.foldLeft(head :: tail)(Option.empty[A]) { (_, a) =>
+      actual =>
+        ZIO
+          .foreach(actual) { a =>
             assertion.test(a).map { p =>
               if (p) None else Some(a)
             }
           }
-        case Nil => ZIO.succeed(None)
-      },
+          .map(_.find(_.isDefined).flatten),
       BoolAlgebraM.success
-=======
-    Assertion.assertionRec("forall")(param(assertion))(assertion)(
-      _.find(!assertion.test(_)),
-      BoolAlgebra.success
->>>>>>> 999b7df6
     )
 
   /**
