/*
 * Copyright 2017-2020 John A. De Goes and the ZIO Contributors
 *
 * Licensed under the Apache License, Version 2.0 (the "License");
 * you may not use this file except in compliance with the License.
 * You may obtain a copy of the License at
 *
 *     http://www.apache.org/licenses/LICENSE-2.0
 *
 * Unless required by applicable law or agreed to in writing, software
 * distributed under the License is distributed on an "AS IS" BASIS,
 * WITHOUT WARRANTIES OR CONDITIONS OF ANY KIND, either express or implied.
 * See the License for the specific language governing permissions and
 * limitations under the License.
 */

package zio.test.mock

import scala.language.implicitConversions

import com.github.ghik.silencer.silent
<<<<<<< HEAD
import zio.{ Has, IO, Managed, Ref, UIO, ZIO, ZLayer }
=======

>>>>>>> c677baf6
import zio.test.Assertion
import zio.test.mock.Expectation.{ AnyCall, Call, Empty, FlatMap, Next, State }
import zio.test.mock.MockException.UnmetExpectationsException
import zio.test.mock.ReturnExpectation.{ Fail, Succeed }
import zio.{ IO, Managed, Ref, UIO, ZIO }

/**
 * An `Expectation[-M, +E, +A]` is an immutable data structure that represents
 * expectations on module `M` capabilities.
 *
 * This structure is a monad, because we need the sequential composability and
 * in Scala we get the convenient for-comprehension syntax for free.
 *
 *  - `Empty`   models expectation for no calls, the monadic `unit` value
 *  - `Call`    models a call on `M` modules capability that takes arguments `I`
 *              and returns an effect that may fail with an error `E` or produce
 *              a single `A`
 *  - `FlatMap` models sequential composition of expectations
 *
 * The whole structure is not supposed to be consumed directly by the end user,
 * instead it should be converted into a mocked environment (wrapped in layer)
 * either explicitly via `toLayer` method or via implicit conversion.
 */
sealed trait Expectation[-M, +E, +A] { self =>

  /**
   * A variant of `flatMap` that ignores the value returned by this expectation.
   */
  final def *>[M1 <: M, E1 >: E, B](that: Expectation[M1, E1, B]): Expectation[M1, E1, B] = flatMap(_ => that)

  /**
   * Returns an expectation that models the execution of this expectation,
   * followed by passing of its value to the specified continuation function `k`,
   * followed by the expectation that it returns.
   *
   * {{
   * val mockClock = (MockClock.sleep(equalTo(1.second)) returns unit).flatMap(_ => MockClock.nanoTime returns value(5L))
   * }}
   */
  final def flatMap[M1 <: M, E1 >: E, B](k: A => Expectation[M1, E1, B]): Expectation[M1, E1, B] =
    FlatMap(self, k)

  /**
   * Converts this Expectation to ZManaged mock environment.
   */
  final def toLayer[M1 <: M](implicit mockable: Mockable[M1]): ZLayer.NoDeps[Nothing, Has[M1]] = {

    def extract(
      state: State[M, E],
      expectation: Expectation[M, E, Any]
    ): UIO[Either[Any, Any]] = {

      def popNextExpectation: UIO[Option[Next[M, E]]] = state.nextRef.modify {
        case (head :: tail) => Some(head) -> tail
        case Nil            => None       -> Nil
      }

      UIO.succeed(expectation).flatMap {
        case Empty =>
          popNextExpectation.flatMap {
            case Some(next) => extract(state, next(()))
            case None       => UIO.succeed(Right(()))
          }

        case FlatMap(current, next) =>
          for {
            _   <- state.nextRef.update(next.asInstanceOf[Next[M, E]] :: _)
            out <- extract(state, current)
          } yield out

        case call @ Call(_, _, _) =>
          for {
            _ <- state.callsRef.update(_ :+ call.asInstanceOf[AnyCall])
            out <- popNextExpectation.flatMap {
                    case Some(next) => extract(state, next(()))
                    case None       => UIO.succeed(Right(()))
                  }
          } yield out
      }
    }

    val makeState =
      for {
        callsRef <- Ref.make(List.empty[AnyCall])
        nextRef  <- Ref.make(List.empty[Next[M, E]])
      } yield State(callsRef, nextRef)

    val checkUnmetExpectations =
      (state: State[M, E]) =>
        state.callsRef.get
          .filterOrElse[Any, Nothing, Any](_.isEmpty) { calls =>
            val expectations = calls.map(call => call.method -> call.assertion)
            ZIO.die(UnmetExpectationsException(expectations))
          }

    val makeEnvironment =
      (state: State[M, E]) =>
        for {
          _    <- extract(state, self)
          mock = Mock.make(state.callsRef)
        } yield mockable.environment(mock)

    ZLayer.fromManaged(for {
      state <- Managed.make(makeState)(checkUnmetExpectations)
      env   <- Managed.fromEffect(makeEnvironment(state))
    } yield env)
  }

  /**
   * Returns empty expectation.
   *
   * This is required for the for-comprehension syntax.
   */
  @silent("parameter value f in method map is never used")
  final def map[B](f: A => B): Expectation[M, E, Nothing] =
    flatMap(_ => Empty)

  /**
   * A named alias for `*>`
   */
  final def zipRight[M1 <: M, E1 >: E, B](that: Expectation[M1, E1, B]): Expectation[M1, E1, B] = self *> that
}

object Expectation {

  /**
   * Returns a return expectation to fail with `E`.
   */
  def failure[E](failure: E): Fail[Any, E] = Fail(_ => IO.fail(failure))

  /**
   * Maps the input arguments `I` to a return expectation to fail with `E`.
   */
  def failureF[I, E](f: I => E): Fail[I, E] = Fail(i => IO.succeed(i).map(f).flip)

  /**
   * Effectfully maps the input arguments `I` to a return expectation to fail with `E`.
   */
  def failureM[I, E](f: I => IO[E, Nothing]): Fail[I, E] = Fail(f)

  /**
   * Returns a return expectation to compute forever.
   */
  def never: Succeed[Any, Nothing] = valueM(_ => IO.never)

  /**
   * Returns an expectation for no calls on module `M`.
   */
  def nothing[M]: Expectation[M, Nothing, Nothing] = Empty

  /**
   * Returns a return expectation to succeed with `Unit`.
   */
  def unit: Succeed[Any, Unit] = value(())

  /**
   * Returns a return expectation to succeed with `A`.
   */
  def value[A](value: A): Succeed[Any, A] = Succeed(_ => IO.succeed(value))

  /**
   * Maps the input arguments `I` to a return expectation to succeed with `A`.
   */
  def valueF[I, A](f: I => A): Succeed[I, A] = Succeed(i => IO.succeed(i).map(f))

  /**
   * Effectfully maps the input arguments `I` to a return expectation to succeed with `A`.
   */
  def valueM[I, A](f: I => IO[Nothing, A]): Succeed[I, A] = Succeed(f)

  /**
   * Implicitly converts Expectation to ZManaged mock environment.
   */
<<<<<<< HEAD
  implicit final def toLayer[M: Mockable, E, A](
=======
  implicit def toManagedEnv[M, E, A](
>>>>>>> c677baf6
    expectation: Expectation[M, E, A]
  ): ZLayer.NoDeps[Nothing, Has[M]] = expectation.toLayer

  private[Expectation] type AnyCall      = Call[Any, Any, Any, Any]
  private[Expectation] type Next[-M, +E] = Any => Expectation[M, E, Any]

  private[Expectation] final case class State[M, E](
    callsRef: Ref[List[AnyCall]],
    nextRef: Ref[List[Next[M, E]]]
  )

  /**
   * Models expectation for no calls on module `M`.
   *
   * The the `unit` value for Expectation monad.
   */
  private[mock] case object Empty extends Expectation[Any, Nothing, Nothing]

  /**
   * Models a call on module `M` capability that takes input arguments `I` and returns an effect
   * that may fail with an error `E` or produce a single `A`.
   */
  private[mock] final case class Call[-M, I, +E, +A](
    method: Method[M, I, A],
    assertion: Assertion[I],
    returns: I => IO[E, A]
  ) extends Expectation[M, E, A]

  /**
   * Models sequential expectations on module `M`.
   *
   * The `A` value in `next` is not used, it's only required to fit the flatMap signature,
   * which we want to be able to use the for-comprehension syntax.
   */
  private[mock] final case class FlatMap[-M, +E, A, +B](
    current: Expectation[M, E, A],
    next: A => Expectation[M, E, B]
  ) extends Expectation[M, E, B]
}<|MERGE_RESOLUTION|>--- conflicted
+++ resolved
@@ -19,15 +19,12 @@
 import scala.language.implicitConversions
 
 import com.github.ghik.silencer.silent
-<<<<<<< HEAD
-import zio.{ Has, IO, Managed, Ref, UIO, ZIO, ZLayer }
-=======
-
->>>>>>> c677baf6
+
 import zio.test.Assertion
 import zio.test.mock.Expectation.{ AnyCall, Call, Empty, FlatMap, Next, State }
 import zio.test.mock.MockException.UnmetExpectationsException
 import zio.test.mock.ReturnExpectation.{ Fail, Succeed }
+import zio.{ Has, IO, Managed, Ref, UIO, ZIO, ZLayer }
 import zio.{ IO, Managed, Ref, UIO, ZIO }
 
 /**
@@ -197,11 +194,7 @@
   /**
    * Implicitly converts Expectation to ZManaged mock environment.
    */
-<<<<<<< HEAD
-  implicit final def toLayer[M: Mockable, E, A](
-=======
-  implicit def toManagedEnv[M, E, A](
->>>>>>> c677baf6
+  implicit def toLayer[M: Mockable, E, A](
     expectation: Expectation[M, E, A]
   ): ZLayer.NoDeps[Nothing, Has[M]] = expectation.toLayer
 
