--- conflicted
+++ resolved
@@ -56,21 +56,8 @@
   type AssertResultM = BoolAlgebraM[Any, Nothing, AssertionValue]
   type AssertResult  = BoolAlgebra[AssertionValue]
 
-<<<<<<< HEAD
-  type TestEnvironment = Annotations with Live with Sized with TestConfig
-=======
   type TestEnvironment =
-    Annotations
-      with Live
-      with Sized
-      with TestClock
-      with TestConfig
-      with TestConsole
-      with TestRandom
-      with TestSystem
-      with ExecutionEventSink
-      with TestOutput
->>>>>>> cbf669a4
+    Annotations with Live with Sized with TestConfig with ExecutionEventSink with TestOutput
 
   object TestEnvironment {
     val any: ZLayer[TestEnvironment, Nothing, TestEnvironment] =
