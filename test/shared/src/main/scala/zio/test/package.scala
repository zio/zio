/*
 * Copyright 2019-2021 John A. De Goes and the ZIO Contributors
 *
 * Licensed under the Apache License, Version 2.0 (the "License");
 * you may not use this file except in compliance with the License.
 * You may obtain a copy of the License at
 *
 *     http://www.apache.org/licenses/LICENSE-2.0
 *
 * Unless required by applicable law or agreed to in writing, software
 * distributed under the License is distributed on an "AS IS" BASIS,
 * WITHOUT WARRANTIES OR CONDITIONS OF ANY KIND, either express or implied.
 * See the License for the specific language governing permissions and
 * limitations under the License.
 */

package zio

import zio.stacktracer.TracingImplicits.disableAutoTrace
import zio.stream.{ZSink, ZStream}
import zio.test.AssertionResult.FailureDetailsResult
import zio.test.environment._

import scala.collection.immutable.{Queue => ScalaQueue}
import scala.language.implicitConversions
import scala.util.Try

/**
 * _ZIO Test_ is a featherweight testing library for effectful programs.
 *
 * The library imagines every spec as an ordinary immutable value, providing
 * tremendous potential for composition. Thanks to tight integration with ZIO,
 * specs can use resources (including those requiring disposal), have well-
 * defined linear and parallel semantics, and can benefit from a host of ZIO
 * combinators.
 *
 * {{{
 *  import zio.test._
 *  import zio.test.environment.Live
 *  import zio.Clock.nanoTime
 *  import Assertion.isGreaterThan
 *
 *  object MyTest extends DefaultRunnableSpec {
 *    def spec = suite("clock")(
 *      test("time is non-zero") {
 *        for {
 *          time <- Live.live(nanoTime)
 *        } yield assertTrue(time >= 0)
 *      }
 *    )
 *  }
 * }}}
 */
package object test extends CompileVariants {
  type AssertResultM = BoolAlgebraM[Any, Nothing, AssertionValue]
  type AssertResult  = BoolAlgebra[AssertionValue]

  /**
   * A `TestAspectAtLeast[R]` is a `TestAspect` that requires at least an `R` in its environment.
   */
  type TestAspectAtLeastR[R] = TestAspect[Nothing, R, Nothing, Any]

  /**
   * A `TestAspectPoly` is a `TestAspect` that is completely polymorphic,
   * having no requirements on error or environment.
   */
  type TestAspectPoly = TestAspect[Nothing, Any, Nothing, Any]

  type TestResult = BoolAlgebra[AssertionResult]

  object TestResult {
    implicit def trace2TestResult(assert: Assert): TestResult = {
      val trace = Arrow.run(assert.arrow, Right(()))
      if (trace.isSuccess) BoolAlgebra.success(AssertionResult.TraceResult(trace))
      else BoolAlgebra.failure(AssertionResult.TraceResult(trace))
    }
  }

  /**
   * A `TestReporter[E]` is capable of reporting test results with error type
   * `E`.
   */
  type TestReporter[-E] = (Duration, ExecutedSpec[E]) => URIO[Has[TestLogger], Unit]

  object TestReporter {

    /**
     * TestReporter that does nothing
     */
    val silent: TestReporter[Any] = (_, _) => ZIO.unit
  }

  /**
   * A `ZRTestEnv` is an alias for all ZIO provided [[zio.test.environment.Restorable Restorable]]
   * [[zio.test.environment.TestEnvironment TestEnvironment]] objects
   */
  type ZTestEnv = Has[TestClock] with Has[TestConsole] with Has[TestRandom] with Has[TestSystem]

  /**
   * A `ZTest[R, E]` is an effectfully produced test that requires an `R` and
   * may fail with an `E`.
   */
  type ZTest[-R, +E] = ZIO[R, TestFailure[E], TestSuccess]

  object ZTest {

    /**
     * Builds a test with an effectual assertion.
     */
    def apply[R, E](label: String, assertion: => ZIO[R, E, TestResult])(implicit
      trace: ZTraceElement
    ): ZIO[R, TestFailure[E], TestSuccess] =
      ZIO
        .suspendSucceed(assertion)
        .overrideForkScope(ZScope.global)
        .ensuringChildren { children =>
          ZIO.foreach(children) { child =>
            val warning =
              s"Warning: ZIO Test is attempting to interrupt fiber " +
                s"${child.id} forked in test $label due to automatic, " +
                "supervision, but interruption has taken more than 10 " +
                "seconds to complete. This may indicate a resource leak. " +
                "Make sure you are not forking a fiber in an " +
                "uninterruptible region."
            for {
              fiber <- ZIO.logWarning(warning).delay(10.seconds).provide(Has(Clock.ClockLive)).interruptible.forkDaemon
              _     <- (child.interrupt *> fiber.interrupt).forkDaemon
            } yield ()
          }
        }
        .foldCauseZIO(
          cause => ZIO.fail(TestFailure.Runtime(cause)),
          _.failures match {
            case None           => ZIO.succeedNow(TestSuccess.Succeeded(BoolAlgebra.unit))
            case Some(failures) => ZIO.fail(TestFailure.Assertion(failures))
          }
        )
  }

  /**
   * A `ZSpec[R, E]` is the canonical spec for testing ZIO programs. The spec's
   * test type is a ZIO effect that requires an `R` and might fail with an `E`.
   */
  type ZSpec[-R, +E] = Spec[R, TestFailure[E], TestSuccess]

  /**
   * An `Annotated[A]` contains a value of type `A` along with zero or more
   * test annotations.
   */
  type Annotated[+A] = (A, TestAnnotationMap)

  private def traverseResult[A](
    value: => A,
    assertResult: AssertResult,
    assertion: AssertionM[A],
    expression: Option[String],
    sourceLocation: Option[String]
  ): TestResult =
    assertResult.flatMap { fragment =>
      def loop(whole: AssertionValue, failureDetails: FailureDetails): TestResult =
        if (whole.sameAssertion(failureDetails.assertion.head))
          BoolAlgebra.success(FailureDetailsResult(failureDetails))
        else {
          val fragment = whole.result
          val result   = if (fragment.isSuccess) fragment else !fragment
          result.flatMap { fragment =>
            loop(fragment, FailureDetails(::(whole, failureDetails.assertion)))
          }
        }

      loop(
        fragment,
        FailureDetails(::(AssertionValue(assertion, value, assertResult, expression, sourceLocation), Nil))
      )
    }

  /**
   * Checks the assertion holds for the given value.
   */
  override private[test] def assertImpl[A](
    value: => A,
    expression: Option[String] = None,
    sourceLocation: Option[String] = None
  )(
    assertion: Assertion[A]
  )(implicit trace: ZTraceElement): TestResult = {
    lazy val tryValue = Try(value)
    traverseResult(tryValue.get, assertion.run(tryValue.get), assertion, expression, sourceLocation)
  }

  /**
   * Asserts that the given test was completed.
   */
  def assertCompletes(implicit trace: ZTraceElement): TestResult =
    assertImpl(true)(Assertion.isTrue)

  /**
   * Asserts that the given test was completed.
   */
  def assertCompletesM(implicit trace: ZTraceElement): UIO[TestResult] =
    assertMImpl(UIO.succeedNow(true))(Assertion.isTrue)

  /**
   * Checks the assertion holds for the given effectfully-computed value.
   */
  override private[test] def assertMImpl[R, E, A](effect: ZIO[R, E, A], sourceLocation: Option[String] = None)(
    assertion: AssertionM[A]
  )(implicit trace: ZTraceElement): ZIO[R, E, TestResult] =
    for {
      value        <- effect
      assertResult <- assertion.runM(value).run
    } yield traverseResult(value, assertResult, assertion, None, sourceLocation)

  /**
   * Checks the test passes for "sufficient" numbers of samples from the
   * given random variable.
   */
  def check[R <: Has[TestConfig], A, In](rv: Gen[R, A])(test: A => In)(implicit
<<<<<<< HEAD
    checkConstructor: CheckConstructor[R, In]
=======
    checkConstructor: CheckConstructor[R, In],
    trace: ZTraceElement
>>>>>>> 338645ec
  ): ZIO[checkConstructor.OutEnvironment, checkConstructor.OutError, TestResult] =
    TestConfig.samples.flatMap(n =>
      checkStream(rv.sample.forever.collectSome.take(n.toLong))(a => checkConstructor(test(a)))
    )

  /**
   * A version of `check` that accepts two random variables.
   */
  def check[R <: Has[TestConfig], A, B, In](rv1: Gen[R, A], rv2: Gen[R, B])(
    test: (A, B) => In
  )(implicit
<<<<<<< HEAD
    checkConstructor: CheckConstructor[R, In]
=======
    checkConstructor: CheckConstructor[R, In],
    trace: ZTraceElement
>>>>>>> 338645ec
  ): ZIO[checkConstructor.OutEnvironment, checkConstructor.OutError, TestResult] =
    check(rv1 <*> rv2)(test.tupled)

  /**
   * A version of `check` that accepts three random variables.
   */
  def check[R <: Has[TestConfig], A, B, C, In](rv1: Gen[R, A], rv2: Gen[R, B], rv3: Gen[R, C])(
    test: (A, B, C) => In
  )(implicit
<<<<<<< HEAD
    checkConstructor: CheckConstructor[R, In]
=======
    checkConstructor: CheckConstructor[R, In],
    trace: ZTraceElement
>>>>>>> 338645ec
  ): ZIO[checkConstructor.OutEnvironment, checkConstructor.OutError, TestResult] =
    check(rv1 <*> rv2 <*> rv3)(test.tupled)

  /**
   * A version of `check` that accepts four random variables.
   */
  def check[R <: Has[TestConfig], A, B, C, D, In](rv1: Gen[R, A], rv2: Gen[R, B], rv3: Gen[R, C], rv4: Gen[R, D])(
    test: (A, B, C, D) => In
  )(implicit
<<<<<<< HEAD
    checkConstructor: CheckConstructor[R, In]
=======
    checkConstructor: CheckConstructor[R, In],
    trace: ZTraceElement
>>>>>>> 338645ec
  ): ZIO[checkConstructor.OutEnvironment, checkConstructor.OutError, TestResult] =
    check(rv1 <*> rv2 <*> rv3 <*> rv4)(test.tupled)

  /**
   * A version of `check` that accepts five random variables.
   */
  def check[R <: Has[TestConfig], A, B, C, D, F, In](
    rv1: Gen[R, A],
    rv2: Gen[R, B],
    rv3: Gen[R, C],
    rv4: Gen[R, D],
    rv5: Gen[R, F]
  )(
    test: (A, B, C, D, F) => TestResult
  )(implicit
<<<<<<< HEAD
    checkConstructor: CheckConstructor[R, In]
=======
    checkConstructor: CheckConstructor[R, In],
    trace: ZTraceElement
>>>>>>> 338645ec
  ): ZIO[checkConstructor.OutEnvironment, checkConstructor.OutError, TestResult] =
    check(rv1 <*> rv2 <*> rv3 <*> rv4 <*> rv5)(test.tupled)

  /**
   * A version of `check` that accepts six random variables.
   */
  def check[R <: Has[TestConfig], A, B, C, D, F, G, In](
    rv1: Gen[R, A],
    rv2: Gen[R, B],
    rv3: Gen[R, C],
    rv4: Gen[R, D],
    rv5: Gen[R, F],
    rv6: Gen[R, G]
  )(
    test: (A, B, C, D, F, G) => TestResult
  )(implicit
<<<<<<< HEAD
    checkConstructor: CheckConstructor[R, In]
=======
    checkConstructor: CheckConstructor[R, In],
    trace: ZTraceElement
>>>>>>> 338645ec
  ): ZIO[checkConstructor.OutEnvironment, checkConstructor.OutError, TestResult] =
    check(rv1 <*> rv2 <*> rv3 <*> rv4 <*> rv5 <*> rv6)(test.tupled)

  /**
   * Checks the effectual test passes for "sufficient" numbers of samples from
   * the given random variable.
   */
  @deprecated("use check", "2.0.0")
  def checkM[R <: Has[TestConfig], R1 <: R, E, A](rv: Gen[R, A])(
    test: A => ZIO[R1, E, TestResult]
  )(implicit trace: ZTraceElement): ZIO[R1, E, TestResult] =
    TestConfig.samples.flatMap(checkNM(_)(rv)(test))

  /**
   * A version of `checkM` that accepts two random variables.
   */
  @deprecated("use check", "2.0.0")
  def checkM[R <: Has[TestConfig], R1 <: R, E, A, B](rv1: Gen[R, A], rv2: Gen[R, B])(
    test: (A, B) => ZIO[R1, E, TestResult]
  )(implicit trace: ZTraceElement): ZIO[R1, E, TestResult] =
    checkM(rv1 <*> rv2)(test.tupled)

  /**
   * A version of `checkM` that accepts three random variables.
   */
  @deprecated("use check", "2.0.0")
  def checkM[R <: Has[TestConfig], R1 <: R, E, A, B, C](rv1: Gen[R, A], rv2: Gen[R, B], rv3: Gen[R, C])(
    test: (A, B, C) => ZIO[R1, E, TestResult]
  )(implicit trace: ZTraceElement): ZIO[R1, E, TestResult] =
    checkM(rv1 <*> rv2 <*> rv3)(test.tupled)

  /**
   * A version of `checkM` that accepts four random variables.
   */
  @deprecated("use check", "2.0.0")
  def checkM[R <: Has[TestConfig], R1 <: R, E, A, B, C, D](
    rv1: Gen[R, A],
    rv2: Gen[R, B],
    rv3: Gen[R, C],
    rv4: Gen[R, D]
  )(
    test: (A, B, C, D) => ZIO[R1, E, TestResult]
  )(implicit trace: ZTraceElement): ZIO[R1, E, TestResult] =
    checkM(rv1 <*> rv2 <*> rv3 <*> rv4)(test.tupled)

  /**
   * A version of `checkM` that accepts five random variables.
   */
  @deprecated("use check", "2.0.0")
  def checkM[R <: Has[TestConfig], R1 <: R, E, A, B, C, D, F](
    rv1: Gen[R, A],
    rv2: Gen[R, B],
    rv3: Gen[R, C],
    rv4: Gen[R, D],
    rv5: Gen[R, F]
  )(
    test: (A, B, C, D, F) => ZIO[R1, E, TestResult]
  )(implicit trace: ZTraceElement): ZIO[R1, E, TestResult] =
    checkM(rv1 <*> rv2 <*> rv3 <*> rv4 <*> rv5)(test.tupled)

  /**
   * A version of `checkM` that accepts six random variables.
   */
  @deprecated("use check", "2.0.0")
  def checkM[R <: Has[TestConfig], R1 <: R, E, A, B, C, D, F, G](
    rv1: Gen[R, A],
    rv2: Gen[R, B],
    rv3: Gen[R, C],
    rv4: Gen[R, D],
    rv5: Gen[R, F],
    rv6: Gen[R, G]
  )(
    test: (A, B, C, D, F, G) => ZIO[R1, E, TestResult]
  )(implicit trace: ZTraceElement): ZIO[R1, E, TestResult] =
    checkM(rv1 <*> rv2 <*> rv3 <*> rv4 <*> rv5 <*> rv6)(test.tupled)

  /**
   * Checks the test passes for all values from the given random variable. This
   * is useful for deterministic `Gen` that comprehensively explore all
   * possibilities in a given domain.
   */
  def checkAll[R <: Has[TestConfig], A, In](rv: Gen[R, A])(test: A => In)(implicit
<<<<<<< HEAD
    checkConstructor: CheckConstructor[R, In]
=======
    checkConstructor: CheckConstructor[R, In],
    trace: ZTraceElement
>>>>>>> 338645ec
  ): ZIO[checkConstructor.OutEnvironment, checkConstructor.OutError, TestResult] =
    checkStream(rv.sample.collectSome)(a => checkConstructor(test(a)))

  /**
   * A version of `checkAll` that accepts two random variables.
   */
  def checkAll[R <: Has[TestConfig], A, B, In](rv1: Gen[R, A], rv2: Gen[R, B])(
    test: (A, B) => In
  )(implicit
<<<<<<< HEAD
    checkConstructor: CheckConstructor[R, In]
=======
    checkConstructor: CheckConstructor[R, In],
    trace: ZTraceElement
>>>>>>> 338645ec
  ): ZIO[checkConstructor.OutEnvironment, checkConstructor.OutError, TestResult] =
    checkAll(rv1 <*> rv2)(test.tupled)

  /**
   * A version of `checkAll` that accepts three random variables.
   */
  def checkAll[R <: Has[TestConfig], A, B, C, In](rv1: Gen[R, A], rv2: Gen[R, B], rv3: Gen[R, C])(
    test: (A, B, C) => In
  )(implicit
<<<<<<< HEAD
    checkConstructor: CheckConstructor[R, In]
=======
    checkConstructor: CheckConstructor[R, In],
    trace: ZTraceElement
>>>>>>> 338645ec
  ): ZIO[checkConstructor.OutEnvironment, checkConstructor.OutError, TestResult] =
    checkAll(rv1 <*> rv2 <*> rv3)(test.tupled)

  /**
   * A version of `checkAll` that accepts four random variables.
   */
  def checkAll[R <: Has[TestConfig], A, B, C, D, In](rv1: Gen[R, A], rv2: Gen[R, B], rv3: Gen[R, C], rv4: Gen[R, D])(
    test: (A, B, C, D) => In
  )(implicit
<<<<<<< HEAD
    checkConstructor: CheckConstructor[R, In]
=======
    checkConstructor: CheckConstructor[R, In],
    trace: ZTraceElement
>>>>>>> 338645ec
  ): ZIO[checkConstructor.OutEnvironment, checkConstructor.OutError, TestResult] =
    checkAll(rv1 <*> rv2 <*> rv3 <*> rv4)(test.tupled)

  /**
   * A version of `checkAll` that accepts five random variables.
   */
  def checkAll[R <: Has[TestConfig], A, B, C, D, F, In](
    rv1: Gen[R, A],
    rv2: Gen[R, B],
    rv3: Gen[R, C],
    rv4: Gen[R, D],
    rv5: Gen[R, F]
  )(
    test: (A, B, C, D, F) => In
  )(implicit
<<<<<<< HEAD
    checkConstructor: CheckConstructor[R, In]
=======
    checkConstructor: CheckConstructor[R, In],
    trace: ZTraceElement
>>>>>>> 338645ec
  ): ZIO[checkConstructor.OutEnvironment, checkConstructor.OutError, TestResult] =
    checkAll(rv1 <*> rv2 <*> rv3 <*> rv4 <*> rv5)(test.tupled)

  /**
   * A version of `checkAll` that accepts six random variables.
   */
  def checkAll[R <: Has[TestConfig], A, B, C, D, F, G, In](
    rv1: Gen[R, A],
    rv2: Gen[R, B],
    rv3: Gen[R, C],
    rv4: Gen[R, D],
    rv5: Gen[R, F],
    rv6: Gen[R, G]
  )(
    test: (A, B, C, D, F, G) => In
  )(implicit
<<<<<<< HEAD
    checkConstructor: CheckConstructor[R, In]
=======
    checkConstructor: CheckConstructor[R, In],
    trace: ZTraceElement
>>>>>>> 338645ec
  ): ZIO[checkConstructor.OutEnvironment, checkConstructor.OutError, TestResult] =
    checkAll(rv1 <*> rv2 <*> rv3 <*> rv4 <*> rv5 <*> rv6)(test.tupled)

  /**
   * Checks the effectual test passes for all values from the given random
   * variable. This is useful for deterministic `Gen` that comprehensively
   * explore all possibilities in a given domain.
   */
  @deprecated("use checkAll", "2.0.0")
  def checkAllM[R <: Has[TestConfig], R1 <: R, E, A](
    rv: Gen[R, A]
<<<<<<< HEAD
  )(test: A => ZIO[R1, E, TestResult]): ZIO[R1, E, TestResult] =
=======
  )(test: A => ZIO[R1, E, TestResult])(implicit trace: ZTraceElement): ZIO[R1, E, TestResult] =
>>>>>>> 338645ec
    checkStream(rv.sample.collectSome)(test)

  /**
   * A version of `checkAllM` that accepts two random variables.
   */
  @deprecated("use checkAll", "2.0.0")
  def checkAllM[R <: Has[TestConfig], R1 <: R, E, A, B](rv1: Gen[R, A], rv2: Gen[R, B])(
    test: (A, B) => ZIO[R1, E, TestResult]
  )(implicit trace: ZTraceElement): ZIO[R1, E, TestResult] =
    checkAllM(rv1 <*> rv2)(test.tupled)

  /**
   * A version of `checkAllM` that accepts three random variables.
   */
  @deprecated("use checkAll", "2.0.0")
  def checkAllM[R <: Has[TestConfig], R1 <: R, E, A, B, C](rv1: Gen[R, A], rv2: Gen[R, B], rv3: Gen[R, C])(
    test: (A, B, C) => ZIO[R1, E, TestResult]
  )(implicit trace: ZTraceElement): ZIO[R1, E, TestResult] =
    checkAllM(rv1 <*> rv2 <*> rv3)(test.tupled)

  /**
   * A version of `checkAllM` that accepts four random variables.
   */
  @deprecated("use checkAll", "2.0.0")
  def checkAllM[R <: Has[TestConfig], R1 <: R, E, A, B, C, D](
    rv1: Gen[R, A],
    rv2: Gen[R, B],
    rv3: Gen[R, C],
    rv4: Gen[R, D]
  )(
    test: (A, B, C, D) => ZIO[R1, E, TestResult]
  )(implicit trace: ZTraceElement): ZIO[R1, E, TestResult] =
    checkAllM(rv1 <*> rv2 <*> rv3 <*> rv4)(test.tupled)

  /**
   * A version of `checkAllM` that accepts five random variables.
   */
  @deprecated("use checkAll", "2.0.0")
  def checkAllM[R <: Has[TestConfig], R1 <: R, E, A, B, C, D, F](
    rv1: Gen[R, A],
    rv2: Gen[R, B],
    rv3: Gen[R, C],
    rv4: Gen[R, D],
    rv5: Gen[R, F]
  )(
    test: (A, B, C, D, F) => ZIO[R1, E, TestResult]
  )(implicit trace: ZTraceElement): ZIO[R1, E, TestResult] =
    checkAllM(rv1 <*> rv2 <*> rv3 <*> rv4 <*> rv5)(test.tupled)

  /**
   * A version of `checkAllM` that accepts six random variables.
   */
  @deprecated("use checkAll", "2.0.0")
  def checkAllM[R <: Has[TestConfig], R1 <: R, E, A, B, C, D, F, G](
    rv1: Gen[R, A],
    rv2: Gen[R, B],
    rv3: Gen[R, C],
    rv4: Gen[R, D],
    rv5: Gen[R, F],
    rv6: Gen[R, G]
  )(
    test: (A, B, C, D, F, G) => ZIO[R1, E, TestResult]
  )(implicit trace: ZTraceElement): ZIO[R1, E, TestResult] =
    checkAllM(rv1 <*> rv2 <*> rv3 <*> rv4 <*> rv5 <*> rv6)(test.tupled)

  /**
   * Checks in parallel the effectual test passes for all values from the given random
   * variable. This is useful for deterministic `Gen` that comprehensively
   * explore all possibilities in a given domain.
   */
  @deprecated("use checkPar", "2.0.0")
  def checkAllMPar[R <: Has[TestConfig], R1 <: R, E, A](rv: Gen[R, A], parallelism: Int)(
    test: A => ZIO[R1, E, TestResult]
<<<<<<< HEAD
  ): ZIO[R1, E, TestResult] =
=======
  )(implicit trace: ZTraceElement): ZIO[R1, E, TestResult] =
>>>>>>> 338645ec
    checkStreamPar(rv.sample.collectSome, parallelism)(test)

  /**
   * A version of `checkAllMPar` that accepts two random variables.
   */
  @deprecated("use checkPar", "2.0.0")
  def checkAllMPar[R <: Has[TestConfig], R1 <: R, E, A, B](rv1: Gen[R, A], rv2: Gen[R, B], parallelism: Int)(
    test: (A, B) => ZIO[R1, E, TestResult]
  )(implicit trace: ZTraceElement): ZIO[R1, E, TestResult] =
    checkAllMPar(rv1 <*> rv2, parallelism)(test.tupled)

  /**
   * A version of `checkAllMPar` that accepts three random variables.
   */
  @deprecated("use checkPar", "2.0.0")
  def checkAllMPar[R <: Has[TestConfig], R1 <: R, E, A, B, C](
    rv1: Gen[R, A],
    rv2: Gen[R, B],
    rv3: Gen[R, C],
    parallelism: Int
  )(
    test: (A, B, C) => ZIO[R1, E, TestResult]
  )(implicit trace: ZTraceElement): ZIO[R1, E, TestResult] =
    checkAllMPar(rv1 <*> rv2 <*> rv3, parallelism)(test.tupled)

  /**
   * A version of `checkAllMPar` that accepts four random variables.
   */
  @deprecated("use checkPar", "2.0.0")
  def checkAllMPar[R <: Has[TestConfig], R1 <: R, E, A, B, C, D](
    rv1: Gen[R, A],
    rv2: Gen[R, B],
    rv3: Gen[R, C],
    rv4: Gen[R, D],
    parallelism: Int
  )(
    test: (A, B, C, D) => ZIO[R1, E, TestResult]
  )(implicit trace: ZTraceElement): ZIO[R1, E, TestResult] =
    checkAllMPar(rv1 <*> rv2 <*> rv3 <*> rv4, parallelism)(test.tupled)

  /**
   * A version of `checkAllMPar` that accepts five random variables.
   */
  @deprecated("use checkPar", "2.0.0")
  def checkAllMPar[R <: Has[TestConfig], R1 <: R, E, A, B, C, D, F](
    rv1: Gen[R, A],
    rv2: Gen[R, B],
    rv3: Gen[R, C],
    rv4: Gen[R, D],
    rv5: Gen[R, F],
    parallelism: Int
  )(
    test: (A, B, C, D, F) => ZIO[R1, E, TestResult]
  )(implicit trace: ZTraceElement): ZIO[R1, E, TestResult] =
    checkAllMPar(rv1 <*> rv2 <*> rv3 <*> rv4 <*> rv5, parallelism)(test.tupled)

  /**
   * A version of `checkAllMPar` that accepts six random variables.
   */
  @deprecated("use checkPar", "2.0.0")
  def checkAllMPar[R <: Has[TestConfig], R1 <: R, E, A, B, C, D, F, G](
    rv1: Gen[R, A],
    rv2: Gen[R, B],
    rv3: Gen[R, C],
    rv4: Gen[R, D],
    rv5: Gen[R, F],
    rv6: Gen[R, G],
    parallelism: Int
  )(
    test: (A, B, C, D, F, G) => ZIO[R1, E, TestResult]
  )(implicit trace: ZTraceElement): ZIO[R1, E, TestResult] =
    checkAllMPar(rv1 <*> rv2 <*> rv3 <*> rv4 <*> rv5 <*> rv6, parallelism)(test.tupled)

  /**
   * Checks in parallel the effectual test passes for all values from the given random
   * variable. This is useful for deterministic `Gen` that comprehensively
   * explore all possibilities in a given domain.
   */
  def checkAllPar[R <: Has[TestConfig], R1 <: R, E, A, In](rv: Gen[R, A], parallelism: Int)(
    test: A => In
  )(implicit
<<<<<<< HEAD
    checkConstructor: CheckConstructor[R, In]
=======
    checkConstructor: CheckConstructor[R, In],
    trace: ZTraceElement
>>>>>>> 338645ec
  ): ZIO[checkConstructor.OutEnvironment, checkConstructor.OutError, TestResult] =
    checkStreamPar(rv.sample.collectSome, parallelism)(a => checkConstructor(test(a)))

  /**
   * A version of `checkAllMPar` that accepts two random variables.
   */
  def checkAllPar[R <: Has[TestConfig], R1 <: R, E, A, B, In](rv1: Gen[R, A], rv2: Gen[R, B], parallelism: Int)(
    test: (A, B) => In
  )(implicit
<<<<<<< HEAD
    checkConstructor: CheckConstructor[R, In]
=======
    checkConstructor: CheckConstructor[R, In],
    trace: ZTraceElement
>>>>>>> 338645ec
  ): ZIO[checkConstructor.OutEnvironment, checkConstructor.OutError, TestResult] =
    checkAllPar(rv1 <*> rv2, parallelism)(test.tupled)

  /**
   * A version of `checkAllMPar` that accepts three random variables.
   */
  def checkAllPar[R <: Has[TestConfig], R1 <: R, E, A, B, C, In](
    rv1: Gen[R, A],
    rv2: Gen[R, B],
    rv3: Gen[R, C],
    parallelism: Int
  )(
    test: (A, B, C) => In
  )(implicit
<<<<<<< HEAD
    checkConstructor: CheckConstructor[R, In]
=======
    checkConstructor: CheckConstructor[R, In],
    trace: ZTraceElement
>>>>>>> 338645ec
  ): ZIO[checkConstructor.OutEnvironment, checkConstructor.OutError, TestResult] =
    checkAllPar(rv1 <*> rv2 <*> rv3, parallelism)(test.tupled)

  /**
   * A version of `checkAllMPar` that accepts four random variables.
   */
  def checkAllPar[R <: Has[TestConfig], R1 <: R, E, A, B, C, D, In](
    rv1: Gen[R, A],
    rv2: Gen[R, B],
    rv3: Gen[R, C],
    rv4: Gen[R, D],
    parallelism: Int
  )(
    test: (A, B, C, D) => In
  )(implicit
<<<<<<< HEAD
    checkConstructor: CheckConstructor[R, In]
=======
    checkConstructor: CheckConstructor[R, In],
    trace: ZTraceElement
>>>>>>> 338645ec
  ): ZIO[checkConstructor.OutEnvironment, checkConstructor.OutError, TestResult] =
    checkAllPar(rv1 <*> rv2 <*> rv3 <*> rv4, parallelism)(test.tupled)

  /**
   * A version of `checkAllMPar` that accepts five random variables.
   */
  def checkAllPar[R <: Has[TestConfig], R1 <: R, E, A, B, C, D, F, In](
    rv1: Gen[R, A],
    rv2: Gen[R, B],
    rv3: Gen[R, C],
    rv4: Gen[R, D],
    rv5: Gen[R, F],
    parallelism: Int
  )(
    test: (A, B, C, D, F) => In
  )(implicit
<<<<<<< HEAD
    checkConstructor: CheckConstructor[R, In]
=======
    checkConstructor: CheckConstructor[R, In],
    trace: ZTraceElement
>>>>>>> 338645ec
  ): ZIO[checkConstructor.OutEnvironment, checkConstructor.OutError, TestResult] =
    checkAllPar(rv1 <*> rv2 <*> rv3 <*> rv4 <*> rv5, parallelism)(test.tupled)

  /**
   * A version of `checkAllMPar` that accepts six random variables.
   */
  def checkAllPar[R <: Has[TestConfig], R1 <: R, E, A, B, C, D, F, G, In](
    rv1: Gen[R, A],
    rv2: Gen[R, B],
    rv3: Gen[R, C],
    rv4: Gen[R, D],
    rv5: Gen[R, F],
    rv6: Gen[R, G],
    parallelism: Int
  )(
    test: (A, B, C, D, F, G) => In
  )(implicit
<<<<<<< HEAD
    checkConstructor: CheckConstructor[R, In]
=======
    checkConstructor: CheckConstructor[R, In],
    trace: ZTraceElement
>>>>>>> 338645ec
  ): ZIO[checkConstructor.OutEnvironment, checkConstructor.OutError, TestResult] =
    checkAllPar(rv1 <*> rv2 <*> rv3 <*> rv4 <*> rv5 <*> rv6, parallelism)(test.tupled)

  /**
   * Checks the test passes for the specified number of samples from the given
   * random variable.
   */
  def checkN(n: Int): CheckVariants.CheckN =
    new CheckVariants.CheckN(n)

  /**
   * Checks the effectual test passes for the specified number of samples from
   * the given random variable.
   */
  @deprecated("use checkN", "2.0.0")
  def checkNM(n: Int): CheckVariants.CheckNM =
    new CheckVariants.CheckNM(n)

  /**
   * A `Runner` that provides a default testable environment.
   */
  val defaultTestRunner: TestRunner[TestEnvironment, Any] =
    TestRunner(TestExecutor.default(testEnvironment))

  /**
   * Creates a failed test result with the specified runtime cause.
   */
  def failed[E](cause: Cause[E])(implicit trace: ZTraceElement): ZIO[Any, TestFailure[E], Nothing] =
    ZIO.fail(TestFailure.Runtime(cause))

  /**
   * Creates an ignored test result.
   */
  val ignored: UIO[TestSuccess] =
    ZIO.succeedNow(TestSuccess.Ignored)

  /**
   * Passes platform specific information to the specified function, which will
   * use that information to create a test. If the platform is neither ScalaJS
   * nor the JVM, an ignored test result will be returned.
   */
  def platformSpecific[R, E, A](js: => A, jvm: => A)(f: A => ZTest[R, E]): ZTest[R, E] =
    if (TestPlatform.isJS) f(js)
    else if (TestPlatform.isJVM) f(jvm)
    else ignored

  /**
   * Builds a suite containing a number of other specs.
   */
  def suite[In](label: String)(specs: In*)(implicit
<<<<<<< HEAD
    suiteConstructor: SuiteConstructor[In]
=======
    suiteConstructor: SuiteConstructor[In],
    trace: ZTraceElement
>>>>>>> 338645ec
  ): Spec[suiteConstructor.OutEnvironment, suiteConstructor.OutError, suiteConstructor.OutSuccess] =
    Spec.labeled(
      label,
      if (specs.length == 0) Spec.empty
      else if (specs.length == 1) suiteConstructor(specs.head)
      else Spec.multiple(Chunk.fromIterable(specs).map(spec => suiteConstructor(spec)))
    )

  /**
   * Builds an effectual suite containing a number of other specs.
   */
  @deprecated("use suite", "2.0.0")
<<<<<<< HEAD
  def suiteM[R, E, T](label: String)(specs: ZIO[R, E, Iterable[Spec[R, E, T]]]): Spec[R, E, T] =
    Spec.labeled(label, Spec.managed(specs.map(specs => Spec.multiple(Chunk.fromIterable(specs))).toManaged))
=======
  def suiteM[R, E, T](label: String)(specs: ZIO[R, E, Iterable[Spec[R, E, T]]])(implicit
    trace: ZTraceElement
  ): Spec[R, E, T] =
    suite(label)(specs)
>>>>>>> 338645ec

  /**
   * Builds a spec with a single test.
   */
  def test[In](label: String)(assertion: => In)(implicit
    testConstructor: TestConstructor[Nothing, In],
    sourceLocation: SourceLocation,
    trace: ZTraceElement
  ): testConstructor.Out =
    testConstructor(label)(assertion)

  /**
   * Builds a spec with a single effectful test.
   */
  @deprecated("use test", "2.0.0")
  def testM[R, E](label: String)(
    assertion: => ZIO[R, E, TestResult]
  )(implicit loc: SourceLocation, trace: ZTraceElement): ZSpec[R, E] =
    test(label)(assertion)

  /**
   * Passes version specific information to the specified function, which will
   * use that information to create a test. If the version is neither Dotty nor
   * Scala 2, an ignored test result will be returned.
   */
  def versionSpecific[R, E, A](dotty: => A, scala2: => A)(f: A => ZTest[R, E]): ZTest[R, E] =
    if (TestVersion.isDotty) f(dotty)
    else if (TestVersion.isScala2) f(scala2)
    else ignored

  object CheckVariants {

    final class CheckN(private val n: Int) extends AnyVal {
      def apply[R <: Has[TestConfig], A, In](rv: Gen[R, A])(test: A => In)(implicit
<<<<<<< HEAD
        checkConstructor: CheckConstructor[R, In]
=======
        checkConstructor: CheckConstructor[R, In],
        trace: ZTraceElement
>>>>>>> 338645ec
      ): ZIO[checkConstructor.OutEnvironment, checkConstructor.OutError, TestResult] =
        checkStream(rv.sample.forever.collectSome.take(n.toLong))(a => checkConstructor(test(a)))
      def apply[R <: Has[TestConfig], A, B, In](rv1: Gen[R, A], rv2: Gen[R, B])(
        test: (A, B) => In
      )(implicit
<<<<<<< HEAD
        checkConstructor: CheckConstructor[R, In]
=======
        checkConstructor: CheckConstructor[R, In],
        trace: ZTraceElement
>>>>>>> 338645ec
      ): ZIO[checkConstructor.OutEnvironment, checkConstructor.OutError, TestResult] =
        checkN(n)(rv1 <*> rv2)(test.tupled)
      def apply[R <: Has[TestConfig], A, B, C, In](rv1: Gen[R, A], rv2: Gen[R, B], rv3: Gen[R, C])(
        test: (A, B, C) => In
      )(implicit
<<<<<<< HEAD
        checkConstructor: CheckConstructor[R, In]
=======
        checkConstructor: CheckConstructor[R, In],
        trace: ZTraceElement
>>>>>>> 338645ec
      ): ZIO[checkConstructor.OutEnvironment, checkConstructor.OutError, TestResult] =
        checkN(n)(rv1 <*> rv2 <*> rv3)(test.tupled)
      def apply[R <: Has[TestConfig], A, B, C, D, In](rv1: Gen[R, A], rv2: Gen[R, B], rv3: Gen[R, C], rv4: Gen[R, D])(
        test: (A, B, C, D) => In
      )(implicit
<<<<<<< HEAD
        checkConstructor: CheckConstructor[R, In]
=======
        checkConstructor: CheckConstructor[R, In],
        trace: ZTraceElement
>>>>>>> 338645ec
      ): ZIO[checkConstructor.OutEnvironment, checkConstructor.OutError, TestResult] =
        checkN(n)(rv1 <*> rv2 <*> rv3 <*> rv4)(test.tupled)
      def apply[R <: Has[TestConfig], A, B, C, D, F, In](
        rv1: Gen[R, A],
        rv2: Gen[R, B],
        rv3: Gen[R, C],
        rv4: Gen[R, D],
        rv5: Gen[R, F]
      )(
        test: (A, B, C, D, F) => In
      )(implicit
<<<<<<< HEAD
        checkConstructor: CheckConstructor[R, In]
=======
        checkConstructor: CheckConstructor[R, In],
        trace: ZTraceElement
>>>>>>> 338645ec
      ): ZIO[checkConstructor.OutEnvironment, checkConstructor.OutError, TestResult] =
        checkN(n)(rv1 <*> rv2 <*> rv3 <*> rv4 <*> rv5)(test.tupled)
      def apply[R <: Has[TestConfig], A, B, C, D, F, G, In](
        rv1: Gen[R, A],
        rv2: Gen[R, B],
        rv3: Gen[R, C],
        rv4: Gen[R, D],
        rv5: Gen[R, F],
        rv6: Gen[R, G]
      )(
        test: (A, B, C, D, F, G) => In
      )(implicit
<<<<<<< HEAD
        checkConstructor: CheckConstructor[R, In]
=======
        checkConstructor: CheckConstructor[R, In],
        trace: ZTraceElement
>>>>>>> 338645ec
      ): ZIO[checkConstructor.OutEnvironment, checkConstructor.OutError, TestResult] =
        checkN(n)(rv1 <*> rv2 <*> rv3 <*> rv4 <*> rv5 <*> rv6)(test.tupled)
    }

    final class CheckNM(private val n: Int) extends AnyVal {
      @deprecated("use checkN", "2.0.0")
      def apply[R <: Has[TestConfig], R1 <: R, E, A](rv: Gen[R, A])(
        test: A => ZIO[R1, E, TestResult]
<<<<<<< HEAD
      ): ZIO[R1, E, TestResult] = checkStream(rv.sample.forever.collectSome.take(n.toLong))(test)
=======
      )(implicit trace: ZTraceElement): ZIO[R1, E, TestResult] =
        checkStream(rv.sample.forever.collectSome.take(n.toLong))(test)
>>>>>>> 338645ec
      @deprecated("use checkN", "2.0.0")
      def apply[R <: Has[TestConfig], R1 <: R, E, A, B](rv1: Gen[R, A], rv2: Gen[R, B])(
        test: (A, B) => ZIO[R1, E, TestResult]
      )(implicit trace: ZTraceElement): ZIO[R1, E, TestResult] =
        checkNM(n)(rv1 <*> rv2)(test.tupled)
      @deprecated("use checkN", "2.0.0")
      def apply[R <: Has[TestConfig], R1 <: R, E, A, B, C](rv1: Gen[R, A], rv2: Gen[R, B], rv3: Gen[R, C])(
        test: (A, B, C) => ZIO[R1, E, TestResult]
      )(implicit trace: ZTraceElement): ZIO[R1, E, TestResult] =
        checkNM(n)(rv1 <*> rv2 <*> rv3)(test.tupled)
      @deprecated("use checkN", "2.0.0")
      def apply[R <: Has[TestConfig], R1 <: R, E, A, B, C, D](
        rv1: Gen[R, A],
        rv2: Gen[R, B],
        rv3: Gen[R, C],
        rv4: Gen[R, D]
      )(
        test: (A, B, C, D) => ZIO[R1, E, TestResult]
      )(implicit trace: ZTraceElement): ZIO[R1, E, TestResult] =
        checkNM(n)(rv1 <*> rv2 <*> rv3 <*> rv4)(test.tupled)
      @deprecated("use checkN", "2.0.0")
      def apply[R <: Has[TestConfig], R1 <: R, E, A, B, C, D, F](
        rv1: Gen[R, A],
        rv2: Gen[R, B],
        rv3: Gen[R, C],
        rv4: Gen[R, D],
        rv5: Gen[R, F]
      )(
        test: (A, B, C, D, F) => ZIO[R1, E, TestResult]
      )(implicit trace: ZTraceElement): ZIO[R1, E, TestResult] =
        checkNM(n)(rv1 <*> rv2 <*> rv3 <*> rv4 <*> rv5)(test.tupled)
      @deprecated("use checkN", "2.0.0")
      def apply[R <: Has[TestConfig], R1 <: R, E, A, B, C, D, F, G](
        rv1: Gen[R, A],
        rv2: Gen[R, B],
        rv3: Gen[R, C],
        rv4: Gen[R, D],
        rv5: Gen[R, F],
        rv6: Gen[R, G]
      )(
        test: (A, B, C, D, F, G) => ZIO[R1, E, TestResult]
      )(implicit trace: ZTraceElement): ZIO[R1, E, TestResult] =
        checkNM(n)(rv1 <*> rv2 <*> rv3 <*> rv4 <*> rv5 <*> rv6)(test.tupled)
    }
  }

  private def checkStream[R, R1 <: R, E, A](stream: ZStream[R, Nothing, Sample[R, A]])(
    test: A => ZIO[R1, E, TestResult]
  )(implicit trace: ZTraceElement): ZIO[R1 with Has[TestConfig], E, TestResult] =
    TestConfig.shrinks.flatMap {
      shrinkStream {
        stream.zipWithIndex.mapZIO { case (initial, index) =>
          initial.foreach(input =>
            test(input).traced
              .map(_.map(_.setGenFailureDetails(GenFailureDetails(initial.value, input, index))))
              .either
          )
        }
      }
    }

  private def shrinkStream[R, R1 <: R, E, A](
    stream: ZStream[R1, Nothing, Sample[R1, Either[E, TestResult]]]
  )(maxShrinks: Int)(implicit trace: ZTraceElement): ZIO[R1 with Has[TestConfig], E, TestResult] =
    stream
      .dropWhile(!_.value.fold(_ => true, _.isFailure)) // Drop until we get to a failure
      .take(1)                                          // Get the first failure
      .flatMap(_.shrinkSearch(_.fold(_ => true, _.isFailure)).take(maxShrinks.toLong + 1))
      .run(ZSink.collectAll[Either[E, TestResult]]) // Collect all the shrunken values
      .flatMap { shrinks =>
        // Get the "last" failure, the smallest according to the shrinker:
        shrinks
          .filter(_.fold(_ => true, _.isFailure))
          .lastOption
          .fold[ZIO[R, E, TestResult]](
            ZIO.succeedNow {
              BoolAlgebra.success {
                FailureDetailsResult(
                  FailureDetails(
                    ::(AssertionValue(Assertion.anything, (), Assertion.anything.run(())), Nil)
                  )
                )
              }
            }
          )(ZIO.fromEither(_))
      }
      .untraced

  private def checkStreamPar[R, R1 <: R, E, A](stream: ZStream[R, Nothing, Sample[R, A]], parallelism: Int)(
    test: A => ZIO[R1, E, TestResult]
  )(implicit trace: ZTraceElement): ZIO[R1 with Has[TestConfig], E, TestResult] =
    TestConfig.shrinks.flatMap {
      shrinkStream {
        stream.zipWithIndex
          .mapZIOPar(parallelism) { case (initial, index) =>
            initial.foreach { input =>
              test(input).traced
                .map(_.map(_.setGenFailureDetails(GenFailureDetails(initial.value, input, index))))
                .either
            // convert test failures to failures to terminate parallel tests on first failure
            }.flatMap(sample => sample.value.fold(_ => ZIO.fail(sample), _ => ZIO.succeed(sample)))
          // move failures back into success channel for shrinking logic
          }
          .catchAll(ZStream.succeed(_))
      }
    }

  /**
   * An implementation of `ZStream#flatMap` that supports breadth first search.
   */
  private[test] def flatMapStream[R, R1 <: R, A, B](
    stream: ZStream[R, Nothing, Option[A]]
<<<<<<< HEAD
  )(f: A => ZStream[R1, Nothing, Option[B]]): ZStream[R1, Nothing, Option[B]] = {
=======
  )(f: A => ZStream[R1, Nothing, Option[B]])(implicit trace: ZTraceElement): ZStream[R1, Nothing, Option[B]] = {
>>>>>>> 338645ec

    sealed trait State

    case object PullOuter extends State
    case class PullInner(
      stream: ZIO[R1, Option[Nothing], Chunk[Option[B]]],
      chunk: Chunk[Option[B]],
      index: Int,
      finalizer: ZManaged.Finalizer
    ) extends State

    def pull(
      outerDone: Ref[Boolean],
      outerStream: ZIO[R, Option[Nothing], Chunk[Option[A]]],
      currentOuterChunk: Ref[(Chunk[Option[A]], Int)],
      currentInnerStream: Ref[Option[PullInner]],
      currentStreams: Ref[ScalaQueue[State]],
      innerFinalizers: ZManaged.ReleaseMap
    ): ZIO[R1, Option[Nothing], Chunk[Option[B]]] = {

      def pullNonEmpty[R, E, A](pull: ZIO[R, Option[E], Chunk[A]]): ZIO[R, Option[E], Chunk[A]] =
        pull.flatMap(as => if (as.nonEmpty) ZIO.succeed(as) else pullNonEmpty(pull))

      def pullOuter(
        outerStream: ZIO[R, Option[Nothing], Chunk[Option[A]]],
        outerChunk: Chunk[Option[A]],
        outerChunkIndex: Int
      ): ZIO[R1, Option[Nothing], (Option[A], Chunk[Option[A]], Int)] =
        if (outerChunkIndex < outerChunk.size)
          ZIO.succeedNow((outerChunk(outerChunkIndex), outerChunk, outerChunkIndex + 1))
        else
          pullNonEmpty(outerStream).map(chunk => (chunk(0), chunk, 1))

      def openInner(a: A): ZIO[R1, Nothing, (ZIO[R1, Option[Nothing], Chunk[Option[B]]], ZManaged.Finalizer)] =
        ZIO.uninterruptibleMask { restore =>
          for {
            releaseMap <- ZManaged.ReleaseMap.make
            pull       <- restore(f(a).process.zio.provideSome[R1]((_, releaseMap)).map(_._2))
            finalizer  <- innerFinalizers.add(releaseMap.releaseAll(_, ExecutionStrategy.Sequential))
          } yield (pull, finalizer)
        }

      def pullInner(
        innerStream: ZIO[R1, Option[Nothing], Chunk[Option[B]]],
        innerChunk: Chunk[Option[B]],
        innerChunkIndex: Int
      ): ZIO[R1, Option[Nothing], (Option[Chunk[Option[B]]], Chunk[Option[B]], Int)] =
        if (innerChunkIndex < innerChunk.size)
          ZIO.succeedNow(takeInner(innerChunk, innerChunkIndex))
        else
          pullNonEmpty(innerStream).map(takeInner(_, 0))

      def takeInner(
        innerChunk: Chunk[Option[B]],
        innerChunkIndex: Int
      ): (Option[Chunk[Option[B]]], Chunk[Option[B]], Int) =
        if (innerChunk(innerChunkIndex).isEmpty) {
          (None, innerChunk, innerChunkIndex + 1)
        } else {
          val builder  = ChunkBuilder.make[Option[B]]()
          val length   = innerChunk.length
          var continue = true
          var i        = innerChunkIndex
          while (continue && i != length) {
            val b = innerChunk(i)
            if (b.isDefined) {
              builder += b
              i += 1
            } else {
              continue = false
            }
          }
          (Some(builder.result()), innerChunk, i)
        }

      currentInnerStream.get.flatMap {
        case None =>
          currentStreams.get.map(_.headOption).flatMap {
            case None =>
              ZIO.fail(None)
            case Some(PullInner(innerStream, chunk, index, innerFinalizer)) =>
              currentInnerStream.set(Some(PullInner(innerStream, chunk, index, innerFinalizer))) *>
                currentStreams.update(_.tail) *>
                pull(outerDone, outerStream, currentOuterChunk, currentInnerStream, currentStreams, innerFinalizers)
            case Some(PullOuter) =>
              outerDone.get.flatMap { done =>
                if (done)
                  currentStreams.get.flatMap { queue =>
                    if (queue.size == 1)
                      ZIO.fail(None)
                    else
                      currentStreams.update(_.tail.enqueue(PullOuter)) *>
                        ZIO.succeedNow(Chunk(None))
                  }
                else
                  currentOuterChunk.get.flatMap { case (outerChunk, outerChunkIndex) =>
                    pullOuter(outerStream, outerChunk, outerChunkIndex).foldZIO(
                      _ =>
                        outerDone.set(true) *>
                          pull(
                            outerDone,
                            outerStream,
                            currentOuterChunk,
                            currentInnerStream,
                            currentStreams,
                            innerFinalizers
                          ),
                      {
                        case (Some(a), outerChunk, outerChunkIndex) =>
                          openInner(a).flatMap { case (innerStream, innerFinalizer) =>
                            currentOuterChunk.set((outerChunk, outerChunkIndex)) *>
                              currentInnerStream.set(Some(PullInner(innerStream, Chunk.empty, 0, innerFinalizer))) *>
                              pull(
                                outerDone,
                                outerStream,
                                currentOuterChunk,
                                currentInnerStream,
                                currentStreams,
                                innerFinalizers
                              )
                          }
                        case (None, outerChunk, outerChunkIndex) =>
                          currentOuterChunk.set((outerChunk, outerChunkIndex)) *>
                            currentStreams.update(_.tail.enqueue(PullOuter)) *>
                            ZIO.succeedNow(Chunk(None))
                      }
                    )
                  }
              }
          }
        case Some(PullInner(innerStream, innerChunk, innerChunkIndex, innerFinalizer)) =>
          pullInner(innerStream, innerChunk, innerChunkIndex).foldZIO(
            _ =>
              innerFinalizer(Exit.unit) *>
                currentInnerStream.set(None) *>
                pull(outerDone, outerStream, currentOuterChunk, currentInnerStream, currentStreams, innerFinalizers),
            {
              case (None, innerChunk, innerChunkIndex) =>
                currentInnerStream.set(None) *>
                  currentStreams.update(
                    _.enqueue(PullInner(innerStream, innerChunk, innerChunkIndex, innerFinalizer))
                  ) *>
                  pull(outerDone, outerStream, currentOuterChunk, currentInnerStream, currentStreams, innerFinalizers)
              case (Some(bs), innerChunk, innerChunkIndex) =>
                currentInnerStream.set(Some(PullInner(innerStream, innerChunk, innerChunkIndex, innerFinalizer))) *>
                  ZIO.succeedNow(bs)
            }
          )
      }
    }

    ZStream {
      for {
        outerDone          <- Ref.make(false).toManaged
        outerStream        <- stream.process
        currentOuterChunk  <- Ref.make[(Chunk[Option[A]], Int)]((Chunk.empty, 0)).toManaged
        currentInnerStream <- Ref.make[Option[PullInner]](None).toManaged
        currentStreams     <- Ref.make[ScalaQueue[State]](ScalaQueue(PullOuter)).toManaged
        innerFinalizers    <- ZManaged.ReleaseMap.makeManaged(ExecutionStrategy.Sequential)
      } yield pull(outerDone, outerStream, currentOuterChunk, currentInnerStream, currentStreams, innerFinalizers)
    }
  }

  /**
   * An implementation of `ZStream#merge` that supports breadth first search.
   */
  private[test] def mergeStream[R, A](
    left: ZStream[R, Nothing, Option[A]],
    right: ZStream[R, Nothing, Option[A]]
<<<<<<< HEAD
  ): ZStream[R, Nothing, Option[A]] =
=======
  )(implicit trace: ZTraceElement): ZStream[R, Nothing, Option[A]] =
>>>>>>> 338645ec
    flatMapStream(ZStream(Some(left), Some(right)))(identity)
}<|MERGE_RESOLUTION|>--- conflicted
+++ resolved
@@ -216,12 +216,8 @@
    * given random variable.
    */
   def check[R <: Has[TestConfig], A, In](rv: Gen[R, A])(test: A => In)(implicit
-<<<<<<< HEAD
-    checkConstructor: CheckConstructor[R, In]
-=======
-    checkConstructor: CheckConstructor[R, In],
-    trace: ZTraceElement
->>>>>>> 338645ec
+    checkConstructor: CheckConstructor[R, In],
+    trace: ZTraceElement
   ): ZIO[checkConstructor.OutEnvironment, checkConstructor.OutError, TestResult] =
     TestConfig.samples.flatMap(n =>
       checkStream(rv.sample.forever.collectSome.take(n.toLong))(a => checkConstructor(test(a)))
@@ -233,12 +229,8 @@
   def check[R <: Has[TestConfig], A, B, In](rv1: Gen[R, A], rv2: Gen[R, B])(
     test: (A, B) => In
   )(implicit
-<<<<<<< HEAD
-    checkConstructor: CheckConstructor[R, In]
-=======
-    checkConstructor: CheckConstructor[R, In],
-    trace: ZTraceElement
->>>>>>> 338645ec
+    checkConstructor: CheckConstructor[R, In],
+    trace: ZTraceElement
   ): ZIO[checkConstructor.OutEnvironment, checkConstructor.OutError, TestResult] =
     check(rv1 <*> rv2)(test.tupled)
 
@@ -248,12 +240,8 @@
   def check[R <: Has[TestConfig], A, B, C, In](rv1: Gen[R, A], rv2: Gen[R, B], rv3: Gen[R, C])(
     test: (A, B, C) => In
   )(implicit
-<<<<<<< HEAD
-    checkConstructor: CheckConstructor[R, In]
-=======
-    checkConstructor: CheckConstructor[R, In],
-    trace: ZTraceElement
->>>>>>> 338645ec
+    checkConstructor: CheckConstructor[R, In],
+    trace: ZTraceElement
   ): ZIO[checkConstructor.OutEnvironment, checkConstructor.OutError, TestResult] =
     check(rv1 <*> rv2 <*> rv3)(test.tupled)
 
@@ -263,12 +251,8 @@
   def check[R <: Has[TestConfig], A, B, C, D, In](rv1: Gen[R, A], rv2: Gen[R, B], rv3: Gen[R, C], rv4: Gen[R, D])(
     test: (A, B, C, D) => In
   )(implicit
-<<<<<<< HEAD
-    checkConstructor: CheckConstructor[R, In]
-=======
-    checkConstructor: CheckConstructor[R, In],
-    trace: ZTraceElement
->>>>>>> 338645ec
+    checkConstructor: CheckConstructor[R, In],
+    trace: ZTraceElement
   ): ZIO[checkConstructor.OutEnvironment, checkConstructor.OutError, TestResult] =
     check(rv1 <*> rv2 <*> rv3 <*> rv4)(test.tupled)
 
@@ -284,12 +268,8 @@
   )(
     test: (A, B, C, D, F) => TestResult
   )(implicit
-<<<<<<< HEAD
-    checkConstructor: CheckConstructor[R, In]
-=======
-    checkConstructor: CheckConstructor[R, In],
-    trace: ZTraceElement
->>>>>>> 338645ec
+    checkConstructor: CheckConstructor[R, In],
+    trace: ZTraceElement
   ): ZIO[checkConstructor.OutEnvironment, checkConstructor.OutError, TestResult] =
     check(rv1 <*> rv2 <*> rv3 <*> rv4 <*> rv5)(test.tupled)
 
@@ -306,12 +286,8 @@
   )(
     test: (A, B, C, D, F, G) => TestResult
   )(implicit
-<<<<<<< HEAD
-    checkConstructor: CheckConstructor[R, In]
-=======
-    checkConstructor: CheckConstructor[R, In],
-    trace: ZTraceElement
->>>>>>> 338645ec
+    checkConstructor: CheckConstructor[R, In],
+    trace: ZTraceElement
   ): ZIO[checkConstructor.OutEnvironment, checkConstructor.OutError, TestResult] =
     check(rv1 <*> rv2 <*> rv3 <*> rv4 <*> rv5 <*> rv6)(test.tupled)
 
@@ -394,12 +370,8 @@
    * possibilities in a given domain.
    */
   def checkAll[R <: Has[TestConfig], A, In](rv: Gen[R, A])(test: A => In)(implicit
-<<<<<<< HEAD
-    checkConstructor: CheckConstructor[R, In]
-=======
-    checkConstructor: CheckConstructor[R, In],
-    trace: ZTraceElement
->>>>>>> 338645ec
+    checkConstructor: CheckConstructor[R, In],
+    trace: ZTraceElement
   ): ZIO[checkConstructor.OutEnvironment, checkConstructor.OutError, TestResult] =
     checkStream(rv.sample.collectSome)(a => checkConstructor(test(a)))
 
@@ -409,12 +381,8 @@
   def checkAll[R <: Has[TestConfig], A, B, In](rv1: Gen[R, A], rv2: Gen[R, B])(
     test: (A, B) => In
   )(implicit
-<<<<<<< HEAD
-    checkConstructor: CheckConstructor[R, In]
-=======
-    checkConstructor: CheckConstructor[R, In],
-    trace: ZTraceElement
->>>>>>> 338645ec
+    checkConstructor: CheckConstructor[R, In],
+    trace: ZTraceElement
   ): ZIO[checkConstructor.OutEnvironment, checkConstructor.OutError, TestResult] =
     checkAll(rv1 <*> rv2)(test.tupled)
 
@@ -424,12 +392,8 @@
   def checkAll[R <: Has[TestConfig], A, B, C, In](rv1: Gen[R, A], rv2: Gen[R, B], rv3: Gen[R, C])(
     test: (A, B, C) => In
   )(implicit
-<<<<<<< HEAD
-    checkConstructor: CheckConstructor[R, In]
-=======
-    checkConstructor: CheckConstructor[R, In],
-    trace: ZTraceElement
->>>>>>> 338645ec
+    checkConstructor: CheckConstructor[R, In],
+    trace: ZTraceElement
   ): ZIO[checkConstructor.OutEnvironment, checkConstructor.OutError, TestResult] =
     checkAll(rv1 <*> rv2 <*> rv3)(test.tupled)
 
@@ -439,12 +403,8 @@
   def checkAll[R <: Has[TestConfig], A, B, C, D, In](rv1: Gen[R, A], rv2: Gen[R, B], rv3: Gen[R, C], rv4: Gen[R, D])(
     test: (A, B, C, D) => In
   )(implicit
-<<<<<<< HEAD
-    checkConstructor: CheckConstructor[R, In]
-=======
-    checkConstructor: CheckConstructor[R, In],
-    trace: ZTraceElement
->>>>>>> 338645ec
+    checkConstructor: CheckConstructor[R, In],
+    trace: ZTraceElement
   ): ZIO[checkConstructor.OutEnvironment, checkConstructor.OutError, TestResult] =
     checkAll(rv1 <*> rv2 <*> rv3 <*> rv4)(test.tupled)
 
@@ -460,12 +420,8 @@
   )(
     test: (A, B, C, D, F) => In
   )(implicit
-<<<<<<< HEAD
-    checkConstructor: CheckConstructor[R, In]
-=======
-    checkConstructor: CheckConstructor[R, In],
-    trace: ZTraceElement
->>>>>>> 338645ec
+    checkConstructor: CheckConstructor[R, In],
+    trace: ZTraceElement
   ): ZIO[checkConstructor.OutEnvironment, checkConstructor.OutError, TestResult] =
     checkAll(rv1 <*> rv2 <*> rv3 <*> rv4 <*> rv5)(test.tupled)
 
@@ -482,12 +438,8 @@
   )(
     test: (A, B, C, D, F, G) => In
   )(implicit
-<<<<<<< HEAD
-    checkConstructor: CheckConstructor[R, In]
-=======
-    checkConstructor: CheckConstructor[R, In],
-    trace: ZTraceElement
->>>>>>> 338645ec
+    checkConstructor: CheckConstructor[R, In],
+    trace: ZTraceElement
   ): ZIO[checkConstructor.OutEnvironment, checkConstructor.OutError, TestResult] =
     checkAll(rv1 <*> rv2 <*> rv3 <*> rv4 <*> rv5 <*> rv6)(test.tupled)
 
@@ -499,11 +451,7 @@
   @deprecated("use checkAll", "2.0.0")
   def checkAllM[R <: Has[TestConfig], R1 <: R, E, A](
     rv: Gen[R, A]
-<<<<<<< HEAD
-  )(test: A => ZIO[R1, E, TestResult]): ZIO[R1, E, TestResult] =
-=======
   )(test: A => ZIO[R1, E, TestResult])(implicit trace: ZTraceElement): ZIO[R1, E, TestResult] =
->>>>>>> 338645ec
     checkStream(rv.sample.collectSome)(test)
 
   /**
@@ -577,11 +525,7 @@
   @deprecated("use checkPar", "2.0.0")
   def checkAllMPar[R <: Has[TestConfig], R1 <: R, E, A](rv: Gen[R, A], parallelism: Int)(
     test: A => ZIO[R1, E, TestResult]
-<<<<<<< HEAD
-  ): ZIO[R1, E, TestResult] =
-=======
-  )(implicit trace: ZTraceElement): ZIO[R1, E, TestResult] =
->>>>>>> 338645ec
+  )(implicit trace: ZTraceElement): ZIO[R1, E, TestResult] =
     checkStreamPar(rv.sample.collectSome, parallelism)(test)
 
   /**
@@ -663,12 +607,8 @@
   def checkAllPar[R <: Has[TestConfig], R1 <: R, E, A, In](rv: Gen[R, A], parallelism: Int)(
     test: A => In
   )(implicit
-<<<<<<< HEAD
-    checkConstructor: CheckConstructor[R, In]
-=======
-    checkConstructor: CheckConstructor[R, In],
-    trace: ZTraceElement
->>>>>>> 338645ec
+    checkConstructor: CheckConstructor[R, In],
+    trace: ZTraceElement
   ): ZIO[checkConstructor.OutEnvironment, checkConstructor.OutError, TestResult] =
     checkStreamPar(rv.sample.collectSome, parallelism)(a => checkConstructor(test(a)))
 
@@ -678,12 +618,8 @@
   def checkAllPar[R <: Has[TestConfig], R1 <: R, E, A, B, In](rv1: Gen[R, A], rv2: Gen[R, B], parallelism: Int)(
     test: (A, B) => In
   )(implicit
-<<<<<<< HEAD
-    checkConstructor: CheckConstructor[R, In]
-=======
-    checkConstructor: CheckConstructor[R, In],
-    trace: ZTraceElement
->>>>>>> 338645ec
+    checkConstructor: CheckConstructor[R, In],
+    trace: ZTraceElement
   ): ZIO[checkConstructor.OutEnvironment, checkConstructor.OutError, TestResult] =
     checkAllPar(rv1 <*> rv2, parallelism)(test.tupled)
 
@@ -698,12 +634,8 @@
   )(
     test: (A, B, C) => In
   )(implicit
-<<<<<<< HEAD
-    checkConstructor: CheckConstructor[R, In]
-=======
-    checkConstructor: CheckConstructor[R, In],
-    trace: ZTraceElement
->>>>>>> 338645ec
+    checkConstructor: CheckConstructor[R, In],
+    trace: ZTraceElement
   ): ZIO[checkConstructor.OutEnvironment, checkConstructor.OutError, TestResult] =
     checkAllPar(rv1 <*> rv2 <*> rv3, parallelism)(test.tupled)
 
@@ -719,12 +651,8 @@
   )(
     test: (A, B, C, D) => In
   )(implicit
-<<<<<<< HEAD
-    checkConstructor: CheckConstructor[R, In]
-=======
-    checkConstructor: CheckConstructor[R, In],
-    trace: ZTraceElement
->>>>>>> 338645ec
+    checkConstructor: CheckConstructor[R, In],
+    trace: ZTraceElement
   ): ZIO[checkConstructor.OutEnvironment, checkConstructor.OutError, TestResult] =
     checkAllPar(rv1 <*> rv2 <*> rv3 <*> rv4, parallelism)(test.tupled)
 
@@ -741,12 +669,8 @@
   )(
     test: (A, B, C, D, F) => In
   )(implicit
-<<<<<<< HEAD
-    checkConstructor: CheckConstructor[R, In]
-=======
-    checkConstructor: CheckConstructor[R, In],
-    trace: ZTraceElement
->>>>>>> 338645ec
+    checkConstructor: CheckConstructor[R, In],
+    trace: ZTraceElement
   ): ZIO[checkConstructor.OutEnvironment, checkConstructor.OutError, TestResult] =
     checkAllPar(rv1 <*> rv2 <*> rv3 <*> rv4 <*> rv5, parallelism)(test.tupled)
 
@@ -764,12 +688,8 @@
   )(
     test: (A, B, C, D, F, G) => In
   )(implicit
-<<<<<<< HEAD
-    checkConstructor: CheckConstructor[R, In]
-=======
-    checkConstructor: CheckConstructor[R, In],
-    trace: ZTraceElement
->>>>>>> 338645ec
+    checkConstructor: CheckConstructor[R, In],
+    trace: ZTraceElement
   ): ZIO[checkConstructor.OutEnvironment, checkConstructor.OutError, TestResult] =
     checkAllPar(rv1 <*> rv2 <*> rv3 <*> rv4 <*> rv5 <*> rv6, parallelism)(test.tupled)
 
@@ -820,12 +740,8 @@
    * Builds a suite containing a number of other specs.
    */
   def suite[In](label: String)(specs: In*)(implicit
-<<<<<<< HEAD
-    suiteConstructor: SuiteConstructor[In]
-=======
     suiteConstructor: SuiteConstructor[In],
     trace: ZTraceElement
->>>>>>> 338645ec
   ): Spec[suiteConstructor.OutEnvironment, suiteConstructor.OutError, suiteConstructor.OutSuccess] =
     Spec.labeled(
       label,
@@ -838,15 +754,10 @@
    * Builds an effectual suite containing a number of other specs.
    */
   @deprecated("use suite", "2.0.0")
-<<<<<<< HEAD
-  def suiteM[R, E, T](label: String)(specs: ZIO[R, E, Iterable[Spec[R, E, T]]]): Spec[R, E, T] =
-    Spec.labeled(label, Spec.managed(specs.map(specs => Spec.multiple(Chunk.fromIterable(specs))).toManaged))
-=======
   def suiteM[R, E, T](label: String)(specs: ZIO[R, E, Iterable[Spec[R, E, T]]])(implicit
     trace: ZTraceElement
   ): Spec[R, E, T] =
     suite(label)(specs)
->>>>>>> 338645ec
 
   /**
    * Builds a spec with a single test.
@@ -881,45 +792,29 @@
 
     final class CheckN(private val n: Int) extends AnyVal {
       def apply[R <: Has[TestConfig], A, In](rv: Gen[R, A])(test: A => In)(implicit
-<<<<<<< HEAD
-        checkConstructor: CheckConstructor[R, In]
-=======
         checkConstructor: CheckConstructor[R, In],
         trace: ZTraceElement
->>>>>>> 338645ec
       ): ZIO[checkConstructor.OutEnvironment, checkConstructor.OutError, TestResult] =
         checkStream(rv.sample.forever.collectSome.take(n.toLong))(a => checkConstructor(test(a)))
       def apply[R <: Has[TestConfig], A, B, In](rv1: Gen[R, A], rv2: Gen[R, B])(
         test: (A, B) => In
       )(implicit
-<<<<<<< HEAD
-        checkConstructor: CheckConstructor[R, In]
-=======
         checkConstructor: CheckConstructor[R, In],
         trace: ZTraceElement
->>>>>>> 338645ec
       ): ZIO[checkConstructor.OutEnvironment, checkConstructor.OutError, TestResult] =
         checkN(n)(rv1 <*> rv2)(test.tupled)
       def apply[R <: Has[TestConfig], A, B, C, In](rv1: Gen[R, A], rv2: Gen[R, B], rv3: Gen[R, C])(
         test: (A, B, C) => In
       )(implicit
-<<<<<<< HEAD
-        checkConstructor: CheckConstructor[R, In]
-=======
         checkConstructor: CheckConstructor[R, In],
         trace: ZTraceElement
->>>>>>> 338645ec
       ): ZIO[checkConstructor.OutEnvironment, checkConstructor.OutError, TestResult] =
         checkN(n)(rv1 <*> rv2 <*> rv3)(test.tupled)
       def apply[R <: Has[TestConfig], A, B, C, D, In](rv1: Gen[R, A], rv2: Gen[R, B], rv3: Gen[R, C], rv4: Gen[R, D])(
         test: (A, B, C, D) => In
       )(implicit
-<<<<<<< HEAD
-        checkConstructor: CheckConstructor[R, In]
-=======
         checkConstructor: CheckConstructor[R, In],
         trace: ZTraceElement
->>>>>>> 338645ec
       ): ZIO[checkConstructor.OutEnvironment, checkConstructor.OutError, TestResult] =
         checkN(n)(rv1 <*> rv2 <*> rv3 <*> rv4)(test.tupled)
       def apply[R <: Has[TestConfig], A, B, C, D, F, In](
@@ -931,12 +826,8 @@
       )(
         test: (A, B, C, D, F) => In
       )(implicit
-<<<<<<< HEAD
-        checkConstructor: CheckConstructor[R, In]
-=======
         checkConstructor: CheckConstructor[R, In],
         trace: ZTraceElement
->>>>>>> 338645ec
       ): ZIO[checkConstructor.OutEnvironment, checkConstructor.OutError, TestResult] =
         checkN(n)(rv1 <*> rv2 <*> rv3 <*> rv4 <*> rv5)(test.tupled)
       def apply[R <: Has[TestConfig], A, B, C, D, F, G, In](
@@ -949,12 +840,8 @@
       )(
         test: (A, B, C, D, F, G) => In
       )(implicit
-<<<<<<< HEAD
-        checkConstructor: CheckConstructor[R, In]
-=======
         checkConstructor: CheckConstructor[R, In],
         trace: ZTraceElement
->>>>>>> 338645ec
       ): ZIO[checkConstructor.OutEnvironment, checkConstructor.OutError, TestResult] =
         checkN(n)(rv1 <*> rv2 <*> rv3 <*> rv4 <*> rv5 <*> rv6)(test.tupled)
     }
@@ -963,12 +850,8 @@
       @deprecated("use checkN", "2.0.0")
       def apply[R <: Has[TestConfig], R1 <: R, E, A](rv: Gen[R, A])(
         test: A => ZIO[R1, E, TestResult]
-<<<<<<< HEAD
-      ): ZIO[R1, E, TestResult] = checkStream(rv.sample.forever.collectSome.take(n.toLong))(test)
-=======
       )(implicit trace: ZTraceElement): ZIO[R1, E, TestResult] =
         checkStream(rv.sample.forever.collectSome.take(n.toLong))(test)
->>>>>>> 338645ec
       @deprecated("use checkN", "2.0.0")
       def apply[R <: Has[TestConfig], R1 <: R, E, A, B](rv1: Gen[R, A], rv2: Gen[R, B])(
         test: (A, B) => ZIO[R1, E, TestResult]
@@ -1081,11 +964,7 @@
    */
   private[test] def flatMapStream[R, R1 <: R, A, B](
     stream: ZStream[R, Nothing, Option[A]]
-<<<<<<< HEAD
-  )(f: A => ZStream[R1, Nothing, Option[B]]): ZStream[R1, Nothing, Option[B]] = {
-=======
   )(f: A => ZStream[R1, Nothing, Option[B]])(implicit trace: ZTraceElement): ZStream[R1, Nothing, Option[B]] = {
->>>>>>> 338645ec
 
     sealed trait State
 
@@ -1255,10 +1134,6 @@
   private[test] def mergeStream[R, A](
     left: ZStream[R, Nothing, Option[A]],
     right: ZStream[R, Nothing, Option[A]]
-<<<<<<< HEAD
-  ): ZStream[R, Nothing, Option[A]] =
-=======
   )(implicit trace: ZTraceElement): ZStream[R, Nothing, Option[A]] =
->>>>>>> 338645ec
     flatMapStream(ZStream(Some(left), Some(right)))(identity)
 }