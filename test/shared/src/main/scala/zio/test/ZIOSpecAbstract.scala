/*
 * Copyright 2021 John A. De Goes and the ZIO Contributors
 *
 * Licensed under the Apache License, Version 2.0 (the "License");
 * you may not use this file except in compliance with the License.
 * You may obtain a copy of the License at
 *
 *     http://www.apache.org/licenses/LICENSE-2.0
 *
 * Unless required by applicable law or agreed to in writing, software
 * distributed under the License is distributed on an "AS IS" BASIS,
 * WITHOUT WARRANTIES OR CONDITIONS OF ANY KIND, either express or implied.
 * See the License for the specific language governing permissions and
 * limitations under the License.
 */

package zio.test

import org.portablescala.reflect.annotation.EnableReflectiveInstantiation
import zio._
import zio.internal.stacktracer.Tracer
import zio.stacktracer.TracingImplicits.disableAutoTrace
import zio.test.render._

@EnableReflectiveInstantiation
abstract class ZIOSpecAbstract extends ZIOApp { self =>

  def spec: ZSpec[Environment with TestEnvironment with ZIOAppArgs, Any]

  type Failure

  def aspects: Chunk[TestAspect.WithOut[
    Nothing,
    Environment with TestEnvironment with ZIOAppArgs,
    Nothing,
    Any,
    ({ type OutEnv[Env] = Env })#OutEnv,
    ({ type OutErr[Err] = Err })#OutErr
  ]] =
    Chunk(TestAspect.fibers)

  final def run: ZIO[ZEnv with ZIOAppArgs, Any, Any] = {
    implicit val trace = Tracer.newTrace
<<<<<<< HEAD
    runSpec.provide[Any, ZEnv with ZIOAppArgs](
      ZLayer.environment[ZEnv with ZIOAppArgs] ++ (TestEnvironment.live ++ layer ++ TestLogger.fromConsole)
    )
=======
    runSpec.provideSomeLayer[ZEnv with ZIOAppArgs](TestEnvironment.live ++ layer)
>>>>>>> 2c86d632
  }

  final def <>(that: ZIOSpecAbstract)(implicit trace: ZTraceElement): ZIOSpecAbstract =
    new ZIOSpecAbstract {
      type Environment = self.Environment with that.Environment
      def layer: ZLayer[ZIOAppArgs, Any, Environment] =
        self.layer +!+ that.layer
      override def runSpec: ZIO[Environment with TestEnvironment with ZIOAppArgs with TestLogger, Any, Any] =
        self.runSpec.zipPar(that.runSpec)
      def spec: ZSpec[Environment with TestEnvironment with ZIOAppArgs, Any] =
        self.spec + that.spec
      def tag: Tag[Environment] = {
        implicit val selfTag: Tag[self.Environment] = self.tag
        implicit val thatTag: Tag[that.Environment] = that.tag
        val _                                       = (selfTag, thatTag)
        Tag[Environment]
      }
    }

  protected def runSpec: ZIO[Environment with TestEnvironment with ZIOAppArgs with TestLogger, Any, Any] = {
    implicit val trace = Tracer.newTrace
    for {
      args    <- ZIO.service[ZIOAppArgs]
      testArgs = TestArgs.parse(args.getArgs.toArray)
      executedSpec <- runSpec(spec, testArgs, ZIO.unit) // TODO check if this is okay here
      hasFailures = executedSpec.exists {
                      case ExecutedSpec.TestCase(test, _) => test.isLeft
                      case _                              => false
                    }
      exitCode = if (hasFailures) 1 else 0
      _       <- doExit(exitCode)
    } yield ()
  }

  private def createTestReporter(rendererName: String)(implicit trace: ZTraceElement): TestReporter[Any] = {
    val renderer = rendererName match {
      case "intellij" => IntelliJRenderer
      case _          => TestRenderer.default
    }
    DefaultTestReporter(renderer, TestAnnotationRenderer.default)
  }

  private def doExit(exitCode: Int)(implicit trace: ZTraceElement): UIO[Unit] =
    if (TestPlatform.isJVM) {
      ZIO.succeed(
        try if (!isAmmonite) sys.exit(exitCode)
        catch { case _: SecurityException => }
      )
    } else {
      UIO.unit
    }

  private def isAmmonite: Boolean =
    sys.env.exists { case (k, v) =>
      k.contains("JAVA_MAIN_CLASS") && v == "ammonite.Main"
    }

  // TODO Should this have the same signature as the above?
  private[zio] def runSpec(
    spec: ZSpec[Environment with TestEnvironment with ZIOAppArgs with TestLogger with Clock, Any],
    testArgs: TestArgs,
    sendSummary: URIO[Summary, Unit]
  )(implicit
    trace: ZTraceElement
  ): URIO[Environment with TestEnvironment with ZIOAppArgs with TestLogger, ExecutedSpec[Any]] = {
    val filteredSpec = FilteredSpec(spec, testArgs)

    for {
      env <- ZIO.environment[Environment with TestEnvironment with ZIOAppArgs with TestLogger]
      runner =
        TestRunner(
          TestExecutor.default[Environment with TestEnvironment with ZIOAppArgs with TestLogger, Any](
            ZLayer.succeedEnvironment(env) +!+ testEnvironment
          )
        )
      testReporter = testArgs.testRenderer.fold(runner.reporter)(createTestReporter)
      results <-
<<<<<<< HEAD
        runner.withReporter(testReporter).run(aspects.foldLeft(filteredSpec)(_ @@ _))

      summary = SummaryBuilder.buildSummary(results)
      _      <- sendSummary.provideEnvironment(ZEnvironment(summary))
=======
        runner.withReporter(testReporter).run(aspects.foldLeft(filteredSpec)(_ @@ _)).provideLayer(runner.bootstrap)
      _ <- TestLogger
             .logLine(SummaryBuilder.buildSummary(results).summary)
             .when(testArgs.printSummary)
             .provideLayer(runner.bootstrap)
>>>>>>> 2c86d632
    } yield results
  }
}<|MERGE_RESOLUTION|>--- conflicted
+++ resolved
@@ -41,13 +41,19 @@
 
   final def run: ZIO[ZEnv with ZIOAppArgs, Any, Any] = {
     implicit val trace = Tracer.newTrace
-<<<<<<< HEAD
-    runSpec.provide[Any, ZEnv with ZIOAppArgs](
+
+    runSpec.provideSomeLayer[ZEnv with ZIOAppArgs](
       ZLayer.environment[ZEnv with ZIOAppArgs] ++ (TestEnvironment.live ++ layer ++ TestLogger.fromConsole)
     )
-=======
-    runSpec.provideSomeLayer[ZEnv with ZIOAppArgs](TestEnvironment.live ++ layer)
->>>>>>> 2c86d632
+
+    // TODO Cleanup
+//<<<<<<< HEAD
+//    runSpec.provide[Any, ZEnv with ZIOAppArgs](
+//      ZLayer.environment[ZEnv with ZIOAppArgs] ++ (TestEnvironment.live ++ layer ++ TestLogger.fromConsole)
+//    )
+//=======
+//    runSpec.provideSomeLayer[ZEnv with ZIOAppArgs](TestEnvironment.live ++ layer)
+//>>>>>>> series/2.x
   }
 
   final def <>(that: ZIOSpecAbstract)(implicit trace: ZTraceElement): ZIOSpecAbstract =
@@ -124,19 +130,20 @@
           )
         )
       testReporter = testArgs.testRenderer.fold(runner.reporter)(createTestReporter)
-      results <-
-<<<<<<< HEAD
+      results     <-
+//<<<<<<< HEAD
         runner.withReporter(testReporter).run(aspects.foldLeft(filteredSpec)(_ @@ _))
 
       summary = SummaryBuilder.buildSummary(results)
       _      <- sendSummary.provideEnvironment(ZEnvironment(summary))
-=======
-        runner.withReporter(testReporter).run(aspects.foldLeft(filteredSpec)(_ @@ _)).provideLayer(runner.bootstrap)
-      _ <- TestLogger
-             .logLine(SummaryBuilder.buildSummary(results).summary)
-             .when(testArgs.printSummary)
-             .provideLayer(runner.bootstrap)
->>>>>>> 2c86d632
+      // TODO Validate merge changes
+//=======
+//        runner.withReporter(testReporter).run(aspects.foldLeft(filteredSpec)(_ @@ _)).provideLayer(runner.bootstrap)
+//      _ <- TestLogger
+//             .logLine(SummaryBuilder.buildSummary(results).summary)
+//             .when(testArgs.printSummary)
+//             .provideLayer(runner.bootstrap)
+//>>>>>>> series/2.x
     } yield results
   }
 }