package zio.test

import zio._
import zio.internal.stacktracer.Tracer
import zio.internal.stacktracer.Tracer.{instance, newTrace}
import zio.stacktracer.TracingImplicits.disableAutoTrace

abstract class ZIOSpecDefault extends ZIOSpec[TestEnvironment] {

<<<<<<< HEAD
  override val serviceBuilder: ZServiceBuilder[ZIOAppArgs, Any, TestEnvironment] = {
    implicit val trace: zio.ZTraceElement = Tracer.newTrace
    zio.ZEnv.live >>> TestEnvironment.live
  }
=======
  final val testLayer: ZLayer[TestEnvironment, Any, TestEnvironment] =
    ZLayer.environment(Tracer.newTrace)
>>>>>>> a4fc34d4

  def spec: ZSpec[TestEnvironment, Any]
}<|MERGE_RESOLUTION|>--- conflicted
+++ resolved
@@ -7,15 +7,10 @@
 
 abstract class ZIOSpecDefault extends ZIOSpec[TestEnvironment] {
 
-<<<<<<< HEAD
-  override val serviceBuilder: ZServiceBuilder[ZIOAppArgs, Any, TestEnvironment] = {
+  override val layer: ZLayer[ZIOAppArgs, Any, TestEnvironment] = {
     implicit val trace: zio.ZTraceElement = Tracer.newTrace
     zio.ZEnv.live >>> TestEnvironment.live
   }
-=======
-  final val testLayer: ZLayer[TestEnvironment, Any, TestEnvironment] =
-    ZLayer.environment(Tracer.newTrace)
->>>>>>> a4fc34d4
 
   def spec: ZSpec[TestEnvironment, Any]
 }