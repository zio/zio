--- conflicted
+++ resolved
@@ -7,11 +7,7 @@
 
 abstract class ZIOSpecDefault extends ZIOSpec[TestEnvironment] {
 
-<<<<<<< HEAD
-  final val testLayer: ZLayer[TestEnvironment, Any, TestEnvironment] = ZLayer.environment
-=======
   final val testLayer: ZLayer[TestEnvironment, Any, TestEnvironment] = ZLayer.environment(Tracer.newTrace)
->>>>>>> 338645ec
 
   def spec: ZSpec[TestEnvironment, Any]
 }