/*
 * Copyright 2019-2022 John A. De Goes and the ZIO Contributors
 *
 * Licensed under the Apache License, Version 2.0 (the "License");
 * you may not use this file except in compliance with the License.
 * You may obtain a copy of the License at
 *
 *     http://www.apache.org/licenses/LICENSE-2.0
 *
 * Unless required by applicable law or agreed to in writing, software
 * distributed under the License is distributed on an "AS IS" BASIS,
 * WITHOUT WARRANTIES OR CONDITIONS OF ANY KIND, either express or implied.
 * See the License for the specific language governing permissions and
 * limitations under the License.
 */

package zio.test

import zio.Clock.ClockLive
import zio._
import zio.internal.Platform
import zio.internal.stacktracer.Tracer
import zio.stacktracer.TracingImplicits.disableAutoTrace
import zio.test.render.TestRenderer

import java.util.concurrent.TimeUnit

/**
 * A `TestRunner[R, E]` encapsulates all the logic necessary to run specs that
 * require an environment `R` and may fail with an error `E`. Test runners
 * require a test executor, a runtime configuration, and a reporter.
 */
final case class TestRunner[R, E](
  executor: TestExecutor[R, E],
  reporter: TestReporter[E] = DefaultTestReporter(TestRenderer.default, TestAnnotationRenderer.default)(Trace.empty),
  bootstrap: Layer[Nothing, TestLogger with ExecutionEventSink] = {
    implicit val emptyTracer = Trace.empty
    val printerLayer =
      TestLogger.fromConsole(Console.ConsoleLive)

<<<<<<< HEAD
    Clock.live ++ (printerLayer >+> sinkLayer(Console.ConsoleLive)) ++ Random.live
=======
    printerLayer >+> sinkLayer
>>>>>>> a59ebc1b
  }
) { self =>

  val runtime: Runtime[Any] = Runtime.default

  /**
   * Runs the spec, producing the execution results.
   */
  def run(
    spec: Spec[R, E]
  )(implicit
    trace: Trace
  ): UIO[
    Summary
  ] =
    for {
      start    <- ClockLive.currentTime(TimeUnit.MILLISECONDS)
      summary  <- executor.run(spec, ExecutionStrategy.ParallelN(4))
      finished <- ClockLive.currentTime(TimeUnit.MILLISECONDS)
      duration  = Duration.fromMillis(finished - start)
    } yield summary.copy(duration = duration)

  /**
   * An unsafe, synchronous run of the specified spec.
   */
  def unsafeRun(
    spec: Spec[R, E]
  )(implicit trace: Trace): Unit =
    runtime.unsafeRun(run(spec).provideLayer(bootstrap))

  /**
   * An unsafe, asynchronous run of the specified spec.
   */
  def unsafeRunAsync(
    spec: Spec[R, E]
  )(
    k: => Unit
  )(implicit trace: Trace): Unit =
    runtime.unsafeRunAsyncWith(run(spec).provideLayer(bootstrap)) {
      case Exit.Success(v) => k
      case Exit.Failure(c) => throw FiberFailure(c)
    }

  /**
   * An unsafe, synchronous run of the specified spec.
   */
  def unsafeRunSync(
    spec: Spec[R, E]
  )(implicit trace: Trace): Exit[Nothing, Unit] =
    runtime.unsafeRunSync(run(spec).unit.provideLayer(bootstrap))

  /**
   * Creates a copy of this runner replacing the reporter.
   */
  def withReporter[E1 >: E](reporter: TestReporter[E1]): TestRunner[R, E] =
    copy(reporter = reporter)

  private[test] def buildRuntime(implicit
    trace: Trace
  ): ZIO[Scope, Nothing, Runtime[TestLogger]] =
    bootstrap.toRuntime
}<|MERGE_RESOLUTION|>--- conflicted
+++ resolved
@@ -38,11 +38,7 @@
     val printerLayer =
       TestLogger.fromConsole(Console.ConsoleLive)
 
-<<<<<<< HEAD
-    Clock.live ++ (printerLayer >+> sinkLayer(Console.ConsoleLive)) ++ Random.live
-=======
-    printerLayer >+> sinkLayer
->>>>>>> a59ebc1b
+    printerLayer >+> sinkLayer(Console.ConsoleLive)
   }
 ) { self =>
 
