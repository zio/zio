/*
 * Copyright 2019-2023 John A. De Goes and the ZIO Contributors
 *
 * Licensed under the Apache License, Version 2.0 (the "License");
 * you may not use this file except in compliance with the License.
 * You may obtain a copy of the License at
 *
 *     http://www.apache.org/licenses/LICENSE-2.0
 *
 * Unless required by applicable law or agreed to in writing, software
 * distributed under the License is distributed on an "AS IS" BASIS,
 * WITHOUT WARRANTIES OR CONDITIONS OF ANY KIND, either express or implied.
 * See the License for the specific language governing permissions and
 * limitations under the License.
 */

package zio.test

import zio.Clock.ClockLive
import zio._
import zio.test.ReporterEventRenderer.ConsoleEventRenderer

import java.util.concurrent.TimeUnit

/**
 * A `TestRunner[R, E]` encapsulates all the logic necessary to run specs that
 * require an environment `R` and may fail with an error `E`. Test runners
 * require a test executor, a runtime configuration, and a reporter.
 */
final case class TestRunner[R, E](
  executor: TestExecutor[R, E],
  bootstrap: ULayer[ExecutionEventSink] = TestRunner.defaultBootstrap
) { self =>

  val runtime: Runtime[Any] = Runtime.default

  /**
   * Runs the spec, producing the execution results.
   */
  def run(fullyQualifiedName: String, spec: Spec[R, E], defExec: ExecutionStrategy = ExecutionStrategy.ParallelN(4))(
    implicit trace: Trace
  ): UIO[Summary] =
    for {
      start    <- ClockLive.currentTime(TimeUnit.MILLISECONDS)
      summary  <- executor.run(fullyQualifiedName, spec, defExec)
      finished <- ClockLive.currentTime(TimeUnit.MILLISECONDS)
      duration  = Duration.fromMillis(finished - start)
    } yield summary.copy(duration = duration)

  trait UnsafeAPI {
    def run(spec: Spec[R, E])(implicit trace: Trace, unsafe: Unsafe): Unit
    def runAsync(spec: Spec[R, E])(k: => Unit)(implicit trace: Trace, unsafe: Unsafe): Unit
    def runSync(spec: Spec[R, E])(implicit trace: Trace, unsafe: Unsafe): Exit[Nothing, Unit]
  }

  val unsafe: UnsafeAPI =
    new UnsafeAPI {

      /**
       * An unsafe, synchronous run of the specified spec.
       */
      def run(spec: Spec[R, E])(implicit trace: Trace, unsafe: Unsafe): Unit =
        runtime.unsafe
          .run(self.run("Test Task name unavailable in this context.", spec).provideLayer(bootstrap))
          .getOrThrowFiberFailure()

      /**
       * An unsafe, asynchronous run of the specified spec.
       */
      def runAsync(spec: Spec[R, E])(k: => Unit)(implicit trace: Trace, unsafe: Unsafe): Unit = {
        val fiber =
          runtime.unsafe.fork(self.run("Test Task name unavailable in this context.", spec).provideLayer(bootstrap))
        fiber.unsafe.addObserver {
          case Exit.Success(_) => k
          case Exit.Failure(c) => throw FiberFailure(c)
        }
      }

      /**
       * An unsafe, synchronous run of the specified spec.
       */
      def runSync(spec: Spec[R, E])(implicit trace: Trace, unsafe: Unsafe): Exit[Nothing, Unit] =
        runtime.unsafe.run(self.run("Test Task name unavailable in this context.", spec).unit.provideLayer(bootstrap))
    }

  private[test] def buildRuntime(implicit
    trace: Trace
  ): ZIO[Scope, Nothing, Runtime[ExecutionEventSink]] =
    bootstrap.toRuntime
}

object TestRunner {
<<<<<<< HEAD
  lazy val defaultBootstrap = {
    implicit val emptyTracer = Trace.tracer.newTrace

    ZLayer.make[TestOutput with ExecutionEventSink](
      ResultSerializer.live,
      ResultFileOpsJson.live,
      ExecutionEventJsonPrinter.live,
      ExecutionEventConsolePrinter.live(ReporterEventRenderer.ConsoleEventRenderer),
      ExecutionEventPrinter.live,
      TestLogger.fromConsole(Console.ConsoleLive),
      TestOutput.live,
      ExecutionEventSink.live
    )
=======
  private lazy val defaultBootstrap: ZLayer[Any, Nothing, ExecutionEventSink] = {
    ExecutionEventSink.live(Console.ConsoleLive, ConsoleEventRenderer)
>>>>>>> 9c9621ad
  }
}<|MERGE_RESOLUTION|>--- conflicted
+++ resolved
@@ -90,23 +90,7 @@
 }
 
 object TestRunner {
-<<<<<<< HEAD
-  lazy val defaultBootstrap = {
-    implicit val emptyTracer = Trace.tracer.newTrace
-
-    ZLayer.make[TestOutput with ExecutionEventSink](
-      ResultSerializer.live,
-      ResultFileOpsJson.live,
-      ExecutionEventJsonPrinter.live,
-      ExecutionEventConsolePrinter.live(ReporterEventRenderer.ConsoleEventRenderer),
-      ExecutionEventPrinter.live,
-      TestLogger.fromConsole(Console.ConsoleLive),
-      TestOutput.live,
-      ExecutionEventSink.live
-    )
-=======
   private lazy val defaultBootstrap: ZLayer[Any, Nothing, ExecutionEventSink] = {
     ExecutionEventSink.live(Console.ConsoleLive, ConsoleEventRenderer)
->>>>>>> 9c9621ad
   }
 }