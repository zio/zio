--- conflicted
+++ resolved
@@ -27,11 +27,7 @@
  */
 final case class TestRunner[R, E](
   executor: TestExecutor[R, E],
-<<<<<<< HEAD
-  platform: Platform = Platform.makeDefault().copy(reportFailure = _ => ZIO.unit),
-=======
-  runtimeConfig: RuntimeConfig = RuntimeConfig.makeDefault().copy(reportFailure = _ => ()),
->>>>>>> 2653a72a
+  runtimeConfig: RuntimeConfig = RuntimeConfig.makeDefault().copy(reportFailure = _ => ZIO.unit),
   reporter: TestReporter[E] = DefaultTestReporter(TestRenderer.default, TestAnnotationRenderer.default),
   bootstrap: Layer[Nothing, Has[TestLogger] with Has[Clock]] = (Console.live >>> TestLogger.fromConsole) ++ Clock.live
 ) { self =>
