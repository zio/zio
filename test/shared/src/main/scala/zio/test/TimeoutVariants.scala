/*
 * Copyright 2019-2021 John A. De Goes and the ZIO Contributors
 *
 * Licensed under the Apache License, Version 2.0 (the "License");
 * you may not use this file except in compliance with the License.
 * You may obtain a copy of the License at
 *
 *     http://www.apache.org/licenses/LICENSE-2.0
 *
 * Unless required by applicable law or agreed to in writing, software
 * distributed under the License is distributed on an "AS IS" BASIS,
 * WITHOUT WARRANTIES OR CONDITIONS OF ANY KIND, either express or implied.
 * See the License for the specific language governing permissions and
 * limitations under the License.
 */

package zio.test

import zio._
import zio.test.environment.Live

trait TimeoutVariants {

  /**
   * A test aspect that prints a warning to the console when a test takes
   * longer than the specified duration.
   */
  def timeoutWarning(
    duration: Duration
  ): TestAspect[Nothing, Has[Live], Nothing, Any] =
    new TestAspect[Nothing, Has[Live], Nothing, Any] {
      def some[R <: Has[Live], E](
        predicate: String => Boolean,
        spec: ZSpec[R, E]
      ): ZSpec[R, E] = {
        def loop(labels: List[String], spec: ZSpec[R, E]): ZSpec[R with Has[Live], E] =
          spec.caseValue match {
            case Spec.SuiteCase(label, specs, exec) =>
              Spec.suite(label, specs.map(_.map(loop(label :: labels, _))), exec)
            case Spec.TestCase(label, test, annotations) =>
              Spec.test(label, warn(labels, label, test, duration), annotations)
          }

        loop(Nil, spec)
      }
    }

  private def warn[R, E](
    suiteLabels: List[String],
    testLabel: String,
    test: ZTest[R, E],
    duration: Duration
  ): ZTest[R with Has[Live], E] =
    test.raceWith(Live.withLive(showWarning(suiteLabels, testLabel, duration))(_.delay(duration)))(
      (result, fiber) => fiber.interrupt *> ZIO.done(result),
      (_, fiber) => fiber.join
    )

  private def showWarning(
    suiteLabels: List[String],
    testLabel: String,
    duration: Duration
<<<<<<< HEAD
  ): URIO[Has[Live], Unit] =
    Live.live(Console.printLine(renderWarning(suiteLabels, testLabel, duration)))
=======
  ): URIO[Live, Unit] =
    Live.live(console.putStrLn(renderWarning(suiteLabels, testLabel, duration)).orDie)
>>>>>>> f252f4fb

  private def renderWarning(suiteLabels: List[String], testLabel: String, duration: Duration): String =
    (renderSuiteLabels(suiteLabels) + renderTest(testLabel, duration)).capitalize

  private def renderSuiteLabels(suiteLabels: List[String]): String =
    suiteLabels.map(label => "in Suite \"" + label + "\", ").reverse.mkString

  private def renderTest(testLabel: String, duration: Duration): String =
    "test " + "\"" + testLabel + "\"" + " has taken more than " + duration.render +
      " to execute. If this is not expected, consider using TestAspect.timeout to timeout runaway tests for faster diagnostics."

}<|MERGE_RESOLUTION|>--- conflicted
+++ resolved
@@ -60,13 +60,8 @@
     suiteLabels: List[String],
     testLabel: String,
     duration: Duration
-<<<<<<< HEAD
   ): URIO[Has[Live], Unit] =
-    Live.live(Console.printLine(renderWarning(suiteLabels, testLabel, duration)))
-=======
-  ): URIO[Live, Unit] =
-    Live.live(console.putStrLn(renderWarning(suiteLabels, testLabel, duration)).orDie)
->>>>>>> f252f4fb
+    Live.live(Console.printLine(renderWarning(suiteLabels, testLabel, duration)).orDie)
 
   private def renderWarning(suiteLabels: List[String], testLabel: String, duration: Duration): String =
     (renderSuiteLabels(suiteLabels) + renderTest(testLabel, duration)).capitalize
