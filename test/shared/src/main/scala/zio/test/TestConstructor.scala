--- conflicted
+++ resolved
@@ -41,52 +41,7 @@
 
 trait TestConstructorLowPriority2 {
 
-<<<<<<< HEAD
-  implicit def TestResultZSTMConstructor[R, E, A <: TestResult]: TestConstructor.WithOut[R, ZSTM[R, E, A], Spec[R, E]] =
-    new TestConstructor[R, ZSTM[R, E, A]] {
-      type Out = Spec[R, E]
-      def apply(label: String)(
-        assertion: => ZSTM[R, E, A]
-      )(implicit trace: Trace): Spec[R, E] =
-        test(label)(assertion.commit)
-    }
-}
-
-trait TestConstructorLowPriority3 extends TestConstructorLowPriority4 {
-
-  implicit def AssertConstructor[A <: Assert]: TestConstructor.WithOut[Any, A, Spec[Any, Nothing]] =
-    new TestConstructor[Any, A] {
-      type Out = Spec[Any, Nothing]
-      def apply(label: String)(
-        assertion: => A
-      )(implicit trace: Trace): Spec[Any, Nothing] =
-        test(label)(ZIO.succeed(assertion))
-    }
-}
-
-trait TestConstructorLowPriority4 extends TestConstructorLowPriority5 {
-
-  implicit def AssertZIOConstructor[R, E, A <: Assert]: TestConstructor.WithOut[R, ZIO[R, E, A], Spec[R, E]] =
-    new TestConstructor[R, ZIO[R, E, A]] {
-      type Out = Spec[R, E]
-      def apply(
-        label: String
-      )(assertion: => ZIO[R, E, A])(implicit trace: Trace): Spec[R, E] =
-        Spec.labeled(
-          label,
-          Spec
-            .test(ZTest(label, assertion), TestAnnotationMap.empty)
-            .annotate(TestAnnotation.trace, trace :: Nil)
-        )
-    }
-}
-
-trait TestConstructorLowPriority5 {
-
-  implicit def AssertZSTMConstructor[R, E, A <: Assert]: TestConstructor.WithOut[R, ZSTM[R, E, A], Spec[R, E]] =
-=======
   implicit def AssertZSTMConstructor[R, E, A <: TestResult]: TestConstructor.WithOut[R, ZSTM[R, E, A], Spec[R, E]] =
->>>>>>> 9ee77b29
     new TestConstructor[R, ZSTM[R, E, A]] {
       type Out = Spec[R, E]
       def apply(label: String)(
