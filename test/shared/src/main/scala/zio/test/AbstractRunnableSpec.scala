/*
 * Copyright 2019-2021 John A. De Goes and the ZIO Contributors
 *
 * Licensed under the Apache License, Version 2.0 (the "License");
 * you may not use this file except in compliance with the License.
 * You may obtain a copy of the License at
 *
 *     http://www.apache.org/licenses/LICENSE-2.0
 *
 * Unless required by applicable law or agreed to in writing, software
 * distributed under the License is distributed on an "AS IS" BASIS,
 * WITHOUT WARRANTIES OR CONDITIONS OF ANY KIND, either express or implied.
 * See the License for the specific language governing permissions and
 * limitations under the License.
 */

package zio.test

import org.portablescala.reflect.annotation.EnableReflectiveInstantiation
import zio._
import zio.stacktracer.TracingImplicits.disableAutoTrace

@EnableReflectiveInstantiation
abstract class AbstractRunnableSpec {

  type Environment
  type Failure

  def aspects: List[TestAspect[Nothing, Environment, Nothing, Any]]
  def runner: TestRunner[Environment, Failure]
  def spec: ZSpec[Environment, Failure]

  /**
   * the platform used by the runner
   */
  @deprecated("use runtimeConfig", "2.0.0")
  final def platform =
    runtimeConfig

  /**
   * Returns an effect that executes the spec, producing the results of the execution.
   */
<<<<<<< HEAD
  final def run: ZIO[ZEnv with Has[ZIOAppArgs], Any, Any] =
=======
  final def run(implicit trace: ZTraceElement): ZIO[ZEnv with Has[ZIOAppArgs], Any, Any] =
>>>>>>> 338645ec
    runSpec(spec).provideCustomLayer(runner.bootstrap)

  /**
   * Returns an effect that executes a given spec, producing the results of the execution.
   */
  private[zio] def runSpec(
    spec: ZSpec[Environment, Failure]
  )(implicit trace: ZTraceElement): URIO[Has[TestLogger] with Has[Clock], ExecutedSpec[Failure]] =
    runner.run(aspects.foldLeft(spec)(_ @@ _))

  /**
   * The runtime configuration used by the runner.
   */
  final def runtimeConfig: RuntimeConfig = runner.runtimeConfig
}<|MERGE_RESOLUTION|>--- conflicted
+++ resolved
@@ -40,11 +40,7 @@
   /**
    * Returns an effect that executes the spec, producing the results of the execution.
    */
-<<<<<<< HEAD
-  final def run: ZIO[ZEnv with Has[ZIOAppArgs], Any, Any] =
-=======
   final def run(implicit trace: ZTraceElement): ZIO[ZEnv with Has[ZIOAppArgs], Any, Any] =
->>>>>>> 338645ec
     runSpec(spec).provideCustomLayer(runner.bootstrap)
 
   /**
