--- conflicted
+++ resolved
@@ -384,16 +384,8 @@
         clockState            <- ZIO.succeedNow(Ref.unsafeMake(data))
         warningState          <- Ref.Synchronized.make(WarningData.start)
         suspendedWarningState <- Ref.Synchronized.make(SuspendedWarningData.start)
-        test <-
-<<<<<<< HEAD
-          ZIO.acquireRelease(UIO(Test(clockState, live, annotations, warningState, suspendedWarningState))) { test =>
-=======
-          Managed.acquireReleaseWith(
-            ZIO.succeed(Test(clockState, live, annotations, warningState, suspendedWarningState))
-          ) { test =>
->>>>>>> d8f66a72
-            test.warningDone *> test.suspendedWarningDone
-          }
+        test                   = Test(clockState, live, annotations, warningState, suspendedWarningState)
+        _                     <- ZIO.addFinalizer(_ => test.warningDone *> test.suspendedWarningDone)
       } yield test
     }
 
