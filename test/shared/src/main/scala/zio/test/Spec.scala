--- conflicted
+++ resolved
@@ -337,19 +337,6 @@
     }
 
   /**
-<<<<<<< HEAD
-   * Provides each test in this spec with the single service it requires. If
-   * this spec requires multiple services use `provideEnvironment` instead.
-   */
-  final def provideService[Service <: R](service: Service)(implicit
-    tag: Tag[Service],
-    trace: Trace
-  ): Spec[Any, E] =
-    provideEnvironment(ZEnvironment(service))
-
-  /**
-=======
->>>>>>> 9ee77b29
    * Transforms the environment being provided to each test in this spec with
    * the specified function.
    */
