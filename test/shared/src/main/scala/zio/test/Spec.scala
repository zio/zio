--- conflicted
+++ resolved
@@ -839,13 +839,8 @@
   final class UpdateService[-R, +E, +T, M](private val self: Spec[R, E, T]) extends AnyVal {
     def apply[R1 <: R with M](
       f: M => M
-<<<<<<< HEAD
     )(implicit ev: IsNotIntersection[M], tag: Tag[M], trace: ZTraceElement): Spec[R1, E, T] =
-      self.provideSome(_.update(f))
-=======
-    )(implicit tag: Tag[M], trace: ZTraceElement): Spec[R1, E, T] =
       self.provideSomeEnvironment(_.update(f))
->>>>>>> 15fb1b68
   }
 
   final class UpdateServiceAt[-R, +E, +T, Service](private val self: Spec[R, E, T]) extends AnyVal {
