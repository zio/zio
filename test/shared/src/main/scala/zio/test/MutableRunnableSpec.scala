/*
 * Copyright 2021 John A. De Goes and the ZIO Contributors
 *
 * Licensed under the Apache License, Version 2.0 (the "License");
 * you may not use this file except in compliance with the License.
 * You may obtain a copy of the License at
 *
 *     http://www.apache.org/licenses/LICENSE-2.0
 *
 * Unless required by applicable law or agreed to in writing, software
 * distributed under the License is distributed on an "AS IS" BASIS,
 * WITHOUT WARRANTIES OR CONDITIONS OF ANY KIND, either express or implied.
 * See the License for the specific language governing permissions and
 * limitations under the License.
 */

package zio.test

import izumi.reflect.Tag
import zio._
import zio.internal.stacktracer.Tracer
import zio.stacktracer.TracingImplicits.disableAutoTrace

import scala.util.control.NoStackTrace

/**
 * Syntax for writing test like
 * {{{
 * object MySpec extends MutableRunnableSpec(deps, aspect) {
 *   suite("foo") {
 *     test("name") {
 *     } @@ ignore
 *
 *     test("name 2")
 *   }
 *   suite("another suite") {
 *     test("name 3")
 *   }
 * }
 * }}}
 */
@deprecated("use RunnableSpec", "2.0.0")
class MutableRunnableSpec[R <: Has[_]: Tag](
<<<<<<< HEAD
  deps: ZDeps[TestEnvironment, Throwable, R],
  aspect: TestAspect[R with TestEnvironment, R with TestEnvironment, Any, Any] = TestAspect.identity
=======
  layer: ZLayer[TestEnvironment, Throwable, R],
  aspect: TestAspect.WithOut[
    R with TestEnvironment,
    R with TestEnvironment,
    Any,
    Any,
    ({ type OutEnv[Env] = Env })#OutEnv,
    ({ type OutErr[Err] = Err })#OutErr
  ] = TestAspect.identity
>>>>>>> b5c3a190
) extends RunnableSpec[TestEnvironment, Any] {
  self =>

  private class InAnotherTestException(`type`: String, label: String)
      extends Exception(s"${`type`} `$label` is in another test")
      with NoStackTrace

  sealed trait SpecBuilder {
    def toSpec: ZSpec[R with TestEnvironment, Any]
    def label: String
  }

  sealed case class SuiteBuilder(label: String) extends SpecBuilder {

    private[test] var nested: Chunk[SpecBuilder] = Chunk.empty
    private var aspects: Chunk[TestAspect.WithOut[
      R with TestEnvironment,
      R with TestEnvironment,
      Failure,
      Failure,
      ({ type OutEnv[Env] = Env })#OutEnv,
      ({ type OutErr[Err] = Err })#OutErr
    ]] =
      Chunk.empty

    /**
     * Syntax for adding aspects.
     * {{{
     * test("foo") { assert(42, equalTo(42)) } @@ ignore
     * }}}
     */
    final def @@(
      aspect: TestAspect.WithOut[
        R with TestEnvironment,
        R with TestEnvironment,
        Failure,
        Failure,
        ({ type OutEnv[Env] = Env })#OutEnv,
        ({ type OutErr[Err] = Err })#OutErr
      ]
    )(implicit trace: ZTraceElement): SuiteBuilder = {
      aspects = aspects :+ aspect
      this
    }

    def toSpec: ZSpec[R with TestEnvironment, Any] = {
      implicit val trace = Tracer.newTrace
      aspects.foldLeft(
        zio.test.suite(label)(
          nested.map(_.toSpec): _*
        )
      )((spec, aspect) => spec @@ aspect)
    }
  }

  sealed case class TestBuilder(label: String, var toSpec: ZSpec[R with TestEnvironment, Any]) extends SpecBuilder {

    /**
     * Syntax for adding aspects.
     * {{{
     * test("foo") { assert(42, equalTo(42)) } @@ ignore
     * }}}
     */
    final def @@(
      aspect: TestAspect.WithOut[
        R with TestEnvironment,
        R with TestEnvironment,
        Failure,
        Failure,
        ({ type OutEnv[Env] = Env })#OutEnv,
        ({ type OutErr[Err] = Err })#OutErr
      ]
    )(implicit trace: ZTraceElement): TestBuilder = {
      toSpec = toSpec @@ aspect
      this
    }
  }

  // init SpecBuilder for this test class
  private var stack: List[SuiteBuilder] = SuiteBuilder(self.getClass.getSimpleName.stripSuffix("$")) :: Nil
  // to prevent calling tests inside tests
  // there should be no tests constructions after spec was built
  private var specBuilt = false

  /**
   * Builds a suite containing a number of other specs.
   */
  final def suite(label: String)(specs: => SpecBuilder): SuiteBuilder = {
    if (specBuilt)
      throw new InAnotherTestException("Suite", label)
    val _oldStack = stack
    val builder   = SuiteBuilder(label)
    stack.head.nested = stack.head.nested :+ builder
    stack = builder :: stack
    specs
    stack = _oldStack
    builder
  }

  /**
   * Builds a spec with a single test.
   */
  final def test[In](label: String)(assertion: => In)(implicit
    testConstructor: TestConstructor[R with TestEnvironment, In],
    trace: ZTraceElement
  ): TestBuilder = {
    if (specBuilt)
      throw new InAnotherTestException("Test", label)
    val test    = zio.test.test(label)(assertion)
    val builder = TestBuilder(label, test)
    stack.head.nested = stack.head.nested :+ builder
    builder
  }

  /**
   * Builds a spec with a single effectful test.
   */
  @deprecated("use test", "2.0.0")
  final def testM(
    label: String
  )(
    assertion: => ZIO[R with TestEnvironment, Failure, TestResult]
  )(implicit trace: ZTraceElement): TestBuilder =
    test(label)(assertion)

  final override def spec: ZSpec[Environment, Failure] = {
    implicit val trace = Tracer.newTrace
    specBuilt = true
    (stack.head @@ aspect).toSpec.provideCustomDepsShared(deps.mapError(TestFailure.fail))
  }

  override def aspects: List[TestAspect.WithOut[
    Nothing,
    TestEnvironment,
    Nothing,
    Any,
    ({ type OutEnv[Env] = Env })#OutEnv,
    ({ type OutErr[Err] = Err })#OutErr
  ]] =
    List(TestAspect.timeoutWarning(60.seconds))

  override def runner: TestRunner[TestEnvironment, Any] =
    defaultTestRunner

  /**
   * Returns an effect that executes a given spec, producing the results of the
   * execution.
   */
  private[zio] override def runSpec(
    spec: ZSpec[Environment, Failure]
  )(implicit trace: ZTraceElement): URIO[Has[TestLogger] with Has[Clock], ExecutedSpec[Failure]] =
    runner.run(aspects.foldLeft(spec)(_ @@ _) @@ TestAspect.fibers)
}<|MERGE_RESOLUTION|>--- conflicted
+++ resolved
@@ -41,11 +41,7 @@
  */
 @deprecated("use RunnableSpec", "2.0.0")
 class MutableRunnableSpec[R <: Has[_]: Tag](
-<<<<<<< HEAD
   deps: ZDeps[TestEnvironment, Throwable, R],
-  aspect: TestAspect[R with TestEnvironment, R with TestEnvironment, Any, Any] = TestAspect.identity
-=======
-  layer: ZLayer[TestEnvironment, Throwable, R],
   aspect: TestAspect.WithOut[
     R with TestEnvironment,
     R with TestEnvironment,
@@ -54,7 +50,6 @@
     ({ type OutEnv[Env] = Env })#OutEnv,
     ({ type OutErr[Err] = Err })#OutErr
   ] = TestAspect.identity
->>>>>>> b5c3a190
 ) extends RunnableSpec[TestEnvironment, Any] {
   self =>
 
