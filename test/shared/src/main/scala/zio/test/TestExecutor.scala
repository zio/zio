/*
 * Copyright 2019-2022 John A. De Goes and the ZIO Contributors
 *
 * Licensed under the Apache License, Version 2.0 (the "License");
 * you may not use this file except in compliance with the License.
 * You may obtain a copy of the License at
 *
 *     http://www.apache.org/licenses/LICENSE-2.0
 *
 * Unless required by applicable law or agreed to in writing, software
 * distributed under the License is distributed on an "AS IS" BASIS,
 * WITHOUT WARRANTIES OR CONDITIONS OF ANY KIND, either express or implied.
 * See the License for the specific language governing permissions and
 * limitations under the License.
 */

package zio.test

import zio._
import zio.stacktracer.TracingImplicits.disableAutoTrace
import zio.test.render.{ConsoleRenderer, LogLine}
import zio.test.render.LogLine.Fragment.Style
import zio.test.render.LogLine.Message
import zio.{ExecutionStrategy, ZIO, ZTraceElement}

/**
 * A `TestExecutor[R, E]` is capable of executing specs that require an
 * environment `R` and may fail with an `E`.
 */
abstract class TestExecutor[+R, E] {
  def run(spec: Spec[R, E], defExec: ExecutionStrategy)(implicit
    trace: ZTraceElement
  ): UIO[Summary]
}

object TestExecutor {

  def default[R, E](
    sharedSpecLayer: ZLayer[Any, E, R],
    freshLayerPerSpec: ZLayer[Any, Nothing, TestEnvironment with ZIOAppArgs with Scope],
    sinkLayer: Layer[Nothing, ExecutionEventSink],
    eventHandlerZ: ZTestEventHandler
  ): TestExecutor[R with TestEnvironment with ZIOAppArgs with Scope, E] =
    new TestExecutor[R with TestEnvironment with ZIOAppArgs with Scope, E] {
      def run(spec: Spec[R with TestEnvironment with ZIOAppArgs with Scope, E], defExec: ExecutionStrategy)(implicit
        trace: ZTraceElement
      ): UIO[
        Summary
      ] =
        (for {
          sink     <- ZIO.service[ExecutionEventSink]
          summary  <- Ref.make[Summary](Summary(0, 0, 0, ""))
          topParent = SuiteId.global
          _ <- {
            def loop(
              labels: List[String],
              spec: Spec[Scope, E],
              exec: ExecutionStrategy,
              ancestors: List[SuiteId],
              sectionId: SuiteId
            ): ZIO[Scope, Nothing, Unit] =
              spec.caseValue match {
                case Spec.ExecCase(exec, spec) =>
                  loop(labels, spec, exec, ancestors, sectionId)

                case Spec.LabeledCase(label, spec) =>
                  loop(label :: labels, spec, exec, ancestors, sectionId)

                case Spec.ScopedCase(managed) =>
                  ZIO
                    .scoped(
                      managed
                        .flatMap(loop(labels, _, exec, ancestors, sectionId))
                    )
                    .catchAllCause { e =>
                      val event =
                        ExecutionEvent.RuntimeFailure(sectionId, labels, TestFailure.Runtime(e), ancestors)
                      summary.update(
                        _.add(event)
                      ) *>
                        sink.process(
                          event
                        )
                    }

                case Spec.MultipleCase(specs) =>
                  ZIO.uninterruptibleMask(restore =>
                    for {
                      newMultiSectionId <- SuiteId.newRandom
                      newAncestors       = sectionId :: ancestors
                      _                 <- sink.process(ExecutionEvent.SectionStart(labels, newMultiSectionId, newAncestors))
                      _ <-
                        restore(
                          ZIO.foreachExec(specs)(exec)(spec =>
                            loop(labels, spec, exec, newAncestors, newMultiSectionId)
                          )
                        )
                          .ensuring(
                            sink.process(ExecutionEvent.SectionEnd(labels, newMultiSectionId, newAncestors))
                          )
                    } yield ()
                  )
                case Spec.TestCase(
                      test,
                      staticAnnotations: TestAnnotationMap
                    ) =>
                  (for {
                    result <- test.either
                    event =
                      ExecutionEvent
                        .Test(
                          labels,
                          result,
                          staticAnnotations ++ extractAnnotations(result),
                          ancestors,
                          1L,
                          sectionId
                        )
                    _ <- summary.update(_.add(event)) *> sink.process(event) *> eventHandlerZ.handle(event)
                  } yield ()).catchAllCause { e =>
                    val event = ExecutionEvent.RuntimeFailure(sectionId, labels, TestFailure.Runtime(e), ancestors)
<<<<<<< HEAD
                    summary.update(_.add(event)) *> sink.process(event)
=======
                    ConsoleRenderer.render(e, labels).foreach(println)
                    summary.update(
                      _.add(event)
                    ) *>
                      sink.process(event)
>>>>>>> 0925c190
                  }
              }

            val scopedSpec =
              (spec @@ TestAspect.aroundTest(
                ZTestLogger.default.build.as((x: TestSuccess) => ZIO.succeed(x))
              )).annotated
                .provideSomeLayer[R](freshLayerPerSpec)
                .provideLayerShared(sharedSpecLayer.tapErrorCause { e =>
                  sink.process(
                    ExecutionEvent.RuntimeFailure(
                      SuiteId(-1),
                      List("Top level layer construction failure. No tests will execute."),
                      TestFailure.Runtime(e),
                      List.empty
                    )
                  )
                })

            ZIO.scoped {
              loop(List.empty, scopedSpec, defExec, List.empty, topParent)
            } *>
              sink.process(
                ExecutionEvent.TopLevelFlush(
                  topParent
                )
              )
          }
          summary <- summary.get
        } yield summary).provideLayer(sinkLayer)

      private def extractAnnotations(result: Either[TestFailure[E], TestSuccess]) =
        result match {
          case Left(testFailure)  => testFailure.annotations
          case Right(testSuccess) => testSuccess.annotations
        }
    }

}<|MERGE_RESOLUTION|>--- conflicted
+++ resolved
@@ -119,15 +119,8 @@
                     _ <- summary.update(_.add(event)) *> sink.process(event) *> eventHandlerZ.handle(event)
                   } yield ()).catchAllCause { e =>
                     val event = ExecutionEvent.RuntimeFailure(sectionId, labels, TestFailure.Runtime(e), ancestors)
-<<<<<<< HEAD
+                    ConsoleRenderer.render(e, labels).foreach(println)
                     summary.update(_.add(event)) *> sink.process(event)
-=======
-                    ConsoleRenderer.render(e, labels).foreach(println)
-                    summary.update(
-                      _.add(event)
-                    ) *>
-                      sink.process(event)
->>>>>>> 0925c190
                   }
               }
 
