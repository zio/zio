/*
 * Copyright 2019 John A. De Goes and the ZIO Contributors
 *
 * Licensed under the Apache License, Version 2.0 (the "License");
 * you may not use this file except in compliance with the License.
 * You may obtain a copy of the License at
 *
 *     http://www.apache.org/licenses/LICENSE-2.0
 *
 * Unless required by applicable law or agreed to in writing, software
 * distributed under the License is distributed on an "AS IS" BASIS,
 * WITHOUT WARRANTIES OR CONDITIONS OF ANY KIND, either express or implied.
 * See the License for the specific language governing permissions and
 * limitations under the License.
 */

package zio.test

<<<<<<< HEAD
import zio.duration.Duration
import zio.test.RenderedResult.CaseType._
import zio.test.RenderedResult.Status._
import zio.test.RenderedResult.{ CaseType, Status }
import zio.{ Cause, URIO, ZIO }

import scala.{ Console => SConsole }
=======
import scala.{ Console => SConsole }

import zio.duration.Duration
import zio.test.mock.{ Expectation, MockException }
import zio.test.mock.MockException.{ InvalidArgumentsException, InvalidMethodException, UnmetExpectationsException }
import zio.test.RenderedResult.CaseType._
import zio.test.RenderedResult.Status._
import zio.test.RenderedResult.{ CaseType, Status }
import zio.{ Cause, UIO, URIO, ZIO }
>>>>>>> d2cbceda

object DefaultTestReporter {

  def render[E, S](executedSpec: ExecutedSpec[String, E, S]): UIO[Seq[RenderedResult]] = {
    def loop(executedSpec: ExecutedSpec[String, E, S], depth: Int): UIO[Seq[RenderedResult]] =
      executedSpec.caseValue match {
        case Spec.SuiteCase(label, executedSpecs, _) =>
          for {
            specs <- executedSpecs
            failures <- UIO.foreach(specs)(_.exists {
                         case Spec.TestCase(_, test) => test.map(_.isLeft);
                         case _                      => UIO.succeed(false)
                       })
            hasFailures   = failures.exists(identity)
            status        = if (hasFailures) Failed else Passed
            renderedLabel = if (hasFailures) renderFailureLabel(label, depth) else renderSuccessLabel(label, depth)
            rest          <- UIO.foreach(specs)(loop(_, depth + tabSize)).map(_.flatten)
          } yield rendered(Suite, label, status, depth, renderedLabel) +: rest
        case Spec.TestCase(label, result) =>
          result.map {
            case Right(TestSuccess.Succeeded(_)) =>
              Seq(rendered(Test, label, Passed, depth, withOffset(depth)(green("+") + " " + label)))
            case Right(TestSuccess.Ignored) =>
              Seq(rendered(Test, label, Ignored, depth))
            case Left(TestFailure.Assertion(result)) =>
              Seq(
                result.fold(
                  details => rendered(Test, label, Failed, depth, renderFailure(label, depth, details): _*)
                )(_ && _, _ || _, !_)
              )
            case Left(TestFailure.Runtime(cause)) =>
              Seq(
                rendered(
                  Test,
                  label,
                  Failed,
                  depth,
                  (Seq(renderFailureLabel(label, depth)) ++ Seq(renderCause(cause, depth))): _*
                )
              )
          }
      }
    loop(executedSpec, 0)
  }

<<<<<<< HEAD
  def apply[L, E, S](): TestReporter[L, E, S] = { (duration: Duration, executedSpec: ExecutedSpec[L, E, S]) =>
    {
      def renderSpec(spec: ExecutedSpec[L, E, S]): Seq[String] =
        render(spec.mapLabel(_.toString)).flatMap(_.rendered)

      def printSpec(spec: ExecutedSpec[L, E, S]): URIO[TestLogger, Unit] =
        ZIO
          .foreach(renderSpec(spec))(TestLogger.logLine)
          .ignore

      printSpec(executedSpec) *> logStats(duration, executedSpec)
    }
  }

  private def logStats[L, E, S](duration: Duration, executedSpec: ExecutedSpec[L, E, S]) = {
    def loop(executedSpec: ExecutedSpec[String, E, S]): ExecutedSpecStats =
      executedSpec.caseValue match {
        case Spec.SuiteCase(_, executedSpecs, _) =>
          executedSpecs.map(loop).foldLeft(ExecutedSpecStats.empty)(_ ++ _)
        case Spec.TestCase(_, result) =>
          result match {
            case Left(_)                         => ExecutedSpecStats.failed
            case Right(TestSuccess.Succeeded(_)) => ExecutedSpecStats.succeeded
            case Right(TestSuccess.Ignored)      => ExecutedSpecStats.ignored
          }
      }
    val stats = loop(executedSpec.mapLabel(_.toString))

    TestLogger.logLine(
      cyan(
        s"Ran ${stats.total} test${if (stats.total == 1) "" else "s"} in ${duration.render}: ${stats.numberOfSuccess} succeeded, ${stats.numberOfIgnored} ignored, ${stats.numberOfFailed} failed"
      )
    )
=======
  def apply[E, S](): TestReporter[String, E, S] = { (duration: Duration, executedSpec: ExecutedSpec[String, E, S]) =>
    for {
      res <- render(executedSpec.mapLabel(_.toString))
      _   <- ZIO.foreach(res.flatMap(_.rendered))(TestLogger.logLine)
      _   <- logStats(duration, executedSpec)
    } yield ()
  }

  private def logStats[L, E, S](duration: Duration, executedSpec: ExecutedSpec[L, E, S]): URIO[TestLogger, Unit] = {
    def loop(executedSpec: ExecutedSpec[String, E, S]): UIO[(Int, Int, Int)] =
      executedSpec.caseValue match {
        case Spec.SuiteCase(_, executedSpecs, _) =>
          for {
            specs <- executedSpecs
            stats <- UIO.foreach(specs)(loop)
          } yield stats.foldLeft((0, 0, 0)) {
            case ((x1, x2, x3), (y1, y2, y3)) => (x1 + y1, x2 + y2, x3 + y3)
          }
        case Spec.TestCase(_, result) =>
          result.map {
            case Left(_)                         => (0, 0, 1)
            case Right(TestSuccess.Succeeded(_)) => (1, 0, 0)
            case Right(TestSuccess.Ignored)      => (0, 1, 0)
          }
      }
    for {
      stats                      <- loop(executedSpec.mapLabel(_.toString))
      (success, ignore, failure) = stats
      total                      = success + ignore + failure
      _ <- TestLogger.logLine(
            cyan(
              s"Ran $total test${if (total == 1) "" else "s"} in ${duration.render}: $success succeeded, $ignore ignored, $failure failed"
            )
          )
    } yield ()
>>>>>>> d2cbceda
  }

  private def renderSuccessLabel(label: String, offset: Int) =
    withOffset(offset)(green("+") + " " + label)

  private def renderFailure(label: String, offset: Int, details: FailureDetails) =
    renderFailureLabel(label, offset) +: renderFailureDetails(details, offset)

  private def renderFailureLabel(label: String, offset: Int) =
    withOffset(offset)(red("- " + label))

  private def renderFailureDetails(failureDetails: FailureDetails, offset: Int): Seq[String] = failureDetails match {
    case FailureDetails(fragment, whole, genFailureDetails) =>
      renderGenFailureDetails(genFailureDetails, offset) ++ renderAssertion(fragment, whole, offset)
  }

  private def renderGenFailureDetails[A](failureDetails: Option[GenFailureDetails], offset: Int): Seq[String] =
    failureDetails match {
      case Some(details) =>
        val shrinked = details.shrinkedInput.toString
        val initial  = details.initialInput.toString
        val renderShrinked = withOffset(offset + tabSize)(
          s"Test failed after ${details.iterations + 1} iteration${if (details.iterations > 0) "s" else ""} with input: ${red(shrinked)}"
        )
        if (initial == shrinked) Seq(renderShrinked)
        else Seq(renderShrinked, withOffset(offset + tabSize)(s"Original input before shrinking was: ${red(initial)}"))
      case None => Seq()
    }

  private def renderAssertion(fragment: AssertionValue, whole: AssertionValue, offset: Int): Seq[String] =
    if (whole.assertion == fragment.assertion)
      Seq(renderFragment(fragment, offset))
    else
      Seq(renderWhole(fragment, whole, offset), renderFragment(fragment, offset))

  private def renderWhole(fragment: AssertionValue, whole: AssertionValue, offset: Int) =
    withOffset(offset + tabSize) {
      blue(whole.value.toString) +
        renderSatisfied(whole) +
        highlight(cyan(whole.assertion.toString), fragment.assertion.toString)
    }

  private def renderFragment(fragment: AssertionValue, offset: Int) =
    withOffset(offset + tabSize) {
      blue(fragment.value.toString) +
        renderSatisfied(fragment) +
        cyan(fragment.assertion.toString)
    }

  private def renderSatisfied(fragment: AssertionValue): String =
    if (fragment.assertion.test(fragment.value)) " satisfied "
    else " did not satisfy "

  private def renderCause(cause: Cause[Any], offset: Int): String =
    cause.dieOption match {
      case Some(TestTimeoutException(message)) => message
      case Some(exception: MockException) =>
        renderMockException(exception).split("\n").map(withOffset(offset + tabSize)).mkString("\n")
      case _ => cause.prettyPrint.split("\n").map(withOffset(offset + tabSize)).mkString("\n")
    }

  private def renderMockException(exception: MockException): String =
    exception match {
      case InvalidArgumentsException(method, args, assertion) =>
        renderTestFailure(s"$method called with invalid arguments", assert(args, assertion))

      case InvalidMethodException(method, expectation) =>
        List(
          red(s"- invalid call to $method"),
          renderExpectation(expectation, tabSize)
        ).mkString("\n")

      case UnmetExpectationsException(expectations) =>
        (red(s"- unmet expectations") :: expectations.map(renderExpectation(_, tabSize))).mkString("\n")
    }

  private def renderTestFailure(label: String, testResult: TestResult): String =
    testResult.failures.fold("")(
      _.fold(
        details => rendered(Test, label, Failed, 0, renderFailure(label, 0, details): _*)
      )(_ && _, _ || _, !_).rendered.mkString("\n")
    )

  private def renderExpectation[A, B](expectation: Expectation[A, B], offset: Int): String =
    withOffset(offset)(s"expected ${expectation.method} with arguments ${cyan(expectation.assertion.toString)}")

  private def withOffset(n: Int)(s: String): String =
    " " * n + s

  private def green(s: String): String =
    SConsole.GREEN + s + SConsole.RESET

  private def red(s: String): String =
    SConsole.RED + s + SConsole.RESET

  private def blue(s: String): String =
    SConsole.BLUE + s + SConsole.RESET

  private def cyan(s: String): String =
    SConsole.CYAN + s + SConsole.RESET

  private def yellowThenCyan(s: String): String =
    SConsole.YELLOW + s + SConsole.CYAN

  private def highlight(string: String, substring: String): String =
    string.replace(substring, yellowThenCyan(substring))

  private val tabSize = 2

  private def rendered(
    caseType: CaseType,
    label: String,
    result: Status,
    offset: Int,
    rendered: String*
  ): RenderedResult =
    RenderedResult(caseType, label, result, offset, rendered)
}

object RenderedResult {
  sealed trait Status
  object Status {
    case object Failed  extends Status
    case object Passed  extends Status
    case object Ignored extends Status
  }

  sealed trait CaseType
  object CaseType {
    case object Test  extends CaseType
    case object Suite extends CaseType
  }
}

case class RenderedResult(caseType: CaseType, label: String, status: Status, offset: Int, rendered: Seq[String]) {
  self =>

  def &&(that: RenderedResult): RenderedResult =
    (self.status, that.status) match {
      case (Ignored, _)     => that
      case (_, Ignored)     => self
      case (Failed, Failed) => self.copy(rendered = self.rendered ++ that.rendered.tail)
      case (Passed, _)      => that
      case (_, Passed)      => self
    }

  def ||(that: RenderedResult): RenderedResult =
    (self.status, that.status) match {
      case (Ignored, _)     => that
      case (_, Ignored)     => self
      case (Failed, Failed) => self.copy(rendered = self.rendered ++ that.rendered.tail)
      case (Passed, _)      => self
      case (_, Passed)      => that
    }

  def unary_! : RenderedResult =
    self.status match {
      case Ignored => self
      case Failed  => self.copy(status = Passed)
      case Passed  => self.copy(status = Failed)
    }
}

case class ExecutedSpecStats(
  numberOfSuccess: Int,
  numberOfIgnored: Int,
  numberOfFailed: Int
) {
  def total: Int = numberOfSuccess + numberOfIgnored + numberOfFailed

  def ++(other: ExecutedSpecStats): ExecutedSpecStats = copy(
    numberOfSuccess = numberOfSuccess + other.numberOfSuccess,
    numberOfIgnored = numberOfIgnored + other.numberOfIgnored,
    numberOfFailed = numberOfFailed + other.numberOfFailed
  )
}
object ExecutedSpecStats {
  val empty: ExecutedSpecStats = ExecutedSpecStats(0, 0, 0)

  val succeeded = ExecutedSpecStats(1, 0, 0)
  val ignored   = ExecutedSpecStats(0, 1, 0)
  val failed    = ExecutedSpecStats(0, 0, 1)
}<|MERGE_RESOLUTION|>--- conflicted
+++ resolved
@@ -16,15 +16,6 @@
 
 package zio.test
 
-<<<<<<< HEAD
-import zio.duration.Duration
-import zio.test.RenderedResult.CaseType._
-import zio.test.RenderedResult.Status._
-import zio.test.RenderedResult.{ CaseType, Status }
-import zio.{ Cause, URIO, ZIO }
-
-import scala.{ Console => SConsole }
-=======
 import scala.{ Console => SConsole }
 
 import zio.duration.Duration
@@ -34,7 +25,6 @@
 import zio.test.RenderedResult.Status._
 import zio.test.RenderedResult.{ CaseType, Status }
 import zio.{ Cause, UIO, URIO, ZIO }
->>>>>>> d2cbceda
 
 object DefaultTestReporter {
 
@@ -80,41 +70,6 @@
     loop(executedSpec, 0)
   }
 
-<<<<<<< HEAD
-  def apply[L, E, S](): TestReporter[L, E, S] = { (duration: Duration, executedSpec: ExecutedSpec[L, E, S]) =>
-    {
-      def renderSpec(spec: ExecutedSpec[L, E, S]): Seq[String] =
-        render(spec.mapLabel(_.toString)).flatMap(_.rendered)
-
-      def printSpec(spec: ExecutedSpec[L, E, S]): URIO[TestLogger, Unit] =
-        ZIO
-          .foreach(renderSpec(spec))(TestLogger.logLine)
-          .ignore
-
-      printSpec(executedSpec) *> logStats(duration, executedSpec)
-    }
-  }
-
-  private def logStats[L, E, S](duration: Duration, executedSpec: ExecutedSpec[L, E, S]) = {
-    def loop(executedSpec: ExecutedSpec[String, E, S]): ExecutedSpecStats =
-      executedSpec.caseValue match {
-        case Spec.SuiteCase(_, executedSpecs, _) =>
-          executedSpecs.map(loop).foldLeft(ExecutedSpecStats.empty)(_ ++ _)
-        case Spec.TestCase(_, result) =>
-          result match {
-            case Left(_)                         => ExecutedSpecStats.failed
-            case Right(TestSuccess.Succeeded(_)) => ExecutedSpecStats.succeeded
-            case Right(TestSuccess.Ignored)      => ExecutedSpecStats.ignored
-          }
-      }
-    val stats = loop(executedSpec.mapLabel(_.toString))
-
-    TestLogger.logLine(
-      cyan(
-        s"Ran ${stats.total} test${if (stats.total == 1) "" else "s"} in ${duration.render}: ${stats.numberOfSuccess} succeeded, ${stats.numberOfIgnored} ignored, ${stats.numberOfFailed} failed"
-      )
-    )
-=======
   def apply[E, S](): TestReporter[String, E, S] = { (duration: Duration, executedSpec: ExecutedSpec[String, E, S]) =>
     for {
       res <- render(executedSpec.mapLabel(_.toString))
@@ -150,7 +105,6 @@
             )
           )
     } yield ()
->>>>>>> d2cbceda
   }
 
   private def renderSuccessLabel(label: String, offset: Int) =
@@ -312,25 +266,4 @@
       case Failed  => self.copy(status = Passed)
       case Passed  => self.copy(status = Failed)
     }
-}
-
-case class ExecutedSpecStats(
-  numberOfSuccess: Int,
-  numberOfIgnored: Int,
-  numberOfFailed: Int
-) {
-  def total: Int = numberOfSuccess + numberOfIgnored + numberOfFailed
-
-  def ++(other: ExecutedSpecStats): ExecutedSpecStats = copy(
-    numberOfSuccess = numberOfSuccess + other.numberOfSuccess,
-    numberOfIgnored = numberOfIgnored + other.numberOfIgnored,
-    numberOfFailed = numberOfFailed + other.numberOfFailed
-  )
-}
-object ExecutedSpecStats {
-  val empty: ExecutedSpecStats = ExecutedSpecStats(0, 0, 0)
-
-  val succeeded = ExecutedSpecStats(1, 0, 0)
-  val ignored   = ExecutedSpecStats(0, 1, 0)
-  val failed    = ExecutedSpecStats(0, 0, 1)
 }