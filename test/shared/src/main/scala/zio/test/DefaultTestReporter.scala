/*
 * Copyright 2019-2021 John A. De Goes and the ZIO Contributors
 *
 * Licensed under the Apache License, Version 2.0 (the "License");
 * you may not use this file except in compliance with the License.
 * You may obtain a copy of the License at
 *
 *     http://www.apache.org/licenses/LICENSE-2.0
 *
 * Unless required by applicable law or agreed to in writing, software
 * distributed under the License is distributed on an "AS IS" BASIS,
 * WITHOUT WARRANTIES OR CONDITIONS OF ANY KIND, either express or implied.
 * See the License for the specific language governing permissions and
 * limitations under the License.
 */

package zio.test

import zio.duration._
import zio.test.ConsoleUtils.{cyan, red, _}
import zio.test.FailureRenderer.FailureMessage.{Fragment, Message}
import zio.test.RenderedResult.CaseType._
import zio.test.RenderedResult.Status._
import zio.test.RenderedResult.{CaseType, Status}
import zio.test.mock.Expectation
import zio.test.mock.internal.{InvalidCall, MockException}
import zio.{Cause, Has}

import java.util.regex.Pattern
import scala.annotation.tailrec
import scala.io.AnsiColor
import scala.util.Try

object DefaultTestReporter {

  def render[E](
    executedSpec: ExecutedSpec[E],
    testAnnotationRenderer: TestAnnotationRenderer,
    includeCause: Boolean
  ): Seq[RenderedResult[String]] = {
    def loop(
      executedSpec: ExecutedSpec[E],
      depth: Int,
      ancestors: List[TestAnnotationMap]
    ): Seq[RenderedResult[String]] =
      executedSpec.caseValue match {
        case ExecutedSpec.LabeledCase(label, specs) =>
          ???
        case ExecutedSpec.MultipleCase(specs) =>
          val hasFailures = executedSpec.exists {
            case ExecutedSpec.TestCase(test, _) => test.isLeft
            case _                              => false
          }
          val annotations = executedSpec.fold[TestAnnotationMap] { es =>
            (es: @unchecked) match {
              case ExecutedSpec.MultipleCase(_)          => TestAnnotationMap.empty
              case ExecutedSpec.TestCase(_, annotations) => annotations
            }
          }
          val status = if (hasFailures) Failed else Passed
          val renderedLabel =
            if (specs.isEmpty) Seq(renderIgnoreLabel("", depth))
            else if (hasFailures) Seq(renderFailureLabel("", depth))
            else Seq(renderSuccessLabel("", depth))
          val renderedAnnotations = testAnnotationRenderer.run(ancestors, annotations)
          val rest                = specs.flatMap(loop(_, depth + tabSize, annotations :: ancestors))
<<<<<<< HEAD
          rendered(Suite, "", status, depth, (renderedLabel): _*).withAnnotations(renderedAnnotations) +: rest
        case ExecutedSpec.TestCase(result, annotations) =>
          val renderedAnnotations = testAnnotationRenderer.run(ancestors, annotations)
          val renderedResult = result match {
            case Right(TestSuccess.Succeeded(_)) =>
              rendered(Test, "", Passed, depth, withOffset(depth)(green("+") + " " + ""))
            case Right(TestSuccess.Ignored) =>
              rendered(Test, "", Ignored, depth, withOffset(depth)(yellow("-") + " " + yellow("")))
            case Left(TestFailure.Assertion(result)) =>
              result.fold(details => rendered(Test, "", Failed, depth, renderFailure("", depth, details): _*))(
                _ && _,
                _ || _,
                !_
              )
            case Left(TestFailure.Runtime(cause)) =>
              rendered(
                Test,
                "",
                Failed,
                depth,
                (Seq(renderFailureLabel("", depth)) ++ Seq(renderCause(cause, depth)).filter(_ => includeCause)): _*
=======
          rendered(Suite, label, status, depth, renderedLabel: _*).withAnnotations(renderedAnnotations) +: rest

        case ExecutedSpec.TestCase(label, result, annotations) =>
          val renderedAnnotations = testAnnotationRenderer.run(ancestors, annotations)
          val renderedResult = result match {
            case Right(TestSuccess.Succeeded(_)) =>
              Some(rendered(Test, label, Passed, depth, withOffset(depth)(green("+") + " " + label)))
            case Right(TestSuccess.Ignored) =>
              Some(rendered(Test, label, Ignored, depth, withOffset(depth)(yellow("-") + " " + yellow(label))))
            case Left(TestFailure.Assertion(result)) =>
              result
                .fold[Option[TestResult]] {
                  case result: AssertionResult.FailureDetailsResult => Some(BoolAlgebra.success(result))
                  case AssertionResult.TraceResult(trace, genFailureDetails) =>
                    Trace
                      .prune(trace, false)
                      .map(a => BoolAlgebra.success(AssertionResult.TraceResult(a, genFailureDetails)))
                }(
                  {
                    case (Some(a), Some(b)) => Some(a && b)
                    case (Some(a), None)    => Some(a)
                    case (None, Some(b))    => Some(b)
                    case _                  => None
                  },
                  {
                    case (Some(a), Some(b)) => Some(a || b)
                    case (Some(a), None)    => Some(a)
                    case (None, Some(b))    => Some(b)
                    case _                  => None
                  },
                  _.map(!_)
                )
                .map {
                  _.fold(details => rendered(Test, label, Failed, depth, renderFailure(label, depth, details): _*))(
                    _ && _,
                    _ || _,
                    !_
                  )
                }

            case Left(TestFailure.Runtime(cause)) =>
              Some(
                rendered(
                  Test,
                  label,
                  Failed,
                  depth,
                  Seq(renderFailureLabel(label, depth)) ++ Seq(renderCause(cause, depth)).filter(_ => includeCause): _*
                )
>>>>>>> 4478feca
              )
          }
          renderedResult.map(r => Seq(r.withAnnotations(renderedAnnotations))).getOrElse(Seq.empty)
      }
    loop(executedSpec, 0, List.empty)
  }

  def apply[E](testAnnotationRenderer: TestAnnotationRenderer): TestReporter[E] = {
    (duration: Duration, executedSpec: ExecutedSpec[E]) =>
      val rendered = render(executedSpec, testAnnotationRenderer, true).flatMap(_.rendered)
      val stats    = logStats(duration, executedSpec)
      TestLogger.logLine((rendered ++ Seq(stats)).mkString("\n"))
  }

  private def logStats[E](duration: Duration, executedSpec: ExecutedSpec[E]): String = {
    val (success, ignore, failure) = executedSpec.fold[(Int, Int, Int)] { es =>
      (es: @unchecked) match {
        case ExecutedSpec.MultipleCase(stats) =>
          stats.foldLeft((0, 0, 0)) { case ((x1, x2, x3), (y1, y2, y3)) =>
            (x1 + y1, x2 + y2, x3 + y3)
          }
        case ExecutedSpec.TestCase(result, _) =>
          result match {
            case Left(_)                         => (0, 0, 1)
            case Right(TestSuccess.Succeeded(_)) => (1, 0, 0)
            case Right(TestSuccess.Ignored)      => (0, 1, 0)
          }
      }
    }
    val total = success + ignore + failure
    cyan(
      s"Ran $total test${if (total == 1) "" else "s"} in ${duration.render}: $success succeeded, $ignore ignored, $failure failed"
    )
  }

  private def renderSuccessLabel(label: String, offset: Int) =
    withOffset(offset)(green("+") + " " + label)

  private def renderIgnoreLabel(label: String, offset: Int) =
    withOffset(offset)(yellow("- ") + yellow(label) + " - " + TestAnnotation.ignored.identifier + " suite")

  private def renderFailure(label: String, offset: Int, details: AssertionResult): Seq[String] =
    renderFailureLabel(label, offset) +: renderAssertionResult(details, offset)

  def renderFailureLabel(label: String, offset: Int): String =
    withOffset(offset)(red("- " + label))

  private def renderAssertionResult(failureDetails: AssertionResult, offset: Int): Seq[String] =
    renderToStringLines(FailureRenderer.renderAssertionResult(failureDetails, offset))

  private def renderCause(cause: Cause[Any], offset: Int): String =
    renderToStringLines(FailureRenderer.renderCause(cause, offset)).mkString("\n")

  def renderToStringLines(message: Message): Seq[String] = {
    def renderFragment(f: Fragment) =
      if (f.ansiColorCode.nonEmpty) f.ansiColorCode + f.text + AnsiColor.RESET
      else f.text
    message.lines.map { line =>
      withOffset(line.offset)(line.fragments.foldLeft("")((str, f) => str + renderFragment(f)))
    }
  }

  private def withOffset(n: Int)(s: String): String =
    " " * n + s

  private val tabSize = 2

  def rendered(
    caseType: CaseType,
    label: String,
    result: Status,
    offset: Int,
    rendered: String*
  ): RenderedResult[String] =
    RenderedResult(caseType, label, result, offset, rendered)
}

object RenderedResult {
  sealed abstract class Status
  object Status {
    case object Failed  extends Status
    case object Passed  extends Status
    case object Ignored extends Status
  }

  sealed abstract class CaseType
  object CaseType {
    case object Test  extends CaseType
    case object Suite extends CaseType
  }
}

case class RenderedResult[T](caseType: CaseType, label: String, status: Status, offset: Int, rendered: Seq[T]) {
  self =>

  def &&(that: RenderedResult[T]): RenderedResult[T] =
    (self.status, that.status) match {
      case (Ignored, _)     => that
      case (_, Ignored)     => self
      case (Failed, Failed) => self.copy(rendered = self.rendered ++ that.rendered.tail)
      case (Passed, _)      => that
      case (_, Passed)      => self
    }

  def ||(that: RenderedResult[T]): RenderedResult[T] =
    (self.status, that.status) match {
      case (Ignored, _)     => that
      case (_, Ignored)     => self
      case (Failed, Failed) => self.copy(rendered = self.rendered ++ that.rendered.tail)
      case (Passed, _)      => self
      case (_, Passed)      => that
    }

  def unary_! : RenderedResult[T] =
    self.status match {
      case Ignored => self
      case Failed  => self.copy(status = Passed)
      case Passed  => self.copy(status = Failed)
    }

  def withAnnotations(annotations: Seq[String])(implicit ev: T =:= String): RenderedResult[T] = {
    val strRendered = rendered.map(ev)
    if (rendered.isEmpty || annotations.isEmpty) self
    else {
      val renderedAnnotations     = annotations.mkString(" - ", ", ", "")
      val renderedWithAnnotations = Seq(strRendered.head + renderedAnnotations) ++ strRendered.tail
      self.copy(rendered = renderedWithAnnotations.asInstanceOf[Seq[T]])
    }
  }
}

object FailureRenderer {

  private val tabSize = 2

  object FailureMessage {
    case class Message(lines: Vector[Line] = Vector.empty) {
      def +:(fragment: Fragment): Message = Message(lines match {
        case line +: lines => (fragment +: line) +: lines
        case _             => Vector(fragment.toLine)
      })
      def +:(line: Line): Message          = Message(line +: lines)
      def :+(line: Line): Message          = Message(lines :+ line)
      def ++(message: Message): Message    = Message(lines ++ message.lines)
      def drop(n: Int): Message            = Message(lines.drop(n))
      def map(f: Line => Line): Message    = Message(lines = lines.map(f))
      def withOffset(offset: Int): Message = Message(lines.map(_.withOffset(offset)))
    }
    object Message {
      def apply(lines: Seq[Line]): Message = Message(lines.toVector)
      def apply(lineText: String): Message = Fragment(lineText).toLine.toMessage
      val empty: Message                   = Message()
    }
    case class Line(fragments: Vector[Fragment] = Vector.empty, offset: Int = 0) {
      def +:(fragment: Fragment): Line       = Line(fragment +: fragments)
      def :+(fragment: Fragment): Line       = Line(fragments :+ fragment)
      def +(fragment: Fragment): Line        = Line(fragments :+ fragment)
      def prepend(message: Message): Message = Message(this +: message.lines)
      def +(line: Line): Message             = Message(Vector(this, line))
      def ++(line: Line): Line               = copy(fragments = fragments ++ line.fragments)
      def withOffset(shift: Int): Line       = copy(offset = offset + shift)
      def toMessage: Message                 = Message(Vector(this))
    }
    object Line {
      def fromString(text: String, offset: Int = 0): Line = Fragment(text).toLine.withOffset(offset)
      val empty: Line                                     = Line()
    }
    case class Fragment(text: String, ansiColorCode: String = "") {
      def +:(line: Line): Line      = prepend(line)
      def prepend(line: Line): Line = Line(this +: line.fragments, line.offset)
      def +(f: Fragment): Line      = Line(Vector(this, f))
      def toLine: Line              = Line(Vector(this))
    }
  }

  import FailureMessage._

  def renderAssertionResult(assertionResult: AssertionResult, offset: Int): Message =
    assertionResult match {
      case AssertionResult.TraceResult(trace, genFailureDetails) =>
        val failures = FailureCase.fromTrace(trace)
        failures
          .map(fc =>
            renderGenFailureDetails(genFailureDetails, offset) ++
              Message(
                FailureCase.renderFailureCase(fc).map(Line.fromString(_, offset + tabSize))
              )
          )
          .foldLeft(Message.empty)(_ ++ _)

      case AssertionResult.FailureDetailsResult(failureDetails, genFailureDetails) =>
        renderGenFailureDetails(genFailureDetails, offset) ++
          renderFailureDetails(failureDetails, offset)
    }

  def renderFailureDetails(failureDetails: FailureDetails, offset: Int): Message =
    renderAssertionFailureDetails(failureDetails.assertion, offset)

  private def renderAssertionFailureDetails(failureDetails: ::[AssertionValue], offset: Int): Message = {
    @tailrec
    def loop(failureDetails: List[AssertionValue], rendered: Message): Message =
      failureDetails match {
        case fragment :: whole :: failureDetails =>
          loop(whole :: failureDetails, rendered :+ renderWhole(fragment, whole, offset))
        case _ =>
          rendered
      }

    renderFragment(failureDetails.head, offset).toMessage ++ loop(
      failureDetails,
      Message.empty
    ) ++ renderAssertionLocation(failureDetails.last, offset)
  }

  private def renderGenFailureDetails[A](failureDetails: Option[GenFailureDetails], offset: Int): Message =
    failureDetails match {
      case Some(details) =>
        val shrunken = details.shrunkenInput.toString
        val initial  = details.initialInput.toString
        val renderShrunken = withOffset(offset + tabSize)(
          Fragment(
            s"Test failed after ${details.iterations + 1} iteration${if (details.iterations > 0) "s" else ""} with input: "
          ) +
            red(shrunken)
        )
        if (initial == shrunken) renderShrunken.toMessage
        else
          renderShrunken + withOffset(offset + tabSize)(
            Fragment(s"Original input before shrinking was: ") + red(initial)
          )
      case None => Message.empty
    }

  private def renderWhole(fragment: AssertionValue, whole: AssertionValue, offset: Int): Line =
    withOffset(offset + tabSize) {
      blue(renderValue(whole)) +
        renderSatisfied(whole) ++
        highlight(cyan(whole.printAssertion), fragment.printAssertion)
    }

  private def renderFragment(fragment: AssertionValue, offset: Int): Line =
    withOffset(offset + tabSize) {
      blue(renderValue(fragment)) +
        renderSatisfied(fragment) +
        cyan(fragment.printAssertion)
    }

  private def renderValue(av: AssertionValue) = (av.value, av.expression) match {
    case (v, Some(expression)) if !expressionRedundant(v.toString, expression) => s"`$expression` = $v"
    case (v, _)                                                                => v.toString
  }

  private def expressionRedundant(valueStr: String, expression: String) = {
    // toString drops double quotes, and for tuples and collections doesn't include spaces after the comma
    def strip(s: String) = s
      .replace("\"", "")
      .replace(" ", "")
      .replace("\n", "")
      .replace("\\n", "")
    strip(valueStr) == strip(expression)
  }

  private def renderAssertionLocation(av: AssertionValue, offset: Int) = av.sourceLocation.fold(Message()) { location =>
    cyan(s"☛ $location").toLine
      .withOffset(offset + tabSize)
      .toMessage
  }

  private def highlight(fragment: Fragment, substring: String, colorCode: String = AnsiColor.YELLOW): Line = {
    val parts = fragment.text.split(Pattern.quote(substring))
    if (parts.size == 1) fragment.toLine
    else
      parts.foldLeft(Line.empty) { (line, part) =>
        if (line.fragments.size < parts.size * 2 - 2)
          line + Fragment(part, fragment.ansiColorCode) + Fragment(substring, colorCode)
        else line + Fragment(part, fragment.ansiColorCode)
      }
  }

  private def renderSatisfied(assertionValue: AssertionValue): Fragment =
    if (assertionValue.result.isSuccess) Fragment(" satisfied ")
    else Fragment(" did not satisfy ")

  def renderCause(cause: Cause[Any], offset: Int): Message = {
    val defects = cause.defects
    val timeouts = defects.collect { case TestTimeoutException(message) =>
      Message(message)
    }
    val mockExceptions = defects.collect { case exception: MockException =>
      renderMockException(exception).map(withOffset(offset + tabSize))
    }
    val remaining =
      cause.stripSomeDefects {
        case TestTimeoutException(_) => true
        case _: MockException        => true
      }
    val prefix = if (timeouts.nonEmpty) {
      // In case of timeout we don't show the mock exceptions
      timeouts.foldLeft(Message.empty)(_ ++ _)
    } else {
      mockExceptions.foldLeft(Message.empty)(_ ++ _)
    }

    remaining match {
      case Some(remainingCause) =>
        prefix ++ Message(
          remainingCause.prettyPrint
            .split("\n")
            .map(s => withOffset(offset + tabSize)(Line.fromString(s)))
            .toVector
        )
      case None =>
        prefix
    }
  }

  private def renderMockException(exception: MockException): Message =
    exception match {
      case MockException.InvalidCallException(failures) =>
        val header = red(s"- could not find a matching expectation").toLine
        header +: renderUnmatchedExpectations(failures)

      case MockException.UnsatisfiedExpectationsException(expectation) =>
        val header = red(s"- unsatisfied expectations").toLine
        header +: renderUnsatisfiedExpectations(expectation)

      case MockException.UnexpectedCallException(method, args) =>
        Message(
          Seq(
            red(s"- unexpected call to $method with arguments").toLine,
            withOffset(tabSize)(cyan(args.toString).toLine)
          )
        )

      case MockException.InvalidRangeException(range) =>
        Message(
          Seq(
            red(s"- invalid repetition range ${range.start} to ${range.end} by ${range.step}").toLine
          )
        )
    }

  private def renderUnmatchedExpectations(failedMatches: List[InvalidCall]): Message =
    failedMatches.map {
      case InvalidCall.InvalidArguments(invoked, args, assertion) =>
        val header = red(s"- $invoked called with invalid arguments").toLine
        (header +: renderTestFailure("", assertImpl(args)(assertion)).drop(1)).withOffset(tabSize)

      case InvalidCall.InvalidCapability(invoked, expected, assertion) =>
        Message(
          Seq(
            withOffset(tabSize)(red(s"- invalid call to $invoked").toLine),
            withOffset(tabSize * 2)(
              Fragment(s"expected $expected with arguments ") + cyan(assertion.toString)
            )
          )
        )

      case InvalidCall.InvalidPolyType(invoked, args, expected, assertion) =>
        Message(
          Seq(
            withOffset(tabSize)(red(s"- $invoked called with arguments $args and invalid polymorphic type").toLine),
            withOffset(tabSize * 2)(
              Fragment(s"expected $expected with arguments ") + cyan(assertion.toString)
            )
          )
        )
    }.reverse.foldLeft(Message.empty)(_ ++ _)

  private def renderUnsatisfiedExpectations[R <: Has[_]](expectation: Expectation[R]): Message = {

    @tailrec
    def loop(stack: List[(Int, Expectation[R])], lines: Vector[Line]): Vector[Line] =
      stack match {
        case Nil =>
          lines

        case (ident, Expectation.And(children, state, _, _)) :: tail if state.isFailed =>
          val title       = Line.fromString("in any order", ident)
          val unsatisfied = children.filter(_.state.isFailed).map(ident + tabSize -> _)
          loop(unsatisfied ++ tail, lines :+ title)

        case (ident, Expectation.Call(method, assertion, _, state, _)) :: tail if state.isFailed =>
          val rendered =
            withOffset(ident)(Fragment(s"$method with arguments ") + cyan(assertion.toString))
          loop(tail, lines :+ rendered)

        case (ident, Expectation.Chain(children, state, _, _)) :: tail if state.isFailed =>
          val title       = Line.fromString("in sequential order", ident)
          val unsatisfied = children.filter(_.state.isFailed).map(ident + tabSize -> _)
          loop(unsatisfied ++ tail, lines :+ title)

        case (ident, Expectation.Or(children, state, _, _)) :: tail if state.isFailed =>
          val title       = Line.fromString("one of", ident)
          val unsatisfied = children.map(ident + tabSize -> _)
          loop(unsatisfied ++ tail, lines :+ title)

        case (ident, Expectation.Repeated(child, range, state, _, _, completed)) :: tail if state.isFailed =>
          val min = Try(range.min.toString).getOrElse("0")
          val max = Try(range.max.toString).getOrElse("∞")
          val title =
            Line.fromString(
              s"repeated $completed times not in range $min to $max by ${range.step}",
              ident
            )
          val unsatisfied = ident + tabSize -> child
          loop(unsatisfied :: tail, lines :+ title)

        case _ :: tail =>
          loop(tail, lines)
      }

    val lines = loop(List(tabSize -> expectation), Vector.empty)
    Message(lines)
  }

  def renderTestFailure(label: String, testResult: TestResult): Message =
    testResult.failures.fold(Message.empty) { details =>
      Message {
        details
          .fold(assertionResult =>
            rendered(Test, label, Failed, 0, renderFailure(label, 0, assertionResult).lines: _*)
          )(
            _ && _,
            _ || _,
            !_
          )
          .rendered
      }
    }

  private def rendered[T](
    caseType: CaseType,
    label: String,
    result: Status,
    offset: Int,
    rendered: T*
  ): RenderedResult[T] =
    RenderedResult(caseType, label, result, offset, rendered)

  private def renderFailure(label: String, offset: Int, details: AssertionResult): Message =
    renderFailureLabel(label, offset).prepend(renderAssertionResult(details, offset))

  private def renderFailureLabel(label: String, offset: Int): Line =
    withOffset(offset)(red("- " + label).toLine)

  def red(s: String): Fragment                                    = FailureMessage.Fragment(s, AnsiColor.RED)
  def magenta(s: String): Fragment                                = FailureMessage.Fragment(s, AnsiColor.MAGENTA)
  def green(s: String): Fragment                                  = FailureMessage.Fragment(s, AnsiColor.GREEN)
  def blue(s: String): Fragment                                   = FailureMessage.Fragment(s, AnsiColor.BLUE)
  def bold(s: String): Fragment                                   = FailureMessage.Fragment(s, scala.Console.BOLD)
  def cyan(s: String): Fragment                                   = FailureMessage.Fragment(s, AnsiColor.CYAN)
  def dim(s: String): Fragment                                    = FailureMessage.Fragment(s, "\u001b[2m")
  def redUnderlined(s: String): Fragment                          = FailureMessage.Fragment(s, AnsiColor.RED + scala.Console.UNDERLINED)
  def greenUnderlined(s: String): Fragment                        = FailureMessage.Fragment(s, AnsiColor.GREEN + scala.Console.UNDERLINED)
  private def withOffset(i: Int)(line: FailureMessage.Line): Line = line.withOffset(i)

}<|MERGE_RESOLUTION|>--- conflicted
+++ resolved
@@ -64,38 +64,15 @@
             else Seq(renderSuccessLabel("", depth))
           val renderedAnnotations = testAnnotationRenderer.run(ancestors, annotations)
           val rest                = specs.flatMap(loop(_, depth + tabSize, annotations :: ancestors))
-<<<<<<< HEAD
-          rendered(Suite, "", status, depth, (renderedLabel): _*).withAnnotations(renderedAnnotations) +: rest
+          rendered(Suite, ???, status, depth, renderedLabel: _*).withAnnotations(renderedAnnotations) +: rest
+
         case ExecutedSpec.TestCase(result, annotations) =>
           val renderedAnnotations = testAnnotationRenderer.run(ancestors, annotations)
           val renderedResult = result match {
             case Right(TestSuccess.Succeeded(_)) =>
-              rendered(Test, "", Passed, depth, withOffset(depth)(green("+") + " " + ""))
+              Some(rendered(Test, ???, Passed, depth, withOffset(depth)(green("+") + " " + ???)))
             case Right(TestSuccess.Ignored) =>
-              rendered(Test, "", Ignored, depth, withOffset(depth)(yellow("-") + " " + yellow("")))
-            case Left(TestFailure.Assertion(result)) =>
-              result.fold(details => rendered(Test, "", Failed, depth, renderFailure("", depth, details): _*))(
-                _ && _,
-                _ || _,
-                !_
-              )
-            case Left(TestFailure.Runtime(cause)) =>
-              rendered(
-                Test,
-                "",
-                Failed,
-                depth,
-                (Seq(renderFailureLabel("", depth)) ++ Seq(renderCause(cause, depth)).filter(_ => includeCause)): _*
-=======
-          rendered(Suite, label, status, depth, renderedLabel: _*).withAnnotations(renderedAnnotations) +: rest
-
-        case ExecutedSpec.TestCase(label, result, annotations) =>
-          val renderedAnnotations = testAnnotationRenderer.run(ancestors, annotations)
-          val renderedResult = result match {
-            case Right(TestSuccess.Succeeded(_)) =>
-              Some(rendered(Test, label, Passed, depth, withOffset(depth)(green("+") + " " + label)))
-            case Right(TestSuccess.Ignored) =>
-              Some(rendered(Test, label, Ignored, depth, withOffset(depth)(yellow("-") + " " + yellow(label))))
+              Some(rendered(Test, ???, Ignored, depth, withOffset(depth)(yellow("-") + " " + yellow(???))))
             case Left(TestFailure.Assertion(result)) =>
               result
                 .fold[Option[TestResult]] {
@@ -120,7 +97,7 @@
                   _.map(!_)
                 )
                 .map {
-                  _.fold(details => rendered(Test, label, Failed, depth, renderFailure(label, depth, details): _*))(
+                  _.fold(details => rendered(Test, ???, Failed, depth, renderFailure(???, depth, details): _*))(
                     _ && _,
                     _ || _,
                     !_
@@ -131,12 +108,11 @@
               Some(
                 rendered(
                   Test,
-                  label,
+                  ???,
                   Failed,
                   depth,
-                  Seq(renderFailureLabel(label, depth)) ++ Seq(renderCause(cause, depth)).filter(_ => includeCause): _*
+                  Seq(renderFailureLabel(???, depth)) ++ Seq(renderCause(cause, depth)).filter(_ => includeCause): _*
                 )
->>>>>>> 4478feca
               )
           }
           renderedResult.map(r => Seq(r.withAnnotations(renderedAnnotations))).getOrElse(Seq.empty)
