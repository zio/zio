/*
 * Copyright 2019-2021 John A. De Goes and the ZIO Contributors
 *
 * Licensed under the Apache License, Version 2.0 (the "License");
 * you may not use this file except in compliance with the License.
 * You may obtain a copy of the License at
 *
 *     http://www.apache.org/licenses/LICENSE-2.0
 *
 * Unless required by applicable law or agreed to in writing, software
 * distributed under the License is distributed on an "AS IS" BASIS,
 * WITHOUT WARRANTIES OR CONDITIONS OF ANY KIND, either express or implied.
 * See the License for the specific language governing permissions and
 * limitations under the License.
 */

package zio.test

import zio.test.mock.Expectation
import zio.test.mock.internal.{InvalidCall, MockException}
import zio.test.render.ExecutionResult.ResultType.{Suite, Test}
import zio.test.render.ExecutionResult.Status.{Failed, Ignored, Passed}
import zio.test.render.ExecutionResult.{ResultType, Status}
import zio.test.render.LogLine.{Fragment, Line, Message}
import zio.test.render._
import zio.{Cause, Has, _}

import java.util.regex.Pattern
import scala.annotation.tailrec
import scala.util.Try

object DefaultTestReporter {
  private val tabSize = 2

  def render[E](
    executedSpec: ExecutedSpec[E],
    includeCause: Boolean
  ): Seq[ExecutionResult] = {
    def loop(
      executedSpec: ExecutedSpec[E],
      depth: Int,
<<<<<<< HEAD
      ancestors: List[TestAnnotationMap]
    ): Seq[ExecutionResult] =
      (executedSpec.caseValue: @unchecked) match {
        case ExecutedSpec.SuiteCase(label, specs) =>
=======
      ancestors: List[TestAnnotationMap],
      labels: List[String]
    ): Seq[RenderedResult[String]] =
      executedSpec.caseValue match {
        case ExecutedSpec.LabeledCase(label, spec) =>
          loop(spec, depth, ancestors, label :: labels)
        case ExecutedSpec.MultipleCase(specs) =>
>>>>>>> dd58b12f
          val hasFailures = executedSpec.exists {
            case ExecutedSpec.TestCase(test, _) => test.isLeft
            case _                              => false
          }

          val annotations = executedSpec.fold[TestAnnotationMap] { es =>
            es match {
              case ExecutedSpec.LabeledCase(_, annotations) => annotations
              case ExecutedSpec.MultipleCase(annotations)   => annotations.foldLeft(TestAnnotationMap.empty)(_ ++ _)
              case ExecutedSpec.TestCase(_, annotations)    => annotations
            }
          }
<<<<<<< HEAD

          val (status, renderedLabel) =
            if (specs.isEmpty) (Ignored, Seq(renderSuiteIgnored(label, depth)))
            else if (hasFailures) (Failed, Seq(renderSuiteFailed(label, depth)))
            else (Passed, Seq(renderSuiteSucceeded(label, depth)))

          val allAnnotations = annotations :: ancestors
          val rest           = specs.flatMap(loop(_, depth + tabSize, allAnnotations))

          rendered(Suite, label, status, depth, renderedLabel.flatMap(_.lines): _*)
            .withAnnotations(allAnnotations) +: rest

        case ExecutedSpec.TestCase(label, result, annotations) =>
          val renderedResult = result match {
            case Right(TestSuccess.Succeeded(_)) =>
              Some(rendered(Test, label, Passed, depth, fr(label).toLine))
            case Right(TestSuccess.Ignored) =>
              Some(rendered(Test, label, Ignored, depth, warn(label).toLine))
=======
          val status = if (hasFailures) Failed else Passed
          val renderedLabel =
            if (specs.isEmpty) Seq(renderIgnoreLabel(labels.reverse.mkString(" - "), depth))
            else if (hasFailures) Seq(renderFailureLabel(labels.reverse.mkString(" - "), depth))
            else Seq(renderSuccessLabel(labels.reverse.mkString(" - "), depth))
          val renderedAnnotations = testAnnotationRenderer.run(ancestors, annotations)
          val rest                = specs.flatMap(loop(_, depth + tabSize, annotations :: ancestors, List.empty))
          rendered(Suite, labels.reverse.mkString(" - "), status, depth, renderedLabel: _*)
            .withAnnotations(renderedAnnotations) +: rest

        case ExecutedSpec.TestCase(result, annotations) =>
          val renderedAnnotations = testAnnotationRenderer.run(ancestors, annotations)
          val renderedResult = result match {
            case Right(TestSuccess.Succeeded(_)) =>
              Some(
                rendered(
                  Test,
                  labels.reverse.mkString(" - "),
                  Passed,
                  depth,
                  withOffset(depth)(green("+") + " " + labels.reverse.mkString(" - "))
                )
              )
            case Right(TestSuccess.Ignored) =>
              Some(
                rendered(
                  Test,
                  labels.reverse.mkString(" - "),
                  Ignored,
                  depth,
                  withOffset(depth)(yellow("-") + " " + yellow(labels.reverse.mkString(" - ")))
                )
              )
>>>>>>> dd58b12f
            case Left(TestFailure.Assertion(result)) =>
              result
                .fold[Option[TestResult]] {
                  case result: AssertionResult.FailureDetailsResult => Some(BoolAlgebra.success(result))
                  case AssertionResult.TraceResult(trace, genFailureDetails) =>
                    Trace
                      .prune(trace, false)
                      .map(a => BoolAlgebra.success(AssertionResult.TraceResult(a, genFailureDetails)))
                }(
                  {
                    case (Some(a), Some(b)) => Some(a && b)
                    case (Some(a), None)    => Some(a)
                    case (None, Some(b))    => Some(b)
                    case _                  => None
                  },
                  {
                    case (Some(a), Some(b)) => Some(a || b)
                    case (Some(a), None)    => Some(a)
                    case (None, Some(b))    => Some(b)
                    case _                  => None
                  },
                  _.map(!_)
                )
                .map {
                  _.fold(details =>
<<<<<<< HEAD
                    rendered(Test, label, Failed, depth, renderFailure(label, depth, details).lines: _*)
=======
                    rendered(
                      Test,
                      labels.reverse.mkString(" - "),
                      Failed,
                      depth,
                      renderFailure(labels.reverse.mkString(" - "), depth, details): _*
                    )
>>>>>>> dd58b12f
                  )(
                    _ && _,
                    _ || _,
                    !_
                  )
                }

            case Left(TestFailure.Runtime(cause)) =>
<<<<<<< HEAD
              Some(renderRuntimeCause(cause, label, depth, includeCause))
=======
              Some(
                rendered(
                  Test,
                  labels.reverse.mkString(" - "),
                  Failed,
                  depth,
                  Seq(renderFailureLabel(labels.reverse.mkString(" - "), depth)) ++ Seq(renderCause(cause, depth))
                    .filter(_ => includeCause): _*
                )
              )
>>>>>>> dd58b12f
          }
          renderedResult.map(r => Seq(r.withAnnotations(annotations :: ancestors))).getOrElse(Seq.empty)
      }
<<<<<<< HEAD

    loop(executedSpec, 0, List.empty)
=======
    loop(executedSpec, 0, List.empty, List.empty)
>>>>>>> dd58b12f
  }

  def apply[E](testRenderer: TestRenderer, testAnnotationRenderer: TestAnnotationRenderer): TestReporter[E] = {
    (duration: Duration, executedSpec: ExecutedSpec[E]) =>
      val rendered = render(executedSpec, true).map(result => testRenderer.render(result, testAnnotationRenderer))
      val stats    = testRenderer.render(logStats(duration, executedSpec), testAnnotationRenderer)
      TestLogger.logLine((rendered ++ Seq(stats)).mkString("\n"))
  }

  private def logStats[E](duration: Duration, executedSpec: ExecutedSpec[E]): ExecutionResult = {
    val (success, ignore, failure) = executedSpec.fold[(Int, Int, Int)] { es =>
      es match {
        case ExecutedSpec.LabeledCase(_, stats) => stats
        case ExecutedSpec.MultipleCase(stats) =>
          stats.foldLeft((0, 0, 0)) { case ((x1, x2, x3), (y1, y2, y3)) =>
            (x1 + y1, x2 + y2, x3 + y3)
          }
        case ExecutedSpec.TestCase(result, _) =>
          result match {
            case Left(_)                         => (0, 0, 1)
            case Right(TestSuccess.Succeeded(_)) => (1, 0, 0)
            case Right(TestSuccess.Ignored)      => (0, 1, 0)
          }
      }
    }
    val total = success + ignore + failure
    val stats = detail(
      s"Ran $total test${if (total == 1) "" else "s"} in ${duration.render}: $success succeeded, $ignore ignored, $failure failed"
    )

    rendered(ResultType.Other, "", Status.Passed, 0, stats.toLine)
  }

  private def renderSuiteIgnored(label: String, offset: Int) =
    rendered(Suite, label, Ignored, offset, warn(s"- $label").toLine)

  private def renderSuiteFailed(label: String, offset: Int) =
    rendered(Suite, label, Failed, offset, error(s"- $label").toLine)

  private def renderSuiteSucceeded(label: String, offset: Int) =
    rendered(Suite, label, Passed, offset, fr(label).toLine)

  def renderAssertFailure(result: TestResult, label: String, depth: Int): ExecutionResult =
    result.fold(details => rendered(Test, label, Failed, depth, renderFailure(label, depth, details).lines: _*))(
      _ && _,
      _ || _,
      !_
    )

  private def renderRuntimeCause[E](cause: Cause[E], label: String, depth: Int, includeCause: Boolean) = {
    val failureDetails =
      Seq(renderFailureLabel(label, depth)) ++ Seq(renderCause(cause, depth)).filter(_ => includeCause).flatMap(_.lines)

    rendered(Test, label, Failed, depth, failureDetails: _*)
  }

  def renderAssertionResult(assertionResult: AssertionResult, offset: Int): Message =
    assertionResult match {
      case AssertionResult.TraceResult(trace, genFailureDetails) =>
        val failures = FailureCase.fromTrace(trace)
        failures
          .map(fc =>
            renderGenFailureDetails(genFailureDetails, offset) ++
              Message(renderFailureCase(fc, offset))
          )
          .foldLeft(Message.empty)(_ ++ _)

      case AssertionResult.FailureDetailsResult(failureDetails, genFailureDetails) =>
        renderGenFailureDetails(genFailureDetails, offset) ++
          renderFailureDetails(failureDetails, offset)
    }

  def renderFailureCase(failureCase: FailureCase, offset: Int, isNested: Boolean = false): Chunk[Line] =
    failureCase match {
      case FailureCase(errorMessage, _, _, path, _, _, _) if isNested =>
        val errorMessageLines =
          Chunk.fromIterable(errorMessage.lines) match {
            case head +: tail => (error("• ") +: head) +: tail.map(error("  ") +: _)
            case _            => Chunk.empty
          }

        errorMessageLines ++
          Chunk.fromIterable(path.drop(path.length - 1).map { case (label, value) =>
            dim(s"$label = ") + primary(value.toString)
          })

      case FailureCase(errorMessage, codeString, location, path, _, nested, _) =>
        val errorMessageLines =
          Chunk.fromIterable(errorMessage.lines) match {
            case head +: tail => (error("• ") +: head) +: tail.map(error("  ") +: _)
            case _            => Chunk.empty
          }

        errorMessageLines ++ Chunk(Line.fromString(codeString, offset)) ++ (nested
          .flatMap(renderFailureCase(_, offset, true))
          .map(_.withOffset(offset + tabSize)) ++
          Chunk.fromIterable(path.map { case (label, value) => dim(s"$label = ") + primary(value.toString) }) ++
          Chunk(detail(s"☛ $location").toLine))
    }

  private def renderAssertionFailureDetails(failureDetails: ::[AssertionValue], offset: Int): Message = {
    @tailrec
    def loop(failureDetails: List[AssertionValue], rendered: Message): Message =
      failureDetails match {
        case fragment :: whole :: failureDetails =>
          loop(whole :: failureDetails, rendered :+ renderWhole(fragment, whole, offset))
        case _ =>
          rendered
      }

    renderFragment(failureDetails.head, offset).toMessage ++ loop(
      failureDetails,
      Message.empty
    ) ++ renderAssertionLocation(failureDetails.last, offset)
  }

  private def renderAssertionLocation(av: AssertionValue, offset: Int) = av.sourceLocation.fold(Message()) { location =>
    detail(s"☛ $location").toLine
      .withOffset(offset + tabSize)
      .toMessage
  }

  private def renderSatisfied(assertionValue: AssertionValue): Fragment =
    if (assertionValue.result.isSuccess) Fragment(" satisfied ")
    else Fragment(" did not satisfy ")

  def renderCause(cause: Cause[Any], offset: Int): Message = {
    val defects = cause.defects
    val timeouts = defects.collect { case TestTimeoutException(message) =>
      Message(message)
    }
    val mockExceptions = defects.collect { case exception: MockException =>
      renderMockException(exception).map(withOffset(offset + tabSize))
    }
    val remaining =
      cause.stripSomeDefects {
        case TestTimeoutException(_) => true
        case _: MockException        => true
      }
    val prefix = if (timeouts.nonEmpty) {
      // In case of timeout we don't show the mock exceptions
      timeouts.foldLeft(Message.empty)(_ ++ _)
    } else {
      mockExceptions.foldLeft(Message.empty)(_ ++ _)
    }

    remaining match {
      case Some(remainingCause) =>
        prefix ++ Message(
          remainingCause.prettyPrint
            .split("\n")
            .map(s => withOffset(offset + tabSize)(Line.fromString(s)))
            .toVector
        )
      case None =>
        prefix
    }
  }

  private def renderMockException(exception: MockException): Message =
    exception match {
      case MockException.InvalidCallException(failures) =>
        val header = error(s"- could not find a matching expectation").toLine
        header +: renderUnmatchedExpectations(failures)

      case MockException.UnsatisfiedExpectationsException(expectation) =>
        val header = error(s"- unsatisfied expectations").toLine
        header +: renderUnsatisfiedExpectations(expectation)

      case MockException.UnexpectedCallException(method, args) =>
        Message(
          Seq(
            error(s"- unexpected call to $method with arguments").toLine,
            withOffset(tabSize)(detail(args.toString).toLine)
          )
        )

      case MockException.InvalidRangeException(range) =>
        Message(
          Seq(
            error(s"- invalid repetition range ${range.start} to ${range.end} by ${range.step}").toLine
          )
        )
    }

  private def renderUnmatchedExpectations(failedMatches: List[InvalidCall]): Message =
    failedMatches.map {
      case InvalidCall.InvalidArguments(invoked, args, assertion) =>
        val header = error(s"- $invoked called with invalid arguments").toLine
        (header +: renderTestFailure("", assertImpl(args)(assertion)).drop(1)).withOffset(tabSize)

      case InvalidCall.InvalidCapability(invoked, expected, assertion) =>
        Message(
          Seq(
            withOffset(tabSize)(error(s"- invalid call to $invoked").toLine),
            withOffset(tabSize * 2)(
              Fragment(s"expected $expected with arguments ") + detail(assertion.toString)
            )
          )
        )

      case InvalidCall.InvalidPolyType(invoked, args, expected, assertion) =>
        Message(
          Seq(
            withOffset(tabSize)(error(s"- $invoked called with arguments $args and invalid polymorphic type").toLine),
            withOffset(tabSize * 2)(
              Fragment(s"expected $expected with arguments ") + detail(assertion.toString)
            )
          )
        )
    }.reverse.foldLeft(Message.empty)(_ ++ _)

  private def renderUnsatisfiedExpectations[R <: Has[_]](expectation: Expectation[R]): Message = {

    @tailrec
    def loop(stack: List[(Int, Expectation[R])], lines: Vector[Line]): Vector[Line] =
      stack match {
        case Nil =>
          lines

        case (ident, Expectation.And(children, state, _, _)) :: tail if state.isFailed =>
          val title       = Line.fromString("in any order", ident)
          val unsatisfied = children.filter(_.state.isFailed).map(ident + tabSize -> _)
          loop(unsatisfied ++ tail, lines :+ title)

        case (ident, Expectation.Call(method, assertion, _, state, _)) :: tail if state.isFailed =>
          val rendered =
            withOffset(ident)(Fragment(s"$method with arguments ") + detail(assertion.toString))
          loop(tail, lines :+ rendered)

        case (ident, Expectation.Chain(children, state, _, _)) :: tail if state.isFailed =>
          val title       = Line.fromString("in sequential order", ident)
          val unsatisfied = children.filter(_.state.isFailed).map(ident + tabSize -> _)
          loop(unsatisfied ++ tail, lines :+ title)

        case (ident, Expectation.Or(children, state, _, _)) :: tail if state.isFailed =>
          val title       = Line.fromString("one of", ident)
          val unsatisfied = children.map(ident + tabSize -> _)
          loop(unsatisfied ++ tail, lines :+ title)

        case (ident, Expectation.Repeated(child, range, state, _, _, completed)) :: tail if state.isFailed =>
          val min = Try(range.min.toString).getOrElse("0")
          val max = Try(range.max.toString).getOrElse("∞")
          val title =
            Line.fromString(
              s"repeated $completed times not in range $min to $max by ${range.step}",
              ident
            )
          val unsatisfied = ident + tabSize -> child
          loop(unsatisfied :: tail, lines :+ title)

        case _ :: tail =>
          loop(tail, lines)
      }

    val lines = loop(List(tabSize -> expectation), Vector.empty)
    Message(lines)
  }

  def renderTestFailure(label: String, testResult: TestResult): Message =
    testResult.failures.fold(Message.empty) { details =>
      Message {
        details
          .fold(assertionResult =>
            rendered(Test, label, Failed, 0, renderFailure(label, 0, assertionResult).lines: _*)
          )(
            _ && _,
            _ || _,
            !_
          )
          .lines
      }
    }

  private def renderFailure(label: String, offset: Int, details: AssertionResult): Message =
    renderFailureLabel(label, offset) +: renderAssertionResult(details, offset)

  def renderFailureLabel(label: String, offset: Int): Line =
    withOffset(offset)(error("- " + label).toLine)

  def renderFailureDetails(failureDetails: FailureDetails, offset: Int): Message =
    renderAssertionFailureDetails(failureDetails.assertion, offset)

  private def renderGenFailureDetails[A](failureDetails: Option[GenFailureDetails], offset: Int): Message =
    failureDetails match {
      case Some(details) =>
        val shrunken = details.shrunkenInput.toString
        val initial  = details.initialInput.toString
        val renderShrunken = withOffset(offset + tabSize)(
          Fragment(
            s"Test failed after ${details.iterations + 1} iteration${if (details.iterations > 0) "s" else ""} with input: "
          ) +
            error(shrunken)
        )
        if (initial == shrunken) renderShrunken.toMessage
        else
          renderShrunken + withOffset(offset + tabSize)(
            Fragment(s"Original input before shrinking was: ") + error(initial)
          )
      case None => Message.empty
    }

  private def renderFragment(fragment: AssertionValue, offset: Int): Line =
    withOffset(offset + tabSize) {
      primary(renderValue(fragment)) +
        renderSatisfied(fragment) +
        detail(fragment.printAssertion)
    }

  private def renderWhole(fragment: AssertionValue, whole: AssertionValue, offset: Int): Line =
    withOffset(offset + tabSize) {
      primary(renderValue(whole)) +
        renderSatisfied(whole) ++
        highlight(detail(whole.printAssertion), fragment.printAssertion)
    }

  private def highlight(fragment: Fragment, substring: String, style: Fragment.Style = Fragment.Style.Warning): Line = {
    val parts = fragment.text.split(Pattern.quote(substring))
    if (parts.size == 1) fragment.toLine
    else
      parts.foldLeft(Line.empty) { (line, part) =>
        if (line.fragments.size < parts.size * 2 - 2)
          line + Fragment(part, fragment.style) + Fragment(substring, style)
        else line + Fragment(part, fragment.style)
      }
  }

  private def renderValue(av: AssertionValue) = (av.value, av.expression) match {
    case (v, Some(expression)) if !expressionRedundant(v.toString, expression) => s"`$expression` = $v"
    case (v, _)                                                                => v.toString
  }

  private def expressionRedundant(valueStr: String, expression: String) = {
    // toString drops double quotes, and for tuples and collections doesn't include spaces after the comma
    def strip(s: String) = s
      .replace("\"", "")
      .replace(" ", "")
      .replace("\n", "")
      .replace("\\n", "")
    strip(valueStr) == strip(expression)
  }

  def rendered(
    caseType: ResultType,
    label: String,
    result: Status,
    offset: Int,
    lines: Line*
  ): ExecutionResult =
    ExecutionResult(caseType, label, result, offset, Nil, lines.toList)
}<|MERGE_RESOLUTION|>--- conflicted
+++ resolved
@@ -39,20 +39,13 @@
     def loop(
       executedSpec: ExecutedSpec[E],
       depth: Int,
-<<<<<<< HEAD
-      ancestors: List[TestAnnotationMap]
-    ): Seq[ExecutionResult] =
-      (executedSpec.caseValue: @unchecked) match {
-        case ExecutedSpec.SuiteCase(label, specs) =>
-=======
       ancestors: List[TestAnnotationMap],
       labels: List[String]
-    ): Seq[RenderedResult[String]] =
+    ): Seq[ExecutionResult] =
       executedSpec.caseValue match {
         case ExecutedSpec.LabeledCase(label, spec) =>
           loop(spec, depth, ancestors, label :: labels)
         case ExecutedSpec.MultipleCase(specs) =>
->>>>>>> dd58b12f
           val hasFailures = executedSpec.exists {
             case ExecutedSpec.TestCase(test, _) => test.isLeft
             case _                              => false
@@ -65,48 +58,23 @@
               case ExecutedSpec.TestCase(_, annotations)    => annotations
             }
           }
-<<<<<<< HEAD
 
           val (status, renderedLabel) =
-            if (specs.isEmpty) (Ignored, Seq(renderSuiteIgnored(label, depth)))
-            else if (hasFailures) (Failed, Seq(renderSuiteFailed(label, depth)))
-            else (Passed, Seq(renderSuiteSucceeded(label, depth)))
+            if (specs.isEmpty) (Ignored, Seq(renderSuiteIgnored(labels.reverse.mkString(" - "), depth)))
+            else if (hasFailures) (Failed, Seq(renderSuiteFailed(labels.reverse.mkString(" - "), depth)))
+            else (Passed, Seq(renderSuiteSucceeded(labels.reverse.mkString(" - "), depth)))
 
           val allAnnotations = annotations :: ancestors
-          val rest           = specs.flatMap(loop(_, depth + tabSize, allAnnotations))
-
-          rendered(Suite, label, status, depth, renderedLabel.flatMap(_.lines): _*)
+          val rest           = specs.flatMap(loop(_, depth + tabSize, allAnnotations, List.empty))
+
+          rendered(Suite, labels.reverse.mkString(" - "), status, depth, renderedLabel.flatMap(_.lines): _*)
             .withAnnotations(allAnnotations) +: rest
 
-        case ExecutedSpec.TestCase(label, result, annotations) =>
-          val renderedResult = result match {
-            case Right(TestSuccess.Succeeded(_)) =>
-              Some(rendered(Test, label, Passed, depth, fr(label).toLine))
-            case Right(TestSuccess.Ignored) =>
-              Some(rendered(Test, label, Ignored, depth, warn(label).toLine))
-=======
-          val status = if (hasFailures) Failed else Passed
-          val renderedLabel =
-            if (specs.isEmpty) Seq(renderIgnoreLabel(labels.reverse.mkString(" - "), depth))
-            else if (hasFailures) Seq(renderFailureLabel(labels.reverse.mkString(" - "), depth))
-            else Seq(renderSuccessLabel(labels.reverse.mkString(" - "), depth))
-          val renderedAnnotations = testAnnotationRenderer.run(ancestors, annotations)
-          val rest                = specs.flatMap(loop(_, depth + tabSize, annotations :: ancestors, List.empty))
-          rendered(Suite, labels.reverse.mkString(" - "), status, depth, renderedLabel: _*)
-            .withAnnotations(renderedAnnotations) +: rest
-
         case ExecutedSpec.TestCase(result, annotations) =>
-          val renderedAnnotations = testAnnotationRenderer.run(ancestors, annotations)
           val renderedResult = result match {
             case Right(TestSuccess.Succeeded(_)) =>
               Some(
-                rendered(
-                  Test,
-                  labels.reverse.mkString(" - "),
-                  Passed,
-                  depth,
-                  withOffset(depth)(green("+") + " " + labels.reverse.mkString(" - "))
-                )
+                rendered(Test, labels.reverse.mkString(" - "), Passed, depth, fr(labels.reverse.mkString(" - ")).toLine)
               )
             case Right(TestSuccess.Ignored) =>
               Some(
@@ -115,10 +83,9 @@
                   labels.reverse.mkString(" - "),
                   Ignored,
                   depth,
-                  withOffset(depth)(yellow("-") + " " + yellow(labels.reverse.mkString(" - ")))
+                  warn(labels.reverse.mkString(" - ")).toLine
                 )
               )
->>>>>>> dd58b12f
             case Left(TestFailure.Assertion(result)) =>
               result
                 .fold[Option[TestResult]] {
@@ -144,17 +111,13 @@
                 )
                 .map {
                   _.fold(details =>
-<<<<<<< HEAD
-                    rendered(Test, label, Failed, depth, renderFailure(label, depth, details).lines: _*)
-=======
                     rendered(
                       Test,
                       labels.reverse.mkString(" - "),
                       Failed,
                       depth,
-                      renderFailure(labels.reverse.mkString(" - "), depth, details): _*
+                      renderFailure(labels.reverse.mkString(" - "), depth, details).lines: _*
                     )
->>>>>>> dd58b12f
                   )(
                     _ && _,
                     _ || _,
@@ -163,29 +126,11 @@
                 }
 
             case Left(TestFailure.Runtime(cause)) =>
-<<<<<<< HEAD
-              Some(renderRuntimeCause(cause, label, depth, includeCause))
-=======
-              Some(
-                rendered(
-                  Test,
-                  labels.reverse.mkString(" - "),
-                  Failed,
-                  depth,
-                  Seq(renderFailureLabel(labels.reverse.mkString(" - "), depth)) ++ Seq(renderCause(cause, depth))
-                    .filter(_ => includeCause): _*
-                )
-              )
->>>>>>> dd58b12f
+              Some(renderRuntimeCause(cause, labels.reverse.mkString(" - "), depth, includeCause))
           }
           renderedResult.map(r => Seq(r.withAnnotations(annotations :: ancestors))).getOrElse(Seq.empty)
       }
-<<<<<<< HEAD
-
-    loop(executedSpec, 0, List.empty)
-=======
     loop(executedSpec, 0, List.empty, List.empty)
->>>>>>> dd58b12f
   }
 
   def apply[E](testRenderer: TestRenderer, testAnnotationRenderer: TestAnnotationRenderer): TestReporter[E] = {
