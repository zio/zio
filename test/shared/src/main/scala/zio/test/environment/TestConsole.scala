--- conflicted
+++ resolved
@@ -56,13 +56,6 @@
  * } yield result == Vector("Hello, John!\n", "Hello, Jane!\n", "Hello, Sally!\n")
  * }}}
  */
-<<<<<<< HEAD
-=======
-trait TestConsole extends Console {
-  def console: TestConsole.Service[Any]
-}
-
->>>>>>> c677baf6
 object TestConsole extends Serializable {
 
   trait Service extends Restorable {
@@ -72,11 +65,7 @@
     def clearOutput: UIO[Unit]
   }
 
-<<<<<<< HEAD
   case class Test(consoleState: Ref[TestConsole.Data]) extends Console.Service with TestConsole.Service {
-=======
-  final case class Test(consoleState: Ref[TestConsole.Data]) extends TestConsole.Service[Any] {
->>>>>>> c677baf6
 
     /**
      * Clears the contents of the input buffer.
