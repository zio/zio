/*
 * Copyright 2019-2020 John A. De Goes and the ZIO Contributors
 *
 * Licensed under the Apache License, Version 2.0 (the "License");
 * you may not use this file except in compliance with the License.
 * You may obtain a copy of the License at
 *
 *     http://www.apache.org/licenses/LICENSE-2.0
 *
 * Unless required by applicable law or agreed to in writing, software
 * distributed under the License is distributed on an "AS IS" BASIS,
 * WITHOUT WARRANTIES OR CONDITIONS OF ANY KIND, either express or implied.
 * See the License for the specific language governing permissions and
 * limitations under the License.
 */

package zio.test.environment

<<<<<<< HEAD
import zio.{ Has, Ref, UIO, ZIO, ZLayer }
=======
>>>>>>> c677baf6
import zio.system.System
import zio.{ Ref, UIO, ZIO }

/**
 * `TestSystem` supports deterministic testing of effects involving system
 * properties. Internally, `TestSystem` maintains mappings of environment
 * variables and system properties that can be set and accessed. No actual
 * environment variables or system properties will be accessed or set as a
 * result of these actions.
 *
 * {{{
 * import zio.system
 * import zio.test.environment.TestSystem
 *
 * for {
 *   _      <- TestSystem.putProperty("java.vm.name", "VM")
 *   result <- system.property("java.vm.name")
 * } yield result == Some("VM")
 * }}}

 */
<<<<<<< HEAD
=======
trait TestSystem extends System {
  def system: TestSystem.Service[Any]
}

>>>>>>> c677baf6
object TestSystem extends Serializable {

  trait Service extends Restorable {
    def putEnv(name: String, value: String): UIO[Unit]
    def putProperty(name: String, value: String): UIO[Unit]
    def setLineSeparator(lineSep: String): UIO[Unit]
    def clearEnv(variable: String): UIO[Unit]
    def clearProperty(prop: String): UIO[Unit]
  }

<<<<<<< HEAD
  case class Test(systemState: Ref[TestSystem.Data]) extends System.Service with TestSystem.Service {
=======
  final case class Test(systemState: Ref[TestSystem.Data]) extends TestSystem.Service[Any] {
>>>>>>> c677baf6

    /**
     * Returns the specified environment variable if it exists.
     */
    override def env(variable: String): ZIO[Any, SecurityException, Option[String]] =
      systemState.get.map(_.envs.get(variable))

    /**
     * Returns the specified system property if it exists.
     */
    override def property(prop: String): ZIO[Any, Throwable, Option[String]] =
      systemState.get.map(_.properties.get(prop))

    /**
     * Returns the system line separator.
     */
    override val lineSeparator: ZIO[Any, Nothing, String] =
      systemState.get.map(_.lineSeparator)

    /**
     * Adds the specified name and value to the mapping of environment
     * variables maintained by this `TestSystem`.
     */
    def putEnv(name: String, value: String): UIO[Unit] =
      systemState.update(data => data.copy(envs = data.envs.updated(name, value))).unit

    /**
     * Adds the specified name and value to the mapping of system properties
     * maintained by this `TestSystem`.
     */
    def putProperty(name: String, value: String): UIO[Unit] =
      systemState.update(data => data.copy(properties = data.properties.updated(name, value))).unit

    /**
     * Sets the system line separator maintained by this `TestSystem` to the
     * specified value.
     */
    def setLineSeparator(lineSep: String): UIO[Unit] =
      systemState.update(_.copy(lineSeparator = lineSep)).unit

    /**
     * Clears the mapping of environment variables.
     */
    def clearEnv(variable: String): UIO[Unit] =
      systemState.update(data => data.copy(envs = data.envs - variable)).unit

    /**
     * Clears the mapping of system properties.
     */
    def clearProperty(prop: String): UIO[Unit] =
      systemState.update(data => data.copy(properties = data.properties - prop)).unit

    /**
     * Saves the `TestSystem``'s current state in an effect which, when run, will restore the `TestSystem`
     * state to the saved state.
     */
    val save: UIO[UIO[Unit]] =
      for {
        sState <- systemState.get
      } yield systemState.set(sState)
  }

  /**
   * The default initial state of the `TestSystem` with no environment variable
   * or system property mappings and the system line separator set to the new
   * line character.
   */
  val DefaultData: Data = Data(Map(), Map(), "\n")

  /**
   * Constructs a new `TestSystem` with the specified initial state. This can
   * be useful for providing the required environment to an effect that
   * requires a `Console`, such as with [[ZIO!.provide]].
   */
  def live(data: Data): ZLayer.NoDeps[Nothing, System with TestSystem] =
    ZLayer.fromEffect(Ref.make(data).map(ref => Has.allOf[System.Service, TestSystem.Service](Test(ref), Test(ref))))

  val default: ZLayer.NoDeps[Nothing, System with TestSystem] =
    live(DefaultData)

  /**
   * Accesses a `TestSystem` instance in the environment and adds the specified
   * name and value to the mapping of environment variables.
   */
  def putEnv(name: String, value: String): ZIO[TestSystem, Nothing, Unit] =
    ZIO.accessM(_.get.putEnv(name, value))

  /**
   * Accesses a `TestSystem` instance in the environment and adds the specified
   * name and value to the mapping of system properties.
   */
  def putProperty(name: String, value: String): ZIO[TestSystem, Nothing, Unit] =
    ZIO.accessM(_.get.putProperty(name, value))

  /**
   * Accesses a `TestSystem` instance in the environment and saves the system state in an effect which, when run,
   * will restore the `TestSystem` to the saved state
   */
  val save: ZIO[TestSystem, Nothing, UIO[Unit]] = ZIO.accessM[TestSystem](_.get.save)

  /**
   * Accesses a `TestSystem` instance in the environment and sets the line
   * separator to the specified value.
   */
  def setLineSeparator(lineSep: String): ZIO[TestSystem, Nothing, Unit] =
    ZIO.accessM(_.get.setLineSeparator(lineSep))

  /**
   * Accesses a `TestSystem` instance in the environment and clears the mapping
   * of environment variables.
   */
  def clearEnv(variable: String): ZIO[TestSystem, Nothing, Unit] =
    ZIO.accessM(_.get.clearEnv(variable))

  /**
   * Accesses a `TestSystem` instance in the environment and clears the mapping
   * of system properties.
   */
  def clearProperty(prop: String): ZIO[TestSystem, Nothing, Unit] =
    ZIO.accessM(_.get.clearProperty(prop))

  /**
   * The state of the `TestSystem`.
   */
  final case class Data(
    properties: Map[String, String] = Map.empty,
    envs: Map[String, String] = Map.empty,
    lineSeparator: String = "\n"
  )
}<|MERGE_RESOLUTION|>--- conflicted
+++ resolved
@@ -16,11 +16,8 @@
 
 package zio.test.environment
 
-<<<<<<< HEAD
+import zio.system.System
 import zio.{ Has, Ref, UIO, ZIO, ZLayer }
-=======
->>>>>>> c677baf6
-import zio.system.System
 import zio.{ Ref, UIO, ZIO }
 
 /**
@@ -41,13 +38,6 @@
  * }}}
 
  */
-<<<<<<< HEAD
-=======
-trait TestSystem extends System {
-  def system: TestSystem.Service[Any]
-}
-
->>>>>>> c677baf6
 object TestSystem extends Serializable {
 
   trait Service extends Restorable {
@@ -58,11 +48,7 @@
     def clearProperty(prop: String): UIO[Unit]
   }
 
-<<<<<<< HEAD
-  case class Test(systemState: Ref[TestSystem.Data]) extends System.Service with TestSystem.Service {
-=======
-  final case class Test(systemState: Ref[TestSystem.Data]) extends TestSystem.Service[Any] {
->>>>>>> c677baf6
+  final case class Test(systemState: Ref[TestSystem.Data]) extends System.Service with TestSystem.Service {
 
     /**
      * Returns the specified environment variable if it exists.
