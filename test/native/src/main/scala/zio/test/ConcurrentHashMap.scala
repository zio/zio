/*
 * Copyright 2019-2022 John A. De Goes and the ZIO Contributors
 *
 * Licensed under the Apache License, Version 2.0 (the "License");
 * you may not use this file except in compliance with the License.
 * You may obtain a copy of the License at
 *
 *     http://www.apache.org/licenses/LICENSE-2.0
 *
 * Unless required by applicable law or agreed to in writing, software
 * distributed under the License is distributed on an "AS IS" BASIS,
 * WITHOUT WARRANTIES OR CONDITIONS OF ANY KIND, either express or implied.
 * See the License for the specific language governing permissions and
 * limitations under the License.
 */

package zio.test

<<<<<<< HEAD
import zio.stacktracer.TracingImplicits.disableAutoTrace

import scala.collection.mutable.Map
=======
import java.util.concurrent.{ConcurrentHashMap => JConcurrentHashMap}
>>>>>>> 38bb018b

private[test] final case class ConcurrentHashMap[K, V] private (private val map: JConcurrentHashMap[K, V]) {
  def foldLeft[B](z: B)(op: (B, (K, V)) => B): B = {
    var result = z
    val it     = map.entrySet.iterator
    while (it.hasNext) {
      val e = it.next()
      result = op(result, (e.getKey, e.getValue))
    }
    result
  }
  def getOrElseUpdate(key: K, op: => V): V =
    map.computeIfAbsent(key, _ => op)
}

private[test] object ConcurrentHashMap {
  def empty[K, V]: ConcurrentHashMap[K, V] =
    new ConcurrentHashMap[K, V](new JConcurrentHashMap[K, V]())
}<|MERGE_RESOLUTION|>--- conflicted
+++ resolved
@@ -16,13 +16,9 @@
 
 package zio.test
 
-<<<<<<< HEAD
 import zio.stacktracer.TracingImplicits.disableAutoTrace
 
-import scala.collection.mutable.Map
-=======
 import java.util.concurrent.{ConcurrentHashMap => JConcurrentHashMap}
->>>>>>> 38bb018b
 
 private[test] final case class ConcurrentHashMap[K, V] private (private val map: JConcurrentHashMap[K, V]) {
   def foldLeft[B](z: B)(op: (B, (K, V)) => B): B = {
