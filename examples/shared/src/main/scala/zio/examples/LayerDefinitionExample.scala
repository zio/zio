--- conflicted
+++ resolved
@@ -10,13 +10,8 @@
     val live: URLayer[Has[Console] with Has[String] with Has[Int], Has[Foo]] =
       (FooLive.apply _).toLayer
 
-<<<<<<< HEAD
     case class FooLive(console: Console, string: String, int: Int) extends Foo {
-      override def bar: UIO[Unit] = console.printLine(s"$string and $int")
-=======
-    case class FooLive(console: Console.Service, string: String, int: Int) extends Foo {
-      override def bar: UIO[Unit] = console.putStrLn(s"$string and $int").orDie
->>>>>>> f252f4fb
+      override def bar: UIO[Unit] = console.printLine(s"$string and $int").orDie
     }
   }
 
@@ -30,5 +25,4 @@
       .exitCode
   }
 
-
 }