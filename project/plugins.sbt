--- conflicted
+++ resolved
@@ -9,11 +9,7 @@
 addSbtPlugin("de.heikoseeberger"                 % "sbt-header"                    % "5.7.0")
 addSbtPlugin("org.portable-scala"                % "sbt-scala-native-crossproject" % "1.2.0")
 addSbtPlugin("org.portable-scala"                % "sbt-scalajs-crossproject"      % "1.2.0")
-<<<<<<< HEAD
-addSbtPlugin("org.scala-js"                      % "sbt-scalajs"                   % "1.10.0")
-=======
 addSbtPlugin("org.scala-js"                      % "sbt-scalajs"                   % "1.11.0")
->>>>>>> 38bb018b
 addSbtPlugin("org.scala-native"                  % "sbt-scala-native"              % "0.4.7")
 addSbtPlugin("org.scalameta"                     % "sbt-mdoc"                      % "2.3.2")
 addSbtPlugin("org.scalameta"                     % "sbt-scalafmt"                  % "2.4.6")
