import com.typesafe.tools.mima.core.*
import com.typesafe.tools.mima.core.ProblemFilters.*
import com.typesafe.tools.mima.plugin.MimaKeys.*
import sbt.*
import sbt.Keys.{name, organization}
<<<<<<< HEAD

object MimaSettings {
  lazy val bincompatVersionToCompare = "2.1.0"

=======
import sbtdynver.DynVerPlugin.autoImport.*

object MimaSettings {
>>>>>>> d0a79e49
  def mimaSettings(failOnProblem: Boolean) =
    Seq(
      mimaPreviousArtifacts ++= previousStableVersion.value.map(organization.value %% name.value % _).toSet,
      mimaBinaryIssueFilters ++= Seq(
        exclude[Problem]("zio.internal.*"),
        exclude[FinalMethodProblem]("zio.ZIO#EvaluationStep#*"),
        exclude[IncompatibleResultTypeProblem]("zio.Chunk.iterate"),
        exclude[Problem]("zio.stm.ZSTM#internal*"),
        exclude[Problem]("zio.stm.ZSTM$internal*"),
        exclude[Problem]("zio.stream.internal*"),
        exclude[MissingClassProblem]("zio.stream.ZChannel$ChildExecutorDecision*"),
        exclude[MissingClassProblem]("zio.stream.ZChannel$UpstreamPullRequest*"),
        exclude[MissingClassProblem]("zio.stream.ZChannel$UpstreamPullStrategy*"),
        exclude[MissingClassProblem]("zio.ZIO$EvaluationStep*"),
        exclude[MissingClassProblem]("zio.ZIO$ZIOError*"),
        exclude[MissingClassProblem]("zio.ZIO$OnFailure*"),
        exclude[MissingClassProblem]("zio.ZIO$OnSuccess*"),
        exclude[DirectMissingMethodProblem]("zio.ZEnvironment.zio$ZEnvironment$$<init>$default$3"),
        exclude[DirectMissingMethodProblem]("zio.ZEnvironment.zio$ZEnvironment$$$<init>$default$3"), // Scala 3
        exclude[ReversedMissingMethodProblem]("zio.Fiber#Runtime#UnsafeAPI.poll"),
        exclude[IncompatibleResultTypeProblem]("zio.stream.ZChannel#MergeState#BothRunning.*"),
        exclude[DirectMissingMethodProblem]("zio.stream.ZChannel#MergeState#BothRunning.copy"),
        exclude[DirectMissingMethodProblem]("zio.stream.ZChannel#MergeState#BothRunning.*"),
        exclude[IncompatibleResultTypeProblem]("zio.DurationOps.asScala$extension"),
        exclude[IncompatibleResultTypeProblem]("zio.DurationOps.asScala"),
        exclude[IncompatibleResultTypeProblem]("zio.DurationOps.asScala$extension"),
        exclude[IncompatibleMethTypeProblem]("zio.Queue#Strategy*"),
        exclude[ReversedMissingMethodProblem]("zio.Queue#Strategy*")
      ),
      mimaFailOnProblem := failOnProblem
    )
}<|MERGE_RESOLUTION|>--- conflicted
+++ resolved
@@ -3,16 +3,9 @@
 import com.typesafe.tools.mima.plugin.MimaKeys.*
 import sbt.*
 import sbt.Keys.{name, organization}
-<<<<<<< HEAD
-
-object MimaSettings {
-  lazy val bincompatVersionToCompare = "2.1.0"
-
-=======
 import sbtdynver.DynVerPlugin.autoImport.*
 
 object MimaSettings {
->>>>>>> d0a79e49
   def mimaSettings(failOnProblem: Boolean) =
     Seq(
       mimaPreviousArtifacts ++= previousStableVersion.value.map(organization.value %% name.value % _).toSet,
