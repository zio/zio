import explicitdeps.ExplicitDepsPlugin.autoImport._
import sbt.Keys._
import sbt._
import sbtbuildinfo.BuildInfoKeys._
import sbtbuildinfo._
import sbtcrossproject.CrossPlugin.autoImport._
import scalajscrossproject._

object BuildHelper {
  private val versions: Map[String, String] = {
    import org.snakeyaml.engine.v2.api.{Load, LoadSettings}

    import java.util.{List => JList, Map => JMap}
    import scala.jdk.CollectionConverters._
    val doc = new Load(LoadSettings.builder().build())
      .loadFromReader(scala.io.Source.fromFile(".github/workflows/ci.yml").bufferedReader())
    val yaml = doc.asInstanceOf[JMap[String, JMap[String, JMap[String, JMap[String, JMap[String, JList[String]]]]]]]
    val list = yaml.get("jobs").get("test").get("strategy").get("matrix").get("scala").asScala
    list.map { v =>
      val vs = v.split('.'); val init = vs.take(vs(0) match { case "2" => 2; case _ => 1 }); (init.mkString("."), v)
    }.toMap
  }
  val Scala211: String = versions("2.11")
  val Scala212: String = versions("2.12")
  val Scala213: String = versions("2.13")
  val Scala3: String   = versions("3")

<<<<<<< HEAD
  val SilencerVersion = "1.7.12"
=======
  val SilencerVersion = "1.7.11"
>>>>>>> 3bade829

  private val stdOptions = Seq(
    "-deprecation",
    "-encoding",
    "UTF-8",
    "-feature",
    "-unchecked"
  ) ++ {
    if (true) {
      Seq("-Xfatal-warnings")
    } else {
      Nil
    }
  }

  private val std2xOptions = Seq(
    "-language:higherKinds",
    "-language:existentials",
    "-explaintypes",
    "-Yrangepos",
    "-Xlint:_,-missing-interpolator,-type-parameter-shadow,-infer-any",
    "-Ywarn-numeric-widen",
    "-Ywarn-value-discard"
  )

  private def optimizerOptions(optimize: Boolean) =
    if (optimize)
      Seq(
        "-opt:l:inline",
        "-opt-inline-from:zio.internal.**"
      )
    else Nil

  def buildInfoSettings(packageName: String) =
    Seq(
      buildInfoKeys    := Seq[BuildInfoKey](organization, moduleName, name, version, scalaVersion, sbtVersion, isSnapshot),
      buildInfoPackage := packageName
    )

  // Keep this consistent with the version in .core-tests/shared/src/test/scala/REPLSpec.scala
  val replSettings = makeReplSettings {
    """|import zio._
       |implicit class RunSyntax[A](io: ZIO[Any, Any, A]) {
       |  def unsafeRun: A =
       |    Unsafe.unsafe { implicit unsafe =>
       |      Runtime.default.unsafe.run(io).getOrThrowFiberFailure()
       |    }
       |}
    """.stripMargin
  }

  // Keep this consistent with the version in .streams-tests/shared/src/test/scala/StreamREPLSpec.scala
  val streamReplSettings = makeReplSettings {
    """|import zio._
       |implicit class RunSyntax[A](io: ZIO[Any, Any, A]) {
       |  def unsafeRun: A =
       |    Unsafe.unsafe { implicit unsafe =>
       |      Runtime.default.unsafe.run(io).getOrThrowFiberFailure()
       |    }
       |}
    """.stripMargin
  }

  def makeReplSettings(initialCommandsStr: String) = Seq(
    // In the repl most warnings are useless or worse.
    // This is intentionally := as it's more direct to enumerate the few
    // options we do want than to try to subtract off the ones we don't.
    // One of -Ydelambdafy:inline or -Yrepl-class-based must be given to
    // avoid deadlocking on parallel operations, see
    //   https://issues.scala-lang.org/browse/SI-9076
    Compile / console / scalacOptions := Seq(
      "-language:higherKinds",
      "-language:existentials",
      "-Xsource:2.13",
      "-Yrepl-class-based"
    ),
    Compile / console / initialCommands := initialCommandsStr
  )

  def extraOptions(scalaVersion: String, optimize: Boolean) =
    CrossVersion.partialVersion(scalaVersion) match {
      case Some((3, _)) =>
        Seq(
          "-language:implicitConversions",
          "-Xignore-scala2-macros",
          "-noindent"
        )
      case Some((2, 13)) =>
        Seq(
          "-Ywarn-unused:params,-implicits"
        ) ++ std2xOptions ++ optimizerOptions(optimize)
      case Some((2, 12)) =>
        Seq(
          "-opt-warnings",
          "-Ywarn-extra-implicit",
          "-Ywarn-unused:_,imports",
          "-Ywarn-unused:imports",
          "-Ypartial-unification",
          "-Yno-adapted-args",
          "-Ywarn-inaccessible",
          "-Ywarn-nullary-override",
          "-Ywarn-nullary-unit",
          "-Ywarn-unused:params,-implicits",
          "-Xfuture",
          "-Xsource:2.13",
          "-Xmax-classfile-name",
          "242"
        ) ++ std2xOptions ++ optimizerOptions(optimize)
      case Some((2, 11)) =>
        Seq(
          "-Ypartial-unification",
          "-Yno-adapted-args",
          "-Ywarn-inaccessible",
          "-Ywarn-nullary-override",
          "-Ywarn-nullary-unit",
          "-Xexperimental",
          "-Ywarn-unused-import",
          "-Xfuture",
          "-Xsource:2.13",
          "-Xmax-classfile-name",
          "242"
        ) ++ std2xOptions
      case _ => Seq.empty
    }

  def platformSpecificSources(platform: String, conf: String, baseDirectory: File)(versions: String*) = for {
    platform <- List("shared", platform)
    version  <- "scala" :: versions.toList.map("scala-" + _)
    result    = baseDirectory.getParentFile / platform.toLowerCase / "src" / conf / version
    if result.exists
  } yield result

  def crossPlatformSources(scalaVer: String, platform: String, conf: String, baseDir: File) = {
    val versions = CrossVersion.partialVersion(scalaVer) match {
      case Some((2, 11)) =>
        List("2.11+", "2.11-2.12")
      case Some((2, 12)) =>
        List("2.11+", "2.12+", "2.11-2.12", "2.12-2.13")
      case Some((2, 13)) =>
        List("2.11+", "2.12+", "2.13+", "2.12-2.13")
      case Some((3, _)) =>
        List("2.11+", "2.12+", "2.13+")
      case _ =>
        List()
    }
    platformSpecificSources(platform, conf, baseDir)(versions: _*)
  }

  lazy val crossProjectSettings = Seq(
    Compile / unmanagedSourceDirectories ++= {
      crossPlatformSources(
        scalaVersion.value,
        crossProjectPlatform.value.identifier,
        "main",
        baseDirectory.value
      )
    },
    Test / unmanagedSourceDirectories ++= {
      crossPlatformSources(
        scalaVersion.value,
        crossProjectPlatform.value.identifier,
        "test",
        baseDirectory.value
      )
    }
  )

  def stdSettings(prjName: String) = Seq(
    name                     := s"$prjName",
    crossScalaVersions       := Seq(Scala211, Scala212, Scala213, Scala3),
    ThisBuild / scalaVersion := Scala213,
    scalacOptions ++= stdOptions ++ extraOptions(scalaVersion.value, optimize = !isSnapshot.value),
    scalacOptions --= {
      if (scalaVersion.value == Scala3)
        List("-Xfatal-warnings")
      else
        List()
    },
    libraryDependencies ++= {
      if (scalaVersion.value == Scala3)
        Seq(
          "com.github.ghik" % s"silencer-lib_$Scala213" % SilencerVersion % Provided
        )
      else
        Seq(
          "com.github.ghik" % "silencer-lib" % SilencerVersion % Provided cross CrossVersion.full,
          compilerPlugin("com.github.ghik" % "silencer-plugin" % SilencerVersion cross CrossVersion.full)
        )
    },
    Test / parallelExecution := { scalaVersion.value != Scala3 },
    incOptions ~= (_.withLogRecompileOnMacro(false)),
    // autoAPIMappings := true,
    unusedCompileDependenciesFilter -= moduleFilter("org.scala-js", "scalajs-library"),
    Compile / fork := true,
    Test / fork    := true, // set fork to `true` to improve log readability
    // For compatibility with Java 9+ module system;
    // without Automatic-Module-Name, the module name is derived from the jar file which is invalid because of the scalaVersion suffix.
    Compile / packageBin / packageOptions +=
      Package.ManifestAttributes(
        "Automatic-Module-Name" -> s"${organization.value}.$prjName".replaceAll("-", ".")
      )
  )

  def macroExpansionSettings = Seq(
    scalacOptions ++= {
      CrossVersion.partialVersion(scalaVersion.value) match {
        case Some((2, 13)) => Seq("-Ymacro-annotations")
        case _             => Seq.empty
      }
    },
    libraryDependencies ++= {
      CrossVersion.partialVersion(scalaVersion.value) match {
        case Some((2, x)) if x <= 12 =>
          Seq(compilerPlugin(("org.scalamacros" % "paradise" % "2.1.1").cross(CrossVersion.full)))
        case _ => Seq.empty
      }
    }
  )

  def macroDefinitionSettings = Seq(
    scalacOptions += "-language:experimental.macros",
    libraryDependencies ++= {
      if (scalaVersion.value == Scala3) Seq()
      else
        Seq(
          "org.scala-lang" % "scala-reflect"  % scalaVersion.value % "provided",
          "org.scala-lang" % "scala-compiler" % scalaVersion.value % "provided"
        )
    }
  )

  def nativeSettings = Seq(
    Test / test := (Test / compile).value,
    Test / fork := crossProjectPlatform.value == JVMPlatform // set fork to `true` on JVM to improve log readability, JS and Native need `false`
  )

  def jsSettings: List[Def.Setting[_]] = List(
    Test / fork := crossProjectPlatform.value == JVMPlatform // set fork to `true` on JVM to improve log readability, JS and Native need `false`
  )

  def welcomeMessage = onLoadMessage := {
    import scala.Console

    def header(text: String): String = s"${Console.RED}$text${Console.RESET}"

    def item(text: String): String    = s"${Console.GREEN}> ${Console.CYAN}$text${Console.RESET}"
    def subItem(text: String): String = s"  ${Console.YELLOW}> ${Console.CYAN}$text${Console.RESET}"

    s"""|${header(" ________ ___")}
        |${header("|__  /_ _/ _ \\")}
        |${header("  / / | | | | |")}
        |${header(" / /_ | | |_| |")}
        |${header(s"/____|___\\___/   ${version.value}")}
        |
        |Useful sbt tasks:
        |${item("build")} - Prepares sources, compiles and runs tests.
        |${item("fmt")} - Formats source files using scalafmt
        |${item("~compileJVM")} - Compiles all JVM modules (file-watch enabled)
        |${item("testJVM")} - Runs all JVM tests
        |${item("testJS")} - Runs all ScalaJS tests
        |${item("testOnly *.YourSpec -- -t \"YourLabel\"")} - Only runs tests with matching term e.g.
        |${subItem("coreTestsJVM/testOnly *.ZIOSpec -- -t \"happy-path\"")}
      """.stripMargin
  }

  implicit class ModuleHelper(p: Project) {
    def module: Project = p.in(file(p.id)).settings(stdSettings(p.id))
  }
}<|MERGE_RESOLUTION|>--- conflicted
+++ resolved
@@ -25,11 +25,7 @@
   val Scala213: String = versions("2.13")
   val Scala3: String   = versions("3")
 
-<<<<<<< HEAD
   val SilencerVersion = "1.7.12"
-=======
-  val SilencerVersion = "1.7.11"
->>>>>>> 3bade829
 
   private val stdOptions = Seq(
     "-deprecation",
