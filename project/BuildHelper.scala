import sbt._
import Keys._
import explicitdeps.ExplicitDepsPlugin.autoImport._
import sbtcrossproject.CrossPlugin.autoImport._
import org.portablescala.sbtplatformdeps.PlatformDepsPlugin.autoImport._
import sbtbuildinfo._
import dotty.tools.sbtplugin.DottyPlugin.autoImport._
import BuildInfoKeys._
import scalafix.sbt.ScalafixPlugin.autoImport.scalafixSemanticdb

object BuildHelper {

  private val stdOptions = Seq(
    "-deprecation",
    "-encoding",
    "UTF-8",
    "-feature",
    "-unchecked"
  )

  private val std2xOptions = Seq(
    "-language:higherKinds",
    "-language:existentials",
    "-explaintypes",
    "-Yrangepos",
    "-Xlint:_,-missing-interpolator,-type-parameter-shadow",
    "-Ywarn-numeric-widen",
    "-Ywarn-value-discard"
  ) ++ customOptions

  private def optimizerOptions(optimize: Boolean) =
    if (optimize)
      Seq(
        "-opt:l:inline",
        "-opt-inline-from:zio.internal.**"
      )
    else Nil

  private def propertyFlag(property: String, default: Boolean) =
    sys.props.get(property).map(_.toBoolean).getOrElse(default)

  private def customOptions =
    if (propertyFlag("fatal.warnings", true)) {
      Seq("-Xfatal-warnings")
    } else {
      Nil
    }

  def buildInfoSettings(packageName: String) =
    Seq(
      buildInfoKeys := Seq[BuildInfoKey](name, version, scalaVersion, sbtVersion, isSnapshot),
      buildInfoPackage := packageName,
      buildInfoObject := "BuildInfo"
    )

  val dottyVersion = "0.26.0-RC1"

  val dottySettings = Seq(
    // Keep this consistent with the version in .circleci/config.yml
    crossScalaVersions += dottyVersion,
    scalacOptions ++= {
      if (isDotty.value)
        Seq("-noindent")
      else
        Seq()
    },
    sources in (Compile, doc) := {
      val old = (Compile / doc / sources).value
      if (isDotty.value) {
        Nil
      } else {
        old
      }
    },
    parallelExecution in Test := {
      val old = (Test / parallelExecution).value
      if (isDotty.value) {
        false
      } else {
        old
      }
    }
  )

  val scalaReflectSettings = Seq(
    libraryDependencies ++= Seq("dev.zio" %%% "izumi-reflect" % "1.0.0-M5")
  )

  // Keep this consistent with the version in .core-tests/shared/src/test/scala/REPLSpec.scala
  val replSettings = makeReplSettings {
    """|import zio._
       |import zio.console._
       |import zio.duration._
       |import zio.Runtime.default._
       |implicit class RunSyntax[A](io: ZIO[ZEnv, Any, A]){ def unsafeRun: A = Runtime.default.unsafeRun(io.provideLayer(ZEnv.live)) }
    """.stripMargin
  }

  // Keep this consistent with the version in .streams-tests/shared/src/test/scala/StreamREPLSpec.scala
  val streamReplSettings = makeReplSettings {
    """|import zio._
       |import zio.console._
       |import zio.duration._
       |import zio.stream._
       |import zio.Runtime.default._
       |implicit class RunSyntax[A](io: ZIO[ZEnv, Any, A]){ def unsafeRun: A = Runtime.default.unsafeRun(io.provideLayer(ZEnv.live)) }
    """.stripMargin
  }

  def makeReplSettings(initialCommandsStr: String) = Seq(
    // In the repl most warnings are useless or worse.
    // This is intentionally := as it's more direct to enumerate the few
    // options we do want than to try to subtract off the ones we don't.
    // One of -Ydelambdafy:inline or -Yrepl-class-based must be given to
    // avoid deadlocking on parallel operations, see
    //   https://issues.scala-lang.org/browse/SI-9076
    scalacOptions in Compile in console := Seq(
      "-Ypartial-unification",
      "-language:higherKinds",
      "-language:existentials",
      "-Yno-adapted-args",
      "-Xsource:2.13",
      "-Yrepl-class-based"
    ),
    initialCommands in Compile in console := initialCommandsStr
  )

  def extraOptions(scalaVersion: String, optimize: Boolean) =
    CrossVersion.partialVersion(scalaVersion) match {
      case Some((0, _)) =>
        Seq(
          "-language:implicitConversions",
          "-Xignore-scala2-macros"
        )
      case Some((2, 13)) =>
        Seq(
          "-Ywarn-unused:params,-implicits"
        ) ++ std2xOptions ++ optimizerOptions(optimize)
      case Some((2, 12)) =>
        Seq(
          "-opt-warnings",
          "-Ywarn-extra-implicit",
          "-Ywarn-unused:_,imports",
          "-Ywarn-unused:imports",
          "-Ypartial-unification",
          "-Yno-adapted-args",
          "-Ywarn-inaccessible",
          "-Ywarn-infer-any",
          "-Ywarn-nullary-override",
          "-Ywarn-nullary-unit",
          "-Ywarn-unused:params,-implicits",
          "-Xfuture",
          "-Xsource:2.13",
          "-Xmax-classfile-name",
          "242"
        ) ++ std2xOptions ++ optimizerOptions(optimize)
      case Some((2, 11)) =>
        Seq(
          "-Ypartial-unification",
          "-Yno-adapted-args",
          "-Ywarn-inaccessible",
          "-Ywarn-infer-any",
          "-Ywarn-nullary-override",
          "-Ywarn-nullary-unit",
          "-Xexperimental",
          "-Ywarn-unused-import",
          "-Xfuture",
          "-Xsource:2.13",
          "-Xmax-classfile-name",
          "242"
        ) ++ std2xOptions
      case _ => Seq.empty
    }

  def platformSpecificSources(platform: String, conf: String, baseDirectory: File)(versions: String*) =
    List("scala" :: versions.toList.map("scala-" + _): _*).map { version =>
      baseDirectory.getParentFile / platform.toLowerCase / "src" / conf / version
    }.filter(_.exists)

  def crossPlatformSources(scalaVer: String, platform: String, conf: String, baseDir: File, isDotty: Boolean) =
    CrossVersion.partialVersion(scalaVer) match {
      case Some((2, x)) if x <= 11 =>
        platformSpecificSources(platform, conf, baseDir)("2.11", "2.x")
      case Some((2, x)) if x >= 12 =>
        platformSpecificSources(platform, conf, baseDir)("2.12+", "2.12", "2.x")
      case _ if isDotty =>
        platformSpecificSources(platform, conf, baseDir)("2.12+", "dotty")
      case _ =>
        Nil
    }

  lazy val crossProjectSettings = Seq(
    Compile / unmanagedSourceDirectories ++= {
      val platform = crossProjectPlatform.value.identifier
      val baseDir  = baseDirectory.value
      val scalaVer = scalaVersion.value
      val isDot    = isDotty.value

      crossPlatformSources(scalaVer, platform, "main", baseDir, isDot)
    },
    Test / unmanagedSourceDirectories ++= {
      val platform = crossProjectPlatform.value.identifier
      val baseDir  = baseDirectory.value
      val scalaVer = scalaVersion.value
      val isDot    = isDotty.value

      crossPlatformSources(scalaVer, platform, "test", baseDir, isDot)
    }
  )

  def stdSettings(prjName: String) = Seq(
    name := s"$prjName",
    crossScalaVersions := Seq("2.12.10", "2.11.12", "2.13.1"),
    scalaVersion in ThisBuild := crossScalaVersions.value.head,
    scalacOptions := stdOptions ++ extraOptions(scalaVersion.value, optimize = !isSnapshot.value),
    libraryDependencies ++= {
      if (isDotty.value)
        Seq(("com.github.ghik" % "silencer-lib_2.13.1" % "1.6.0" % Provided).withDottyCompat(scalaVersion.value))
      else
        Seq(
          "com.github.ghik" % "silencer-lib" % "1.4.4" % Provided cross CrossVersion.full,
          compilerPlugin("com.github.ghik" % "silencer-plugin" % "1.4.4" cross CrossVersion.full),
          compilerPlugin(scalafixSemanticdb)
        )
    },
    parallelExecution in Test := true,
    incOptions ~= (_.withLogRecompileOnMacro(false)),
    autoAPIMappings := true,
    unusedCompileDependenciesFilter -= moduleFilter("org.scala-js", "scalajs-library"),
    Compile / unmanagedSourceDirectories ++= {
      CrossVersion.partialVersion(scalaVersion.value) match {
        case Some((2, x)) if x <= 11 =>
          Seq(
            Seq(file(sourceDirectory.value.getPath + "/main/scala-2.11")),
            CrossType.Full.sharedSrcDir(baseDirectory.value, "main").toList.map(f => file(f.getPath + "-2.11")),
            CrossType.Full.sharedSrcDir(baseDirectory.value, "test").toList.map(f => file(f.getPath + "-2.11")),
            CrossType.Full.sharedSrcDir(baseDirectory.value, "main").toList.map(f => file(f.getPath + "-2.x")),
            CrossType.Full.sharedSrcDir(baseDirectory.value, "main").toList.map(f => file(f.getPath + "-2.11-2.12"))
          ).flatten
        case Some((2, x)) if x == 12 =>
          Seq(
            Seq(file(sourceDirectory.value.getPath + "/main/scala-2.12")),
            Seq(file(sourceDirectory.value.getPath + "/main/scala-2.12+")),
            CrossType.Full.sharedSrcDir(baseDirectory.value, "main").toList.map(f => file(f.getPath + "-2.12+")),
            CrossType.Full.sharedSrcDir(baseDirectory.value, "test").toList.map(f => file(f.getPath + "-2.12+")),
            CrossType.Full.sharedSrcDir(baseDirectory.value, "main").toList.map(f => file(f.getPath + "-2.x")),
            CrossType.Full.sharedSrcDir(baseDirectory.value, "main").toList.map(f => file(f.getPath + "-2.12-2.13")),
            CrossType.Full.sharedSrcDir(baseDirectory.value, "main").toList.map(f => file(f.getPath + "-2.11-2.12"))
          ).flatten
        case Some((2, x)) if x >= 13 =>
          Seq(
            Seq(file(sourceDirectory.value.getPath + "/main/scala-2.12")),
            Seq(file(sourceDirectory.value.getPath + "/main/scala-2.12+")),
            CrossType.Full.sharedSrcDir(baseDirectory.value, "main").toList.map(f => file(f.getPath + "-2.12+")),
            CrossType.Full.sharedSrcDir(baseDirectory.value, "test").toList.map(f => file(f.getPath + "-2.12+")),
            CrossType.Full.sharedSrcDir(baseDirectory.value, "main").toList.map(f => file(f.getPath + "-2.x")),
            CrossType.Full.sharedSrcDir(baseDirectory.value, "main").toList.map(f => file(f.getPath + "-2.12-2.13")),
            CrossType.Full.sharedSrcDir(baseDirectory.value, "main").toList.map(f => file(f.getPath + "-2.13+"))
          ).flatten
        case _ =>
          if (isDotty.value)
            Seq(
              Seq(file(sourceDirectory.value.getPath + "/main/scala-2.12")),
              Seq(file(sourceDirectory.value.getPath + "/main/scala-2.12+")),
              CrossType.Full.sharedSrcDir(baseDirectory.value, "main").toList.map(f => file(f.getPath + "-2.12+")),
              CrossType.Full.sharedSrcDir(baseDirectory.value, "test").toList.map(f => file(f.getPath + "-2.12+")),
              CrossType.Full.sharedSrcDir(baseDirectory.value, "main").toList.map(f => file(f.getPath + "-dotty")),
              CrossType.Full.sharedSrcDir(baseDirectory.value, "main").toList.map(f => file(f.getPath + "-2.13+"))
            ).flatten
          else
            Nil
      }
    },
    Test / unmanagedSourceDirectories ++= {
      CrossVersion.partialVersion(scalaVersion.value) match {
        case Some((2, x)) if x <= 11 =>
          Seq(
            Seq(file(sourceDirectory.value.getPath + "/test/scala-2.11")),
            CrossType.Full.sharedSrcDir(baseDirectory.value, "test").toList.map(f => file(f.getPath + "-2.x"))
          ).flatten
        case Some((2, x)) if x >= 12 =>
          Seq(
            Seq(file(sourceDirectory.value.getPath + "/test/scala-2.12")),
            Seq(file(sourceDirectory.value.getPath + "/test/scala-2.12+")),
            CrossType.Full.sharedSrcDir(baseDirectory.value, "test").toList.map(f => file(f.getPath + "-2.x"))
          ).flatten
        case _ =>
          if (isDotty.value)
            Seq(
              Seq(file(sourceDirectory.value.getPath + "/test/scala-2.12+")),
              CrossType.Full.sharedSrcDir(baseDirectory.value, "main").toList.map(f => file(f.getPath + "-2.12+")),
              CrossType.Full.sharedSrcDir(baseDirectory.value, "test").toList.map(f => file(f.getPath + "-dotty"))
            ).flatten
          else
            Nil
      }

    }
  )

  def macroExpansionSettings = Seq(
    scalacOptions ++= {
      CrossVersion.partialVersion(scalaVersion.value) match {
        case Some((2, 13)) => Seq("-Ymacro-annotations")
        case _             => Seq.empty
      }
    },
    libraryDependencies ++= {
      CrossVersion.partialVersion(scalaVersion.value) match {
        case Some((2, x)) if x <= 12 =>
          Seq(compilerPlugin(("org.scalamacros" % "paradise" % "2.1.1").cross(CrossVersion.full)))
        case _ => Seq.empty
      }
    }
  )

  def macroDefinitionSettings = Seq(
    scalacOptions += "-language:experimental.macros",
    libraryDependencies ++= {
      if (isDotty.value) Seq()
      else
        Seq(
          "org.scala-lang" % "scala-reflect"  % scalaVersion.value % "provided",
          "org.scala-lang" % "scala-compiler" % scalaVersion.value % "provided"
        )
    }
  )

<<<<<<< HEAD
  def testJsSettings = Seq(
    libraryDependencies += "io.github.cquiroz" %%% "scala-java-time"      % "2.0.0" % Test,
    libraryDependencies += "io.github.cquiroz" %%% "scala-java-time-tzdb" % "2.0.0" % Test
=======
  def jsSettings = Seq(
    libraryDependencies += "io.github.cquiroz" %%% "scala-java-time" % "2.0.0"
>>>>>>> c47c5248
  )

  def welcomeMessage = onLoadMessage := {
    import scala.Console

    def header(text: String): String = s"${Console.RED}$text${Console.RESET}"

    def item(text: String): String    = s"${Console.GREEN}> ${Console.CYAN}$text${Console.RESET}"
    def subItem(text: String): String = s"  ${Console.YELLOW}> ${Console.CYAN}$text${Console.RESET}"

    s"""|${header(" ________ ___")}
        |${header("|__  /_ _/ _ \\")}
        |${header("  / / | | | | |")}
        |${header(" / /_ | | |_| |")}
        |${header(s"/____|___\\___/   ${version.value}")}
        |
        |Useful sbt tasks:
        |${item("build")} - Prepares sources, compiles and runs tests.
        |${item("prepare")} - Prepares sources by applying both scalafix and scalafmt
        |${item("fix")} - Fixes sources files using scalafix
        |${item("fmt")} - Formats source files using scalafmt
        |${item("~compileJVM")} - Compiles all JVM modules (file-watch enabled)
        |${item("testJVM")} - Runs all JVM tests
        |${item("testJS")} - Runs all ScalaJS tests
        |${item("testOnly *.YourSpec -- -t \"YourLabel\"")} - Only runs tests with matching term e.g.
        |${subItem("coreTestsJVM/testOnly *.ZIOSpec -- -t \"happy-path\"")}
        |${item("docs/docusaurusCreateSite")} - Generates the ZIO microsite
      """.stripMargin
  }

  implicit class ModuleHelper(p: Project) {
    def module: Project = p.in(file(p.id)).settings(stdSettings(p.id))
  }
}<|MERGE_RESOLUTION|>--- conflicted
+++ resolved
@@ -326,14 +326,9 @@
     }
   )
 
-<<<<<<< HEAD
-  def testJsSettings = Seq(
-    libraryDependencies += "io.github.cquiroz" %%% "scala-java-time"      % "2.0.0" % Test,
-    libraryDependencies += "io.github.cquiroz" %%% "scala-java-time-tzdb" % "2.0.0" % Test
-=======
   def jsSettings = Seq(
-    libraryDependencies += "io.github.cquiroz" %%% "scala-java-time" % "2.0.0"
->>>>>>> c47c5248
+    libraryDependencies += "io.github.cquiroz" %%% "scala-java-time" % "2.0.0",
+    libraryDependencies += "io.github.cquiroz" %%% "scala-java-time-tzdb" % "2.0.0"
   )
 
   def welcomeMessage = onLoadMessage := {
