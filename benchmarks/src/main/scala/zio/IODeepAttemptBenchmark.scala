package zio

import java.util.concurrent.TimeUnit

import scala.concurrent.Await

import IOBenchmarks._
import org.openjdk.jmh.annotations._

@State(Scope.Thread)
@BenchmarkMode(Array(Mode.Throughput))
@OutputTimeUnit(TimeUnit.SECONDS)
class IODeepAttemptBenchmark {
  case class ZIOError(message: String)

  @Param(Array("1000"))
  var depth: Int = _

  def halfway = depth / 2

  @Benchmark
  def thunkDeepAttempt(): BigInt = {
    def descend(n: Int): Thunk[BigInt] =
      if (n == depth) Thunk.fail(new Error("Oh noes!"))
      else if (n == halfway) descend(n + 1).attempt.map(_.fold(_ => 50, a => a))
      else descend(n + 1).map(_ + n)

    descend(0).unsafeRun()
  }

  @Benchmark
  def futureDeepAttempt(): BigInt = {
    import scala.concurrent.Future
    import scala.concurrent.duration.Duration.Inf

    def descend(n: Int): Future[BigInt] =
      if (n == depth) Future.failed(new Exception("Oh noes!"))
      else if (n == halfway) descend(n + 1).recover { case _ => 50 }
      else descend(n + 1).map(_ + n)

    Await.result(descend(0), Inf)
  }

  @Benchmark
  def completableFutureDeepAttempt(): BigInt = {
    import java.util.concurrent.CompletableFuture

    def descent(n: Int): CompletableFuture[BigInt] =
      if (n == depth) {
        val f = new CompletableFuture[BigInt]()
        f.completeExceptionally(new Exception("Oh noes!"))
        f
      } else if (n == halfway) {
        descent(n + 1).exceptionally(_ => 50)
      } else {
        descent(n + 1).thenApply(_ + n)
      }

    descent(0).get()
  }

  @Benchmark
  def monoDeepAttempt(): BigInt = {
    import reactor.core.publisher.Mono

    def descent(n: Int): Mono[BigInt] =
      if (n == depth)
        Mono.error(new Exception("Oh noes!"))
      else if (n == halfway)
        descent(n + 1).onErrorReturn(BigInt.apply(50))
      else
        descent(n + 1).map(_ + n)

    descent(0).block()
  }

  @Benchmark
  def rxSingleDeepAttempt(): BigInt = {
    import io.reactivex.Single

    def descent(n: Int): Single[BigInt] =
      if (n == depth)
        Single.error(new Exception("Oh noes!"))
      else if (n == halfway)
        descent(n + 1)
          .onErrorReturn(_ => 50)
      else
        descent(n + 1).map(_ + n)

    descent(0).blockingGet()
  }

  @Benchmark
  def twitterDeepAttempt(): BigInt = {
    import com.twitter.util.{ Await, Future }

    def descent(n: Int): Future[BigInt] =
      if (n == depth)
        Future.exception(new Error("Oh noes!"))
      else if (n == halfway)
        descent(n + 1).handle { case _ => 50 }
      else descent(n + 1).map(_ + n)

    Await.result(descent(0))
  }

  @Benchmark
  def monixDeepAttempt(): BigInt = {
    import monix.eval.Task

    def descend(n: Int): Task[BigInt] =
      if (n == depth) Task.raiseError(new Error("Oh noes!"))
      else if (n == halfway) descend(n + 1).attempt.map(_.fold(_ => 50, a => a))
      else descend(n + 1).map(_ + n)

    descend(0).runSyncStep.right.get
  }

  @Benchmark
<<<<<<< HEAD
  def scalazDeepAttempt(): BigInt = {
    def descend(n: Int): IO[ScalazError, BigInt] =
      if (n == depth) IO.failNow(ScalazError("Oh noes!"))
=======
  def zioDeepAttampt(): BigInt = {
    def descend(n: Int): IO[ZIOError, BigInt] =
      if (n == depth) IO.fail(ZIOError("Oh noes!"))
>>>>>>> c298f127
      else if (n == halfway) descend(n + 1).fold[BigInt](_ => 50, identity)
      else descend(n + 1).map(_ + n)

    unsafeRun(descend(0))
  }

  @Benchmark
  def zioDeepAttemptBaseline(): BigInt = {
    def descend(n: Int): IO[Error, BigInt] =
      if (n == depth) IO.failNow(new Error("Oh noes!"))
      else if (n == halfway) descend(n + 1).fold[BigInt](_ => 50, identity)
      else descend(n + 1).map(_ + n)

    unsafeRun(descend(0))
  }

  @Benchmark
  def catsDeepAttempt(): BigInt = {
    import cats.effect._

    def descend(n: Int): IO[BigInt] =
      if (n == depth) IO.raiseError(new Error("Oh noes!"))
      else if (n == halfway) descend(n + 1).attempt.map(_.fold(_ => 50, a => a))
      else descend(n + 1).map(_ + n)

    descend(0).unsafeRunSync()
  }
}<|MERGE_RESOLUTION|>--- conflicted
+++ resolved
@@ -117,15 +117,9 @@
   }
 
   @Benchmark
-<<<<<<< HEAD
-  def scalazDeepAttempt(): BigInt = {
-    def descend(n: Int): IO[ScalazError, BigInt] =
-      if (n == depth) IO.failNow(ScalazError("Oh noes!"))
-=======
   def zioDeepAttampt(): BigInt = {
     def descend(n: Int): IO[ZIOError, BigInt] =
-      if (n == depth) IO.fail(ZIOError("Oh noes!"))
->>>>>>> c298f127
+      if (n == depth) IO.failNow(ZIOError("Oh noes!"))
       else if (n == halfway) descend(n + 1).fold[BigInt](_ => 50, identity)
       else descend(n + 1).map(_ + n)
 
