--- conflicted
+++ resolved
@@ -71,12 +71,7 @@
     strategy:
       fail-fast: false
       matrix:
-<<<<<<< HEAD
-        java: ['8']
         scala: ['2.11.12', '2.12.15', '2.13.7', '3.1.0']
-=======
-        scala: ['2.11.12', '2.12.15', '2.13.6', '3.1.0']
->>>>>>> ba7c4298
         platform: ['JVM']
     steps:
     - name: Checkout current branch
