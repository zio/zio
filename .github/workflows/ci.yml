name: CI

env:
  JDK_JAVA_OPTIONS: -XX:+PrintCommandLineFlags -Xmx4G # JDK_JAVA_OPTIONS is _the_ env. variable to use for modern Java
  JVM_OPTS: -XX:+PrintCommandLineFlags -Xmx4G # for Java 8 only (sadly, it is not modern enough for JDK_JAVA_OPTIONS)
  NODE_OPTIONS: --max_old_space_size=6144

on:
  pull_request:
  push:
    branches:
      - 'series/2.x'
  release:
    types:
      - published

jobs:
  lint:
    runs-on: ubuntu-20.04
    timeout-minutes: 60
    steps:
    - name: Checkout current branch
      uses: actions/checkout@v3.0.2
    - name: Setup Java
      uses: actions/setup-java@v2.5.0
      with:
        distribution: temurin
        java-version: 17
        check-latest: true
    - name: Cache scala dependencies
      uses: coursier/cache-action@v6
    - name: Install libuv
      run: sudo apt-get update && sudo apt-get install -y libuv1-dev
    - name: Lint code
      run: ./sbt check

  compile:
    runs-on: ubuntu-20.04
    timeout-minutes: 120
    steps:
      - name: Checkout current branch
        uses: actions/checkout@v3.0.2
      - name: Setup Java
        uses: actions/setup-java@v2.5.0
        with:
          distribution: temurin
          java-version: 17
          check-latest: true
      - name: Cache scala dependencies
        uses: coursier/cache-action@v6
      - name: Install libuv
        run: sudo apt-get update && sudo apt-get install -y libuv1-dev
      - name: Set Swap Space
        uses: pierotofy/set-swap-space@master
        with:
          swap-size-gb: 10
      - name: Check generation of ScalaDoc
        run: free -h -s 1 & ./sbt +Test/compile

  publishLocal:
    runs-on: ubuntu-20.04
    timeout-minutes: 60
    steps:
      - name: Checkout current branch
        uses: actions/checkout@v3.0.2
      - name: Setup Java
        uses: actions/setup-java@v2.5.0
        with:
          distribution: temurin
          java-version: 8
          check-latest: true
      - name: Cache scala dependencies
        uses: coursier/cache-action@v6
      - name: Install libuv
        run: sudo apt-get update && sudo apt-get install -y libuv1-dev
      - name: Check that building packages works
        run: ./sbt +publishLocal

  website:
    runs-on: ubuntu-20.04
    timeout-minutes: 60
    steps:
      - name: Checkout current branch
        uses: actions/checkout@v3.0.2
      - name: Setup Java
        uses: actions/setup-java@v2.5.0
        with:
          distribution: temurin
          java-version: 17
          check-latest: true
      - name: Cache scala dependencies
        uses: coursier/cache-action@v6
      - name: Install libuv
        run: sudo apt-get update && sudo apt-get install -y libuv1-dev
      - name: Check Website Generation
        run: |
          ./scripts/checkSite.sh
        
  test:
    runs-on: ubuntu-20.04
    timeout-minutes: 60
    strategy:
      fail-fast: false
      matrix:
<<<<<<< HEAD
        scala: ['2.11.12', '2.12.15', '2.13.8', '3.1.3']
=======
        scala: ['2.11.12', '2.12.16', '2.13.8', '3.1.2']
>>>>>>> e334c39c
        platform: ['JVM']
    steps:
    - name: Checkout current branch
      uses: actions/checkout@v3.0.2
    - name: Setup Java
      uses: actions/setup-java@v2.5.0
      with:
        distribution: temurin
        java-version: 17
        check-latest: true
    - name: Cache scala dependencies
      uses: coursier/cache-action@v6
    - name: Mima Checks
      if: ${{ !startsWith(matrix.scala, '3.') }}
      run: ./sbt ++${{ matrix.scala }}! mimaChecks
    - name: Test 2.11.x
      if: ${{ startsWith(matrix.scala, '2.11.') }}
      run: ./sbt ++${{ matrix.scala }}! test${{ matrix.platform }}211
    - name: Test 2.12.x and 2.13.x
      if: ${{ !startsWith(matrix.scala, '2.11.') && !startsWith(matrix.scala, '3.') }}
      run: ./sbt ++${{ matrix.scala }}! test${{ matrix.platform }}
    - name: Test 3.x
      if: ${{ startsWith(matrix.scala, '3.') }}
      run: ./sbt ++${{ matrix.scala }}! test${{ matrix.platform }}Dotty

  testJvms:
    runs-on: ubuntu-20.04
    timeout-minutes: 60
    strategy:
      fail-fast: false
      matrix:
        java: ['8', '11']
        platform: ['JVM']
    steps:
      - name: Checkout current branch
        uses: actions/checkout@v3.0.2
      - name: Setup Java
        uses: actions/setup-java@v2.5.0
        with:
          distribution: temurin
          java-version: ${{ matrix.java }}
          check-latest: true
      - name: Cache scala dependencies
        uses: coursier/cache-action@v6
      - name: Test on different JVM versions
        run: ./sbt test${{ matrix.platform }}

  testPlatforms:
    runs-on: ubuntu-20.04
    timeout-minutes: 60
    strategy:
      fail-fast: false
      matrix:
        platform: ['JS', 'Native']
    steps:
      - name: Checkout current branch
        uses: actions/checkout@v3.0.2
      - name: Setup Java
        uses: actions/setup-java@v2.5.0
        with:
          distribution: temurin
          java-version: 17
          check-latest: true
      - name: Cache scala dependencies
        uses: coursier/cache-action@v6
      - name: Install libuv
        run: sudo apt-get update && sudo apt-get install -y libuv1-dev
      - name: Test on different Scala target platforms
        run: ./sbt test${{ matrix.platform }}

  ci:
    runs-on: ubuntu-20.04
    needs: [lint, compile, publishLocal, website, test, testJvms, testPlatforms]
    steps:
      - name: Aggregate of lint, mdoc and all tests
        run: echo "ci passed"

  publish:
    runs-on: ubuntu-20.04
    timeout-minutes: 60
    needs: [ci]
    if: github.event_name != 'pull_request'
    steps:
      - name: Checkout current branch
        uses: actions/checkout@v3.0.2
        with:
          fetch-depth: 0
      - name: Setup Java
        uses: actions/setup-java@v2.5.0
        with:
          distribution: temurin
          java-version: 8
          check-latest: true
      - name: Install libuv
        run: sudo apt-get update && sudo apt-get install -y libuv1-dev
      - name: Release
        run: ./sbt ci-release
        env:
          PGP_PASSPHRASE: ${{ secrets.PGP_PASSPHRASE }}
          PGP_SECRET: ${{ secrets.PGP_SECRET }}
          SONATYPE_PASSWORD: ${{ secrets.SONATYPE_PASSWORD }}
          SONATYPE_USERNAME: ${{ secrets.SONATYPE_USERNAME }}<|MERGE_RESOLUTION|>--- conflicted
+++ resolved
@@ -102,11 +102,7 @@
     strategy:
       fail-fast: false
       matrix:
-<<<<<<< HEAD
-        scala: ['2.11.12', '2.12.15', '2.13.8', '3.1.3']
-=======
-        scala: ['2.11.12', '2.12.16', '2.13.8', '3.1.2']
->>>>>>> e334c39c
+        scala: ['2.11.12', '2.12.16', '2.13.8', '3.1.3']
         platform: ['JVM']
     steps:
     - name: Checkout current branch
