--- conflicted
+++ resolved
@@ -130,11 +130,7 @@
     strategy:
       fail-fast: false
       matrix:
-<<<<<<< HEAD
-        scala: ['2.11.12', '2.12.16', '2.13.8', '3.1.3']
-=======
         scala: ['2.11.12', '2.12.16', '2.13.8', '3.2.0']
->>>>>>> 38bb018b
         java: ['17']
         platform: ['JVM']
     steps:
