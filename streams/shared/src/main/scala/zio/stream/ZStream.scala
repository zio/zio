package zio.stream

import zio._
import zio.internal.{SingleThreadedRingBuffer, UniqueKey}
import zio.stacktracer.TracingImplicits.disableAutoTrace
import zio.stm._
import zio.stream.ZStream.{DebounceState, HandoffSignal}
import zio.stream.internal.Utils.zipChunks
import zio.stream.internal.{ZInputStream, ZReader}

import java.io.{IOException, InputStream}
import java.util.concurrent.atomic.{AtomicBoolean, AtomicReference}
import scala.reflect.ClassTag

class ZStream[-R, +E, +A](val channel: ZChannel[R, Any, Any, Any, E, Chunk[A], Any]) { self =>

  import ZStream.TerminationStrategy

  /**
   * Symbolic alias for [[ZStream#cross]].
   */
  final def <*>[R1 <: R, E1 >: E, A2](that: => ZStream[R1, E1, A2])(implicit
    zippable: Zippable[A, A2],
    trace: ZTraceElement
  ): ZStream[R1, E1, zippable.Out] =
    self cross that

  /**
   * Symbolic alias for [[ZStream#crossLeft]].
   */
  final def <*[R1 <: R, E1 >: E, A2](that: => ZStream[R1, E1, A2])(implicit trace: ZTraceElement): ZStream[R1, E1, A] =
    self crossLeft that

  /**
   * Symbolic alias for [[ZStream#crossRight]].
   */
  final def *>[R1 <: R, E1 >: E, A2](that: => ZStream[R1, E1, A2])(implicit trace: ZTraceElement): ZStream[R1, E1, A2] =
    self crossRight that

  /**
   * Symbolic alias for [[ZStream#zip]].
   */
  final def <&>[R1 <: R, E1 >: E, A2](that: => ZStream[R1, E1, A2])(implicit
    zippable: Zippable[A, A2],
    trace: ZTraceElement
  ): ZStream[R1, E1, zippable.Out] =
    self zip that

  /**
   * Symbolic alias for [[ZStream#zipLeft]].
   */
  final def <&[R1 <: R, E1 >: E, A2](that: => ZStream[R1, E1, A2])(implicit trace: ZTraceElement): ZStream[R1, E1, A] =
    self zipLeft that

  /**
   * Symbolic alias for [[ZStream#zipRight]].
   */
  final def &>[R1 <: R, E1 >: E, A2](that: => ZStream[R1, E1, A2])(implicit trace: ZTraceElement): ZStream[R1, E1, A2] =
    self zipRight that

  /**
   * Symbolic alias for [[ZStream#flatMap]].
   */
  @deprecated("use flatMap", "2.0.0")
  def >>=[R1 <: R, E1 >: E, A2](f: A => ZStream[R1, E1, A2])(implicit trace: ZTraceElement): ZStream[R1, E1, A2] =
    flatMap(f)

  /**
   * Symbolic alias for [[ZStream#via]].
   */
  def >>>[R1 <: R, E1 >: E, B](pipeline: ZPipeline[R1, E1, A, B])(implicit
    trace: ZTraceElement
  ): ZStream[R1, E1, B] =
    via(pipeline)

  /**
   * Symbolic alias for [[[zio.stream.ZStream!.run[R1<:R,E1>:E,B]*]]].
   */
  def >>>[R1 <: R, E1 >: E, A2 >: A, Z](sink: => ZSink[R1, E1, A2, Any, Z])(implicit
    trace: ZTraceElement
  ): ZIO[R1, E1, Z] =
    self.run(sink)

  /**
   * Symbolic alias for [[ZStream#concat]].
   */
  def ++[R1 <: R, E1 >: E, A1 >: A](that: => ZStream[R1, E1, A1])(implicit trace: ZTraceElement): ZStream[R1, E1, A1] =
    self concat that

  /**
   * Symbolic alias for [[ZStream#orElse]].
   */
  final def <>[R1 <: R, E2, A1 >: A](
    that: => ZStream[R1, E2, A1]
  )(implicit ev: CanFail[E], trace: ZTraceElement): ZStream[R1, E2, A1] =
    self orElse that

  /**
   * Returns a stream that submerges the error case of an `Either` into the
   * `ZStream`.
   */
  final def absolve[R1 <: R, E1, A1](implicit
    ev: ZStream[R, E, A] <:< ZStream[R1, E1, Either[E1, A1]],
    trace: ZTraceElement
  ): ZStream[R1, E1, A1] =
    ZStream.absolve(ev(self))

  /**
   * Aggregates elements of this stream using the provided sink for as long as
   * the downstream operators on the stream are busy.
   *
   * This operator divides the stream into two asynchronous "islands". Operators
   * upstream of this operator run on one fiber, while downstream operators run
   * on another. Whenever the downstream fiber is busy processing elements, the
   * upstream fiber will feed elements into the sink until it signals
   * completion.
   *
   * Any sink can be used here, but see [[ZSink.foldWeightedM]] and
   * [[ZSink.foldUntilM]] for sinks that cover the common usecases.
   */
  final def aggregateAsync[R1 <: R, E1 >: E, A1 >: A, B](
    sink: => ZSink[R1, E1, A1, A1, B]
  )(implicit trace: ZTraceElement): ZStream[R1 with Clock, E1, B] =
    aggregateAsyncWithin(sink, Schedule.forever)

  /**
   * Like `aggregateAsyncWithinEither`, but only returns the `Right` results.
   *
   * @param sink
   *   used for the aggregation
   * @param schedule
   *   signalling for when to stop the aggregation
   * @return
   *   `ZStream[R1 with Clock, E2, B]`
   */
  final def aggregateAsyncWithin[R1 <: R, E1 >: E, A1 >: A, B](
    sink: => ZSink[R1, E1, A1, A1, B],
    schedule: => Schedule[R1, Option[B], Any]
  )(implicit trace: ZTraceElement): ZStream[R1 with Clock, E1, B] =
    aggregateAsyncWithinEither(sink, schedule).collect { case Right(v) =>
      v
    }

  /**
   * Aggregates elements using the provided sink until it completes, or until
   * the delay signalled by the schedule has passed.
   *
   * This operator divides the stream into two asynchronous islands. Operators
   * upstream of this operator run on one fiber, while downstream operators run
   * on another. Elements will be aggregated by the sink until the downstream
   * fiber pulls the aggregated value, or until the schedule's delay has passed.
   *
   * Aggregated elements will be fed into the schedule to determine the delays
   * between pulls.
   *
   * @param sink
   *   used for the aggregation
   * @param schedule
   *   signalling for when to stop the aggregation
   * @return
   *   `ZStream[R1 with Clock, E2, Either[C, B]]`
   */
  def aggregateAsyncWithinEither[R1 <: R, E1 >: E, A1 >: A, B, C](
    sink: => ZSink[R1, E1, A1, A1, B],
    schedule: => Schedule[R1, Option[B], C]
  )(implicit trace: ZTraceElement): ZStream[R1 with Clock, E1, Either[C, B]] = {
    type HandoffSignal = ZStream.HandoffSignal[C, E1, A]
    import ZStream.HandoffSignal._
    type SinkEndReason = ZStream.SinkEndReason[C]
    import ZStream.SinkEndReason._

    val layer =
      ZStream.Handoff.make[HandoffSignal] <*>
        Ref.make[SinkEndReason](SinkEnd) <*>
        Ref.make(Chunk[A1]()) <*>
        schedule.driver

    ZStream.fromZIO(layer).flatMap { case (handoff, sinkEndReason, sinkLeftovers, scheduleDriver) =>
      lazy val handoffProducer: ZChannel[Any, E1, Chunk[A], Any, Nothing, Nothing, Any] =
        ZChannel.readWithCause(
          (in: Chunk[A]) => ZChannel.fromZIO(handoff.offer(Emit(in))) *> handoffProducer,
          (cause: Cause[E1]) => ZChannel.fromZIO(handoff.offer(Halt(cause))),
          (_: Any) => ZChannel.fromZIO(handoff.offer(End(UpstreamEnd)))
        )

      lazy val handoffConsumer: ZChannel[Any, Any, Any, Any, E1, Chunk[A1], Unit] =
        ZChannel.unwrap(
          sinkLeftovers.getAndSet(Chunk.empty).flatMap { leftovers =>
            if (leftovers.nonEmpty) {
              UIO.succeed(ZChannel.write(leftovers) *> handoffConsumer)
            } else
              handoff.take.map {
                case Emit(chunk) => ZChannel.write(chunk) *> handoffConsumer
                case Halt(cause) => ZChannel.failCause(cause)
                case End(reason) => ZChannel.fromZIO(sinkEndReason.set(reason))
              }
          }
        )

      def scheduledAggregator(
        lastB: Option[B]
      ): ZChannel[R1 with Clock, Any, Any, Any, E1, Chunk[Either[C, B]], Any] = {
        val timeout =
          scheduleDriver
            .next(lastB)
            .foldCauseZIO(
              _.failureOrCause match {
                case Left(_)      => handoff.offer(End(ScheduleTimeout))
                case Right(cause) => handoff.offer(Halt(cause))
              },
              c => handoff.offer(End(ScheduleEnd(c)))
            )

        ZChannel
          .managed(timeout.forkManaged) { fiber =>
            (handoffConsumer pipeToOrFail sink.channel).doneCollect.flatMap { case (leftovers, b) =>
              ZChannel.fromZIO(fiber.interrupt *> sinkLeftovers.set(leftovers.flatten)) *>
                ZChannel.unwrap {
                  sinkEndReason.modify {
                    case ScheduleEnd(c) =>
                      (ZChannel.write(Chunk(Right(b), Left(c))).as(Some(b)), SinkEnd)

                    case ScheduleTimeout =>
                      (ZChannel.write(Chunk(Right(b))).as(Some(b)), SinkEnd)

                    case SinkEnd =>
                      (ZChannel.write(Chunk(Right(b))).as(Some(b)), SinkEnd)

                    case UpstreamEnd =>
                      (ZChannel.write(Chunk(Right(b))).as(None), UpstreamEnd) // leftovers??
                  }
                }
            }
          }
          .flatMap {
            case None        => ZChannel.unit
            case s @ Some(_) => scheduledAggregator(s)
          }
      }

      ZStream.managed((self.channel >>> handoffProducer).runManaged.fork) *>
        new ZStream(scheduledAggregator(None))
    }
  }

  /**
   * Maps the success values of this stream to the specified constant value.
   */
  def as[A2](A2: => A2)(implicit trace: ZTraceElement): ZStream[R, E, A2] =
    map(_ => A2)

  /**
   * Reads the first n values from the stream and uses them to choose the
   * pipeline that will be used for the remainder of the stream.
   */
  def branchAfter[R1 <: R, E1 >: E, B](
    n: Int
  )(f: Chunk[A] => ZPipeline[R1, E1, A, B])(implicit trace: ZTraceElement): ZStream[R1, E1, B] =
    self >>> ZPipeline.branchAfter(n)(f)

  /**
   * Returns a stream whose failure and success channels have been mapped by the
   * specified pair of functions, `f` and `g`.
   */
  @deprecated("use mapBoth", "2.0.0")
  def bimap[E1, A1](f: E => E1, g: A => A1)(implicit ev: CanFail[E], trace: ZTraceElement): ZStream[R, E1, A1] =
    mapBoth(f, g)

  /**
   * Fan out the stream, producing a list of streams that have the same elements
   * as this stream. The driver stream will only ever advance the `maximumLag`
   * chunks before the slowest downstream stream.
   */
  final def broadcast(n: => Int, maximumLag: => Int)(implicit
    trace: ZTraceElement
  ): ZManaged[R, Nothing, Chunk[ZStream[Any, E, A]]] =
    self
      .broadcastedQueues(n, maximumLag)
      .map(_.map(ZStream.fromQueueWithShutdown(_).flattenTake))

  /**
   * Fan out the stream, producing a dynamic number of streams that have the
   * same elements as this stream. The driver stream will only ever advance the
   * `maximumLag` chunks before the slowest downstream stream.
   */
  final def broadcastDynamic(
    maximumLag: => Int
  )(implicit trace: ZTraceElement): ZManaged[R, Nothing, ZStream[Any, E, A]] =
    self
      .broadcastedQueuesDynamic(maximumLag)
      .map(ZStream.managed(_).flatMap(ZStream.fromQueue(_)).flattenTake)

  /**
   * Converts the stream to a managed list of queues. Every value will be
   * replicated to every queue with the slowest queue being allowed to buffer
   * `maximumLag` chunks before the driver is back pressured.
   *
   * Queues can unsubscribe from upstream by shutting down.
   */
  final def broadcastedQueues(
    n: => Int,
    maximumLag: => Int
  )(implicit trace: ZTraceElement): ZManaged[R, Nothing, Chunk[Dequeue[Take[E, A]]]] =
    for {
      hub    <- Hub.bounded[Take[E, A]](maximumLag).toManaged
      queues <- ZManaged.collectAll(Chunk.fill(n)(hub.subscribe))
      _      <- self.runIntoHubManaged(hub).fork
    } yield queues

  /**
   * Converts the stream to a managed dynamic amount of queues. Every chunk will
   * be replicated to every queue with the slowest queue being allowed to buffer
   * `maximumLag` chunks before the driver is back pressured.
   *
   * Queues can unsubscribe from upstream by shutting down.
   */
  final def broadcastedQueuesDynamic(
    maximumLag: => Int
  )(implicit trace: ZTraceElement): ZManaged[R, Nothing, ZManaged[Any, Nothing, Dequeue[Take[E, A]]]] =
    toHub(maximumLag).map(_.subscribe)

  /**
   * Allows a faster producer to progress independently of a slower consumer by
   * buffering up to `capacity` elements in a queue.
   *
   * @note
   *   This combinator destroys the chunking structure. It's recommended to use
   *   rechunk afterwards.
   * @note
   *   Prefer capacities that are powers of 2 for better performance.
   */
  final def buffer(capacity: => Int)(implicit trace: ZTraceElement): ZStream[R, E, A] = {
    val queue = self.toQueueOfElements(capacity)
    new ZStream(
      ZChannel.managed(queue) { queue =>
        lazy val process: ZChannel[Any, Any, Any, Any, E, Chunk[A], Unit] =
          ZChannel.fromZIO {
            queue.take
          }.flatMap { (exit: Exit[Option[E], A]) =>
            exit.fold(
              Cause
                .flipCauseOption(_)
                .fold[ZChannel[Any, Any, Any, Any, E, Chunk[A], Unit]](ZChannel.unit)(ZChannel.failCause(_)),
              value => ZChannel.write(Chunk.single(value)) *> process
            )
          }

        process
      }
    )
  }

  /**
   * Allows a faster producer to progress independently of a slower consumer by
   * buffering up to `capacity` chunks in a queue.
   *
   * @note
   *   Prefer capacities that are powers of 2 for better performance.
   */
  final def bufferChunks(capacity: => Int)(implicit trace: ZTraceElement): ZStream[R, E, A] = {
    val queue = self.toQueue(capacity)
    new ZStream(
      ZChannel.managed(queue) { queue =>
        lazy val process: ZChannel[Any, Any, Any, Any, E, Chunk[A], Unit] =
          ZChannel.fromZIO {
            queue.take
          }.flatMap { (take: Take[E, A]) =>
            take.fold(
              ZChannel.unit,
              error => ZChannel.failCause(error),
              value => ZChannel.write(value) *> process
            )
          }

        process
      }
    )
  }

  /**
   * Allows a faster producer to progress independently of a slower consumer by
   * buffering up to `capacity` chunks in a dropping queue.
   *
   * @note
   *   Prefer capacities that are powers of 2 for better performance.
   */
  final def bufferChunksDropping(capacity: => Int)(implicit trace: ZTraceElement): ZStream[R, E, A] = {
    val queue = Queue.dropping[(Take[E, A], Promise[Nothing, Unit])](capacity).toManagedWith(_.shutdown)
    new ZStream(bufferSignal[R, E, A](queue, self.channel))
  }

  /**
   * Allows a faster producer to progress independently of a slower consumer by
   * buffering up to `capacity` chunks in a sliding queue.
   *
   * @note
   *   Prefer capacities that are powers of 2 for better performance.
   */
  final def bufferChunksSliding(capacity: => Int)(implicit trace: ZTraceElement): ZStream[R, E, A] = {
    val queue = Queue.sliding[(Take[E, A], Promise[Nothing, Unit])](capacity).toManagedWith(_.shutdown)
    new ZStream(bufferSignal[R, E, A](queue, self.channel))
  }

  /**
   * Allows a faster producer to progress independently of a slower consumer by
   * buffering up to `capacity` elements in a dropping queue.
   *
   * @note
   *   This combinator destroys the chunking structure. It's recommended to use
   *   rechunk afterwards.
   * @note
   *   Prefer capacities that are powers of 2 for better performance.
   */
  final def bufferDropping(capacity: => Int)(implicit trace: ZTraceElement): ZStream[R, E, A] = {
    val queue = Queue.dropping[(Take[E, A], Promise[Nothing, Unit])](capacity).toManagedWith(_.shutdown)
    new ZStream(bufferSignal[R, E, A](queue, self.rechunk(1).channel))
  }

  /**
   * Allows a faster producer to progress independently of a slower consumer by
   * buffering up to `capacity` elements in a sliding queue.
   *
   * @note
   *   This combinator destroys the chunking structure. It's recommended to use
   *   rechunk afterwards.
   * @note
   *   Prefer capacities that are powers of 2 for better performance.
   */
  final def bufferSliding(capacity: => Int)(implicit trace: ZTraceElement): ZStream[R, E, A] = {
    val queue = Queue.sliding[(Take[E, A], Promise[Nothing, Unit])](capacity).toManagedWith(_.shutdown)
    new ZStream(bufferSignal[R, E, A](queue, self.rechunk(1).channel))
  }

  private def bufferSignal[R1 <: R, E1 >: E, A1 >: A](
    managed: => UManaged[Queue[(Take[E1, A1], Promise[Nothing, Unit])]],
    channel: => ZChannel[R1, Any, Any, Any, E1, Chunk[A1], Any]
  )(implicit trace: ZTraceElement): ZChannel[R1, Any, Any, Any, E1, Chunk[A1], Unit] = {
    def producer(
      queue: Queue[(Take[E1, A1], Promise[Nothing, Unit])],
      ref: Ref[Promise[Nothing, Unit]]
    ): ZChannel[R1, E1, Chunk[A1], Any, Nothing, Nothing, Any] = {
      def terminate(take: Take[E1, A1]): ZChannel[R1, E1, Chunk[A1], Any, Nothing, Nothing, Any] =
        ZChannel.fromZIO {
          for {
            latch <- ref.get
            _     <- latch.await
            p     <- Promise.make[Nothing, Unit]
            _     <- queue.offer((take, p))
            _     <- ref.set(p)
            _     <- p.await
          } yield ()
        }

      ZChannel.readWith[R1, E1, Chunk[A1], Any, Nothing, Nothing, Any](
        in =>
          ZChannel.fromZIO {
            for {
              p     <- Promise.make[Nothing, Unit]
              added <- queue.offer((Take.chunk(in), p))
              _     <- ref.set(p).when(added)
            } yield ()
          } *> producer(queue, ref),
        err => terminate(Take.fail(err)),
        _ => terminate(Take.end)
      )
    }

    def consumer(
      queue: Queue[(Take[E1, A1], Promise[Nothing, Unit])]
    ): ZChannel[R1, Any, Any, Any, E1, Chunk[A1], Unit] = {
      lazy val process: ZChannel[Any, Any, Any, Any, E1, Chunk[A1], Unit] =
        ZChannel.fromZIO(queue.take).flatMap { case (take, promise) =>
          ZChannel.fromZIO(promise.succeed(())) *>
            take.fold(
              ZChannel.unit,
              error => ZChannel.failCause(error),
              value => ZChannel.write(value) *> process
            )
        }

      process
    }

    ZChannel.managed {
      for {
        queue <- managed
        start <- Promise.makeManaged[Nothing, Unit]
        _     <- start.succeed(()).toManaged
        ref   <- Ref.makeManaged(start)
        _     <- (channel >>> producer(queue, ref)).runManaged.fork
      } yield queue
    } { queue =>
      consumer(queue)
    }
  }

  /**
   * Allows a faster producer to progress independently of a slower consumer by
   * buffering chunks into an unbounded queue.
   */
  final def bufferUnbounded(implicit trace: ZTraceElement): ZStream[R, E, A] = {
    val queue = self.toQueueUnbounded
    new ZStream(
      ZChannel.managed(queue) { queue =>
        lazy val process: ZChannel[Any, Any, Any, Any, E, Chunk[A], Unit] =
          ZChannel.fromZIO {
            queue.take
          }.flatMap { (take: Take[E, A]) =>
            take.fold(
              ZChannel.unit,
              error => ZChannel.failCause(error),
              value => ZChannel.write(value) *> process
            )
          }

        process
      }
    )
  }

  /**
   * Switches over to the stream produced by the provided function in case this
   * one fails with a typed error.
   */
  final def catchAll[R1 <: R, E2, A1 >: A](
    f: E => ZStream[R1, E2, A1]
  )(implicit ev: CanFail[E], trace: ZTraceElement): ZStream[R1, E2, A1] =
    catchAllCause(_.failureOrCause.fold(f, ZStream.failCause(_)))

  /**
   * Switches over to the stream produced by the provided function in case this
   * one fails. Allows recovery from all causes of failure, including
   * interruption if the stream is uninterruptible.
   */
  final def catchAllCause[R1 <: R, E2, A1 >: A](f: Cause[E] => ZStream[R1, E2, A1])(implicit
    trace: ZTraceElement
  ): ZStream[R1, E2, A1] =
    new ZStream(channel.catchAllCause(f(_).channel))

  /**
   * Switches over to the stream produced by the provided function in case this
   * one fails with some typed error.
   */
  final def catchSome[R1 <: R, E1 >: E, A1 >: A](pf: PartialFunction[E, ZStream[R1, E1, A1]])(implicit
    trace: ZTraceElement
  ): ZStream[R1, E1, A1] =
    catchAll(pf.applyOrElse[E, ZStream[R1, E1, A1]](_, ZStream.fail(_)))

  /**
   * Switches over to the stream produced by the provided function in case this
   * one fails with some errors. Allows recovery from all causes of failure,
   * including interruption if the stream is uninterruptible.
   */
  final def catchSomeCause[R1 <: R, E1 >: E, A1 >: A](
    pf: PartialFunction[Cause[E], ZStream[R1, E1, A1]]
  )(implicit trace: ZTraceElement): ZStream[R1, E1, A1] =
    catchAllCause(pf.applyOrElse[Cause[E], ZStream[R1, E1, A1]](_, ZStream.failCause(_)))

  /**
   * Returns a new stream that only emits elements that are not equal to the
   * previous element emitted, using natural equality to determine whether two
   * elements are equal.
   */
  def changes(implicit trace: ZTraceElement): ZStream[R, E, A] =
    changesWith(_ == _)

  /**
   * Returns a new stream that only emits elements that are not equal to the
   * previous element emitted, using the specified function to determine whether
   * two elements are equal.
   */
  def changesWith(f: (A, A) => Boolean)(implicit trace: ZTraceElement): ZStream[R, E, A] = {
    def writer(last: Option[A]): ZChannel[R, E, Chunk[A], Any, E, Chunk[A], Unit] =
      ZChannel.readWithCause[R, E, Chunk[A], Any, E, Chunk[A], Unit](
        chunk => {
          val (newLast, newChunk) =
            chunk.foldLeft[(Option[A], Chunk[A])]((last, Chunk.empty)) {
              case ((Some(o), os), o1) if (f(o, o1)) => (Some(o1), os)
              case ((_, os), o1)                     => (Some(o1), os :+ o1)
            }

          ZChannel.write(newChunk) *> writer(newLast)
        },
        cause => ZChannel.failCause(cause),
        _ => ZChannel.unit
      )

    new ZStream(self.channel >>> writer(None))
  }

  /**
   * Returns a new stream that only emits elements that are not equal to the
   * previous element emitted, using the specified effectual function to
   * determine whether two elements are equal.
   */
  def changesWithZIO[R1 <: R, E1 >: E](
    f: (A, A) => ZIO[R1, E1, Boolean]
  )(implicit trace: ZTraceElement): ZStream[R1, E1, A] = {
    def writer(last: Option[A]): ZChannel[R1, E1, Chunk[A], Any, E1, Chunk[A], Unit] =
      ZChannel.readWithCause[R1, E1, Chunk[A], Any, E1, Chunk[A], Unit](
        chunk =>
          ZChannel.fromZIO {
            chunk.foldZIO[R1, E1, (Option[A], Chunk[A])]((last, Chunk.empty)) {
              case ((Some(o), os), o1) =>
                f(o, o1).map(b => if (b) (Some(o1), os) else (Some(o1), os :+ o1))
              case ((_, os), o1) =>
                ZIO.succeedNow((Some(o1), os :+ o1))
            }
          }.flatMap { case (newLast, newChunk) =>
            ZChannel.write(newChunk) *> writer(newLast)
          },
        cause => ZChannel.failCause(cause),
        _ => ZChannel.unit
      )

    new ZStream(self.channel >>> writer(None))
  }

  /**
   * Re-chunks the elements of the stream into chunks of `n` elements each. The
   * last chunk might contain less than `n` elements
   */
  @deprecated("use rechunk", "2.0.0")
  def chunkN(n: => Int)(implicit trace: ZTraceElement): ZStream[R, E, A] =
    rechunk(n)

  /**
   * Exposes the underlying chunks of the stream as a stream of chunks of
   * elements.
   */
  def chunks(implicit trace: ZTraceElement): ZStream[R, E, Chunk[A]] =
    mapChunks(Chunk.single)

  /**
   * Performs a filter and map in a single step.
   */
  final def collect[B](f: PartialFunction[A, B])(implicit trace: ZTraceElement): ZStream[R, E, B] =
    mapChunks(_.collect(f))

  /**
   * Filters any `Right` values.
   */
  final def collectLeft[L1, A1](implicit ev: A <:< Either[L1, A1], trace: ZTraceElement): ZStream[R, E, L1] = {
    val _ = ev
    self.asInstanceOf[ZStream[R, E, Either[L1, A1]]].collect { case Left(a) => a }
  }

  /**
   * Filters any 'None' values.
   */
  final def collectSome[A1](implicit ev: A <:< Option[A1], trace: ZTraceElement): ZStream[R, E, A1] = {
    val _ = ev
    self.asInstanceOf[ZStream[R, E, Option[A1]]].collect { case Some(a) => a }
  }

  /**
   * Filters any `Exit.Failure` values.
   */
  final def collectSuccess[L1, A1](implicit ev: A <:< Exit[L1, A1], trace: ZTraceElement): ZStream[R, E, A1] = {
    val _ = ev
    self.asInstanceOf[ZStream[R, E, Exit[L1, A1]]].collect { case Exit.Success(a) => a }
  }

  /**
   * Filters any `Left` values.
   */
  final def collectRight[L1, A1](implicit ev: A <:< Either[L1, A1], trace: ZTraceElement): ZStream[R, E, A1] = {
    val _ = ev
    self.asInstanceOf[ZStream[R, E, Either[L1, A1]]].collect { case Right(a) => a }
  }

  /**
   * Creates a pipeline that groups on adjacent keys, calculated by function f.
   */
  final def groupAdjacentBy[K](
    f: A => K
  )(implicit trace: ZTraceElement): ZStream[R, E, (K, NonEmptyChunk[A])] =
    self >>> ZPipeline.groupAdjacentBy(f)

  private def loopOnChunks[R1 <: R, E1 >: E, A1](
    f: Chunk[A] => ZChannel[R1, E1, Chunk[A], Any, E1, Chunk[A1], Boolean]
  )(implicit trace: ZTraceElement): ZStream[R1, E1, A1] = {
    lazy val loop: ZChannel[R1, E1, Chunk[A], Any, E1, Chunk[A1], Boolean] =
      ZChannel.readWith[R1, E1, Chunk[A], Any, E1, Chunk[A1], Boolean](
        chunk => f(chunk).flatMap(continue => if (continue) loop else ZChannel.succeedNow(false)),
        ZChannel.fail(_),
        _ => ZChannel.succeed(false)
      )
    new ZStream(self.channel >>> loop)
  }

  private def loopOnPartialChunks[R1 <: R, E1 >: E, A1](
    f: (Chunk[A], A1 => UIO[Unit]) => ZIO[R1, E1, Boolean]
  )(implicit trace: ZTraceElement): ZStream[R1, E1, A1] =
    loopOnChunks(chunk =>
      ZChannel.unwrap {
        ZIO.suspendSucceed {
          val outputChunk           = ChunkBuilder.make[A1](chunk.size)
          val emit: A1 => UIO[Unit] = (a: A1) => UIO(outputChunk += a).unit
          f(chunk, emit).map { continue =>
            ZChannel.write(outputChunk.result()) *> ZChannel.succeedNow(continue)
          }.catchAll { failure =>
            ZIO.succeed {
              val partialResult = outputChunk.result()
              if (partialResult.nonEmpty)
                ZChannel.write(partialResult) *> ZChannel.fail(failure)
              else
                ZChannel.fail(failure)
            }
          }
        }
      }
    )

  private def loopOnPartialChunksElements[R1 <: R, E1 >: E, A1](
    f: (A, A1 => UIO[Unit]) => ZIO[R1, E1, Unit]
  )(implicit trace: ZTraceElement): ZStream[R1, E1, A1] =
    loopOnPartialChunks((chunk, emit) => ZIO.foreachDiscard(chunk)(value => f(value, emit)).as(true))

  /**
   * Performs an effectful filter and map in a single step.
   */
  @deprecated("use collectZIO", "2.0.0")
  final def collectM[R1 <: R, E1 >: E, A1](pf: PartialFunction[A, ZIO[R1, E1, A1]])(implicit
    trace: ZTraceElement
  ): ZStream[R1, E1, A1] =
    collectZIO(pf)

  /**
   * Performs an effectful filter and map in a single step.
   */
  final def collectZIO[R1 <: R, E1 >: E, A1](pf: PartialFunction[A, ZIO[R1, E1, A1]])(implicit
    trace: ZTraceElement
  ): ZStream[R1, E1, A1] =
    loopOnPartialChunksElements((a, emit) => pf.andThen(_.flatMap(emit).unit).applyOrElse(a, (_: A) => ZIO.unit))

  /**
   * Transforms all elements of the stream for as long as the specified partial
   * function is defined.
   */
  def collectWhile[A1](pf: PartialFunction[A, A1])(implicit trace: ZTraceElement): ZStream[R, E, A1] = {
    lazy val loop: ZChannel[R, E, Chunk[A], Any, E, Chunk[A1], Any] =
      ZChannel.readWith[R, E, Chunk[A], Any, E, Chunk[A1], Any](
        in => {
          val mapped = in.collectWhile(pf)
          if (mapped.size == in.size)
            ZChannel.write(mapped) *> loop
          else
            ZChannel.write(mapped)
        },
        ZChannel.fail(_),
        ZChannel.succeed(_)
      )
    new ZStream(self.channel >>> loop)
  }

  /**
   * Terminates the stream when encountering the first `Right`.
   */
  final def collectWhileLeft[L1, A1](implicit ev: A <:< Either[L1, A1], trace: ZTraceElement): ZStream[R, E, L1] = {
    val _ = ev
    self.asInstanceOf[ZStream[R, E, Either[L1, A1]]].collectWhile { case Left(a) => a }
  }

  /**
   * Effectfully transforms all elements of the stream for as long as the
   * specified partial function is defined.
   */
  @deprecated("use collectWhileZIO", "2.0.0")
  final def collectWhileM[R1 <: R, E1 >: E, A1](pf: PartialFunction[A, ZIO[R1, E1, A1]])(implicit
    trace: ZTraceElement
  ): ZStream[R1, E1, A1] =
    collectWhileZIO(pf)

  /**
   * Terminates the stream when encountering the first `None`.
   */
  final def collectWhileSome[A1](implicit ev: A <:< Option[A1], trace: ZTraceElement): ZStream[R, E, A1] = {
    val _ = ev
    self.asInstanceOf[ZStream[R, E, Option[A1]]].collectWhile { case Some(a) => a }
  }

  /**
   * Terminates the stream when encountering the first `Left`.
   */
  final def collectWhileRight[L1, A1](implicit ev: A <:< Either[L1, A1], trace: ZTraceElement): ZStream[R, E, A1] = {
    val _ = ev
    self.asInstanceOf[ZStream[R, E, Either[L1, A1]]].collectWhile { case Right(a) => a }
  }

  /**
   * Terminates the stream when encountering the first `Exit.Failure`.
   */
  final def collectWhileSuccess[L1, A1](implicit ev: A <:< Exit[L1, A1], trace: ZTraceElement): ZStream[R, E, A1] = {
    val _ = ev
    self.asInstanceOf[ZStream[R, E, Exit[L1, A1]]].collectWhile { case Exit.Success(a) => a }
  }

  /**
   * Effectfully transforms all elements of the stream for as long as the
   * specified partial function is defined.
   */
  final def collectWhileZIO[R1 <: R, E1 >: E, A1](
    pf: PartialFunction[A, ZIO[R1, E1, A1]]
  )(implicit trace: ZTraceElement): ZStream[R1, E1, A1] =
    loopOnPartialChunks { (chunk, emit) =>
      val pfSome = (a: A) => pf.andThen(_.flatMap(emit).as(true)).applyOrElse(a, (_: A) => ZIO.succeed(false))

      def loop(chunk: Chunk[A]): ZIO[R1, E1, Boolean] =
        if (chunk.isEmpty) ZIO.succeed(true)
        else
          pfSome(chunk.head).flatMap(continue => if (continue) loop(chunk.tail) else ZIO.succeed(false))

      loop(chunk)
    }

  /**
   * Combines the elements from this stream and the specified stream by
   * repeatedly applying the function `f` to extract an element using both sides
   * and conceptually "offer" it to the destination stream. `f` can maintain
   * some internal state to control the combining process, with the initial
   * state being specified by `s`.
   *
   * Where possible, prefer [[ZStream#combineChunks]] for a more efficient
   * implementation.
   */
  final def combine[R1 <: R, E1 >: E, S, A2, A3](that: => ZStream[R1, E1, A2])(s: => S)(
    f: (S, ZIO[R, Option[E], A], ZIO[R1, Option[E1], A2]) => ZIO[R1, Nothing, Exit[Option[E1], (A3, S)]]
  )(implicit trace: ZTraceElement): ZStream[R1, E1, A3] = {
    def producer[Err, Elem](
      handoff: ZStream.Handoff[Exit[Option[Err], Elem]],
      latch: ZStream.Handoff[Unit]
    ): ZChannel[R1, Err, Elem, Any, Nothing, Nothing, Any] =
      ZChannel.fromZIO(latch.take) *>
        ZChannel.readWithCause[R1, Err, Elem, Any, Nothing, Nothing, Any](
          value => ZChannel.fromZIO(handoff.offer(Exit.succeed(value))) *> producer(handoff, latch),
          cause => ZChannel.fromZIO(handoff.offer(Exit.failCause(cause.map(Some(_))))),
          _ => ZChannel.fromZIO(handoff.offer(Exit.fail(None))) *> producer(handoff, latch)
        )

    new ZStream(
      ZChannel.managed {
        for {
          left   <- ZStream.Handoff.make[Exit[Option[E], A]].toManaged
          right  <- ZStream.Handoff.make[Exit[Option[E1], A2]].toManaged
          latchL <- ZStream.Handoff.make[Unit].toManaged
          latchR <- ZStream.Handoff.make[Unit].toManaged
          _      <- (self.channel.concatMap(ZChannel.writeChunk(_)) >>> producer(left, latchL)).runManaged.fork
          _      <- (that.channel.concatMap(ZChannel.writeChunk(_)) >>> producer(right, latchR)).runManaged.fork
        } yield (left, right, latchL, latchR)
      } { case (left, right, latchL, latchR) =>
        val pullLeft: IO[Option[E], A]    = latchL.offer(()) *> left.take.flatMap(ZIO.done(_))
        val pullRight: IO[Option[E1], A2] = latchR.offer(()) *> right.take.flatMap(ZIO.done(_))
        ZStream.unfoldZIO(s)(s => f(s, pullLeft, pullRight).flatMap(ZIO.done(_).unsome)).channel
      }
    )
  }

  /**
   * Combines the chunks from this stream and the specified stream by repeatedly
   * applying the function `f` to extract a chunk using both sides and
   * conceptually "offer" it to the destination stream. `f` can maintain some
   * internal state to control the combining process, with the initial state
   * being specified by `s`.
   */
  final def combineChunks[R1 <: R, E1 >: E, S, A2, A3](that: => ZStream[R1, E1, A2])(s: => S)(
    f: (
      S,
      ZIO[R, Option[E], Chunk[A]],
      ZIO[R1, Option[E1], Chunk[A2]]
    ) => ZIO[R1, Nothing, Exit[Option[E1], (Chunk[A3], S)]]
  )(implicit trace: ZTraceElement): ZStream[R1, E1, A3] = {
    def producer[Err, Elem](
      handoff: ZStream.Handoff[Take[Err, Elem]],
      latch: ZStream.Handoff[Unit]
    ): ZChannel[R1, Err, Chunk[Elem], Any, Nothing, Nothing, Any] =
      ZChannel.fromZIO(latch.take) *>
        ZChannel.readWithCause[R1, Err, Chunk[Elem], Any, Nothing, Nothing, Any](
          chunk => ZChannel.fromZIO(handoff.offer(Take.chunk(chunk))) *> producer(handoff, latch),
          cause => ZChannel.fromZIO(handoff.offer(Take.failCause(cause))),
          _ => ZChannel.fromZIO(handoff.offer(Take.end)) *> producer(handoff, latch)
        )

    new ZStream(
      ZChannel.managed {
        for {
          left   <- ZStream.Handoff.make[Take[E, A]].toManaged
          right  <- ZStream.Handoff.make[Take[E1, A2]].toManaged
          latchL <- ZStream.Handoff.make[Unit].toManaged
          latchR <- ZStream.Handoff.make[Unit].toManaged
          _      <- (self.channel >>> producer(left, latchL)).runManaged.fork
          _      <- (that.channel >>> producer(right, latchR)).runManaged.fork
        } yield (left, right, latchL, latchR)
      } { case (left, right, latchL, latchR) =>
        val pullLeft  = latchL.offer(()) *> left.take.flatMap(_.done)
        val pullRight = latchR.offer(()) *> right.take.flatMap(_.done)
        ZStream.unfoldChunkZIO(s)(s => f(s, pullLeft, pullRight).flatMap(ZIO.done(_).unsome)).channel
      }
    )
  }

  /**
   * Concatenates the specified stream with this stream, resulting in a stream
   * that emits the elements from this stream and then the elements from the
   * specified stream.
   */
  def concat[R1 <: R, E1 >: E, A1 >: A](that: => ZStream[R1, E1, A1])(implicit
    trace: ZTraceElement
  ): ZStream[R1, E1, A1] =
    new ZStream(channel *> that.channel)

  /**
   * Composes this stream with the specified stream to create a cartesian
   * product of elements. The `that` stream would be run multiple times, for
   * every element in the `this` stream.
   *
   * See also [[ZStream#zip]] and [[ZStream#<&>]] for the more common point-wise
   * variant.
   */
  final def cross[R1 <: R, E1 >: E, B](that: => ZStream[R1, E1, B])(implicit
    zippable: Zippable[A, B],
    trace: ZTraceElement
  ): ZStream[R1, E1, zippable.Out] =
    new ZStream(self.channel.concatMap(a => that.channel.mapOut(b => a.flatMap(a => b.map(b => zippable.zip(a, b))))))

  /**
   * Composes this stream with the specified stream to create a cartesian
   * product of elements, but keeps only elements from this stream. The `that`
   * stream would be run multiple times, for every element in the `this` stream.
   *
   * See also [[ZStream#zip]] and [[ZStream#<&>]] for the more common point-wise
   * variant.
   */
  final def crossLeft[R1 <: R, E1 >: E, B](that: => ZStream[R1, E1, B])(implicit
    trace: ZTraceElement
  ): ZStream[R1, E1, A] =
    (self cross that).map(_._1)

  /**
   * Composes this stream with the specified stream to create a cartesian
   * product of elements, but keeps only elements from the other stream. The
   * `that` stream would be run multiple times, for every element in the `this`
   * stream.
   *
   * See also [[ZStream#zip]] and [[ZStream#<&>]] for the more common point-wise
   * variant.
   */
  def crossRight[R1 <: R, E1 >: E, B](that: => ZStream[R1, E1, B])(implicit trace: ZTraceElement): ZStream[R1, E1, B] =
    (self cross that).map(_._2)

  /**
   * Composes this stream with the specified stream to create a cartesian
   * product of elements with a specified function. The `that` stream would be
   * run multiple times, for every element in the `this` stream.
   *
   * See also [[ZStream#zip]] and [[ZStream#<&>]] for the more common point-wise
   * variant.
   */
  final def crossWith[R1 <: R, E1 >: E, A2, C](that: => ZStream[R1, E1, A2])(f: (A, A2) => C)(implicit
    trace: ZTraceElement
  ): ZStream[R1, E1, C] =
    self.flatMap(l => that.map(r => f(l, r)))

  /**
   * Produces the specified element if this stream is empty.
   */
  final def defaultIfEmpty[A1 >: A](a: A1)(implicit trace: ZTraceElement): ZStream[R, E, A1] =
    defaultIfEmpty(Chunk.single(a))

  /**
   * Produces the specified chunk if this stream is empty.
   */
  final def defaultIfEmpty[A1 >: A](chunk: Chunk[A1])(implicit trace: ZTraceElement): ZStream[R, E, A1] =
    defaultIfEmpty(new ZStream(ZChannel.write(chunk)))

  /**
   * Switches to the provided stream in case this one is empty.
   */
  final def defaultIfEmpty[R1 <: R, E1 >: E, A1 >: A](
    stream: ZStream[R1, E1, A1]
  )(implicit trace: ZTraceElement): ZStream[R1, E1, A1] = {
    lazy val writer: ZChannel[R1, E, Chunk[A], Any, E1, Chunk[A1], Any] =
      ZChannel.readWith(
        (in: Chunk[A]) => if (in.isEmpty) writer else ZChannel.write(in) *> ZChannel.identity[E, Chunk[A], Any],
        (e: E) => ZChannel.fail(e),
        (_: Any) => stream.channel
      )

    new ZStream(self.channel >>> writer)
  }

  /**
   * More powerful version of `ZStream#broadcast`. Allows to provide a function
   * that determines what queues should receive which elements. The decide
   * function will receive the indices of the queues in the resulting list.
   */
  final def distributedWith[E1 >: E](
    n: => Int,
    maximumLag: => Int,
    decide: A => UIO[Int => Boolean]
  )(implicit trace: ZTraceElement): ZManaged[R, Nothing, List[Dequeue[Exit[Option[E1], A]]]] =
    Promise.make[Nothing, A => UIO[UniqueKey => Boolean]].toManaged.flatMap { prom =>
      distributedWithDynamic(maximumLag, (a: A) => prom.await.flatMap(_(a)), _ => ZIO.unit).flatMap { next =>
        ZIO.collectAll {
          Range(0, n).map(id => next.map { case (key, queue) => ((key -> id), queue) })
        }.flatMap { entries =>
          val (mappings, queues) =
            entries.foldRight((Map.empty[UniqueKey, Int], List.empty[Dequeue[Exit[Option[E1], A]]])) {
              case ((mapping, queue), (mappings, queues)) =>
                (mappings + mapping, queue :: queues)
            }
          prom.succeed((a: A) => decide(a).map(f => (key: UniqueKey) => f(mappings(key)))).as(queues)
        }.toManaged
      }
    }

  /**
   * More powerful version of `ZStream#distributedWith`. This returns a function
   * that will produce new queues and corresponding indices. You can also
   * provide a function that will be executed after the final events are
   * enqueued in all queues. Shutdown of the queues is handled by the driver.
   * Downstream users can also shutdown queues manually. In this case the driver
   * will continue but no longer backpressure on them.
   */
  final def distributedWithDynamic(
    maximumLag: => Int,
    decide: A => UIO[UniqueKey => Boolean],
    done: Exit[Option[E], Nothing] => UIO[Any] = (_: Any) => UIO.unit
  )(implicit trace: ZTraceElement): ZManaged[R, Nothing, UIO[(UniqueKey, Dequeue[Exit[Option[E], A]])]] =
    for {
      queuesRef <- Ref
                     .make[Map[UniqueKey, Queue[Exit[Option[E], A]]]](Map())
                     .toManagedWith(_.get.flatMap(qs => ZIO.foreach(qs.values)(_.shutdown)))
      add <- {
        val offer = (a: A) =>
          for {
            shouldProcess <- decide(a)
            queues        <- queuesRef.get
            _ <- ZIO
                   .foldLeft(queues)(List[UniqueKey]()) { case (acc, (id, queue)) =>
                     if (shouldProcess(id)) {
                       queue
                         .offer(Exit.succeed(a))
                         .foldCauseZIO(
                           {
                             // we ignore all downstream queues that were shut down and remove them later
                             case c if c.isInterrupted => ZIO.succeedNow(id :: acc)
                             case c                    => ZIO.failCause(c)
                           },
                           _ => ZIO.succeedNow(acc)
                         )
                     } else ZIO.succeedNow(acc)
                   }
                   .flatMap(ids => if (ids.nonEmpty) queuesRef.update(_ -- ids) else ZIO.unit)
          } yield ()

        for {
          queuesLock <- Semaphore.make(1).toManaged
          newQueue <- Ref
                        .make[UIO[(UniqueKey, Queue[Exit[Option[E], A]])]] {
                          for {
                            queue <- Queue.bounded[Exit[Option[E], A]](maximumLag)
                            id     = UniqueKey()
                            _     <- queuesRef.update(_ + (id -> queue))
                          } yield (id, queue)
                        }
                        .toManaged
          finalize = (endTake: Exit[Option[E], Nothing]) =>
                       // we need to make sure that no queues are currently being added
                       queuesLock.withPermit {
                         for {
                           // all newly created queues should end immediately
                           _ <- newQueue.set {
                                  for {
                                    queue <- Queue.bounded[Exit[Option[E], A]](1)
                                    _     <- queue.offer(endTake)
                                    id     = UniqueKey()
                                    _     <- queuesRef.update(_ + (id -> queue))
                                  } yield (id, queue)
                                }
                           queues <- queuesRef.get.map(_.values)
                           _ <- ZIO.foreach(queues) { queue =>
                                  queue.offer(endTake).catchSomeCause {
                                    case c if c.isInterrupted => ZIO.unit
                                  }
                                }
                           _ <- done(endTake)
                         } yield ()
                       }
          _ <- self
                 .runForeachManaged(offer)
                 .foldCauseManaged(
                   cause => finalize(Exit.failCause(cause.map(Some(_)))).toManaged,
                   _ => finalize(Exit.fail(None)).toManaged
                 )
                 .fork
        } yield queuesLock.withPermit(newQueue.get.flatten)
      }
    } yield add

  /**
   * Converts this stream to a stream that executes its effects but emits no
   * elements. Useful for sequencing effects using streams:
   *
   * {{{
   * (Stream(1, 2, 3).tap(i => ZIO(println(i))) ++
   *   Stream.fromZIO(ZIO(println("Done!"))).drain ++
   *   Stream(4, 5, 6).tap(i => ZIO(println(i)))).run(Sink.drain)
   * }}}
   */
  final def drain(implicit trace: ZTraceElement): ZStream[R, E, Nothing] =
    new ZStream(channel.drain)

  /**
   * Drains the provided stream in the background for as long as this stream is
   * running. If this stream ends before `other`, `other` will be interrupted.
   * If `other` fails, this stream will fail with that error.
   */
  final def drainFork[R1 <: R, E1 >: E](
    other: => ZStream[R1, E1, Any]
  )(implicit trace: ZTraceElement): ZStream[R1, E1, A] =
    ZStream.fromZIO(Promise.make[E1, Nothing]).flatMap { bgDied =>
      ZStream
        .managed(other.runForeachManaged(_ => ZIO.unit).catchAllCause(bgDied.failCause(_).toManaged).fork) *>
        self.interruptWhen(bgDied)
    }

  /**
   * Drops the specified number of elements from this stream.
   */
  def drop(n: => Int)(implicit trace: ZTraceElement): ZStream[R, E, A] =
    self >>> ZPipeline.drop(n)

  /**
   * Drops the last specified number of elements from this stream.
   *
   * @note
   *   This combinator keeps `n` elements in memory. Be careful with big
   *   numbers.
   */
  def dropRight(n: => Int)(implicit trace: ZTraceElement): ZStream[R, E, A] =
    ZStream.succeed(n).flatMap { n =>
      if (n <= 0) new ZStream(self.channel)
      else
        new ZStream({
          val queue = SingleThreadedRingBuffer[A](n)

          lazy val reader: ZChannel[Any, E, Chunk[A], Any, E, Chunk[A], Unit] =
            ZChannel.readWith(
              (in: Chunk[A]) => {
                val outs = in.flatMap { elem =>
                  val head = queue.head
                  queue.put(elem)
                  head
                }

                ZChannel.write(outs) *> reader
              },
              ZChannel.fail(_),
              (_: Any) => ZChannel.unit
            )

          self.channel >>> reader
        })
    }

  /**
   * Drops all elements of the stream for as long as the specified predicate
   * evaluates to `true`.
   */
  final def dropWhile(f: A => Boolean)(implicit trace: ZTraceElement): ZStream[R, E, A] =
    self >>> ZPipeline.dropWhile(f)

  /**
   * Drops all elements of the stream for as long as the specified predicate
   * produces an effect that evalutates to `true`
   *
   * @see
   *   [[dropWhile]]
   */
  @deprecated("use dropWhileZIO", "2.0.0")
  final def dropWhileM[R1 <: R, E1 >: E](f: A => ZIO[R1, E1, Boolean])(implicit
    trace: ZTraceElement
  ): ZStream[R1, E1, A] =
    dropWhileZIO(f)

  /**
   * Drops all elements of the stream until the specified predicate evaluates to
   * `true`.
   */
  final def dropUntil(pred: A => Boolean)(implicit trace: ZTraceElement): ZStream[R, E, A] =
    self >>> ZPipeline.dropUntil(pred)

  /**
   * Drops all elements of the stream for as long as the specified predicate
   * produces an effect that evalutates to `true`
   *
   * @see
   *   [[dropWhile]]
   */
  final def dropWhileZIO[R1 <: R, E1 >: E](f: A => ZIO[R1, E1, Boolean])(implicit
    trace: ZTraceElement
  ): ZStream[R1, E1, A] =
    pipeThrough(ZSink.dropWhileZIO[R1, E1, A](f))

  /**
   * Returns a stream whose failures and successes have been lifted into an
   * `Either`. The resulting stream cannot fail, because the failures have been
   * exposed as part of the `Either` success case.
   *
   * @note
   *   the stream will end as soon as the first error occurs.
   */
  final def either(implicit ev: CanFail[E], trace: ZTraceElement): ZStream[R, Nothing, Either[E, A]] =
    self.map(Right(_)).catchAll(e => ZStream(Left(e)))

  /**
   * Executes the provided finalizer after this stream's finalizers run.
   */
  final def ensuring[R1 <: R](fin: => ZIO[R1, Nothing, Any])(implicit trace: ZTraceElement): ZStream[R1, E, A] =
    new ZStream(channel.ensuring(fin))

  /**
   * Filters the elements emitted by this stream using the provided function.
   */
  final def filter(f: A => Boolean)(implicit trace: ZTraceElement): ZStream[R, E, A] =
    mapChunks(_.filter(f))

  /**
   * Finds the first element emitted by this stream that satisfies the provided
   * predicate.
   */
  final def find(f: A => Boolean)(implicit trace: ZTraceElement): ZStream[R, E, A] = {
    lazy val loop: ZChannel[R, E, Chunk[A], Any, E, Chunk[A], Any] =
      ZChannel.readWith(
        (in: Chunk[A]) => in.find(f).fold(loop)(i => ZChannel.write(Chunk.single(i))),
        (e: E) => ZChannel.fail(e),
        (_: Any) => ZChannel.unit
      )

    new ZStream(self.channel >>> loop)
  }

  /**
   * Finds the first element emitted by this stream that satisfies the provided
   * effectful predicate.
   */
  @deprecated("use findZIO", "2.0.0")
  final def findM[R1 <: R, E1 >: E, S](f: A => ZIO[R1, E1, Boolean])(implicit
    trace: ZTraceElement
  ): ZStream[R1, E1, A] =
    findZIO(f)

  /**
   * Finds the first element emitted by this stream that satisfies the provided
   * effectful predicate.
   */
  final def findZIO[R1 <: R, E1 >: E, S](
    f: A => ZIO[R1, E1, Boolean]
  )(implicit trace: ZTraceElement): ZStream[R1, E1, A] = {
    lazy val loop: ZChannel[R1, E, Chunk[A], Any, E1, Chunk[A], Any] =
      ZChannel.readWith(
        (in: Chunk[A]) => ZChannel.unwrap(in.findZIO(f).map(_.fold(loop)(i => ZChannel.write(Chunk.single(i))))),
        (e: E) => ZChannel.fail(e),
        (_: Any) => ZChannel.unit
      )

    new ZStream(self.channel >>> loop)
  }

  /**
   * Executes a pure fold over the stream of values - reduces all elements in
   * the stream to a value of type `S`.
   */
  @deprecated("use runFold", "2.0.0")
  final def fold[S](s: => S)(f: (S, A) => S)(implicit trace: ZTraceElement): ZIO[R, E, S] =
    runFold(s)(f)

  /**
   * Executes a pure fold over the stream of values - reduces all elements in
   * the stream to a value of type `S`.
   */
  final def runFold[S](s: => S)(f: (S, A) => S)(implicit trace: ZTraceElement): ZIO[R, E, S] =
    runFoldWhileManaged(s)(_ => true)((s, a) => f(s, a)).use(ZIO.succeedNow)

  /**
   * Executes an effectful fold over the stream of values.
   */
  @deprecated("use runFoldZIO", "2.0.0")
  final def foldM[R1 <: R, E1 >: E, S](s: => S)(f: (S, A) => ZIO[R1, E1, S])(implicit
    trace: ZTraceElement
  ): ZIO[R1, E1, S] =
    runFoldZIO[R1, E1, S](s)(f)

  /**
   * Executes an effectful fold over the stream of values.
   */
  @deprecated("use runFoldZIO", "2.0.0")
  final def runFoldM[R1 <: R, E1 >: E, S](s: => S)(f: (S, A) => ZIO[R1, E1, S])(implicit
    trace: ZTraceElement
  ): ZIO[R1, E1, S] =
    runFoldZIO[R1, E1, S](s)(f)

  /**
   * Executes a pure fold over the stream of values. Returns a Managed value
   * that represents the scope of the stream.
   */
  @deprecated("user runFoldManaged", "2.0.0")
  final def foldManaged[S](s: => S)(f: (S, A) => S)(implicit trace: ZTraceElement): ZManaged[R, E, S] =
    runFoldManaged(s)(f)

  /**
   * Executes a pure fold over the stream of values. Returns a Managed value
   * that represents the scope of the stream.
   */
  final def runFoldManaged[S](s: => S)(f: (S, A) => S)(implicit trace: ZTraceElement): ZManaged[R, E, S] =
    runFoldWhileManaged(s)(_ => true)((s, a) => f(s, a))

  /**
   * Executes an effectful fold over the stream of values. Returns a Managed
   * value that represents the scope of the stream.
   */
  @deprecated("use runFoldManagedZIO", "2.0.0")
  final def foldManagedM[R1 <: R, E1 >: E, S](s: => S)(f: (S, A) => ZIO[R1, E1, S])(implicit
    trace: ZTraceElement
  ): ZManaged[R1, E1, S] =
    runFoldManagedZIO[R1, E1, S](s)(f)

  /**
   * Executes an effectful fold over the stream of values. Returns a Managed
   * value that represents the scope of the stream.
   */
  @deprecated("use runFoldManagedZIO", "2.0.0")
  final def runFoldManagedM[R1 <: R, E1 >: E, S](s: => S)(f: (S, A) => ZIO[R1, E1, S])(implicit
    trace: ZTraceElement
  ): ZManaged[R1, E1, S] =
    runFoldManagedZIO[R1, E1, S](s)(f)

  /**
   * Executes an effectful fold over the stream of values. Returns a Managed
   * value that represents the scope of the stream.
   */
  @deprecated("use runFoldManagedZIO", "2.0.0")
  final def foldManagedZIO[R1 <: R, E1 >: E, S](s: => S)(f: (S, A) => ZIO[R1, E1, S])(implicit
    trace: ZTraceElement
  ): ZManaged[R1, E1, S] =
    runFoldManagedZIO[R1, E1, S](s)(f)

  /**
   * Executes an effectful fold over the stream of values. Returns a Managed
   * value that represents the scope of the stream.
   */
  final def runFoldManagedZIO[R1 <: R, E1 >: E, S](s: => S)(f: (S, A) => ZIO[R1, E1, S])(implicit
    trace: ZTraceElement
  ): ZManaged[R1, E1, S] =
    runFoldWhileManagedZIO[R1, E1, S](s)(_ => true)(f)

  /**
   * Reduces the elements in the stream to a value of type `S`. Stops the fold
   * early when the condition is not fulfilled. Example:
   * {{{
   *   Stream(1).forever.foldWhile(0)(_ <= 4)(_ + _) // UIO[Int] == 5
   * }}}
   */
  @deprecated("use runFoldWhile", "2.0.0")
  final def foldWhile[S](s: => S)(cont: S => Boolean)(f: (S, A) => S)(implicit trace: ZTraceElement): ZIO[R, E, S] =
    runFoldWhile(s)(cont)(f)

  /**
   * Reduces the elements in the stream to a value of type `S`. Stops the fold
   * early when the condition is not fulfilled. Example:
   * {{{
   *   Stream(1).forever.foldWhile(0)(_ <= 4)(_ + _) // UIO[Int] == 5
   * }}}
   */
  final def runFoldWhile[S](s: => S)(cont: S => Boolean)(f: (S, A) => S)(implicit trace: ZTraceElement): ZIO[R, E, S] =
    runFoldWhileManaged(s)(cont)((s, a) => f(s, a)).use(ZIO.succeedNow)

  /**
   * Executes an effectful fold over the stream of values. Stops the fold early
   * when the condition is not fulfilled. Example:
   * {{{
   *   Stream(1)
   *     .forever                                // an infinite Stream of 1's
   *     .fold(0)(_ <= 4)((s, a) => UIO(s + a))  // UIO[Int] == 5
   * }}}
   *
   * @param cont
   *   function which defines the early termination condition
   */
  @deprecated("use runFoldWhileZIO", "2.0.0")
  final def foldWhileM[R1 <: R, E1 >: E, S](s: => S)(cont: S => Boolean)(f: (S, A) => ZIO[R1, E1, S])(implicit
    trace: ZTraceElement
  ): ZIO[R1, E1, S] =
    runFoldWhileZIO[R1, E1, S](s)(cont)(f)

  /**
   * Executes an effectful fold over the stream of values. Stops the fold early
   * when the condition is not fulfilled. Example:
   * {{{
   *   Stream(1)
   *     .forever                                // an infinite Stream of 1's
   *     .fold(0)(_ <= 4)((s, a) => UIO(s + a))  // UIO[Int] == 5
   * }}}
   *
   * @param cont
   *   function which defines the early termination condition
   */
  @deprecated("use runFoldWhileZIO", "2.0.0")
  final def runFoldWhileM[R1 <: R, E1 >: E, S](s: => S)(cont: S => Boolean)(f: (S, A) => ZIO[R1, E1, S])(implicit
    trace: ZTraceElement
  ): ZIO[R1, E1, S] =
    runFoldWhileZIO[R1, E1, S](s)(cont)(f)

  /**
   * Executes an effectful fold over the stream of values. Returns a Managed
   * value that represents the scope of the stream. Stops the fold early when
   * the condition is not fulfilled. Example:
   * {{{
   *   Stream(1)
   *     .forever                                // an infinite Stream of 1's
   *     .fold(0)(_ <= 4)((s, a) => UIO(s + a))  // Managed[Nothing, Int]
   *     .use(ZIO.succeed)                       // UIO[Int] == 5
   * }}}
   *
   * @param cont
   *   function which defines the early termination condition
   */
  @deprecated("use runFoldWhileManagedZIO", "2.0.0")
  final def foldWhileManagedM[R1 <: R, E1 >: E, S](
    s: => S
  )(cont: S => Boolean)(f: (S, A) => ZIO[R1, E1, S])(implicit trace: ZTraceElement): ZManaged[R1, E1, S] =
    runFoldWhileManagedZIO[R1, E1, S](s)(cont)(f)

  /**
   * Executes an effectful fold over the stream of values. Returns a Managed
   * value that represents the scope of the stream. Stops the fold early when
   * the condition is not fulfilled. Example:
   * {{{
   *   Stream(1)
   *     .forever                                // an infinite Stream of 1's
   *     .fold(0)(_ <= 4)((s, a) => UIO(s + a))  // Managed[Nothing, Int]
   *     .use(ZIO.succeed)                       // UIO[Int] == 5
   * }}}
   *
   * @param cont
   *   function which defines the early termination condition
   */
  @deprecated("use runFoldWhileManagedZIO", "2.0.0")
  final def runFoldWhileManagedM[R1 <: R, E1 >: E, S](
    s: => S
  )(cont: S => Boolean)(f: (S, A) => ZIO[R1, E1, S])(implicit trace: ZTraceElement): ZManaged[R1, E1, S] =
    runFoldWhileManagedZIO[R1, E1, S](s)(cont)(f)

  /**
   * Executes an effectful fold over the stream of values. Returns a Managed
   * value that represents the scope of the stream. Stops the fold early when
   * the condition is not fulfilled. Example:
   * {{{
   *   Stream(1)
   *     .forever                                // an infinite Stream of 1's
   *     .fold(0)(_ <= 4)((s, a) => UIO(s + a))  // Managed[Nothing, Int]
   *     .use(ZIO.succeed)                       // UIO[Int] == 5
   * }}}
   *
   * @param cont
   *   function which defines the early termination condition
   */
  @deprecated("use runFoldWhileManagedZIO", "2.0.0")
  final def foldWhileManagedZIO[R1 <: R, E1 >: E, S](
    s: => S
  )(cont: S => Boolean)(f: (S, A) => ZIO[R1, E1, S])(implicit trace: ZTraceElement): ZManaged[R1, E1, S] =
    runFoldWhileManagedZIO[R1, E1, S](s)(cont)(f)

  /**
   * Executes an effectful fold over the stream of values. Returns a Managed
   * value that represents the scope of the stream. Stops the fold early when
   * the condition is not fulfilled. Example:
   * {{{
   *   Stream(1)
   *     .forever                                // an infinite Stream of 1's
   *     .fold(0)(_ <= 4)((s, a) => UIO(s + a))  // Managed[Nothing, Int]
   *     .use(ZIO.succeed)                       // UIO[Int] == 5
   * }}}
   *
   * @param cont
   *   function which defines the early termination condition
   */
  final def runFoldWhileManagedZIO[R1 <: R, E1 >: E, S](
    s: => S
  )(cont: S => Boolean)(f: (S, A) => ZIO[R1, E1, S])(implicit trace: ZTraceElement): ZManaged[R1, E1, S] =
    runManaged(ZSink.foldZIO(s)(cont)(f))

  /**
   * Executes an effectful fold over the stream of values. Stops the fold early
   * when the condition is not fulfilled. Example:
   * {{{
   *   Stream(1)
   *     .forever                                // an infinite Stream of 1's
   *     .fold(0)(_ <= 4)((s, a) => UIO(s + a))  // UIO[Int] == 5
   * }}}
   *
   * @param cont
   *   function which defines the early termination condition
   */
  @deprecated("use runFoldWhileZIO", "2.0.0")
  final def foldWhileZIO[R1 <: R, E1 >: E, S](s: => S)(cont: S => Boolean)(f: (S, A) => ZIO[R1, E1, S])(implicit
    trace: ZTraceElement
  ): ZIO[R1, E1, S] =
    runFoldWhileZIO[R1, E1, S](s)(cont)(f)

  /**
   * Executes an effectful fold over the stream of values. Stops the fold early
   * when the condition is not fulfilled. Example:
   * {{{
   *   Stream(1)
   *     .forever                                // an infinite Stream of 1's
   *     .fold(0)(_ <= 4)((s, a) => UIO(s + a))  // UIO[Int] == 5
   * }}}
   *
   * @param cont
   *   function which defines the early termination condition
   */
  final def runFoldWhileZIO[R1 <: R, E1 >: E, S](s: => S)(cont: S => Boolean)(
    f: (S, A) => ZIO[R1, E1, S]
  )(implicit trace: ZTraceElement): ZIO[R1, E1, S] =
    runFoldWhileManagedZIO[R1, E1, S](s)(cont)(f).use(ZIO.succeedNow)

  /**
   * Executes a pure fold over the stream of values. Returns a Managed value
   * that represents the scope of the stream. Stops the fold early when the
   * condition is not fulfilled.
   */
  @deprecated("use runFoldWhileManaged", "2.0.0")
  final def foldWhileManaged[S](s: => S)(cont: S => Boolean)(f: (S, A) => S)(implicit
    trace: ZTraceElement
  ): ZManaged[R, E, S] =
    runFoldWhileManaged(s)(cont)(f)

  /**
   * Executes a pure fold over the stream of values. Returns a Managed value
   * that represents the scope of the stream. Stops the fold early when the
   * condition is not fulfilled.
   */
  final def runFoldWhileManaged[S](s: => S)(cont: S => Boolean)(f: (S, A) => S)(implicit
    trace: ZTraceElement
  ): ZManaged[R, E, S] =
    runManaged(ZSink.fold(s)(cont)(f))

  /**
   * Executes an effectful fold over the stream of values.
   */
  @deprecated("use runFoldZIO", "2.0.0")
  final def foldZIO[R1 <: R, E1 >: E, S](s: => S)(f: (S, A) => ZIO[R1, E1, S])(implicit
    trace: ZTraceElement
  ): ZIO[R1, E1, S] =
    runFoldZIO[R1, E1, S](s)(f)

  /**
   * Executes an effectful fold over the stream of values.
   */
  final def runFoldZIO[R1 <: R, E1 >: E, S](s: => S)(f: (S, A) => ZIO[R1, E1, S])(implicit
    trace: ZTraceElement
  ): ZIO[R1, E1, S] =
    runFoldWhileManagedZIO[R1, E1, S](s)(_ => true)(f).use(ZIO.succeedNow)

  /**
   * Consumes all elements of the stream, passing them to the specified
   * callback.
   */
  final def foreach[R1 <: R, E1 >: E](f: A => ZIO[R1, E1, Any])(implicit trace: ZTraceElement): ZIO[R1, E1, Unit] =
    runForeach(f)

  /**
   * Consumes all elements of the stream, passing them to the specified
   * callback.
   */
  final def runForeach[R1 <: R, E1 >: E](f: A => ZIO[R1, E1, Any])(implicit trace: ZTraceElement): ZIO[R1, E1, Unit] =
    run(ZSink.foreach(f))

  /**
   * Consumes all elements of the stream, passing them to the specified
   * callback.
   */
  @deprecated("use runForeachChunk", "2.0.0")
  final def foreachChunk[R1 <: R, E1 >: E](f: Chunk[A] => ZIO[R1, E1, Any])(implicit
    trace: ZTraceElement
  ): ZIO[R1, E1, Unit] =
    runForeachChunk[R1, E1](f)

  /**
   * Consumes all elements of the stream, passing them to the specified
   * callback.
   */
  final def runForeachChunk[R1 <: R, E1 >: E](f: Chunk[A] => ZIO[R1, E1, Any])(implicit
    trace: ZTraceElement
  ): ZIO[R1, E1, Unit] =
    run(ZSink.foreachChunk(f))

  /**
   * Like [[ZStream#runForeachChunk]], but returns a `ZManaged` so the
   * finalization order can be controlled.
   */
  @deprecated("use runForeachChunkManaged", "2.0.0")
  final def foreachChunkManaged[R1 <: R, E1 >: E](f: Chunk[A] => ZIO[R1, E1, Any])(implicit
    trace: ZTraceElement
  ): ZManaged[R1, E1, Unit] =
    runForeachChunkManaged[R1, E1](f)

  /**
   * Like [[ZStream#runForeachChunk]], but returns a `ZManaged` so the
   * finalization order can be controlled.
   */
  final def runForeachChunkManaged[R1 <: R, E1 >: E](f: Chunk[A] => ZIO[R1, E1, Any])(implicit
    trace: ZTraceElement
  ): ZManaged[R1, E1, Unit] =
    runManaged(ZSink.foreachChunk(f))

  /**
   * Like [[ZStream#foreach]], but returns a `ZManaged` so the finalization
   * order can be controlled.
   */
  @deprecated("run runForeachManaged", "2.0.0")
  final def foreachManaged[R1 <: R, E1 >: E](f: A => ZIO[R1, E1, Any])(implicit
    trace: ZTraceElement
  ): ZManaged[R1, E1, Unit] =
    runForeachManaged[R1, E1](f)

  /**
   * Like [[ZStream#foreach]], but returns a `ZManaged` so the finalization
   * order can be controlled.
   */
  final def runForeachManaged[R1 <: R, E1 >: E](f: A => ZIO[R1, E1, Any])(implicit
    trace: ZTraceElement
  ): ZManaged[R1, E1, Unit] =
    runManaged(ZSink.foreach(f))

  /**
   * Consumes elements of the stream, passing them to the specified callback,
   * and terminating consumption when the callback returns `false`.
   */
  @deprecated("use runForeachWhile", "2.0.0")
  final def foreachWhile[R1 <: R, E1 >: E](f: A => ZIO[R1, E1, Boolean])(implicit
    trace: ZTraceElement
  ): ZIO[R1, E1, Unit] =
    runForeachWhile[R1, E1](f)

  /**
   * Consumes elements of the stream, passing them to the specified callback,
   * and terminating consumption when the callback returns `false`.
   */
  final def runForeachWhile[R1 <: R, E1 >: E](f: A => ZIO[R1, E1, Boolean])(implicit
    trace: ZTraceElement
  ): ZIO[R1, E1, Unit] =
    run(ZSink.foreachWhile(f))

  /**
   * Like [[ZStream#runForeachWhile]], but returns a `ZManaged` so the
   * finalization order can be controlled.
   */
  @deprecated("use runForeachWhileManaged", "2.0.0")
  final def foreachWhileManaged[R1 <: R, E1 >: E](f: A => ZIO[R1, E1, Boolean])(implicit
    trace: ZTraceElement
  ): ZManaged[R1, E1, Unit] =
    runForeachWhileManaged[R1, E1](f)

  /**
   * Like [[ZStream#runForeachWhile]], but returns a `ZManaged` so the
   * finalization order can be controlled.
   */
  final def runForeachWhileManaged[R1 <: R, E1 >: E](f: A => ZIO[R1, E1, Boolean])(implicit
    trace: ZTraceElement
  ): ZManaged[R1, E1, Unit] =
    runManaged(ZSink.foreachWhile(f))

  /**
   * Repeats this stream forever.
   */
  def forever(implicit trace: ZTraceElement): ZStream[R, E, A] =
    new ZStream(channel.repeated)

  /**
   * Effectfully filters the elements emitted by this stream.
   */
  @deprecated("use filterZIO", "2.0.0")
  def filterM[R1 <: R, E1 >: E](f: A => ZIO[R1, E1, Boolean])(implicit trace: ZTraceElement): ZStream[R1, E1, A] =
    filterZIO(f)

  /**
   * Effectfully filters the elements emitted by this stream.
   */
  def filterZIO[R1 <: R, E1 >: E](f: A => ZIO[R1, E1, Boolean])(implicit trace: ZTraceElement): ZStream[R1, E1, A] =
    loopOnPartialChunksElements((a, emit) => f(a).flatMap(r => if (r) emit(a) else ZIO.unit))

  /**
   * Filters this stream by the specified predicate, removing all elements for
   * which the predicate evaluates to true.
   */
  final def filterNot(pred: A => Boolean)(implicit trace: ZTraceElement): ZStream[R, E, A] = filter(a => !pred(a))

  /**
   * Emits elements of this stream with a fixed delay in between, regardless of
   * how long it takes to produce a value.
   */
  final def fixed(duration: => Duration)(implicit trace: ZTraceElement): ZStream[R with Clock, E, A] =
    schedule(Schedule.fixed(duration))

  /**
   * Returns a stream made of the concatenation in strict order of all the
   * streams produced by passing each element of this stream to `f0`
   */
  final def flatMap[R1 <: R, E1 >: E, B](f: A => ZStream[R1, E1, B])(implicit
    trace: ZTraceElement
  ): ZStream[R1, E1, B] =
    new ZStream(channel.concatMap(as => as.map(f).map(_.channel).fold(ZChannel.unit)(_ *> _)))

  /**
   * Maps each element of this stream to another stream and returns the
   * non-deterministic merge of those streams, executing up to `n` inner streams
   * concurrently. Up to `bufferSize` elements of the produced streams may be
   * buffered in memory by this operator.
   */
  def flatMapPar[R1 <: R, E1 >: E, B](n: => Int, bufferSize: => Int = 16)(
    f: A => ZStream[R1, E1, B]
  )(implicit trace: ZTraceElement): ZStream[R1, E1, B] =
    new ZStream[R1, E1, B](
      channel.concatMap(ZChannel.writeChunk(_)).mergeMap[R1, Any, Any, Any, E1, Chunk[B]](n, bufferSize) {
        f(_).channel
      }
    )

  /**
   * Maps each element of this stream to another stream and returns the
   * non-deterministic merge of those streams, executing up to `n` inner streams
   * concurrently. When a new stream is created from an element of the source
   * stream, the oldest executing stream is cancelled. Up to `bufferSize`
   * elements of the produced streams may be buffered in memory by this
   * operator.
   */
  final def flatMapParSwitch[R1 <: R, E1 >: E, B](n: => Int, bufferSize: => Int = 16)(
    f: A => ZStream[R1, E1, B]
  )(implicit trace: ZTraceElement): ZStream[R1, E1, B] =
    new ZStream[R1, E1, B](
      channel
        .concatMap(ZChannel.writeChunk(_))
        .mergeMap[R1, Any, Any, Any, E1, Chunk[B]](n, bufferSize, ZChannel.MergeStrategy.BufferSliding) {
          f(_).channel
        }
    )

  /**
   * Flattens this stream-of-streams into a stream made of the concatenation in
   * strict order of all the streams.
   */
  def flatten[R1 <: R, E1 >: E, A1](implicit ev: A <:< ZStream[R1, E1, A1], trace: ZTraceElement): ZStream[R1, E1, A1] =
    flatMap(ev(_))

  /**
   * Submerges the chunks carried by this stream into the stream's structure,
   * while still preserving them.
   */
  def flattenChunks[A1](implicit ev: A <:< Chunk[A1], trace: ZTraceElement): ZStream[R, E, A1] =
    new ZStream(self.channel.mapOut(_.flatten))

  /**
   * Flattens [[Exit]] values. `Exit.Failure` values translate to stream
   * failures while `Exit.Success` values translate to stream elements.
   */
  def flattenExit[E1 >: E, A1](implicit ev: A <:< Exit[E1, A1], trace: ZTraceElement): ZStream[R, E1, A1] =
    mapZIO(a => ZIO.done(ev(a)))

  /**
   * Unwraps [[Exit]] values that also signify end-of-stream by failing with
   * `None`.
   *
   * For `Exit[E, A]` values that do not signal end-of-stream, prefer:
   * {{{
   * stream.mapZIO(ZIO.done(_))
   * }}}
   */
  def flattenExitOption[E1 >: E, A1](implicit
    ev: A <:< Exit[Option[E1], A1],
    trace: ZTraceElement
  ): ZStream[R, E1, A1] = {
    def processChunk(
      chunk: Chunk[Exit[Option[E1], A1]],
      cont: ZChannel[R, E, Chunk[Exit[Option[E1], A1]], Any, E1, Chunk[A1], Any]
    ): ZChannel[R, E, Chunk[Exit[Option[E1], A1]], Any, E1, Chunk[A1], Any] = {
      val (toEmit, rest) = chunk.splitWhere(!_.isSuccess)
      val next = rest.headOption match {
        case Some(Exit.Success(_)) => ZChannel.unit
        case Some(Exit.Failure(cause)) =>
          Cause.flipCauseOption(cause) match {
            case Some(cause) => ZChannel.failCause(cause)
            case None        => ZChannel.unit
          }
        case None => cont
      }
      ZChannel.write(toEmit.collect { case Exit.Success(a) => a }) *> next
    }

    lazy val process: ZChannel[R, E, Chunk[Exit[Option[E1], A1]], Any, E1, Chunk[A1], Any] =
      ZChannel.readWithCause[R, E, Chunk[Exit[Option[E1], A1]], Any, E1, Chunk[A1], Any](
        chunk => processChunk(chunk, process),
        cause => ZChannel.failCause(cause),
        _ => ZChannel.unit
      )

    new ZStream(channel.asInstanceOf[ZChannel[R, Any, Any, Any, E, Chunk[Exit[Option[E1], A1]], Any]] >>> process)
  }

  /**
   * Submerges the iterables carried by this stream into the stream's structure,
   * while still preserving them.
   */
  def flattenIterables[A1](implicit ev: A <:< Iterable[A1], trace: ZTraceElement): ZStream[R, E, A1] =
    map(a => Chunk.fromIterable(ev(a))).flattenChunks

  /**
   * Flattens a stream of streams into a stream by executing a non-deterministic
   * concurrent merge. Up to `n` streams may be consumed in parallel and up to
   * `outputBuffer` elements may be buffered by this operator.
   */
  def flattenPar[R1 <: R, E1 >: E, A1](n: => Int, outputBuffer: => Int = 16)(implicit
    ev: A <:< ZStream[R1, E1, A1],
    trace: ZTraceElement
  ): ZStream[R1, E1, A1] =
    flatMapPar[R1, E1, A1](n, outputBuffer)(ev(_))

  /**
   * Like [[flattenPar]], but executes all streams concurrently.
   */
  def flattenParUnbounded[R1 <: R, E1 >: E, A1](
    outputBuffer: => Int = 16
  )(implicit ev: A <:< ZStream[R1, E1, A1], trace: ZTraceElement): ZStream[R1, E1, A1] =
    flattenPar[R1, E1, A1](Int.MaxValue, outputBuffer)

  /**
   * Unwraps [[Exit]] values and flatten chunks that also signify end-of-stream
   * by failing with `None`.
   */
  final def flattenTake[E1 >: E, A1](implicit ev: A <:< Take[E1, A1], trace: ZTraceElement): ZStream[R, E1, A1] =
    map(_.exit).flattenExitOption[E1, Chunk[A1]].flattenChunks

  /**
   * More powerful version of [[ZStream.groupByKey]]
   */
  final def groupBy[R1 <: R, E1 >: E, K, V](
    f: A => ZIO[R1, E1, (K, V)],
    buffer0: => Int = 16
  ): ZStream.GroupBy[R1, E1, K, V] = {
    type A1 = A
    new ZStream.GroupBy[R1, E1, K, V] {
      type A = A1
      def stream = self
      def key    = f
      def buffer = buffer0
    }
  }

  /**
   * Partition a stream using a function and process each stream individually.
   * This returns a data structure that can be used to further filter down which
   * groups shall be processed.
   *
   * After calling apply on the GroupBy object, the remaining groups will be
   * processed in parallel and the resulting streams merged in a
   * nondeterministic fashion.
   *
   * Up to `buffer` elements may be buffered in any group stream before the
   * producer is backpressured. Take care to consume from all streams in order
   * to prevent deadlocks.
   *
   * Example: Collect the first 2 words for every starting letter from a stream
   * of words.
   * {{{
   * ZStream.fromIterable(List("hello", "world", "hi", "holla"))
   *   .groupByKey(_.head) { case (k, s) => s.take(2).map((k, _)) }
   *   .runCollect
   *   .map(_ == List(('h', "hello"), ('h', "hi"), ('w', "world"))
   * }}}
   */
  final def groupByKey[K](
    f: A => K,
    buffer: => Int = 16
  ): ZStream.GroupBy[R, E, K, A] =
    self.groupBy(a => ZIO.succeedNow((f(a), a)), buffer)

  /**
   * Partitions the stream with specified chunkSize
   * @param chunkSize
   *   size of the chunk
   */
  def grouped(chunkSize: => Int)(implicit trace: ZTraceElement): ZStream[R, E, Chunk[A]] =
    rechunk(chunkSize).chunks

  /**
   * Partitions the stream with the specified chunkSize or until the specified
   * duration has passed, whichever is satisfied first.
   */
  def groupedWithin(chunkSize: => Int, within: => Duration)(implicit
    trace: ZTraceElement
  ): ZStream[R with Clock, E, Chunk[A]] =
    aggregateAsyncWithin(ZSink.collectAllN[A](chunkSize), Schedule.spaced(within))

  /**
   * Halts the evaluation of this stream when the provided IO completes. The
   * given IO will be forked as part of the returned stream, and its success
   * will be discarded.
   *
   * An element in the process of being pulled will not be interrupted when the
   * IO completes. See `interruptWhen` for this behavior.
   *
   * If the IO completes with a failure, the stream will emit that failure.
   */
  final def haltWhen[R1 <: R, E1 >: E](io: ZIO[R1, E1, Any])(implicit trace: ZTraceElement): ZStream[R1, E1, A] = {
    def writer(fiber: Fiber[E1, Any]): ZChannel[R1, E1, Chunk[A], Any, E1, Chunk[A], Unit] =
      ZChannel.unwrap {
        fiber.poll.map {
          case None =>
            ZChannel.readWith[R1, E1, Chunk[A], Any, E1, Chunk[A], Unit](
              in => ZChannel.write(in) *> writer(fiber),
              err => ZChannel.fail(err),
              _ => ZChannel.unit
            )

          case Some(exit) =>
            exit.fold(ZChannel.failCause(_), _ => ZChannel.unit)
        }
      }

    new ZStream(
      ZChannel.unwrapManaged {
        io.forkManaged.map { fiber =>
          self.channel >>> writer(fiber)
        }
      }
    )
  }

  /**
   * Specialized version of haltWhen which halts the evaluation of this stream
   * after the given duration.
   *
   * An element in the process of being pulled will not be interrupted when the
   * given duration completes. See `interruptAfter` for this behavior.
   */
  final def haltAfter(duration: => Duration)(implicit trace: ZTraceElement): ZStream[R with Clock, E, A] =
    haltWhen(Clock.sleep(duration))

  /**
   * Halts the evaluation of this stream when the provided promise resolves.
   *
   * If the promise completes with a failure, the stream will emit that failure.
   */
  final def haltWhen[E1 >: E](p: Promise[E1, _])(implicit trace: ZTraceElement): ZStream[R, E1, A] = {
    lazy val writer: ZChannel[R, E1, Chunk[A], Any, E1, Chunk[A], Unit] =
      ZChannel.unwrap {
        p.poll.map {
          case None =>
            ZChannel.readWith[R, E1, Chunk[A], Any, E1, Chunk[A], Unit](
              in => ZChannel.write(in) *> writer,
              err => ZChannel.fail(err),
              _ => ZChannel.unit
            )

          case Some(io) =>
            ZChannel.unwrap(io.fold(ZChannel.fail(_), _ => ZChannel.unit))
        }
      }

    new ZStream(self.channel >>> writer)
  }

  /**
   * Interleaves this stream and the specified stream deterministically by
   * alternating pulling values from this stream and the specified stream. When
   * one stream is exhausted all remaining values in the other stream will be
   * pulled.
   */
  final def interleave[R1 <: R, E1 >: E, A1 >: A](that: => ZStream[R1, E1, A1])(implicit
    trace: ZTraceElement
  ): ZStream[R1, E1, A1] =
    self.interleaveWith(that)(ZStream(true, false).forever)

  /**
   * Combines this stream and the specified stream deterministically using the
   * stream of boolean values `b` to control which stream to pull from next.
   * `true` indicates to pull from this stream and `false` indicates to pull
   * from the specified stream. Only consumes as many elements as requested by
   * `b`. If either this stream or the specified stream are exhausted further
   * requests for values from that stream will be ignored.
   */
  final def interleaveWith[R1 <: R, E1 >: E, A1 >: A](
    that: => ZStream[R1, E1, A1]
  )(b: => ZStream[R1, E1, Boolean])(implicit trace: ZTraceElement): ZStream[R1, E1, A1] = {
    def producer(handoff: ZStream.Handoff[Take[E1, A1]]): ZChannel[R1, E1, A1, Any, Nothing, Nothing, Unit] =
      ZChannel.readWithCause[R1, E1, A1, Any, Nothing, Nothing, Unit](
        value => ZChannel.fromZIO(handoff.offer(Take.single(value))) *> producer(handoff),
        cause => ZChannel.fromZIO(handoff.offer(Take.failCause(cause))),
        _ => ZChannel.fromZIO(handoff.offer(Take.end))
      )

    new ZStream(
      ZChannel.managed {
        for {
          left  <- ZStream.Handoff.make[Take[E1, A1]].toManaged
          right <- ZStream.Handoff.make[Take[E1, A1]].toManaged
          _     <- (self.channel.concatMap(ZChannel.writeChunk(_)) >>> producer(left)).runManaged.fork
          _     <- (that.channel.concatMap(ZChannel.writeChunk(_)) >>> producer(right)).runManaged.fork
        } yield (left, right)
      } { case (left, right) =>
        def process(leftDone: Boolean, rightDone: Boolean): ZChannel[R1, E1, Boolean, Any, E1, Chunk[A1], Unit] =
          ZChannel.readWithCause[R1, E1, Boolean, Any, E1, Chunk[A1], Unit](
            bool =>
              (bool, leftDone, rightDone) match {
                case (true, false, _) =>
                  ZChannel.fromZIO(left.take).flatMap { take =>
                    take.fold(
                      if (rightDone) ZChannel.unit else process(true, rightDone),
                      cause => ZChannel.failCause(cause),
                      chunk => ZChannel.write(chunk) *> process(leftDone, rightDone)
                    )
                  }
                case (false, _, false) =>
                  ZChannel.fromZIO(right.take).flatMap { take =>
                    take.fold(
                      if (leftDone) ZChannel.unit else process(leftDone, true),
                      cause => ZChannel.failCause(cause),
                      chunk => ZChannel.write(chunk) *> process(leftDone, rightDone)
                    )
                  }
                case _ =>
                  process(leftDone, rightDone)
              },
            cause => ZChannel.failCause(cause),
            _ => ZChannel.unit
          )

        b.channel.concatMap(ZChannel.writeChunk(_)) >>> process(false, false)
      }
    )
  }

  /**
   * Intersperse stream with provided element similar to
   * <code>List.mkString</code>.
   */
  final def intersperse[A1 >: A](middle: => A1)(implicit trace: ZTraceElement): ZStream[R, E, A1] =
    ZStream.succeed(middle).flatMap { middle =>
      def writer(isFirst: Boolean): ZChannel[R, E, Chunk[A1], Any, E, Chunk[A1], Unit] =
        ZChannel.readWith[R, E, Chunk[A1], Any, E, Chunk[A1], Unit](
          chunk => {
            val builder    = ChunkBuilder.make[A1]()
            var flagResult = isFirst

            chunk.foreach { o =>
              if (flagResult) {
                flagResult = false
                builder += o
              } else {
                builder += middle
                builder += o
              }
            }

            ZChannel.write(builder.result()) *> writer(flagResult)
          },
          err => ZChannel.fail(err),
          _ => ZChannel.unit
        )

      new ZStream(self.channel >>> writer(true))
    }

  /**
   * Intersperse and also add a prefix and a suffix
   */
  final def intersperse[A1 >: A](start: => A1, middle: => A1, end: => A1)(implicit
    trace: ZTraceElement
  ): ZStream[R, E, A1] =
    ZStream(start) ++ intersperse(middle) ++ ZStream(end)

  /**
   * Interrupts the evaluation of this stream when the provided IO completes.
   * The given IO will be forked as part of this stream, and its success will be
   * discarded. This combinator will also interrupt any in-progress element
   * being pulled from upstream.
   *
   * If the IO completes with a failure before the stream completes, the
   * returned stream will emit that failure.
   */
  final def interruptWhen[R1 <: R, E1 >: E](io: ZIO[R1, E1, Any])(implicit trace: ZTraceElement): ZStream[R1, E1, A] =
    new ZStream(channel.interruptWhen(io))

  /**
   * Interrupts the evaluation of this stream when the provided promise
   * resolves. This combinator will also interrupt any in-progress element being
   * pulled from upstream.
   *
   * If the promise completes with a failure, the stream will emit that failure.
   */
  final def interruptWhen[E1 >: E](p: Promise[E1, _])(implicit trace: ZTraceElement): ZStream[R, E1, A] =
    new ZStream(channel.interruptWhen(p.asInstanceOf[Promise[E1, Any]]))

  /**
   * Specialized version of interruptWhen which interrupts the evaluation of
   * this stream after the given duration.
   */
  final def interruptAfter(duration: => Duration)(implicit trace: ZTraceElement): ZStream[R with Clock, E, A] =
    interruptWhen(Clock.sleep(duration))

  /**
   * Returns a combined string resulting from concatenating each of the values
   * from the stream
   */
  final def mkString(implicit trace: ZTraceElement): ZIO[R, E, String] =
    run(ZSink.mkString)

  /**
   * Returns a combined string resulting from concatenating each of the values
   * from the stream beginning with `before` interspersed with `middle` and
   * ending with `after`.
   */
  final def mkString(before: => String, middle: => String, after: => String)(implicit
    trace: ZTraceElement
  ): ZIO[R, E, String] =
    intersperse(before, middle, after).mkString

  /**
   * Enqueues elements of this stream into a queue. Stream failure and ending
   * will also be signalled.
   */
  @deprecated("use runIntoQueue", "2.0.0")
  final def runInto[R1 <: R, E1 >: E](
    queue: => ZQueue[R1, Nothing, Nothing, Any, Take[E1, A], Any]
  )(implicit trace: ZTraceElement): ZIO[R1, E1, Unit] =
    runIntoQueue(queue)

  /**
   * Like [[ZStream#runInto]], but provides the result as a [[ZManaged]] to
   * allow for scope composition.
   */
  @deprecated("use runIntoQueueElementsManaged", "2.0.0")
  final def runIntoElementsManaged[R1 <: R, E1 >: E](
    queue: => ZQueue[R1, Nothing, Nothing, Any, Exit[Option[E1], A], Any]
  )(implicit trace: ZTraceElement): ZManaged[R1, E1, Unit] =
    runIntoQueueElementsManaged(queue)

  /**
   * Publishes elements of this stream to a hub. Stream failure and ending will
   * also be signalled.
   */
  @deprecated("use runIntoHub", "2.0.0")
  final def intoHub[R1 <: R, E1 >: E](
    hub: => ZHub[R1, Nothing, Nothing, Any, Take[E1, A], Any]
  )(implicit trace: ZTraceElement): ZIO[R1, E1, Unit] =
    runIntoHub(hub)

  /**
   * Publishes elements of this stream to a hub. Stream failure and ending will
   * also be signalled.
   */
  final def runIntoHub[R1 <: R, E1 >: E](
    hub: => ZHub[R1, Nothing, Nothing, Any, Take[E1, A], Any]
  )(implicit trace: ZTraceElement): ZIO[R1, E1, Unit] =
    runIntoQueue(hub.toQueue)

  /**
   * Like [[ZStream#intoHub]], but provides the result as a [[ZManaged]] to
   * allow for scope composition.
   */
  @deprecated("use runIntoHubManaged", "2.0.0")
  final def intoHubManaged[R1 <: R, E1 >: E](
    hub: => ZHub[R1, Nothing, Nothing, Any, Take[E1, A], Any]
  )(implicit trace: ZTraceElement): ZManaged[R1, E1, Unit] =
    runIntoHubManaged(hub)

  /**
   * Like [[ZStream#runIntoHub]], but provides the result as a [[ZManaged]] to
   * allow for scope composition.
   */
  final def runIntoHubManaged[R1 <: R, E1 >: E](
    hub: => ZHub[R1, Nothing, Nothing, Any, Take[E1, A], Any]
  )(implicit trace: ZTraceElement): ZManaged[R1, E1, Unit] =
    runIntoQueueManaged(hub.toQueue)

  /**
   * Like [[ZStream#into]], but provides the result as a [[ZManaged]] to allow
   * for scope composition.
   */
  @deprecated("use runIntoQueueManaged", "2.0.0")
  final def intoManaged[R1 <: R, E1 >: E](
    queue: => ZQueue[R1, Nothing, Nothing, Any, Take[E1, A], Any]
  )(implicit trace: ZTraceElement): ZManaged[R1, E1, Unit] =
    runIntoQueueManaged(queue)

  /**
   * Like [[ZStream#runInto]], but provides the result as a [[ZManaged]] to
   * allow for scope composition.
   */
  @deprecated("use runIntoQueueManaged", "2.0.0")
  final def runIntoManaged[R1 <: R, E1 >: E](
    queue: => ZQueue[R1, Nothing, Nothing, Any, Take[E1, A], Any]
  )(implicit trace: ZTraceElement): ZManaged[R1, E1, Unit] =
    runIntoQueueManaged(queue)

  /**
   * Enqueues elements of this stream into a queue. Stream failure and ending
   * will also be signalled.
   */
  @deprecated("use runIntoQueue", "2.0.0")
  final def intoQueue[R1 <: R, E1 >: E](
    queue: => ZQueue[R1, Nothing, Nothing, Any, Take[E1, A], Any]
  )(implicit trace: ZTraceElement): ZIO[R1, E1, Unit] =
    runIntoQueue(queue)

  /**
   * Enqueues elements of this stream into a queue. Stream failure and ending
   * will also be signalled.
   */
  final def runIntoQueue[R1 <: R, E1 >: E](
    queue: => ZQueue[R1, Nothing, Nothing, Any, Take[E1, A], Any]
  )(implicit trace: ZTraceElement): ZIO[R1, E1, Unit] =
    runIntoQueueManaged(queue).useDiscard(UIO.unit)

  /**
   * Like [[ZStream#ntoQueue]], but provides the result as a [[ZManaged]] to
   * allow for scope composition.
   */
  @deprecated("use runIntoQueueManaged", "2.0.0")
  final def intoQueueManaged[R1 <: R, E1 >: E](
    queue: => ZQueue[R1, Nothing, Nothing, Any, Take[E1, A], Any]
  )(implicit trace: ZTraceElement): ZManaged[R1, E1, Unit] =
    runIntoQueueManaged(queue)

  /**
   * Like [[ZStream#runIntoQueue]], but provides the result as a [[ZManaged]] to
   * allow for scope composition.
   */
  final def runIntoQueueManaged[R1 <: R, E1 >: E](
    queue: => ZQueue[R1, Nothing, Nothing, Any, Take[E1, A], Any]
  )(implicit trace: ZTraceElement): ZManaged[R1, E1, Unit] = {
    lazy val writer: ZChannel[R, E, Chunk[A], Any, E, Take[E1, A], Any] = ZChannel
      .readWithCause[R, E, Chunk[A], Any, E, Take[E1, A], Any](
        in => ZChannel.write(Take.chunk(in)) *> writer,
        cause => ZChannel.write(Take.failCause(cause)),
        _ => ZChannel.write(Take.end)
      )

    (self.channel >>> writer)
      .mapOutZIO(queue.offer)
      .drain
      .runManaged
      .unit
  }

  /**
   * Like [[ZStream#runIntoQueue]], but provides the result as a [[ZManaged]] to
   * allow for scope composition.
   */
  final def runIntoQueueElementsManaged[R1 <: R, E1 >: E](
    queue: => ZQueue[R1, Nothing, Nothing, Any, Exit[Option[E1], A], Any]
  )(implicit trace: ZTraceElement): ZManaged[R1, E1, Unit] = {
    lazy val writer: ZChannel[R1, E1, Chunk[A], Any, Nothing, Exit[Option[E1], A], Any] =
      ZChannel.readWith[R1, E1, Chunk[A], Any, Nothing, Exit[Option[E1], A], Any](
        in =>
          in.foldLeft[ZChannel[R1, Any, Any, Any, Nothing, Exit[Option[E1], A], Any]](ZChannel.unit) {
            case (channel, a) =>
              channel *> ZChannel.write(Exit.succeed(a))
          } *> writer,
        err => ZChannel.write(Exit.fail(Some(err))),
        _ => ZChannel.write(Exit.fail(None))
      )

    (self.channel >>> writer)
      .mapOutZIO(queue.offer)
      .drain
      .runManaged
      .unit
  }

  /**
   * Locks the execution of this stream to the specified executor. Any streams
   * that are composed after this one will automatically be shifted back to the
   * previous executor.
   */
  @deprecated("use onExecutor", "2.0.0")
  def lock(executor: => Executor)(implicit trace: ZTraceElement): ZStream[R, E, A] =
    onExecutor(executor)

  /**
   * Transforms the elements of this stream using the supplied function.
   */
  final def map[B](f: A => B)(implicit trace: ZTraceElement): ZStream[R, E, B] =
    new ZStream(channel.mapOut(_.map(f)))

  /**
   * Statefully maps over the elements of this stream to produce new elements.
   */
  def mapAccum[S, A1](s: => S)(f: (S, A) => (S, A1))(implicit trace: ZTraceElement): ZStream[R, E, A1] =
    ZStream.succeed(s).flatMap { s =>
      def accumulator(currS: S): ZChannel[Any, E, Chunk[A], Any, E, Chunk[A1], Unit] =
        ZChannel.readWith(
          (in: Chunk[A]) => {
            val (nextS, a1s) = in.mapAccum(currS)(f)
            ZChannel.write(a1s) *> accumulator(nextS)
          },
          (err: E) => ZChannel.fail(err),
          (_: Any) => ZChannel.unit
        )

      new ZStream(self.channel >>> accumulator(s))
    }

  /**
   * Statefully and effectfully maps over the elements of this stream to produce
   * new elements.
   */
  @deprecated("use mapAccumZIO", "2.0.0")
  final def mapAccumM[R1 <: R, E1 >: E, S, A1](s: => S)(f: (S, A) => ZIO[R1, E1, (S, A1)])(implicit
    trace: ZTraceElement
  ): ZStream[R1, E1, A1] =
    mapAccumZIO[R1, E1, S, A1](s)(f)

  /**
   * Statefully and effectfully maps over the elements of this stream to produce
   * new elements.
   */
  final def mapAccumZIO[R1 <: R, E1 >: E, S, A1](
    s: => S
  )(f: (S, A) => ZIO[R1, E1, (S, A1)])(implicit trace: ZTraceElement): ZStream[R1, E1, A1] =
    self >>> ZPipeline.mapAccumZIO(s)(f)

  /**
   * Returns a stream whose failure and success channels have been mapped by the
   * specified pair of functions, `f` and `g`.
   */
  def mapBoth[E1, A1](f: E => E1, g: A => A1)(implicit ev: CanFail[E], trace: ZTraceElement): ZStream[R, E1, A1] =
    mapError(f).map(g)

  /**
   * Transforms the chunks emitted by this stream.
   */
  def mapChunks[A2](f: Chunk[A] => Chunk[A2])(implicit trace: ZTraceElement): ZStream[R, E, A2] =
    new ZStream(channel.mapOut(f))

  /**
   * Effectfully transforms the chunks emitted by this stream.
   */
  @deprecated("use mapChunksZIO", "2.0.0")
  def mapChunksM[R1 <: R, E1 >: E, A2](f: Chunk[A] => ZIO[R1, E1, Chunk[A2]])(implicit
    trace: ZTraceElement
  ): ZStream[R1, E1, A2] =
    mapChunksZIO(f)

  /**
   * Effectfully transforms the chunks emitted by this stream.
   */
  def mapChunksZIO[R1 <: R, E1 >: E, A2](f: Chunk[A] => ZIO[R1, E1, Chunk[A2]])(implicit
    trace: ZTraceElement
  ): ZStream[R1, E1, A2] =
    new ZStream(channel.mapOutZIO(f))

  /**
   * Maps each element to an iterable, and flattens the iterables into the
   * output of this stream.
   */
  def mapConcat[A2](f: A => Iterable[A2])(implicit trace: ZTraceElement): ZStream[R, E, A2] =
    mapConcatChunk(a => Chunk.fromIterable(f(a)))

  /**
   * Maps each element to a chunk, and flattens the chunks into the output of
   * this stream.
   */
  def mapConcatChunk[A2](f: A => Chunk[A2])(implicit trace: ZTraceElement): ZStream[R, E, A2] =
    mapChunks(_.flatMap(f))

  /**
   * Effectfully maps each element to a chunk, and flattens the chunks into the
   * output of this stream.
   */
  @deprecated("use mapConcatChunkZIO", "2.0.0")
  final def mapConcatChunkM[R1 <: R, E1 >: E, A2](f: A => ZIO[R1, E1, Chunk[A2]])(implicit
    trace: ZTraceElement
  ): ZStream[R1, E1, A2] =
    mapConcatChunkZIO(f)

  /**
   * Effectfully maps each element to a chunk, and flattens the chunks into the
   * output of this stream.
   */
  final def mapConcatChunkZIO[R1 <: R, E1 >: E, A2](f: A => ZIO[R1, E1, Chunk[A2]])(implicit
    trace: ZTraceElement
  ): ZStream[R1, E1, A2] =
    mapZIO(f).mapConcatChunk(identity)

  /**
   * Effectfully maps each element to an iterable, and flattens the iterables
   * into the output of this stream.
   */
  @deprecated("use mapConcatZIO", "2.0.0")
  final def mapConcatM[R1 <: R, E1 >: E, A2](f: A => ZIO[R1, E1, Iterable[A2]])(implicit
    trace: ZTraceElement
  ): ZStream[R1, E1, A2] =
    mapConcatZIO(f)

  /**
   * Effectfully maps each element to an iterable, and flattens the iterables
   * into the output of this stream.
   */
  final def mapConcatZIO[R1 <: R, E1 >: E, A2](f: A => ZIO[R1, E1, Iterable[A2]])(implicit
    trace: ZTraceElement
  ): ZStream[R1, E1, A2] =
    mapZIO(a => f(a).map(Chunk.fromIterable(_))).mapConcatChunk(identity)

  /**
   * Transforms the errors emitted by this stream using `f`.
   */
  def mapError[E2](f: E => E2)(implicit trace: ZTraceElement): ZStream[R, E2, A] =
    new ZStream(self.channel.mapError(f))

  /**
   * Transforms the full causes of failures emitted by this stream.
   */
  def mapErrorCause[E2](f: Cause[E] => Cause[E2])(implicit trace: ZTraceElement): ZStream[R, E2, A] =
    new ZStream(self.channel.mapErrorCause(f))

  /**
   * Maps over elements of the stream with the specified effectful function.
   */
  @deprecated("use mapZIO", "2.0.0")
  def mapM[R1 <: R, E1 >: E, A1](f: A => ZIO[R1, E1, A1])(implicit trace: ZTraceElement): ZStream[R1, E1, A1] =
    mapZIO(f)

  /**
   * Maps over elements of the stream with the specified effectful function,
   * executing up to `n` invocations of `f` concurrently. Transformed elements
   * will be emitted in the original order.
   *
   * @note
   *   This combinator destroys the chunking structure. It's recommended to use
   *   rechunk afterwards.
   */
  @deprecated("use mapZIOPar", "2.0.0")
  final def mapMPar[R1 <: R, E1 >: E, A2](n: => Int)(f: A => ZIO[R1, E1, A2])(implicit
    trace: ZTraceElement
  ): ZStream[R1, E1, A2] =
    mapZIOPar[R1, E1, A2](n)(f)

  /**
   * Maps over elements of the stream with the specified effectful function,
   * executing up to `n` invocations of `f` concurrently. The element order is
   * not enforced by this combinator, and elements may be reordered.
   */
  @deprecated("use mapZIOParUnordered", "2.0.0")
  final def mapMParUnordered[R1 <: R, E1 >: E, A2](n: => Int)(f: A => ZIO[R1, E1, A2])(implicit
    trace: ZTraceElement
  ): ZStream[R1, E1, A2] =
    mapZIOParUnordered[R1, E1, A2](n)(f)

  /**
   * Maps over elements of the stream with the specified effectful function,
   * partitioned by `p` executing invocations of `f` concurrently. The number of
   * concurrent invocations of `f` is determined by the number of different
   * outputs of type `K`. Up to `buffer` elements may be buffered per partition.
   * Transformed elements may be reordered but the order within a partition is
   * maintained.
   */
  @deprecated("use mapZIOPartitioned", "2.0.0")
  final def mapMPartitioned[R1 <: R, E1 >: E, A2, K](
    keyBy: A => K,
    buffer: => Int = 16
  )(f: A => ZIO[R1, E1, A2])(implicit trace: ZTraceElement): ZStream[R1, E1, A2] =
    mapZIOPartitioned[R1, E1, A2, K](keyBy, buffer)(f)

  /**
   * Maps over elements of the stream with the specified effectful function.
   */
  def mapZIO[R1 <: R, E1 >: E, A1](f: A => ZIO[R1, E1, A1])(implicit trace: ZTraceElement): ZStream[R1, E1, A1] =
    loopOnPartialChunksElements((a, emit) => f(a).flatMap(emit))

  /**
   * Maps over elements of the stream with the specified effectful function,
   * executing up to `n` invocations of `f` concurrently. Transformed elements
   * will be emitted in the original order.
   *
   * @note
   *   This combinator destroys the chunking structure. It's recommended to use
   *   rechunk afterwards.
   */
  final def mapZIOPar[R1 <: R, E1 >: E, A2](n: => Int)(f: A => ZIO[R1, E1, A2])(implicit
    trace: ZTraceElement
  ): ZStream[R1, E1, A2] =
    new ZStream(self.channel.concatMap(ZChannel.writeChunk(_)).mapOutZIOPar[R1, E1, A2](n)(f).mapOut(Chunk.single))

  /**
   * Maps over elements of the stream with the specified effectful function,
   * executing up to `n` invocations of `f` concurrently. The element order is
   * not enforced by this combinator, and elements may be reordered.
   */
  final def mapZIOParUnordered[R1 <: R, E1 >: E, A2](n: => Int)(f: A => ZIO[R1, E1, A2])(implicit
    trace: ZTraceElement
  ): ZStream[R1, E1, A2] =
    flatMapPar[R1, E1, A2](n)(a => ZStream.fromZIO(f(a)))

  /**
   * Maps over elements of the stream with the specified effectful function,
   * partitioned by `p` executing invocations of `f` concurrently. The number of
   * concurrent invocations of `f` is determined by the number of different
   * outputs of type `K`. Up to `buffer` elements may be buffered per partition.
   * Transformed elements may be reordered but the order within a partition is
   * maintained.
   */
  final def mapZIOPartitioned[R1 <: R, E1 >: E, A2, K](
    keyBy: A => K,
    buffer: => Int = 16
  )(f: A => ZIO[R1, E1, A2])(implicit trace: ZTraceElement): ZStream[R1, E1, A2] =
    groupByKey(keyBy, buffer).apply { case (_, s) => s.mapZIO(f) }

  /**
   * Merges this stream and the specified stream together.
   *
   * New produced stream will terminate when both specified stream terminate if
   * no termination strategy is specified.
   */
  final def merge[R1 <: R, E1 >: E, A1 >: A](
    that: => ZStream[R1, E1, A1],
    strategy: => TerminationStrategy = TerminationStrategy.Both
  )(implicit trace: ZTraceElement): ZStream[R1, E1, A1] =
    self.mergeWith[R1, E1, A1, A1](that, strategy)(identity, identity) // TODO: Dotty doesn't infer this properly

  /**
   * Merges this stream and the specified stream together. New produced stream
   * will terminate when either stream terminates.
   */
  final def mergeTerminateEither[R1 <: R, E1 >: E, A1 >: A](that: => ZStream[R1, E1, A1])(implicit
    trace: ZTraceElement
  ): ZStream[R1, E1, A1] =
    self.merge[R1, E1, A1](that, TerminationStrategy.Either)

  /**
   * Merges this stream and the specified stream together. New produced stream
   * will terminate when this stream terminates.
   */
  final def mergeTerminateLeft[R1 <: R, E1 >: E, A1 >: A](that: => ZStream[R1, E1, A1])(implicit
    trace: ZTraceElement
  ): ZStream[R1, E1, A1] =
    self.merge[R1, E1, A1](that, TerminationStrategy.Left)

  /**
   * Merges this stream and the specified stream together. New produced stream
   * will terminate when the specified stream terminates.
   */
  final def mergeTerminateRight[R1 <: R, E1 >: E, A1 >: A](that: => ZStream[R1, E1, A1])(implicit
    trace: ZTraceElement
  ): ZStream[R1, E1, A1] =
    self.merge[R1, E1, A1](that, TerminationStrategy.Right)

  /**
   * Merges this stream and the specified stream together to produce a stream of
   * eithers.
   */
  final def mergeEither[R1 <: R, E1 >: E, A2](that: => ZStream[R1, E1, A2])(implicit
    trace: ZTraceElement
  ): ZStream[R1, E1, Either[A, A2]] =
    self.mergeWith(that)(Left(_), Right(_))

  /**
   * Merges this stream and the specified stream together, discarding the values
   * from the right stream.
   */
  final def mergeLeft[R1 <: R, E1 >: E, A2](
    that: => ZStream[R1, E1, A2],
    strategy: TerminationStrategy = TerminationStrategy.Both
  )(implicit
    trace: ZTraceElement
  ): ZStream[R1, E1, A] =
    self.mergeEither(that).collectLeft

  /**
   * Merges this stream and the specified stream together, discarding the values
   * from the left stream.
   */
  final def mergeRight[R1 <: R, E1 >: E, A2](
    that: => ZStream[R1, E1, A2],
    strategy: TerminationStrategy = TerminationStrategy.Both
  )(implicit
    trace: ZTraceElement
  ): ZStream[R1, E1, A2] =
    self.mergeEither(that).collectRight

  /**
   * Merges this stream and the specified stream together to a common element
   * type with the specified mapping functions.
   *
   * New produced stream will terminate when both specified stream terminate if
   * no termination strategy is specified.
   */
  final def mergeWith[R1 <: R, E1 >: E, A2, A3](
    that: => ZStream[R1, E1, A2],
    strategy: => TerminationStrategy = TerminationStrategy.Both
  )(l: A => A3, r: A2 => A3)(implicit trace: ZTraceElement): ZStream[R1, E1, A3] = {
    import TerminationStrategy.{Either, Left, Right}

    def handler(terminate: Boolean)(exit: Exit[E1, Any]): ZChannel.MergeDecision[R1, E1, Any, E1, Any] =
      if (terminate || !exit.isSuccess) ZChannel.MergeDecision.done(ZIO.done(exit))
      else ZChannel.MergeDecision.await(ZIO.done(_))

    new ZStream(
      ZChannel.succeed(strategy).flatMap { strategy =>
        self
          .map(l)
          .channel
          .mergeWith(that.map(r).channel)(
            handler(strategy == Either || strategy == Left),
            handler(strategy == Either || strategy == Right)
          )
      }
    )
  }

  /**
   * Runs the specified effect if this stream fails, providing the error to the
   * effect if it exists.
   *
   * Note: Unlike [[ZIO.onError]], there is no guarantee that the provided
   * effect will not be interrupted.
   */
  final def onError[R1 <: R](cleanup: Cause[E] => URIO[R1, Any])(implicit trace: ZTraceElement): ZStream[R1, E, A] =
    catchAllCause(cause => ZStream.fromZIO(cleanup(cause) *> ZIO.failCause(cause)))

  /**
   * Locks the execution of this stream to the specified executor. Any streams
   * that are composed after this one will automatically be shifted back to the
   * previous executor.
   */
  def onExecutor(executor: => Executor)(implicit trace: ZTraceElement): ZStream[R, E, A] =
    ZStream.fromZIO(ZIO.descriptor).flatMap { descriptor =>
      ZStream.managed(ZManaged.onExecutor(executor)) *>
        self <*
        ZStream.fromZIO {
          if (descriptor.isLocked) ZIO.shift(descriptor.executor)
          else ZIO.unshift
        }
    }

  /**
   * Switches to the provided stream in case this one fails with a typed error.
   *
   * See also [[ZStream#catchAll]].
   */
  def orElse[R1 <: R, E1, A1 >: A](
    that: => ZStream[R1, E1, A1]
  )(implicit ev: CanFail[E], trace: ZTraceElement): ZStream[R1, E1, A1] =
    new ZStream(self.channel.orElse(that.channel))

  /**
   * Switches to the provided stream in case this one fails with a typed error.
   *
   * See also [[ZStream#catchAll]].
   */
  final def orElseEither[R1 <: R, E2, A2](
    that: => ZStream[R1, E2, A2]
  )(implicit ev: CanFail[E], trace: ZTraceElement): ZStream[R1, E2, Either[A, A2]] =
    self.map(Left(_)) orElse that.map(Right(_))

  /**
   * Fails with given error in case this one fails with a typed error.
   *
   * See also [[ZStream#catchAll]].
   */
  final def orElseFail[E1](e1: => E1)(implicit ev: CanFail[E], trace: ZTraceElement): ZStream[R, E1, A] =
    orElse(ZStream.fail(e1))

  /**
   * Switches to the provided stream in case this one fails with the `None`
   * value.
   *
   * See also [[ZStream#catchAll]].
   */
  final def orElseOptional[R1 <: R, E1, A1 >: A](
    that: => ZStream[R1, Option[E1], A1]
  )(implicit ev: E <:< Option[E1], trace: ZTraceElement): ZStream[R1, Option[E1], A1] =
    catchAll(ev(_).fold(that)(e => ZStream.fail(Some(e))))

  /**
   * Succeeds with the specified value if this one fails with a typed error.
   */
  final def orElseSucceed[A1 >: A](A1: => A1)(implicit ev: CanFail[E], trace: ZTraceElement): ZStream[R, Nothing, A1] =
    orElse(ZStream.succeed(A1))

  /**
   * Partition a stream using a predicate. The first stream will contain all
   * element evaluated to true and the second one will contain all element
   * evaluated to false. The faster stream may advance by up to buffer elements
   * further than the slower one.
   */
  def partition(p: A => Boolean, buffer: => Int = 16)(implicit
    trace: ZTraceElement
  ): ZManaged[R, E, (ZStream[Any, E, A], ZStream[Any, E, A])] =
    self.partitionEither(a => if (p(a)) ZIO.succeedNow(Left(a)) else ZIO.succeedNow(Right(a)), buffer)

  /**
   * Split a stream by a predicate. The faster stream may advance by up to
   * buffer elements further than the slower one.
   */
  final def partitionEither[R1 <: R, E1 >: E, A2, A3](
    p: A => ZIO[R1, E1, Either[A2, A3]],
    buffer: => Int = 16
  )(implicit trace: ZTraceElement): ZManaged[R1, E1, (ZStream[Any, E1, A2], ZStream[Any, E1, A3])] =
    self
      .mapZIO(p)
      .distributedWith(
        2,
        buffer,
        {
          case Left(_)  => ZIO.succeedNow(_ == 0)
          case Right(_) => ZIO.succeedNow(_ == 1)
        }
      )
      .flatMap {
        case q1 :: q2 :: Nil =>
          ZManaged.succeedNow {
            (
              ZStream.fromQueueWithShutdown(q1).flattenExitOption.collectLeft,
              ZStream.fromQueueWithShutdown(q2).flattenExitOption.collectRight
            )
          }
        case otherwise => ZManaged.dieMessage(s"partitionEither: expected two streams but got $otherwise")
      }

  /**
   * Peels off enough material from the stream to construct a `Z` using the
   * provided [[ZSink]] and then returns both the `Z` and the rest of the
   * [[ZStream]] in a managed resource. Like all [[ZManaged]] values, the
   * provided stream is valid only within the scope of [[ZManaged]].
   */
  def peel[R1 <: R, E1 >: E, A1 >: A, Z](
    sink: => ZSink[R1, E1, A1, A1, Z]
  )(implicit trace: ZTraceElement): ZManaged[R1, E1, (Z, ZStream[Any, E, A1])] = {
    sealed trait Signal
    object Signal {
      case class Emit(els: Chunk[A1])  extends Signal
      case class Halt(cause: Cause[E]) extends Signal
      case object End                  extends Signal
    }

    (for {
      p       <- Promise.makeManaged[E1, Z]
      handoff <- ZStream.Handoff.make[Signal].toManaged
    } yield {
      val consumer: ZSink[R1, E1, A1, A1, Unit] = sink.exposeLeftover
        .foldSink(
          e => ZSink.fromZIO(p.fail(e)) *> ZSink.fail(e),
          { case (z1, leftovers) =>
            lazy val loop: ZChannel[Any, E, Chunk[A1], Any, E1, Chunk[A1], Unit] = ZChannel.readWithCause(
              (in: Chunk[A1]) => ZChannel.fromZIO(handoff.offer(Signal.Emit(in))) *> loop,
              (e: Cause[E]) => ZChannel.fromZIO(handoff.offer(Signal.Halt(e))) *> ZChannel.failCause(e),
              (_: Any) => ZChannel.fromZIO(handoff.offer(Signal.End)) *> ZChannel.unit
            )

            new ZSink(
              ZChannel.fromZIO(p.succeed(z1)) *>
                ZChannel.fromZIO(handoff.offer(Signal.Emit(leftovers))) *>
                loop
            )
          }
        )

      lazy val producer: ZChannel[Any, Any, Any, Any, E, Chunk[A1], Unit] = ZChannel.unwrap(
        handoff.take.map {
          case Signal.Emit(els)   => ZChannel.write(els) *> producer
          case Signal.Halt(cause) => ZChannel.failCause(cause)
          case Signal.End         => ZChannel.unit
        }
      )

      for {
        _ <- self.runManaged(consumer).fork
        z <- p.await.toManaged
      } yield (z, new ZStream(producer))
    }).flatten
  }

  /**
   * Pipes all of the values from this stream through the provided sink.
   *
   * @see
   *   [[transduce]]
   */
  def pipeThrough[R1 <: R, E1 >: E, L, Z](sink: => ZSink[R1, E1, A, L, Z])(implicit
    trace: ZTraceElement
  ): ZStream[R1, E1, L] =
    new ZStream(self.channel pipeToOrFail sink.channel)

  /**
   * Pipes all the values from this stream through the provided channel
   */
  def pipeThroughChannel[R1 <: R, E2, A2](channel: => ZChannel[R1, E, Chunk[A], Any, E2, Chunk[A2], Any])(implicit
    trace: ZTraceElement
  ): ZStream[R1, E2, A2] =
    new ZStream(self.channel >>> channel)

  /**
   * Pipes all values from this stream through the provided channel, passing
   * through any error emitted by this stream unchanged.
   */
  def pipeThroughChannelOrFail[R1 <: R, E1 >: E, A2](channel: ZChannel[R1, Nothing, Chunk[A], Any, E1, Chunk[A2], Any])(
    implicit trace: ZTraceElement
  ): ZStream[R1, E1, A2] =
    new ZStream(self.channel pipeToOrFail channel)

  /**
   * Provides the part of the environment that is not part of the `ZEnv`,
   * leaving a stream that only depends on the `ZEnv`.
   *
   * {{{
   * val loggingLayer: ZLayer[Any, Nothing, Logging] = ???
   *
   * val stream: ZStream[ZEnv with Logging, Nothing, Unit] = ???
   *
   * val stream2 = stream.provideCustomLayer(loggingLayer)
   * }}}
   */
  def provideCustomLayer[E1 >: E, R1](
    layer: => ZLayer[ZEnv, E1, R1]
  )(implicit
    ev: ZEnv with R1 <:< R,
    tagged: Tag[R1],
    trace: ZTraceElement
  ): ZStream[ZEnv, E1, A] =
    provideSomeLayer[ZEnv](layer)

  /**
   * Provides the stream with its required environment, which eliminates its
   * dependency on `R`.
   */
  final def provideEnvironment(
    r: => ZEnvironment[R]
  )(implicit ev: NeedsEnv[R], trace: ZTraceElement): ZStream[Any, E, A] =
    new ZStream(channel.provideEnvironment(r))

  /**
   * Provides a layer to the stream, which translates it to another level.
   */
  final def provideLayer[E1 >: E, R0](
    layer: => ZLayer[R0, E1, R]
  )(implicit trace: ZTraceElement): ZStream[R0, E1, A] =
    new ZStream(ZChannel.managed(layer.build) { r =>
      self.channel.provideEnvironment(r)
    })

  /**
   * Transforms the environment being provided to the stream with the specified
   * function.
   */
  final def provideSomeEnvironment[R0](
    env: ZEnvironment[R0] => ZEnvironment[R]
  )(implicit ev: NeedsEnv[R], trace: ZTraceElement): ZStream[R0, E, A] =
    ZStream.environmentWithStream[R0] { r0 =>
      self.provideEnvironment(env(r0))
    }

  /**
   * Splits the environment into two parts, providing one part using the
   * specified layer and leaving the remainder `R0`.
   *
   * {{{
   * val clockLayer: ZLayer[Any, Nothing, Clock] = ???
   *
   * val stream: ZStream[Clock with Random, Nothing, Unit] = ???
   *
   * val stream2 = stream.provideSomeLayer[Random](clockLayer)
   * }}}
   */
  final def provideSomeLayer[R0]: ZStream.ProvideSomeLayer[R0, R, E, A] =
    new ZStream.ProvideSomeLayer[R0, R, E, A](self)

  /**
   * Re-chunks the elements of the stream into chunks of `n` elements each. The
   * last chunk might contain less than `n` elements
   */
  def rechunk(n: => Int)(implicit trace: ZTraceElement): ZStream[R, E, A] =
<<<<<<< HEAD
    ZStream.unwrap {
      ZIO.succeed {
        val target    = n
        val rechunker = new ZStream.Rechunker[A](target)

        lazy val process: ZChannel[R, E, Chunk[A], Any, E, Chunk[A], Unit] =
          ZChannel.readWithCause(
            (chunk: Chunk[A]) =>
              if (chunk.size > 0) {
                if (chunk.size == target && rechunker.isEmpty) {
                  ZChannel.write(chunk) *> process
                } else {
                  var chunks: List[Chunk[A]] = Nil
                  var result: Chunk[A]       = null
                  var i                      = 0

                  while (i < chunk.size) {
                    while (i < chunk.size && (result eq null)) {
                      result = rechunker.write(chunk(i))
                      i += 1
                    }

                    if (result ne null) {
                      chunks = result :: chunks
                      result = null
                    }
                  }

                  ZChannel.writeAll(chunks.reverse: _*) *> process
                }
              } else process,
            (cause: Cause[E]) => rechunker.emitIfNotEmpty() *> ZChannel.failCause(cause),
            (_: Any) => rechunker.emitIfNotEmpty()
          )

        new ZStream(channel >>> process)
      }
    }
=======
    self >>> ZPipeline.rechunk(n)
>>>>>>> eff774ac

  /**
   * Keeps some of the errors, and terminates the fiber with the rest
   */
  final def refineOrDie[E1](
    pf: PartialFunction[E, E1]
  )(implicit ev1: E <:< Throwable, ev2: CanFail[E], trace: ZTraceElement): ZStream[R, E1, A] =
    refineOrDieWith(pf)(identity(_))

  /**
   * Keeps some of the errors, and terminates the fiber with the rest, using the
   * specified function to convert the `E` into a `Throwable`.
   */
  final def refineOrDieWith[E1](
    pf: PartialFunction[E, E1]
  )(f: E => Throwable)(implicit ev: CanFail[E], trace: ZTraceElement): ZStream[R, E1, A] =
    new ZStream(
      channel.catchAll(e =>
        if (pf.isDefinedAt(e))
          ZChannel.fail(pf.apply(e))
        else
          ZChannel.failCause(Cause.die(f(e)))
      )
    )

  /**
   * Repeats the entire stream using the specified schedule. The stream will
   * execute normally, and then repeat again according to the provided schedule.
   */
  final def repeat[R1 <: R, B](schedule: => Schedule[R1, Any, B])(implicit
    trace: ZTraceElement
  ): ZStream[R1 with Clock, E, A] =
    repeatEither(schedule) collect { case Right(a) => a }

  /**
   * Repeats the entire stream using the specified schedule. The stream will
   * execute normally, and then repeat again according to the provided schedule.
   * The schedule output will be emitted at the end of each repetition.
   */
  final def repeatEither[R1 <: R, B](schedule: => Schedule[R1, Any, B])(implicit
    trace: ZTraceElement
  ): ZStream[R1 with Clock, E, Either[B, A]] =
    repeatWith(schedule)(Right(_), Left(_))

  /**
   * Repeats each element of the stream using the provided schedule. Repetitions
   * are done in addition to the first execution, which means using
   * `Schedule.recurs(1)` actually results in the original effect, plus an
   * additional recurrence, for a total of two repetitions of each value in the
   * stream.
   */
  final def repeatElements[R1 <: R](schedule: => Schedule[R1, A, Any])(implicit
    trace: ZTraceElement
  ): ZStream[R1 with Clock, E, A] =
    repeatElementsEither(schedule).collect { case Right(a) => a }

  /**
   * Repeats each element of the stream using the provided schedule. When the
   * schedule is finished, then the output of the schedule will be emitted into
   * the stream. Repetitions are done in addition to the first execution, which
   * means using `Schedule.recurs(1)` actually results in the original effect,
   * plus an additional recurrence, for a total of two repetitions of each value
   * in the stream.
   */
  final def repeatElementsEither[R1 <: R, E1 >: E, B](
    schedule: => Schedule[R1, A, B]
  )(implicit trace: ZTraceElement): ZStream[R1 with Clock, E1, Either[B, A]] =
    repeatElementsWith(schedule)(Right.apply, Left.apply)

  /**
   * Repeats each element of the stream using the provided schedule. When the
   * schedule is finished, then the output of the schedule will be emitted into
   * the stream. Repetitions are done in addition to the first execution, which
   * means using `Schedule.recurs(1)` actually results in the original effect,
   * plus an additional recurrence, for a total of two repetitions of each value
   * in the stream.
   *
   * This function accepts two conversion functions, which allow the output of
   * this stream and the output of the provided schedule to be unified into a
   * single type. For example, `Either` or similar data type.
   */
  final def repeatElementsWith[R1 <: R, E1 >: E, B, C](
    schedule: => Schedule[R1, A, B]
  )(f: A => C, g: B => C)(implicit trace: ZTraceElement): ZStream[R1 with Clock, E1, C] = new ZStream(
    self.channel >>> ZChannel.unwrap {
      for {
        driver <- schedule.driver
      } yield {
        def feed(in: Chunk[A]): ZChannel[R1 with Clock, E1, Chunk[A], Any, E1, Chunk[C], Unit] =
          in.headOption.fold(loop)(a => ZChannel.write(Chunk.single(f(a))) *> step(in.drop(1), a))

        def step(in: Chunk[A], a: A): ZChannel[R1 with Clock, E1, Chunk[A], Any, E1, Chunk[C], Unit] = {
          val advance = driver.next(a).as(ZChannel.write(Chunk.single(f(a))) *> step(in, a))
          val reset: ZIO[R1 with Clock, Nothing, ZChannel[R1 with Clock, E1, Chunk[A], Any, E1, Chunk[C], Unit]] =
            for {
              b <- driver.last.orDie
              _ <- driver.reset
            } yield ZChannel.write(Chunk.single(g(b))) *> feed(in)

          ZChannel.unwrap(advance orElse reset)
        }

        lazy val loop: ZChannel[R1 with Clock, E1, Chunk[A], Any, E1, Chunk[C], Unit] =
          ZChannel.readWith(
            feed,
            ZChannel.fail(_),
            (_: Any) => ZChannel.unit
          )

        loop
      }
    }
  )

  /**
   * Repeats the entire stream using the specified schedule. The stream will
   * execute normally, and then repeat again according to the provided schedule.
   * The schedule output will be emitted at the end of each repetition and can
   * be unified with the stream elements using the provided functions.
   */
  final def repeatWith[R1 <: R, B, C](
    schedule: => Schedule[R1, Any, B]
  )(f: A => C, g: B => C)(implicit trace: ZTraceElement): ZStream[R1 with Clock, E, C] =
    ZStream.unwrap(
      for {
        driver <- schedule.driver
      } yield {
        val scheduleOutput = driver.last.orDie.map(g)
        val process        = self.map(f).channel
        lazy val loop: ZChannel[R1 with Clock, Any, Any, Any, E, Chunk[C], Unit] =
          ZChannel.unwrap(
            driver
              .next(())
              .fold(
                _ => ZChannel.unit,
                _ => process *> ZChannel.unwrap(scheduleOutput.map(o => ZChannel.write(Chunk.single(o)))) *> loop
              )
          )

        new ZStream(process *> loop)
      }
    )

  /**
   * When the stream fails, retry it according to the given schedule
   *
   * This retries the entire stream, so will re-execute all of the stream's
   * acquire operations.
   *
   * The schedule is reset as soon as the first element passes through the
   * stream again.
   *
   * @param schedule
   *   Schedule receiving as input the errors of the stream
   * @return
   *   Stream outputting elements of all attempts of the stream
   */
  def retry[R1 <: R](
    schedule: => Schedule[R1, E, _]
  )(implicit trace: ZTraceElement): ZStream[R1 with Clock, E, A] =
    ZStream.unwrap {
      for {
        driver <- schedule.driver
      } yield {
        def loop: ZStream[R1, E, A] = self.catchAll { e =>
          ZStream.unwrap(
            driver
              .next(e)
              .foldZIO(
                _ => ZIO.fail(e),
                _ => ZIO.succeed(loop.tap(_ => driver.reset))
              )
          )
        }
        loop
      }
    }

  /**
   * Fails with the error `None` if value is `Left`.
   */
  final def right[A1, A2](implicit ev: A <:< Either[A1, A2], trace: ZTraceElement): ZStream[R, Option[E], A2] =
    self.mapError(Some(_)).rightOrFail(None)

  /**
   * Fails with given error 'e' if value is `Left`.
   */
  final def rightOrFail[A1, A2, E1 >: E](
    e: => E1
  )(implicit ev: A <:< Either[A1, A2], trace: ZTraceElement): ZStream[R, E1, A2] =
    self.mapZIO(ev(_).fold(_ => ZIO.fail(e), ZIO.succeedNow(_)))

  /**
   * Runs the sink on the stream to produce either the sink's result or an
   * error.
   */
  def run[R1 <: R, E1 >: E, Z](sink: => ZSink[R1, E1, A, Any, Z])(implicit trace: ZTraceElement): ZIO[R1, E1, Z] =
    (channel pipeToOrFail sink.channel).runDrain

  def runManaged[R1 <: R, E1 >: E, B](sink: => ZSink[R1, E1, A, Any, B])(implicit
    trace: ZTraceElement
  ): ZManaged[R1, E1, B] =
    (channel pipeToOrFail sink.channel).drain.runManaged

  /**
   * Runs the stream and collects all of its elements to a chunk.
   */
  def runCollect(implicit trace: ZTraceElement): ZIO[R, E, Chunk[A]] =
    run(ZSink.collectAll)

  /**
   * Runs the stream and emits the number of elements processed
   *
   * Equivalent to `run(ZSink.count)`
   */
  final def runCount(implicit trace: ZTraceElement): ZIO[R, E, Long] =
    run(ZSink.count)

  /**
   * Runs the stream only for its effects. The emitted elements are discarded.
   */
  def runDrain(implicit trace: ZTraceElement): ZIO[R, E, Unit] =
    run(ZSink.drain)

  /**
   * Runs the stream to completion and yields the first value emitted by it,
   * discarding the rest of the elements.
   */
  def runHead(implicit trace: ZTraceElement): ZIO[R, E, Option[A]] =
    run(ZSink.head)

  /**
   * Runs the stream to completion and yields the last value emitted by it,
   * discarding the rest of the elements.
   */
  def runLast(implicit trace: ZTraceElement): ZIO[R, E, Option[A]] =
    run(ZSink.last)

  /**
   * Runs the stream to a sink which sums elements, provided they are Numeric.
   *
   * Equivalent to `run(Sink.sum[A])`
   */
  final def runSum[A1 >: A](implicit ev: Numeric[A1], trace: ZTraceElement): ZIO[R, E, A1] =
    run(ZSink.sum[A1])

  /**
   * Statefully maps over the elements of this stream to produce all
   * intermediate results of type `S` given an initial S.
   */
  def scan[S](s: => S)(f: (S, A) => S)(implicit trace: ZTraceElement): ZStream[R, E, S] =
    scanZIO(s)((s, a) => ZIO.succeedNow(f(s, a)))

  /**
   * Statefully and effectfully maps over the elements of this stream to produce
   * all intermediate results of type `S` given an initial S.
   */
  @deprecated("use scanZIO", "2.0.0")
  def scanM[R1 <: R, E1 >: E, S](s: => S)(f: (S, A) => ZIO[R1, E1, S])(implicit
    trace: ZTraceElement
  ): ZStream[R1, E1, S] =
    scanZIO[R1, E1, S](s)(f)

  /**
   * Statefully maps over the elements of this stream to produce all
   * intermediate results.
   *
   * See also [[ZStream#scan]].
   */
  def scanReduce[A1 >: A](f: (A1, A) => A1)(implicit trace: ZTraceElement): ZStream[R, E, A1] =
    scanReduceZIO[R, E, A1]((curr, next) => ZIO.succeedNow(f(curr, next)))

  /**
   * Statefully and effectfully maps over the elements of this stream to produce
   * all intermediate results.
   *
   * See also [[ZStream#scanM]].
   */
  @deprecated("use scanReduceZIO", "2.0.0")
  def scanReduceM[R1 <: R, E1 >: E, A1 >: A](f: (A1, A) => ZIO[R1, E1, A1])(implicit
    trace: ZTraceElement
  ): ZStream[R1, E1, A1] =
    scanReduceZIO(f)

  /**
   * Statefully and effectfully maps over the elements of this stream to produce
   * all intermediate results.
   *
   * See also [[ZStream#scanM]].
   */
  def scanReduceZIO[R1 <: R, E1 >: E, A1 >: A](
    f: (A1, A) => ZIO[R1, E1, A1]
  )(implicit trace: ZTraceElement): ZStream[R1, E1, A1] =
    mapAccumZIO[R1, E1, Option[A1], A1](Option.empty[A1]) {
      case (Some(a1), a) => f(a1, a).map(a2 => Some(a2) -> a2)
      case (None, a)     => ZIO.succeedNow(Some(a) -> a)
    }

  /**
   * Statefully and effectfully maps over the elements of this stream to produce
   * all intermediate results of type `S` given an initial S.
   */
  def scanZIO[R1 <: R, E1 >: E, S](s: => S)(f: (S, A) => ZIO[R1, E1, S])(implicit
    trace: ZTraceElement
  ): ZStream[R1, E1, S] =
    self >>> ZPipeline.scanZIO(s)(f)

  /**
   * Schedules the output of the stream using the provided `schedule`.
   */
  final def schedule[R1 <: R](schedule: => Schedule[R1, A, Any])(implicit
    trace: ZTraceElement
  ): ZStream[R1 with Clock, E, A] =
    scheduleEither(schedule).collect { case Right(a) => a }

  /**
   * Schedules the output of the stream using the provided `schedule` and emits
   * its output at the end (if `schedule` is finite).
   */
  final def scheduleEither[R1 <: R, E1 >: E, B](
    schedule: => Schedule[R1, A, B]
  )(implicit trace: ZTraceElement): ZStream[R1 with Clock, E1, Either[B, A]] =
    scheduleWith(schedule)(Right.apply, Left.apply)

  /**
   * Schedules the output of the stream using the provided `schedule` and emits
   * its output at the end (if `schedule` is finite). Uses the provided function
   * to align the stream and schedule outputs on the same type.
   */
  final def scheduleWith[R1 <: R, E1 >: E, B, C](
    schedule: => Schedule[R1, A, B]
  )(f: A => C, g: B => C)(implicit trace: ZTraceElement): ZStream[R1 with Clock, E1, C] = {

    def loop(
      driver: Schedule.Driver[Any, R1, A, B],
      chunkIterator: Chunk.ChunkIterator[A],
      index: Int
    ): ZChannel[R1, E1, Chunk[A], Any, E1, Chunk[C], Any] =
      if (chunkIterator.hasNextAt(index))
        ZChannel.unwrap {
          val a = chunkIterator.nextAt(index)
          driver
            .next(a)
            .foldZIO(
              _ =>
                driver.last.orDie.map { b =>
                  ZChannel.write(Chunk(f(a), g(b))) *> loop(driver, chunkIterator, index + 1)
                } <* driver.reset,
              _ => ZIO.succeedNow(ZChannel.write(Chunk(f(a))) *> loop(driver, chunkIterator, index + 1))
            )
        }
      else
        ZChannel.readWithCause(
          chunk => loop(driver, chunk.chunkIterator, 0),
          ZChannel.failCause(_),
          ZChannel.succeedNow(_)
        )

    new ZStream(ZChannel.fromZIO(schedule.driver).flatMap(self.channel >>> loop(_, Chunk.ChunkIterator.empty, 0)))
  }

  /**
   * Converts an option on values into an option on errors.
   */
  final def some[A2](implicit ev: A <:< Option[A2], trace: ZTraceElement): ZStream[R, Option[E], A2] =
    self.mapError(Some(_)).someOrFail(None)

  /**
   * Extracts the optional value, or returns the given 'default'.
   */
  final def someOrElse[A2](default: => A2)(implicit ev: A <:< Option[A2], trace: ZTraceElement): ZStream[R, E, A2] =
    map(_.getOrElse(default))

  /**
   * Extracts the optional value, or fails with the given error 'e'.
   */
  final def someOrFail[A2, E1 >: E](e: => E1)(implicit ev: A <:< Option[A2], trace: ZTraceElement): ZStream[R, E1, A2] =
    self.mapZIO(ev(_).fold[IO[E1, A2]](ZIO.fail(e))(ZIO.succeedNow(_)))

  /**
   * Emits a sliding window of n elements.
   * {{{
   *   Stream(1, 2, 3, 4).sliding(2).runCollect // Chunk(Chunk(1, 2), Chunk(2, 3), Chunk(3, 4))
   * }}}
   */
  def sliding(chunkSize: => Int, stepSize: Int = 1)(implicit trace: ZTraceElement): ZStream[R, E, Chunk[A]] =
    ZStream.succeed(chunkSize).flatMap { chunkSize =>
      ZStream.succeed(stepSize).flatMap { stepSize =>
        if (chunkSize <= 0 || stepSize <= 0)
          ZStream.die(
            new IllegalArgumentException("invalid bounds. `chunkSize` and `stepSize` must be greater than zero")
          )
        else
          new ZStream({
            val queue = SingleThreadedRingBuffer[A](chunkSize)

            def emitOnStreamEnd(queueSize: Int)(channelEnd: ZChannel[Any, E, Chunk[A], Any, E, Chunk[Chunk[A]], Any]) =
              if (queueSize < chunkSize) {
                val items  = queue.toChunk
                val result = if (items.isEmpty) Chunk.empty else Chunk.single(items)
                ZChannel.write(result) *> channelEnd
              } else {
                val lastEmitIndex = queueSize - (queueSize - chunkSize) % stepSize

                if (lastEmitIndex == queueSize) channelEnd
                else {
                  val leftovers = queueSize - (lastEmitIndex - chunkSize + stepSize)
                  val lastItems = queue.toChunk.takeRight(leftovers)
                  val result    = if (lastItems.isEmpty) Chunk.empty else Chunk.single(lastItems)
                  ZChannel.write(result) *> channelEnd
                }
              }

            def reader(queueSize: Int): ZChannel[Any, E, Chunk[A], Any, E, Chunk[Chunk[A]], Any] =
              ZChannel.readWithCause(
                (in: Chunk[A]) => {
                  ZChannel.write {
                    in.zipWithIndex.flatMap { case (i, idx) =>
                      queue.put(i)
                      val currentIndex = queueSize + idx + 1
                      if (currentIndex < chunkSize || (currentIndex - chunkSize) % stepSize > 0) None
                      else Some(queue.toChunk)
                    }
                  } *> reader(queueSize + in.length)
                },
                (cause: Cause[E]) => emitOnStreamEnd(queueSize)(ZChannel.failCause(cause)),
                (_: Any) => emitOnStreamEnd(queueSize)(ZChannel.unit)
              )

            self.channel >>> reader(0)
          })
      }
    }

  /**
   * Splits elements based on a predicate.
   * {{{
   *   ZStream.range(1, 10).split(_ % 4 == 0).runCollect // Chunk(Chunk(1, 2, 3), Chunk(5, 6, 7), Chunk(9))
   * }}}
   */
  final def split(f: A => Boolean)(implicit trace: ZTraceElement): ZStream[R, E, Chunk[A]] = {
    def split(leftovers: Chunk[A])(in: Chunk[A]): ZChannel[R, E, Chunk[A], Any, E, Chunk[Chunk[A]], Any] = {
      val (chunk, remaining) = (leftovers ++ in).splitWhere(f)
      if (chunk.isEmpty || remaining.isEmpty) loop(chunk ++ remaining.drop(1))
      else ZChannel.write(Chunk.single(chunk)) *> split(Chunk.empty)(remaining.drop(1))
    }

    def loop(leftovers: Chunk[A]): ZChannel[R, E, Chunk[A], Any, E, Chunk[Chunk[A]], Any] =
      ZChannel.readWith(
        (in: Chunk[A]) => split(leftovers)(in),
        (e: E) => ZChannel.fail(e),
        (_: Any) => {
          if (leftovers.isEmpty) ZChannel.unit
          else if (leftovers.find(f).isEmpty) ZChannel.write(Chunk.single(leftovers)) *> ZChannel.unit
          else split(Chunk.empty)(leftovers) *> ZChannel.unit
        }
      )

    new ZStream(self.channel >>> loop(Chunk.empty))
  }

  /**
   * Splits elements on a delimiter and transforms the splits into desired
   * output.
   */
  final def splitOnChunk[A1 >: A](delimiter: => Chunk[A1])(implicit trace: ZTraceElement): ZStream[R, E, Chunk[A]] =
    ZStream.succeed(delimiter).flatMap { delimiter =>
      def next(
        leftover: Option[Chunk[A]],
        delimiterIndex: Int
      ): ZChannel[R, E, Chunk[A], Any, E, Chunk[Chunk[A]], Any] =
        ZChannel.readWithCause(
          inputChunk => {
            var buffer = null.asInstanceOf[collection.mutable.ArrayBuffer[Chunk[A]]]
            inputChunk.foldLeft((leftover getOrElse Chunk.empty, delimiterIndex)) {
              case ((carry, delimiterCursor), a) =>
                val concatenated = carry :+ a
                if (delimiterCursor < delimiter.length && a == delimiter(delimiterCursor)) {
                  if (delimiterCursor + 1 == delimiter.length) {
                    if (buffer eq null) buffer = collection.mutable.ArrayBuffer[Chunk[A]]()
                    buffer += concatenated.take(concatenated.length - delimiter.length)
                    (Chunk.empty, 0)
                  } else (concatenated, delimiterCursor + 1)
                } else (concatenated, if (a == delimiter(0)) 1 else 0)
            } match {
              case (carry, delimiterCursor) =>
                ZChannel.write(
                  if (buffer eq null) Chunk.empty
                  else Chunk.fromArray(buffer.toArray)
                ) *> next(if (carry.nonEmpty) Some(carry) else None, delimiterCursor)
            }
          },
          halt =>
            leftover match {
              case Some(chunk) => ZChannel.write(Chunk.single(chunk)) *> ZChannel.failCause(halt)
              case None        => ZChannel.failCause(halt)
            },
          done =>
            leftover match {
              case Some(chunk) => ZChannel.write(Chunk.single(chunk)) *> ZChannel.succeed(done)
              case None        => ZChannel.succeed(done)
            }
        )
      new ZStream(self.channel >>> next(None, 0))
    }

  /**
   * Takes the specified number of elements from this stream.
   */
  def take(n: => Long)(implicit trace: ZTraceElement): ZStream[R, E, A] =
    self >>> ZPipeline.take(n)

  /**
   * Takes the last specified number of elements from this stream.
   */
  def takeRight(n: => Int)(implicit trace: ZTraceElement): ZStream[R, E, A] =
    ZStream.succeed(n).flatMap { n =>
      if (n <= 0) ZStream.empty
      else
        new ZStream(
          ZChannel.unwrap(
            for {
              queue <- UIO(SingleThreadedRingBuffer[A](n))
            } yield {
              lazy val reader: ZChannel[Any, E, Chunk[A], Any, E, Chunk[A], Unit] = ZChannel.readWith(
                (in: Chunk[A]) => {
                  in.foreach(queue.put)
                  reader
                },
                ZChannel.fail(_),
                (_: Any) => ZChannel.write(queue.toChunk) *> ZChannel.unit
              )

              (self.channel >>> reader)
            }
          )
        )
    }

  /**
   * Takes all elements of the stream until the specified predicate evaluates to
   * `true`.
   */
  def takeUntil(f: A => Boolean)(implicit trace: ZTraceElement): ZStream[R, E, A] =
    self >>> ZPipeline.takeUntil(f)

  /**
   * Takes all elements of the stream until the specified effectual predicate
   * evaluates to `true`.
   */
  @deprecated("use takeUntilZIO", "2.0.0")
  def takeUntilM[R1 <: R, E1 >: E](f: A => ZIO[R1, E1, Boolean])(implicit trace: ZTraceElement): ZStream[R1, E1, A] =
    takeUntilZIO(f)

  /**
   * Takes all elements of the stream until the specified effectual predicate
   * evaluates to `true`.
   */
  def takeUntilZIO[R1 <: R, E1 >: E](f: A => ZIO[R1, E1, Boolean])(implicit trace: ZTraceElement): ZStream[R1, E1, A] =
    loopOnPartialChunks { (chunk, emit) =>
      for {
        taken <- chunk.takeWhileZIO(v => emit(v) *> f(v).map(!_))
        last   = chunk.drop(taken.length).take(1)
      } yield last.isEmpty
    }

  /**
   * Takes all elements of the stream for as long as the specified predicate
   * evaluates to `true`.
   */
  def takeWhile(f: A => Boolean)(implicit trace: ZTraceElement): ZStream[R, E, A] =
    self >>> ZPipeline.takeWhile(f)

  /**
   * Adds an effect to consumption of every element of the stream.
   */
  final def tap[R1 <: R, E1 >: E](f: A => ZIO[R1, E1, Any])(implicit trace: ZTraceElement): ZStream[R1, E1, A] =
    mapZIO(a => f(a).as(a))

  /**
   * Returns a stream that effectfully "peeks" at the failure of the stream.
   */
  final def tapError[R1 <: R, E1 >: E](
    f: E => ZIO[R1, E1, Any]
  )(implicit ev: CanFail[E], trace: ZTraceElement): ZStream[R1, E1, A] =
    catchAll(e => ZStream.fromZIO(f(e) *> ZIO.fail(e)))

  /**
   * Sends all elements emitted by this stream to the specified sink in addition
   * to emitting them.
   */
  final def tapSink[R1 <: R, E1 >: E](
    sink: => ZSink[R1, E1, A, Any, Any],
    maximumLag: => Int
  )(implicit trace: ZTraceElement): ZStream[R1, E1, A] =
    ZStream.managed(broadcast(2, maximumLag)).flatMap { streams =>
      streams(0).mergeLeft(ZStream.fromZIO(streams(1).run(sink)))
    }

  /**
   * Throttles the chunks of this stream according to the given bandwidth
   * parameters using the token bucket algorithm. Allows for burst in the
   * processing of elements by allowing the token bucket to accumulate tokens up
   * to a `units + burst` threshold. Chunks that do not meet the bandwidth
   * constraints are dropped. The weight of each chunk is determined by the
   * `costFn` function.
   */
  final def throttleEnforce(units: => Long, duration: => Duration, burst: => Long = 0)(
    costFn: Chunk[A] => Long
  )(implicit trace: ZTraceElement): ZStream[R with Clock, E, A] =
    throttleEnforceZIO(units, duration, burst)(as => UIO.succeedNow(costFn(as)))

  /**
   * Throttles the chunks of this stream according to the given bandwidth
   * parameters using the token bucket algorithm. Allows for burst in the
   * processing of elements by allowing the token bucket to accumulate tokens up
   * to a `units + burst` threshold. Chunks that do not meet the bandwidth
   * constraints are dropped. The weight of each chunk is determined by the
   * `costFn` effectful function.
   */
  @deprecated("use throttleEnforceZIO", "2.0.0")
  final def throttleEnforceM[R1 <: R, E1 >: E](units: => Long, duration: => Duration, burst: => Long = 0)(
    costFn: Chunk[A] => ZIO[R1, E1, Long]
  )(implicit trace: ZTraceElement): ZStream[R1 with Clock, E1, A] =
    throttleEnforceZIO[R1 with Clock, E1](units, duration, burst)(costFn)

  /**
   * Throttles the chunks of this stream according to the given bandwidth
   * parameters using the token bucket algorithm. Allows for burst in the
   * processing of elements by allowing the token bucket to accumulate tokens up
   * to a `units + burst` threshold. Chunks that do not meet the bandwidth
   * constraints are dropped. The weight of each chunk is determined by the
   * `costFn` effectful function.
   */
  final def throttleEnforceZIO[R1 <: R, E1 >: E](units: => Long, duration: => Duration, burst: => Long = 0)(
    costFn: Chunk[A] => ZIO[R1, E1, Long]
  )(implicit trace: ZTraceElement): ZStream[R1 with Clock, E1, A] =
    ZStream.succeed((units, duration, burst)).flatMap { case (units, duration, burst) =>
      def loop(tokens: Long, timestamp: Long): ZChannel[R1 with Clock, E1, Chunk[A], Any, E1, Chunk[A], Unit] =
        ZChannel.readWith[R1 with Clock, E1, Chunk[A], Any, E1, Chunk[A], Unit](
          (in: Chunk[A]) =>
            ZChannel.unwrap((costFn(in) <*> Clock.nanoTime).map { case (weight, current) =>
              val elapsed = current - timestamp
              val cycles  = elapsed.toDouble / duration.toNanos
              val available = {
                val sum = tokens + (cycles * units).toLong
                val max =
                  if (units + burst < 0) Long.MaxValue
                  else units + burst

                if (sum < 0) max
                else math.min(sum, max)
              }

              if (weight <= available)
                ZChannel.write(in) *> loop(available - weight, current)
              else
                loop(available, current)
            }),
          (e: E1) => ZChannel.fail(e),
          (_: Any) => ZChannel.unit
        )

      new ZStream(ZChannel.fromZIO(Clock.nanoTime).flatMap(self.channel >>> loop(units, _)))
    }

  /**
   * Delays the chunks of this stream according to the given bandwidth
   * parameters using the token bucket algorithm. Allows for burst in the
   * processing of elements by allowing the token bucket to accumulate tokens up
   * to a `units + burst` threshold. The weight of each chunk is determined by
   * the `costFn` function.
   */
  final def throttleShape(units: => Long, duration: => Duration, burst: => Long = 0)(
    costFn: Chunk[A] => Long
  )(implicit trace: ZTraceElement): ZStream[R with Clock, E, A] =
    throttleShapeZIO(units, duration, burst)(os => UIO.succeedNow(costFn(os)))

  /**
   * Delays the chunks of this stream according to the given bandwidth
   * parameters using the token bucket algorithm. Allows for burst in the
   * processing of elements by allowing the token bucket to accumulate tokens up
   * to a `units + burst` threshold. The weight of each chunk is determined by
   * the `costFn` effectful function.
   */
  @deprecated("use throttleShapeZIO", "2.0.0")
  final def throttleShapeM[R1 <: R, E1 >: E](units: => Long, duration: => Duration, burst: => Long = 0)(
    costFn: Chunk[A] => ZIO[R1, E1, Long]
  )(implicit trace: ZTraceElement): ZStream[R1 with Clock, E1, A] =
    throttleShapeZIO[R1 with Clock, E1](units, duration, burst)(costFn)

  /**
   * Delays the chunks of this stream according to the given bandwidth
   * parameters using the token bucket algorithm. Allows for burst in the
   * processing of elements by allowing the token bucket to accumulate tokens up
   * to a `units + burst` threshold. The weight of each chunk is determined by
   * the `costFn` effectful function.
   */
  final def throttleShapeZIO[R1 <: R, E1 >: E](units: => Long, duration: => Duration, burst: => Long = 0)(
    costFn: Chunk[A] => ZIO[R1, E1, Long]
  )(implicit trace: ZTraceElement): ZStream[R1 with Clock, E1, A] =
    ZStream.succeed((units, duration, burst)).flatMap { case (units, duration, burst) =>
      def loop(tokens: Long, timestamp: Long): ZChannel[R1 with Clock, E1, Chunk[A], Any, E1, Chunk[A], Unit] =
        ZChannel.readWith(
          (in: Chunk[A]) =>
            ZChannel.unwrap(for {
              weight  <- costFn(in)
              current <- Clock.nanoTime
            } yield {
              val elapsed = current - timestamp
              val cycles  = elapsed.toDouble / duration.toNanos
              val available = {
                val sum = tokens + (cycles * units).toLong
                val max =
                  if (units + burst < 0) Long.MaxValue
                  else units + burst

                if (sum < 0) max
                else math.min(sum, max)
              }

              val remaining = available - weight
              val waitCycles =
                if (remaining >= 0) 0
                else -remaining.toDouble / units

              val delay = Duration.Finite((waitCycles * duration.toNanos).toLong)

              if (delay > Duration.Zero)
                ZChannel.fromZIO(Clock.sleep(delay)) *> ZChannel.write(in) *> loop(remaining, current)
              else ZChannel.write(in) *> loop(remaining, current)
            }),
          (e: E1) => ZChannel.fail(e),
          (_: Any) => ZChannel.unit
        )

      new ZStream(ZChannel.fromZIO(Clock.nanoTime).flatMap(self.channel >>> loop(units, _)))
    }

  /**
   * Delays the emission of values by holding new values for a set duration. If
   * no new values arrive during that time the value is emitted, however if a
   * new value is received during the holding period the previous value is
   * discarded and the process is repeated with the new value.
   *
   * This operator is useful if you have a stream of "bursty" events which
   * eventually settle down and you only need the final event of the burst.
   *
   * @example
   *   A search engine may only want to initiate a search after a user has
   *   paused typing so as to not prematurely recommend results.
   */
  final def debounce(d: => Duration)(implicit trace: ZTraceElement): ZStream[R with Clock, E, A] = {
    import DebounceState._
    import HandoffSignal._

    ZStream.unwrap(
      for {
        d       <- ZIO.succeed(d)
        scope   <- ZIO.forkScope
        handoff <- ZStream.Handoff.make[HandoffSignal[Unit, E, A]]
      } yield {
        def enqueue(last: Chunk[A]) =
          for {
            f <- Clock.sleep(d).as(last).forkIn(scope)
          } yield consumer(Previous(f))

        lazy val producer: ZChannel[R with Clock, E, Chunk[A], Any, E, Nothing, Any] =
          ZChannel.readWithCause(
            (in: Chunk[A]) =>
              in.lastOption.fold(producer) { last =>
                ZChannel.fromZIO(handoff.offer(Emit(Chunk.single(last)))) *> producer
              },
            (cause: Cause[E]) => ZChannel.fromZIO(handoff.offer(Halt(cause))),
            (_: Any) => ZChannel.fromZIO(handoff.offer(End(ZStream.SinkEndReason.UpstreamEnd)))
          )

        def consumer(state: DebounceState[E, A]): ZChannel[R with Clock, Any, Any, Any, E, Chunk[A], Any] =
          ZChannel.unwrap(
            state match {
              case NotStarted =>
                handoff.take.map {
                  case Emit(last) =>
                    ZChannel.unwrap(enqueue(last))
                  case HandoffSignal.Halt(error) =>
                    ZChannel.failCause(error)
                  case HandoffSignal.End(_) =>
                    ZChannel.unit
                }
              case Current(fiber) =>
                fiber.join.map {
                  case HandoffSignal.Emit(last)  => ZChannel.unwrap(enqueue(last))
                  case HandoffSignal.Halt(error) => ZChannel.failCause(error)
                  case HandoffSignal.End(_)      => ZChannel.unit
                }
              case Previous(fiber) =>
                fiber.join
                  .raceWith[R with Clock, E, E, HandoffSignal[Unit, E, A], ZChannel[
                    R with Clock,
                    Any,
                    Any,
                    Any,
                    E,
                    Chunk[A],
                    Any
                  ]](
                    handoff.take
                  )(
                    {
                      case (Exit.Success(a), current) =>
                        ZIO.succeedNow(ZChannel.write(a) *> consumer(Current(current)))
                      case (Exit.Failure(cause), current) =>
                        current.interrupt as ZChannel.failCause(cause)
                    },
                    {
                      case (Exit.Success(Emit(last)), previous) =>
                        previous.interrupt *> enqueue(last)
                      case (Exit.Success(Halt(cause)), previous) =>
                        previous.interrupt as ZChannel.failCause(cause)
                      case (Exit.Success(End(_)), previous) =>
                        previous.join.map(ZChannel.write(_) *> ZChannel.unit)
                      case (Exit.Failure(cause), previous) =>
                        previous.interrupt as ZChannel.failCause(cause)
                    }
                  )
            }
          )

        ZStream.managed((self.channel >>> producer).runManaged.fork) *>
          new ZStream(consumer(NotStarted))
      }
    )
  }

  /**
   * Ends the stream if it does not produce a value after d duration.
   */
  final def timeout(d: => Duration)(implicit trace: ZTraceElement): ZStream[R with Clock, E, A] =
    ZStream.succeed(d).flatMap { d =>
      ZStream.fromPull {
        self.toPull.map(pull => pull.timeoutFail(None)(d))
      }
    }

  /**
   * Fails the stream with given error if it does not produce a value after d
   * duration.
   */
  @deprecated("use timeoutFail", "2.0.0")
  final def timeoutError[E1 >: E](e: => E1)(d: Duration)(implicit
    trace: ZTraceElement
  ): ZStream[R with Clock, E1, A] =
    timeoutFail(e)(d)

  /**
   * Fails the stream with given error if it does not produce a value after d
   * duration.
   */
  final def timeoutFail[E1 >: E](e: => E1)(d: Duration)(implicit
    trace: ZTraceElement
  ): ZStream[R with Clock, E1, A] =
    self.timeoutTo[R with Clock, E1, A](d)(ZStream.fail(e))

  /**
   * Fails the stream with given cause if it does not produce a value after d
   * duration.
   */
  @deprecated("use timeoutFailCause", "2.0.0")
  final def timeoutErrorCause[E1 >: E](
    cause: => Cause[E1]
  )(d: => Duration)(implicit trace: ZTraceElement): ZStream[R with Clock, E1, A] =
    timeoutFailCause(cause)(d)

  /**
   * Fails the stream with given cause if it does not produce a value after d
   * duration.
   */
  final def timeoutFailCause[E1 >: E](
    cause: => Cause[E1]
  )(d: => Duration)(implicit trace: ZTraceElement): ZStream[R with Clock, E1, A] =
    ZStream.succeed((cause, d)).flatMap { case (cause, d) =>
      ZStream.fromPull {
        self.toPull.map(pull => pull.timeoutFailCause(cause.map(Some(_)))(d))
      }
    }

  /**
   * Halts the stream with given cause if it does not produce a value after d
   * duration.
   */
  @deprecated("use timeoutFailCause", "2.0.0")
  final def timeoutHalt[E1 >: E](cause: => Cause[E1])(d: => Duration)(implicit
    trace: ZTraceElement
  ): ZStream[R with Clock, E1, A] =
    timeoutFailCause(cause)(d)

  /**
   * Switches the stream if it does not produce a value after d duration.
   */
  final def timeoutTo[R1 <: R, E1 >: E, A2 >: A](
    d: => Duration
  )(that: => ZStream[R1, E1, A2])(implicit trace: ZTraceElement): ZStream[R1 with Clock, E1, A2] = {
    final case class StreamTimeout() extends Throwable
    self.timeoutFailCause(Cause.die(StreamTimeout()))(d).catchSomeCause { case Cause.Die(StreamTimeout(), _) => that }
  }

  /**
   * Converts the stream to a managed hub of chunks. After the managed hub is
   * used, the hub will never again produce values and should be discarded.
   */
  def toHub(
    capacity: => Int
  )(implicit trace: ZTraceElement): ZManaged[R, Nothing, ZHub[Nothing, Any, Any, Nothing, Nothing, Take[E, A]]] =
    for {
      hub <- Hub.bounded[Take[E, A]](capacity).toManagedWith(_.shutdown)
      _   <- self.runIntoHubManaged(hub).fork
    } yield hub

  /**
   * Converts this stream of bytes into a `java.io.InputStream` wrapped in a
   * [[ZManaged]]. The returned input stream will only be valid within the scope
   * of the ZManaged.
   */
  def toInputStream(implicit
    ev0: E <:< Throwable,
    ev1: A <:< Byte,
    trace: ZTraceElement
  ): ZManaged[R, E, java.io.InputStream] =
    for {
      runtime <- ZIO.runtime[R].toManaged
      pull    <- toPull.asInstanceOf[ZManaged[R, Nothing, ZIO[R, Option[Throwable], Chunk[Byte]]]]
    } yield ZInputStream.fromPull(runtime, pull)

  /**
   * Converts this stream into a `scala.collection.Iterator` wrapped in a
   * [[ZManaged]]. The returned iterator will only be valid within the scope of
   * the ZManaged.
   */
  def toIterator(implicit trace: ZTraceElement): ZManaged[R, Nothing, Iterator[Either[E, A]]] =
    for {
      runtime <- ZIO.runtime[R].toManaged
      pull    <- toPull
    } yield {
      def unfoldPull: Iterator[Either[E, A]] =
        runtime.unsafeRunSync(pull) match {
          case Exit.Success(chunk) => chunk.iterator.map(Right(_)) ++ unfoldPull
          case Exit.Failure(cause) =>
            cause.failureOrCause match {
              case Left(None)    => Iterator.empty
              case Left(Some(e)) => Iterator.single(Left(e))
              case Right(c)      => throw FiberFailure(c)
            }
        }

      unfoldPull
    }

  def toPull(implicit trace: ZTraceElement): ZManaged[R, Nothing, ZIO[R, Option[E], Chunk[A]]] =
    channel.toPull.map { pull =>
      pull.mapError(error => Some(error)).flatMap {
        case Left(done)  => ZIO.fail(None)
        case Right(elem) => ZIO.succeed(elem)
      }
    }

  /**
   * Converts this stream of chars into a `java.io.Reader` wrapped in a
   * [[ZManaged]]. The returned reader will only be valid within the scope of
   * the ZManaged.
   */
  def toReader(implicit ev0: E <:< Throwable, ev1: A <:< Char, trace: ZTraceElement): ZManaged[R, E, java.io.Reader] =
    for {
      runtime <- ZIO.runtime[R].toManaged
      pull    <- toPull.asInstanceOf[ZManaged[R, Nothing, ZIO[R, Option[Throwable], Chunk[Char]]]]
    } yield ZReader.fromPull(runtime, pull)

  /**
   * Converts the stream to a managed queue of chunks. After the managed queue
   * is used, the queue will never again produce values and should be discarded.
   */
  final def toQueue(capacity: => Int = 2)(implicit trace: ZTraceElement): ZManaged[R, Nothing, Dequeue[Take[E, A]]] =
    for {
      queue <- Queue.bounded[Take[E, A]](capacity).toManagedWith(_.shutdown)
      _     <- self.runIntoQueueManaged(queue).fork
    } yield queue

  /**
   * Converts the stream to a dropping managed queue of chunks. After the
   * managed queue is used, the queue will never again produce values and should
   * be discarded.
   */
  final def toQueueDropping(
    capacity: => Int = 2
  )(implicit trace: ZTraceElement): ZManaged[R, Nothing, Dequeue[Take[E, A]]] =
    for {
      queue <- Queue.dropping[Take[E, A]](capacity).toManagedWith(_.shutdown)
      _     <- self.runIntoQueueManaged(queue).fork
    } yield queue

  /**
   * Converts the stream to a managed queue of elements. After the managed queue
   * is used, the queue will never again produce values and should be discarded.
   */
  final def toQueueOfElements(
    capacity: => Int = 2
  )(implicit trace: ZTraceElement): ZManaged[R, Nothing, Dequeue[Exit[Option[E], A]]] =
    for {
      queue <- Queue.bounded[Exit[Option[E], A]](capacity).toManagedWith(_.shutdown)
      _     <- self.runIntoQueueElementsManaged(queue).fork
    } yield queue

  /**
   * Converts the stream to a sliding managed queue of chunks. After the managed
   * queue is used, the queue will never again produce values and should be
   * discarded.
   */
  final def toQueueSliding(
    capacity: => Int = 2
  )(implicit trace: ZTraceElement): ZManaged[R, Nothing, Dequeue[Take[E, A]]] =
    for {
      queue <- Queue.sliding[Take[E, A]](capacity).toManagedWith(_.shutdown)
      _     <- self.runIntoQueueManaged(queue).fork
    } yield queue

  /**
   * Converts the stream into an unbounded managed queue. After the managed
   * queue is used, the queue will never again produce values and should be
   * discarded.
   */
  final def toQueueUnbounded(implicit trace: ZTraceElement): ZManaged[R, Nothing, Dequeue[Take[E, A]]] =
    for {
      queue <- Queue.unbounded[Take[E, A]].toManagedWith(_.shutdown)
      _     <- self.runIntoQueueManaged(queue).fork
    } yield queue

  /**
   * Applies the transducer to the stream and emits its outputs.
   */
  def transduce[R1 <: R, E1 >: E, A1 >: A, Z](
    sink: => ZSink[R1, E1, A1, A1, Z]
  )(implicit trace: ZTraceElement): ZStream[R1, E1, Z] =
    new ZStream(
      ZChannel.suspend {
        val leftovers: AtomicReference[Chunk[Chunk[A1]]] = new AtomicReference(Chunk.empty)
        val upstreamDone: AtomicBoolean                  = new AtomicBoolean(false)

        lazy val buffer: ZChannel[Any, E, Chunk[A1], Any, E, Chunk[A1], Any] =
          ZChannel.suspend {
            val l = leftovers.get

            if (l.isEmpty)
              ZChannel.readWith(
                (c: Chunk[A1]) => ZChannel.write(c) *> buffer,
                (e: E) => ZChannel.fail(e),
                (done: Any) => ZChannel.succeedNow(done)
              )
            else {
              leftovers.set(Chunk.empty)
              ZChannel.writeChunk(l) *> buffer
            }
          }

        def concatAndGet(c: Chunk[Chunk[A1]]): Chunk[Chunk[A1]] = {
          val ls     = leftovers.get
          val concat = ls ++ c.filter(_.nonEmpty)
          leftovers.set(concat)
          concat
        }

        lazy val upstreamMarker: ZChannel[Any, E, Chunk[A], Any, E, Chunk[A], Any] =
          ZChannel.readWith(
            (in: Chunk[A]) => ZChannel.write(in) *> upstreamMarker,
            (err: E) => ZChannel.fail(err),
            (done: Any) => ZChannel.succeed(upstreamDone.set(true)) *> ZChannel.succeedNow(done)
          )

        lazy val transducer: ZChannel[R1, Nothing, Chunk[A1], Any, E1, Chunk[Z], Unit] =
          sink.channel.doneCollect.flatMap { case (leftover, z) =>
            ZChannel
              .succeed((upstreamDone.get, concatAndGet(leftover)))
              .flatMap[R1, Nothing, Chunk[A1], Any, E1, Chunk[Z], Unit] { case (done, newLeftovers) =>
                val nextChannel =
                  if (done && newLeftovers.isEmpty) ZChannel.unit
                  else transducer

                ZChannel.write(Chunk.single(z)).zipRight[R1, Nothing, Chunk[A1], Any, E1, Chunk[Z], Unit](nextChannel)
              }
          }

        channel >>>
          upstreamMarker >>>
          buffer pipeToOrFail
          transducer
      }
    )

  /**
   * Updates a service in the environment of this effect.
   */
  final def updateService[M] =
    new ZStream.UpdateService[R, E, A, M](self)

  /**
   * Updates a service at the specified key in the environment of this effect.
   */
  final def updateServiceAt[Service]: ZStream.UpdateServiceAt[R, E, A, Service] =
    new ZStream.UpdateServiceAt[R, E, A, Service](self)

  /**
   * Threads the stream through a transformation pipeline.
   */
  def via[R1 <: R, E1 >: E, B](pipeline: ZPipeline[R1, E1, A, B])(implicit trace: ZTraceElement): ZStream[R1, E1, B] =
    pipeline(self)

  /**
   * Threads the stream through the transformation function `f`.
   */
  def viaFunction[R2, E2, B](f: ZStream[R, E, A] => ZStream[R2, E2, B])(implicit
    trace: ZTraceElement
  ): ZStream[R2, E2, B] =
    f(self)

  /**
   * Returns this stream if the specified condition is satisfied, otherwise
   * returns an empty stream.
   */
  def when(b: => Boolean)(implicit trace: ZTraceElement): ZStream[R, E, A] =
    ZStream.when(b)(self)

  /**
   * Returns this stream if the specified effectful condition is satisfied,
   * otherwise returns an empty stream.
   */
  @deprecated("use whenZIO", "2.0.0")
  def whenM[R1 <: R, E1 >: E](b: => ZIO[R1, E1, Boolean])(implicit trace: ZTraceElement): ZStream[R1, E1, A] =
    whenZIO(b)

  /**
   * Returns this stream if the specified effectful condition is satisfied,
   * otherwise returns an empty stream.
   */
  def whenZIO[R1 <: R, E1 >: E](b: => ZIO[R1, E1, Boolean])(implicit trace: ZTraceElement): ZStream[R1, E1, A] =
    ZStream.whenZIO(b)(self)

  /**
   * Equivalent to [[filter]] but enables the use of filter clauses in
   * for-comprehensions
   */
  def withFilter(predicate: A => Boolean)(implicit trace: ZTraceElement): ZStream[R, E, A] =
    filter(predicate)

  /**
   * Runs this stream on the specified runtime configuration. Any streams that
   * are composed after this one will be run on the previous executor.
   */
  def withRuntimeConfig(runtimeConfig: => RuntimeConfig)(implicit trace: ZTraceElement): ZStream[R, E, A] =
    ZStream.fromZIO(ZIO.runtimeConfig).flatMap { currentRuntimeConfig =>
      ZStream.managed(ZManaged.withRuntimeConfig(runtimeConfig)) *>
        self <*
        ZStream.fromZIO(ZIO.setRuntimeConfig(currentRuntimeConfig))
    }

  /**
   * Zips this stream with another point-wise, but keeps only the outputs of
   * this stream.
   *
   * The new stream will end when one of the sides ends.
   */
  def zipLeft[R1 <: R, E1 >: E, A2](that: => ZStream[R1, E1, A2])(implicit trace: ZTraceElement): ZStream[R1, E1, A] =
    zipWith(that)((o, _) => o)

  /**
   * Zips this stream with another point-wise, but keeps only the outputs of the
   * other stream.
   *
   * The new stream will end when one of the sides ends.
   */
  def zipRight[R1 <: R, E1 >: E, A2](that: => ZStream[R1, E1, A2])(implicit trace: ZTraceElement): ZStream[R1, E1, A2] =
    zipWith(that)((_, A2) => A2)

  /**
   * Zips this stream with another point-wise and emits tuples of elements from
   * both streams.
   *
   * The new stream will end when one of the sides ends.
   */
  def zip[R1 <: R, E1 >: E, A2](that: => ZStream[R1, E1, A2])(implicit
    zippable: Zippable[A, A2],
    trace: ZTraceElement
  ): ZStream[R1, E1, zippable.Out] =
    zipWith(that)(zippable.zip(_, _))

  /**
   * Zips this stream with another point-wise, creating a new stream of pairs of
   * elements from both sides.
   *
   * The defaults `defaultLeft` and `defaultRight` will be used if the streams
   * have different lengths and one of the streams has ended before the other.
   */
  def zipAll[R1 <: R, E1 >: E, A1 >: A, A2](
    that: => ZStream[R1, E1, A2]
  )(defaultLeft: => A1, defaultRight: => A2)(implicit trace: ZTraceElement): ZStream[R1, E1, (A1, A2)] =
    zipAllWith(that)((_, defaultRight), (defaultLeft, _))((_, _))

  /**
   * Zips this stream with another point-wise, and keeps only elements from this
   * stream.
   *
   * The provided default value will be used if the other stream ends before
   * this one.
   */
  def zipAllLeft[R1 <: R, E1 >: E, A1 >: A, A2](that: => ZStream[R1, E1, A2])(default: => A1)(implicit
    trace: ZTraceElement
  ): ZStream[R1, E1, A1] =
    zipAllWith(that)(identity, _ => default)((o, _) => o)

  /**
   * Zips this stream with another point-wise, and keeps only elements from the
   * other stream.
   *
   * The provided default value will be used if this stream ends before the
   * other one.
   */
  def zipAllRight[R1 <: R, E1 >: E, A2](that: => ZStream[R1, E1, A2])(default: => A2)(implicit
    trace: ZTraceElement
  ): ZStream[R1, E1, A2] =
    zipAllWith(that)(_ => default, identity)((_, A2) => A2)

  /**
   * Zips this stream with another point-wise. The provided functions will be
   * used to create elements for the composed stream.
   *
   * The functions `left` and `right` will be used if the streams have different
   * lengths and one of the streams has ended before the other.
   */
  def zipAllWith[R1 <: R, E1 >: E, A2, A3](
    that: => ZStream[R1, E1, A2]
  )(left: A => A3, right: A2 => A3)(both: (A, A2) => A3)(implicit trace: ZTraceElement): ZStream[R1, E1, A3] =
    zipAllWithExec(that)(ExecutionStrategy.Parallel)(left, right)(both)

  /**
   * Zips this stream with another point-wise. The provided functions will be
   * used to create elements for the composed stream.
   *
   * The functions `left` and `right` will be used if the streams have different
   * lengths and one of the streams has ended before the other.
   *
   * The execution strategy `exec` will be used to determine whether to pull
   * from the streams sequentially or in parallel.
   */
  def zipAllWithExec[R1 <: R, E1 >: E, A2, A3](
    that: => ZStream[R1, E1, A2]
  )(
    exec: => ExecutionStrategy
  )(left: A => A3, right: A2 => A3)(both: (A, A2) => A3)(implicit trace: ZTraceElement): ZStream[R1, E1, A3] = {
    sealed trait Status
    case object Running   extends Status
    case object LeftDone  extends Status
    case object RightDone extends Status
    case object End       extends Status
    type State = (Status, Either[Chunk[A], Chunk[A2]], ExecutionStrategy)

    def handleSuccess(
      maybeO: Option[Chunk[A]],
      maybeA2: Option[Chunk[A2]],
      excess: Either[Chunk[A], Chunk[A2]]
    ): Exit[Nothing, (Chunk[A3], State)] = {
      val (excessL, excessR) = excess.fold(l => (l, Chunk.empty), r => (Chunk.empty, r))
      val chunkL             = maybeO.fold(excessL)(upd => excessL ++ upd)
      val chunkR             = maybeA2.fold(excessR)(upd => excessR ++ upd)
      val (emit, newExcess)  = zipChunks(chunkL, chunkR, both)
      val (fullEmit, status) = (maybeO.isDefined, maybeA2.isDefined) match {
        case (true, true) => (emit, Running)
        case (false, false) =>
          val leftover: Chunk[A3] = newExcess.fold[Chunk[A3]](_.map(left), _.map(right))
          (emit ++ leftover, End)
        case (false, true) => (emit, LeftDone)
        case (true, false) => (emit, RightDone)
      }
      Exit.succeed((fullEmit, (status, newExcess, exec)))
    }

    combineChunks(that)((Running, Left(Chunk()), exec): State) {
      case ((Running, excess, exec), pullL, pullR) =>
        exec match {
          case ExecutionStrategy.Sequential =>
            pullL.unsome
              .zipWith(pullR.unsome)(handleSuccess(_, _, excess))
              .catchAllCause(e => UIO.succeedNow(Exit.failCause(e.map(Some(_)))))
          case _ =>
            pullL.unsome
              .zipWithPar(pullR.unsome)(handleSuccess(_, _, excess))
              .catchAllCause(e => UIO.succeedNow(Exit.failCause(e.map(Some(_)))))
        }
      case ((LeftDone, excess, _), _, pullR) =>
        pullR.unsome
          .map(handleSuccess(None, _, excess))
          .catchAllCause(e => UIO.succeedNow(Exit.failCause(e.map(Some(_)))))
      case ((RightDone, excess, _), pullL, _) =>
        pullL.unsome
          .map(handleSuccess(_, None, excess))
          .catchAllCause(e => UIO.succeedNow(Exit.failCause(e.map(Some(_)))))
      case ((End, _, _), _, _) => UIO.succeedNow(Exit.fail(None))
    }
  }

  /**
   * Zips this stream with another point-wise and applies the function to the
   * paired elements.
   *
   * The new stream will end when one of the sides ends.
   */
  def zipWith[R1 <: R, E1 >: E, A2, A3](
    that: => ZStream[R1, E1, A2]
  )(f: (A, A2) => A3)(implicit trace: ZTraceElement): ZStream[R1, E1, A3] = {

    sealed trait State[+A, +A2]
    case object PullBoth                                 extends State[Nothing, Nothing]
    final case class PullLeft[A2](rightChunk: Chunk[A2]) extends State[Nothing, A2]
    final case class PullRight[A](leftChunk: Chunk[A])   extends State[A, Nothing]

    def pull(
      state: State[A, A2],
      pullLeft: ZIO[R, Option[E], Chunk[A]],
      pullRight: ZIO[R1, Option[E1], Chunk[A2]]
    ): ZIO[R1, Nothing, Exit[Option[E1], (Chunk[A3], State[A, A2])]] =
      state match {
        case PullBoth =>
          pullLeft
            .zipPar(pullRight)
            .foldZIO(
              err => ZIO.succeedNow(Exit.fail(err)),
              { case (leftChunk, rightChunk) =>
                if (leftChunk.isEmpty && rightChunk.isEmpty)
                  pull(PullBoth, pullLeft, pullRight)
                else if (leftChunk.isEmpty)
                  pull(PullLeft(rightChunk), pullLeft, pullRight)
                else if (rightChunk.isEmpty)
                  pull(PullRight(leftChunk), pullLeft, pullRight)
                else
                  ZIO.succeedNow(Exit.succeed(zipWithChunks(leftChunk, rightChunk, f)))
              }
            )
        case PullLeft(rightChunk) =>
          pullLeft.foldZIO(
            err => ZIO.succeedNow(Exit.fail(err)),
            leftChunk =>
              if (leftChunk.isEmpty)
                pull(PullLeft(rightChunk), pullLeft, pullRight)
              else if (rightChunk.isEmpty)
                pull(PullRight(leftChunk), pullLeft, pullRight)
              else
                ZIO.succeedNow(Exit.succeed(zipWithChunks(leftChunk, rightChunk, f)))
          )
        case PullRight(leftChunk) =>
          pullRight.foldZIO(
            err => ZIO.succeedNow(Exit.fail(err)),
            rightChunk =>
              if (rightChunk.isEmpty)
                pull(PullRight(leftChunk), pullLeft, pullRight)
              else if (leftChunk.isEmpty)
                pull(PullLeft(rightChunk), pullLeft, pullRight)
              else
                ZIO.succeedNow(Exit.succeed(zipWithChunks(leftChunk, rightChunk, f)))
          )
      }

    def zipWithChunks(
      leftChunk: Chunk[A],
      rightChunk: Chunk[A2],
      f: (A, A2) => A3
    ): (Chunk[A3], State[A, A2]) =
      zipChunks(leftChunk, rightChunk, f) match {
        case (out, Left(leftChunk)) =>
          if (leftChunk.isEmpty)
            out -> PullBoth
          else
            out -> PullRight(leftChunk)
        case (out, Right(rightChunk)) =>
          if (rightChunk.isEmpty)
            out -> PullBoth
          else
            out -> PullLeft(rightChunk)
      }

    self.combineChunks[R1, E1, State[A, A2], A2, A3](that)(PullBoth)(pull)
  }

  /**
   * Zips this stream together with the index of elements.
   */
  final def zipWithIndex(implicit trace: ZTraceElement): ZStream[R, E, (A, Long)] =
    mapAccum(0L)((index, a) => (index + 1, (a, index)))

  /**
   * Zips the two streams so that when a value is emitted by either of the two
   * streams, it is combined with the latest value from the other stream to
   * produce a result.
   *
   * Note: tracking the latest value is done on a per-chunk basis. That means
   * that emitted elements that are not the last value in chunks will never be
   * used for zipping.
   */
  final def zipWithLatest[R1 <: R, E1 >: E, A2, A3](
    that: => ZStream[R1, E1, A2]
  )(f: (A, A2) => A3)(implicit trace: ZTraceElement): ZStream[R1, E1, A3] = {
    def pullNonEmpty[R, E, O](pull: ZIO[R, Option[E], Chunk[O]]): ZIO[R, Option[E], Chunk[O]] =
      pull.flatMap(chunk => if (chunk.isEmpty) pullNonEmpty(pull) else UIO.succeedNow(chunk))

    ZStream.fromPull {
      for {
        left  <- self.toPull.map(pullNonEmpty(_))
        right <- that.toPull.map(pullNonEmpty(_))
        pull <- (ZStream.fromZIOOption {
                  left.raceWith(right)(
                    (leftDone, rightFiber) => ZIO.done(leftDone).zipWith(rightFiber.join)((_, _, true)),
                    (rightDone, leftFiber) => ZIO.done(rightDone).zipWith(leftFiber.join)((r, l) => (l, r, false))
                  )
                }.flatMap { case (l, r, leftFirst) =>
                  ZStream.fromZIO(Ref.make(l(l.size - 1) -> r(r.size - 1))).flatMap { latest =>
                    ZStream.fromChunk(
                      if (leftFirst) r.map(f(l(l.size - 1), _))
                      else l.map(f(_, r(r.size - 1)))
                    ) ++
                      ZStream
                        .repeatZIOOption(left)
                        .mergeEither(ZStream.repeatZIOOption(right))
                        .mapZIO {
                          case Left(leftChunk) =>
                            latest.modify { case (_, rightLatest) =>
                              (leftChunk.map(f(_, rightLatest)), (leftChunk(leftChunk.size - 1), rightLatest))
                            }
                          case Right(rightChunk) =>
                            latest.modify { case (leftLatest, _) =>
                              (rightChunk.map(f(leftLatest, _)), (leftLatest, rightChunk(rightChunk.size - 1)))
                            }
                        }
                        .flatMap(ZStream.fromChunk(_))
                  }
                }).toPull

      } yield pull
    }
  }

  /**
   * Zips each element with the next element if present.
   */
  final def zipWithNext(implicit trace: ZTraceElement): ZStream[R, E, (A, Option[A])] = {
    def process(last: Option[A]): ZChannel[Any, E, Chunk[A], Any, E, Chunk[(A, Option[A])], Unit] =
      ZChannel.readWith(
        in => {
          val (newLast, chunk) = in.mapAccum(last)((prev, curr) => (Some(curr), prev.map((_, curr))))
          val out              = chunk.collect { case Some((prev, curr)) => (prev, Some(curr)) }
          ZChannel.write(out) *> process(newLast)
        },
        err => ZChannel.fail(err),
        _ =>
          last match {
            case Some(value) =>
              ZChannel.write(Chunk.single((value, None))) *> ZChannel.unit
            case None =>
              ZChannel.unit
          }
      )

    new ZStream(self.channel >>> process(None))
  }

  /**
   * Zips each element with the previous element. Initially accompanied by
   * `None`.
   */
  final def zipWithPrevious(implicit trace: ZTraceElement): ZStream[R, E, (Option[A], A)] =
    mapAccum[Option[A], (Option[A], A)](None)((prev, next) => (Some(next), (prev, next)))

  /**
   * Zips each element with both the previous and next element.
   */
  final def zipWithPreviousAndNext(implicit trace: ZTraceElement): ZStream[R, E, (Option[A], A, Option[A])] =
    zipWithPrevious.zipWithNext.map { case ((prev, curr), next) => (prev, curr, next.map(_._2)) }
}

object ZStream extends ZStreamPlatformSpecificConstructors {
  def fromPull[R, E, A](zio: ZManaged[R, Nothing, ZIO[R, Option[E], Chunk[A]]])(implicit
    trace: ZTraceElement
  ): ZStream[R, E, A] =
    ZStream.unwrapManaged(zio.map(pull => repeatZIOChunkOption(pull)))

  /**
   * The default chunk size used by the various combinators and constructors of
   * [[ZStream]].
   */
  final val DefaultChunkSize = 4096

  /**
   * Submerges the error case of an `Either` into the `ZStream`.
   */
  def absolve[R, E, O](xs: ZStream[R, E, Either[E, O]])(implicit trace: ZTraceElement): ZStream[R, E, O] =
    xs.mapZIO(ZIO.fromEither(_))

  /**
   * Accesses the environment of the stream in the context of an effect.
   */
  @deprecated("use environmentWith", "2.0.0")
  def access[R]: EnvironmentWithPartiallyApplied[R] =
    environmentWith

  /**
   * Accesses the environment of the stream in the context of an effect.
   */
  @deprecated("use environmentWithZIO", "2.0.0")
  def accessM[R]: EnvironmentWithZIOPartiallyApplied[R] =
    environmentWithZIO

  /**
   * Accesses the environment of the stream in the context of an effect.
   */
  @deprecated("use environmentWithZIO", "2.0.0")
  def accessZIO[R]: EnvironmentWithZIOPartiallyApplied[R] =
    environmentWithZIO

  /**
   * Accesses the environment of the stream in the context of a stream.
   */
  @deprecated("use environmentWithStream", "2.0.0")
  def accessStream[R]: EnvironmentWithStreamPartiallyApplied[R] =
    environmentWithStream

  /**
   * Creates a stream from a single value that will get cleaned up after the
   * stream is consumed
   */
  def acquireReleaseWith[R, E, A](acquire: ZIO[R, E, A])(release: A => URIO[R, Any])(implicit
    trace: ZTraceElement
  ): ZStream[R, E, A] =
    managed(ZManaged.acquireReleaseWith(acquire)(release))

  /**
   * Creates a stream from a single value that will get cleaned up after the
   * stream is consumed
   */
  def acquireReleaseExitWith[R, E, A](
    acquire: ZIO[R, E, A]
  )(release: (A, Exit[Any, Any]) => URIO[R, Any])(implicit trace: ZTraceElement): ZStream[R, E, A] =
    managed(ZManaged.acquireReleaseExitWith(acquire)(release))

  /**
   * Creates a pure stream from a variable list of values
   */
  def apply[A](as: A*)(implicit trace: ZTraceElement): ZStream[Any, Nothing, A] = fromIterable(as)

  /**
   * Locks the execution of the specified stream to the blocking executor. Any
   * streams that are composed after this one will automatically be shifted back
   * to the previous executor.
   */
  def blocking[R, E, A](stream: ZStream[R, E, A])(implicit trace: ZTraceElement): ZStream[R, E, A] =
    ZStream.fromZIO(ZIO.blockingExecutor).flatMap(stream.onExecutor(_))

  /**
   * Creates a stream from a single value that will get cleaned up after the
   * stream is consumed
   */
  @deprecated("use acquireReleaseWith", "2.0.0")
  def bracket[R, E, A](acquire: => ZIO[R, E, A])(release: A => URIO[R, Any])(implicit
    trace: ZTraceElement
  ): ZStream[R, E, A] =
    acquireReleaseWith(acquire)(release)

  /**
   * Creates a stream from a single value that will get cleaned up after the
   * stream is consumed
   */
  @deprecated("use acquireReleaseExitWith", "2.0.0")
  def bracketExit[R, E, A](
    acquire: => ZIO[R, E, A]
  )(release: (A, Exit[Any, Any]) => URIO[R, Any])(implicit trace: ZTraceElement): ZStream[R, E, A] =
    acquireReleaseExitWith(acquire)(release)

  /**
   * Composes the specified streams to create a cartesian product of elements
   * with a specified function. Subsequent streams would be run multiple times,
   * for every combination of elements in the prior streams.
   *
   * See also [[ZStream#zipN[R,E,A,B,C]*]] for the more common point-wise
   * variant.
   */
  @deprecated("use instance method cross", "2.0.0")
  def crossN[R, E, A, B, C](zStream1: => ZStream[R, E, A], zStream2: => ZStream[R, E, B])(
    f: (A, B) => C
  )(implicit trace: ZTraceElement): ZStream[R, E, C] =
    ZStream.suspend(zStream1.crossWith(zStream2)(f))

  /**
   * Composes the specified streams to create a cartesian product of elements
   * with a specified function. Subsequent stream would be run multiple times,
   * for every combination of elements in the prior streams.
   *
   * See also [[ZStream#zipN[R,E,A,B,C,D]*]] for the more common point-wise
   * variant.
   */
  @deprecated("use cross", "2.0.0")
  def crossN[R, E, A, B, C, D](
    zStream1: => ZStream[R, E, A],
    zStream2: => ZStream[R, E, B],
    zStream3: => ZStream[R, E, C]
  )(
    f: (A, B, C) => D
  )(implicit trace: ZTraceElement): ZStream[R, E, D] =
    ZStream.suspend {
      for {
        a <- zStream1
        b <- zStream2
        c <- zStream3
      } yield f(a, b, c)
    }

  /**
   * Composes the specified streams to create a cartesian product of elements
   * with a specified function. Subsequent stream would be run multiple times,
   * for every combination of elements in the prior streams.
   *
   * See also [[ZStream#zipN[R,E,A,B,C,D,F]*]] for the more common point-wise
   * variant.
   */
  @deprecated("use cross", "2.0.0")
  def crossN[R, E, A, B, C, D, F](
    zStream1: => ZStream[R, E, A],
    zStream2: => ZStream[R, E, B],
    zStream3: => ZStream[R, E, C],
    zStream4: => ZStream[R, E, D]
  )(
    f: (A, B, C, D) => F
  )(implicit trace: ZTraceElement): ZStream[R, E, F] =
    ZStream.suspend {
      for {
        a <- zStream1
        b <- zStream2
        c <- zStream3
        d <- zStream4
      } yield f(a, b, c, d)
    }

  /**
   * Concatenates all of the streams in the chunk to one stream.
   */
  def concatAll[R, E, O](streams: => Chunk[ZStream[R, E, O]])(implicit trace: ZTraceElement): ZStream[R, E, O] =
    ZStream.suspend(streams.foldLeft[ZStream[R, E, O]](empty)(_ ++ _))

  /**
   * The stream that dies with the `ex`.
   */
  def die(ex: => Throwable)(implicit trace: ZTraceElement): ZStream[Any, Nothing, Nothing] =
    fromZIO(ZIO.die(ex))

  /**
   * The stream that dies with an exception described by `msg`.
   */
  def dieMessage(msg: => String)(implicit trace: ZTraceElement): ZStream[Any, Nothing, Nothing] =
    fromZIO(ZIO.dieMessage(msg))

  /**
   * The stream that ends with the [[zio.Exit]] value `exit`.
   */
  def done[E, A](exit: => Exit[E, A])(implicit trace: ZTraceElement): ZStream[Any, E, A] =
    fromZIO(ZIO.done(exit))

  /**
   * The empty stream
   */
  def empty(implicit trace: ZTraceElement): ZStream[Any, Nothing, Nothing] =
    new ZStream(ZChannel.write(Chunk.empty))

  /**
   * Accesses the whole environment of the stream.
   */
  def environment[R](implicit trace: ZTraceElement): ZStream[R, Nothing, ZEnvironment[R]] =
    fromZIO(ZIO.environment[R])

  /**
   * Accesses the environment of the stream.
   */
  def environmentWith[R]: EnvironmentWithPartiallyApplied[R] =
    new EnvironmentWithPartiallyApplied[R]

  /**
   * Accesses the environment of the stream in the context of an effect.
   */
  def environmentWithZIO[R]: EnvironmentWithZIOPartiallyApplied[R] =
    new EnvironmentWithZIOPartiallyApplied[R]

  /**
   * Accesses the environment of the stream in the context of a stream.
   */
  def environmentWithStream[R]: EnvironmentWithStreamPartiallyApplied[R] =
    new EnvironmentWithStreamPartiallyApplied[R]

  /**
   * Creates a stream that executes the specified effect but emits no elements.
   */
  def execute[R, E](zio: => ZIO[R, E, Any])(implicit trace: ZTraceElement): ZStream[R, E, Nothing] =
    ZStream.fromZIO(zio).drain

  /**
   * The stream that always fails with the `error`
   */
  def fail[E](error: => E)(implicit trace: ZTraceElement): ZStream[Any, E, Nothing] =
    fromZIO(ZIO.fail(error))

  /**
   * The stream that always fails with `cause`.
   */
  def failCause[E](cause: => Cause[E])(implicit trace: ZTraceElement): ZStream[Any, E, Nothing] =
    fromZIO(ZIO.failCause(cause))

  /**
   * Creates a one-element stream that never fails and executes the finalizer
   * when it ends.
   */
  def finalizer[R](finalizer: => URIO[R, Any])(implicit trace: ZTraceElement): ZStream[R, Nothing, Any] =
    acquireReleaseWith[R, Nothing, Unit](UIO.unit)(_ => finalizer)

  def from[Input](
    input: => Input
  )(implicit constructor: ZStreamConstructor[Input], trace: ZTraceElement): constructor.Out =
    constructor.make(input)

  /**
   * Creates a stream from an blocking iterator that may throw exceptions.
   */
  @deprecated("use blocking(fromIterator())", "2.0.0")
  def fromBlockingIterator[A](iterator: => Iterator[A])(implicit trace: ZTraceElement): ZStream[Any, Throwable, A] =
    blocking(fromIterator(iterator))

  /**
   * Creates a stream from an blocking Java iterator that may throw exceptions.
   */
  @deprecated("use blocking(fromJavaIterator())", "2.0.0")
  def fromBlockingJavaIterator[A](iter: => java.util.Iterator[A])(implicit
    trace: ZTraceElement
  ): ZStream[Any, Throwable, A] =
    blocking(fromJavaIterator(iter))

  /**
   * Creates a stream from a [[zio.Chunk]] of values
   *
   * @param c
   *   a chunk of values
   * @return
   *   a finite stream of values
   */
  def fromChunk[O](chunk: => Chunk[O])(implicit trace: ZTraceElement): ZStream[Any, Nothing, O] =
    new ZStream(
      ZChannel.succeed(chunk).flatMap { chunk =>
        if (chunk.isEmpty) ZChannel.unit else ZChannel.write(chunk)
      }
    )

  /**
   * Creates a stream from a subscription to a hub.
   */
  def fromChunkHub[R, E, O](hub: => ZHub[Nothing, R, Any, E, Nothing, Chunk[O]])(implicit
    trace: ZTraceElement
  ): ZStream[R, E, O] =
    managed(hub.subscribe).flatMap(queue => fromChunkQueue(queue))

  /**
   * Creates a stream from a subscription to a hub in the context of a managed
   * effect. The managed effect describes subscribing to receive messages from
   * the hub while the stream describes taking messages from the hub.
   */
  def fromChunkHubManaged[R, E, O](
    hub: => ZHub[Nothing, R, Any, E, Nothing, Chunk[O]]
  )(implicit trace: ZTraceElement): ZManaged[Any, Nothing, ZStream[R, E, O]] =
    hub.subscribe.map(queue => fromChunkQueue(queue))

  /**
   * Creates a stream from a subscription to a hub.
   *
   * The hub will be shut down once the stream is closed.
   */
  def fromChunkHubWithShutdown[R, E, O](hub: => ZHub[Nothing, R, Any, E, Nothing, Chunk[O]])(implicit
    trace: ZTraceElement
  ): ZStream[R, E, O] =
    fromChunkHub(hub).ensuring(hub.shutdown)

  /**
   * Creates a stream from a subscription to a hub in the context of a managed
   * effect. The managed effect describes subscribing to receive messages from
   * the hub while the stream describes taking messages from the hub.
   *
   * The hub will be shut down once the stream is closed.
   */
  def fromChunkHubManagedWithShutdown[R, E, O](
    hub: => ZHub[Nothing, R, Any, E, Nothing, Chunk[O]]
  )(implicit trace: ZTraceElement): ZManaged[Any, Nothing, ZStream[R, E, O]] =
    fromChunkHubManaged(hub).map(_.ensuring(hub.shutdown))

  /**
   * Creates a stream from a queue of values
   */
  def fromChunkQueue[R, E, O](
    queue: => ZQueue[Nothing, R, Any, E, Nothing, Chunk[O]]
  )(implicit trace: ZTraceElement): ZStream[R, E, O] =
    repeatZIOChunkOption {
      queue.take
        .catchAllCause(c =>
          queue.isShutdown.flatMap { down =>
            if (down && c.isInterrupted) Pull.end
            else Pull.failCause(c)
          }
        )
    }

  /**
   * Creates a stream from a queue of values. The queue will be shutdown once
   * the stream is closed.
   */
  def fromChunkQueueWithShutdown[R, E, O](queue: => ZQueue[Nothing, R, Any, E, Nothing, Chunk[O]])(implicit
    trace: ZTraceElement
  ): ZStream[R, E, O] =
    fromChunkQueue(queue).ensuring(queue.shutdown)

  /**
   * Creates a stream from an arbitrary number of chunks.
   */
  def fromChunks[O](cs: Chunk[O]*)(implicit trace: ZTraceElement): ZStream[Any, Nothing, O] =
    fromIterable(cs).flatMap(fromChunk(_))

  /**
   * Creates a stream from an effect producing a value of type `A`
   */
  @deprecated("use fromZIO", "2.0.0")
  def fromEffect[R, E, A](fa: => ZIO[R, E, A])(implicit trace: ZTraceElement): ZStream[R, E, A] =
    fromZIO(fa)

  /**
   * Creates a stream from an effect producing a value of type `A` or an empty
   * Stream
   */
  @deprecated("use fromZIOOption", "2.0.0")
  def fromEffectOption[R, E, A](fa: => ZIO[R, Option[E], A])(implicit trace: ZTraceElement): ZStream[R, E, A] =
    fromZIOOption(fa)

  /**
   * Creates a stream from a subscription to a hub.
   */
  def fromHub[R, E, A](
    hub: => ZHub[Nothing, R, Any, E, Nothing, A],
    maxChunkSize: => Int = DefaultChunkSize
  )(implicit trace: ZTraceElement): ZStream[R, E, A] =
    managed(hub.subscribe).flatMap(queue => fromQueue(queue, maxChunkSize))

  /**
   * Creates a stream from a subscription to a hub in the context of a managed
   * effect. The managed effect describes subscribing to receive messages from
   * the hub while the stream describes taking messages from the hub.
   */
  def fromHubManaged[R, E, A](
    hub: => ZHub[Nothing, R, Any, E, Nothing, A],
    maxChunkSize: => Int = DefaultChunkSize
  )(implicit trace: ZTraceElement): ZManaged[Any, Nothing, ZStream[R, E, A]] =
    ZManaged.suspend(hub.subscribe.map(queue => fromQueueWithShutdown(queue, maxChunkSize)))

  /**
   * Creates a stream from a subscription to a hub.
   *
   * The hub will be shut down once the stream is closed.
   */
  def fromHubWithShutdown[R, E, A](
    hub: => ZHub[Nothing, R, Any, E, Nothing, A],
    maxChunkSize: => Int = DefaultChunkSize
  )(implicit trace: ZTraceElement): ZStream[R, E, A] =
    fromHub(hub, maxChunkSize).ensuring(hub.shutdown)

  /**
   * Creates a stream from a subscription to a hub in the context of a managed
   * effect. The managed effect describes subscribing to receive messages from
   * the hub while the stream describes taking messages from the hub.
   *
   * The hub will be shut down once the stream is closed.
   */
  def fromHubManagedWithShutdown[R, E, A](
    hub: => ZHub[Nothing, R, Any, E, Nothing, A],
    maxChunkSize: => Int = DefaultChunkSize
  )(implicit trace: ZTraceElement): ZManaged[Any, Nothing, ZStream[R, E, A]] =
    fromHubManaged(hub, maxChunkSize).map(_.ensuring(hub.shutdown))

  /**
   * Creates a stream from a `java.io.InputStream`
   */
  def fromInputStream(
    is: => InputStream,
    chunkSize: => Int = ZStream.DefaultChunkSize
  )(implicit trace: ZTraceElement): ZStream[Any, IOException, Byte] =
    ZStream.succeed((is, chunkSize)).flatMap { case (is, chunkSize) =>
      ZStream.repeatZIOChunkOption {
        for {
          bufArray  <- UIO(Array.ofDim[Byte](chunkSize))
          bytesRead <- ZIO.attemptBlockingIO(is.read(bufArray)).asSomeError
          bytes <- if (bytesRead < 0)
                     ZIO.fail(None)
                   else if (bytesRead == 0)
                     UIO(Chunk.empty)
                   else if (bytesRead < chunkSize)
                     UIO(Chunk.fromArray(bufArray).take(bytesRead))
                   else
                     UIO(Chunk.fromArray(bufArray))
        } yield bytes
      }
    }

  /**
   * Creates a stream from a `java.io.InputStream`. Ensures that the input
   * stream is closed after it is exhausted.
   */
  @deprecated("use fromInputStreamZIO", "2.0.0")
  def fromInputStreamEffect[R](
    is: => ZIO[R, IOException, InputStream],
    chunkSize: => Int = ZStream.DefaultChunkSize
  )(implicit trace: ZTraceElement): ZStream[R, IOException, Byte] =
    fromInputStreamZIO(is, chunkSize)

  /**
   * Creates a stream from a `java.io.InputStream`. Ensures that the input
   * stream is closed after it is exhausted.
   */
  def fromInputStreamZIO[R](
    is: => ZIO[R, IOException, InputStream],
    chunkSize: => Int = ZStream.DefaultChunkSize
  )(implicit trace: ZTraceElement): ZStream[R, IOException, Byte] =
    fromInputStreamManaged(is.toManagedWith(is => ZIO.succeed(is.close())), chunkSize)

  /**
   * Creates a stream from a managed `java.io.InputStream` value.
   */
  def fromInputStreamManaged[R](
    is: => ZManaged[R, IOException, InputStream],
    chunkSize: => Int = ZStream.DefaultChunkSize
  )(implicit trace: ZTraceElement): ZStream[R, IOException, Byte] =
    ZStream.managed(is).flatMap(fromInputStream(_, chunkSize))

  /**
   * Creates a stream from an iterable collection of values
   */
  def fromIterable[O](as: => Iterable[O])(implicit trace: ZTraceElement): ZStream[Any, Nothing, O] =
    fromChunk(Chunk.fromIterable(as))

  /**
   * Creates a stream from an effect producing a value of type `Iterable[A]`
   */
  @deprecated("use fromIterableZIO", "2.0.0")
  def fromIterableM[R, E, O](iterable: => ZIO[R, E, Iterable[O]])(implicit trace: ZTraceElement): ZStream[R, E, O] =
    fromIterableZIO(iterable)

  /**
   * Creates a stream from an effect producing a value of type `Iterable[A]`
   */
  def fromIterableZIO[R, E, O](iterable: => ZIO[R, E, Iterable[O]])(implicit trace: ZTraceElement): ZStream[R, E, O] =
    fromZIO(iterable).mapConcat(identity)

  def fromIterator[A](iterator: => Iterator[A], maxChunkSize: Int = DefaultChunkSize)(implicit
    trace: ZTraceElement
  ): ZStream[Any, Throwable, A] =
    if (maxChunkSize == 1) fromIteratorSingle(iterator)
    else {
      object StreamEnd extends Throwable

      ZStream.fromZIO(Task(iterator) <*> ZIO.runtime[Any] <*> UIO(ChunkBuilder.make[A]())).flatMap {
        case (it, rt, builder) =>
          ZStream.repeatZIOChunkOption {
            Task {
              builder.clear()
              var count = 0

              try {
                while (count < maxChunkSize && it.hasNext) {
                  builder += it.next()
                  count += 1
                }
              } catch {
                case e: Throwable if !rt.runtimeConfig.fatal(e) =>
                  throw e
              }

              if (count > 0) {
                builder.result()
              } else {
                throw StreamEnd
              }
            }.mapError {
              case StreamEnd => None
              case e         => Some(e)
            }
          }
      }
    }

  private def fromIteratorSingle[A](iterator: => Iterator[A])(implicit
    trace: ZTraceElement
  ): ZStream[Any, Throwable, A] = {
    object StreamEnd extends Throwable

    ZStream.fromZIO(Task(iterator) <*> ZIO.runtime[Any]).flatMap { case (it, rt) =>
      ZStream.repeatZIOOption {
        Task {
          val hasNext: Boolean =
            try it.hasNext
            catch {
              case e: Throwable if !rt.runtimeConfig.fatal(e) =>
                throw e
            }

          if (hasNext) {
            try it.next()
            catch {
              case e: Throwable if !rt.runtimeConfig.fatal(e) =>
                throw e
            }
          } else throw StreamEnd
        }.mapError {
          case StreamEnd => None
          case e         => Some(e)
        }
      }
    }
  }

  /**
   * Creates a stream from an iterator that may potentially throw exceptions
   */
  @deprecated("use fromIteratorZIO", "2.0.0")
  def fromIteratorEffect[R, A](
    iterator: => ZIO[R, Throwable, Iterator[A]]
  )(implicit trace: ZTraceElement): ZStream[R, Throwable, A] =
    fromIteratorZIO(iterator)

  /**
   * Creates a stream from a managed iterator
   */
  def fromIteratorManaged[R, A](
    iterator: => ZManaged[R, Throwable, Iterator[A]],
    maxChunkSize: => Int = DefaultChunkSize
  )(implicit
    trace: ZTraceElement
  ): ZStream[R, Throwable, A] =
    managed(iterator).flatMap(fromIterator(_, maxChunkSize))

  /**
   * Creates a stream from an iterator
   */
  def fromIteratorSucceed[A](iterator: => Iterator[A], maxChunkSize: => Int = DefaultChunkSize)(implicit
    trace: ZTraceElement
  ): ZStream[Any, Nothing, A] =
    ZStream.unwrap {
      UIO(ChunkBuilder.make[A]()).map { builder =>
        def loop(iterator: Iterator[A]): ZChannel[Any, Any, Any, Any, Nothing, Chunk[A], Any] =
          ZChannel.unwrap {
            UIO {
              if (maxChunkSize == 1) {
                if (iterator.hasNext) {
                  ZChannel.write(Chunk.single(iterator.next())) *> loop(iterator)
                } else ZChannel.unit
              } else {
                builder.clear()
                var count = 0
                while (count < maxChunkSize && iterator.hasNext) {
                  builder += iterator.next()
                  count += 1
                }
                if (count > 0) {
                  ZChannel.write(builder.result()) *> loop(iterator)
                } else ZChannel.unit
              }
            }
          }

        new ZStream(loop(iterator))
      }
    }

  /**
   * Creates a stream from an iterator
   */
  @deprecated("use fromIteratorSucceed", "2.0.0")
  def fromIteratorTotal[A](iterator: => Iterator[A], maxChunkSize: => Int = DefaultChunkSize)(implicit
    trace: ZTraceElement
  ): ZStream[Any, Nothing, A] =
    fromIteratorSucceed(iterator, maxChunkSize)

  /**
   * Creates a stream from an iterator that may potentially throw exceptions
   */
  def fromIteratorZIO[R, A](
    iterator: => ZIO[R, Throwable, Iterator[A]]
  )(implicit trace: ZTraceElement): ZStream[R, Throwable, A] =
    fromZIO(iterator).flatMap(fromIterator(_))

  /**
   * Creates a stream from a Java iterator that may throw exceptions
   */
  def fromJavaIterator[A](
    iterator: => java.util.Iterator[A]
  )(implicit trace: ZTraceElement): ZStream[Any, Throwable, A] =
    fromIterator {
      val it = iterator // Scala 2.13 scala.collection.Iterator has `iterator` in local scope
      new Iterator[A] {
        def next(): A        = it.next
        def hasNext: Boolean = it.hasNext
      }
    }

  /**
   * Creates a stream from a Java iterator that may potentially throw exceptions
   */
  @deprecated("use fromJavaIteratorZIO", "2.0.0")
  def fromJavaIteratorEffect[R, A](
    iterator: => ZIO[R, Throwable, java.util.Iterator[A]]
  )(implicit trace: ZTraceElement): ZStream[R, Throwable, A] =
    fromJavaIteratorZIO(iterator)

  /**
   * Creates a stream from a managed iterator
   */
  def fromJavaIteratorManaged[R, A](iterator: => ZManaged[R, Throwable, java.util.Iterator[A]])(implicit
    trace: ZTraceElement
  ): ZStream[R, Throwable, A] =
    managed(iterator).flatMap(fromJavaIterator(_))

  /**
   * Creates a stream from a Java iterator
   */
  def fromJavaIteratorSucceed[A](
    iterator: => java.util.Iterator[A]
  )(implicit trace: ZTraceElement): ZStream[Any, Nothing, A] =
    fromIteratorSucceed {
      val it = iterator // Scala 2.13 scala.collection.Iterator has `iterator` in local scope
      new Iterator[A] {
        def next(): A        = it.next
        def hasNext: Boolean = it.hasNext
      }
    }

  /**
   * Creates a stream from a Java iterator
   */
  @deprecated("use fromJavaIteratorSucceed", "2.0.0")
  def fromJavaIteratorTotal[A](iterator: => java.util.Iterator[A])(implicit
    trace: ZTraceElement
  ): ZStream[Any, Nothing, A] =
    fromJavaIteratorSucceed(iterator)

  /**
   * Creates a stream from a Java iterator that may potentially throw exceptions
   */
  def fromJavaIteratorZIO[R, A](
    iterator: => ZIO[R, Throwable, java.util.Iterator[A]]
  )(implicit trace: ZTraceElement): ZStream[R, Throwable, A] =
    fromZIO(iterator).flatMap(fromJavaIterator(_))

  /**
   * Creates a stream from a queue of values
   *
   * @param maxChunkSize
   *   Maximum number of queued elements to put in one chunk in the stream
   */
  def fromQueue[R, E, O](
    queue: => ZQueue[Nothing, R, Any, E, Nothing, O],
    maxChunkSize: => Int = DefaultChunkSize
  )(implicit trace: ZTraceElement): ZStream[R, E, O] =
    repeatZIOChunkOption {
      queue
        .takeBetween(1, maxChunkSize)
        .map(Chunk.fromIterable)
        .catchAllCause(c =>
          queue.isShutdown.flatMap { down =>
            if (down && c.isInterrupted) Pull.end
            else Pull.failCause(c)
          }
        )
    }

  /**
   * Creates a stream from a queue of values. The queue will be shutdown once
   * the stream is closed.
   *
   * @param maxChunkSize
   *   Maximum number of queued elements to put in one chunk in the stream
   */
  def fromQueueWithShutdown[R, E, O](
    queue: => ZQueue[Nothing, R, Any, E, Nothing, O],
    maxChunkSize: => Int = DefaultChunkSize
  )(implicit trace: ZTraceElement): ZStream[R, E, O] =
    fromQueue(queue, maxChunkSize).ensuring(queue.shutdown)

  /**
   * Creates a stream from a [[zio.Schedule]] that does not require any further
   * input. The stream will emit an element for each value output from the
   * schedule, continuing for as long as the schedule continues.
   */
  def fromSchedule[R, A](schedule: => Schedule[R, Any, A])(implicit
    trace: ZTraceElement
  ): ZStream[R with Clock, Nothing, A] =
    unwrap(schedule.driver.map(driver => repeatZIOOption(driver.next(()))))

  /**
   * Creates a stream from a [[zio.stm.TQueue]] of values.
   */
  def fromTQueue[A](queue: => TQueue[A])(implicit trace: ZTraceElement): ZStream[Any, Nothing, A] =
    repeatZIOChunk(queue.take.map(Chunk.single(_)).commit)

  /**
   * Creates a stream from an effect producing a value of type `A`
   */
  def fromZIO[R, E, A](fa: => ZIO[R, E, A])(implicit trace: ZTraceElement): ZStream[R, E, A] =
    fromZIOOption(fa.mapError(Some(_)))

  /**
   * Creates a stream from an effect producing a value of type `A` or an empty
   * Stream
   */
  def fromZIOOption[R, E, A](fa: => ZIO[R, Option[E], A])(implicit trace: ZTraceElement): ZStream[R, E, A] =
    new ZStream(
      ZChannel.unwrap(
        fa.fold(
          {
            case Some(e) => ZChannel.fail(e)
            case None    => ZChannel.unit
          },
          a => ZChannel.write(Chunk(a))
        )
      )
    )

  /**
   * The stream that always halts with `cause`.
   */
  @deprecated("use failCause", "2.0.0")
  def halt[E](cause: => Cause[E])(implicit trace: ZTraceElement): ZStream[Any, E, Nothing] =
    failCause(cause)

  /**
   * The infinite stream of iterative function application: a, f(a), f(f(a)),
   * f(f(f(a))), ...
   */
  def iterate[A](a: => A)(f: A => A)(implicit trace: ZTraceElement): ZStream[Any, Nothing, A] =
    unfold(a)(a => Some((a, f(a))))

  /**
   * Creates a single-valued stream from a managed resource
   */
  def managed[R, E, A](managed: => ZManaged[R, E, A])(implicit trace: ZTraceElement): ZStream[R, E, A] =
    new ZStream(ZChannel.managedOut(managed.map(Chunk.single)))

  /**
   * Merges a variable list of streams in a non-deterministic fashion. Up to `n`
   * streams may be consumed in parallel and up to `outputBuffer` chunks may be
   * buffered by this operator.
   */
  def mergeAll[R, E, O](n: => Int, outputBuffer: => Int = 16)(
    streams: ZStream[R, E, O]*
  )(implicit trace: ZTraceElement): ZStream[R, E, O] =
    fromIterable(streams).flattenPar(n, outputBuffer)

  /**
   * Like [[mergeAll]], but runs all streams concurrently.
   */
  def mergeAllUnbounded[R, E, O](outputBuffer: => Int = 16)(
    streams: ZStream[R, E, O]*
  )(implicit trace: ZTraceElement): ZStream[R, E, O] = mergeAll(Int.MaxValue, outputBuffer)(streams: _*)

  /**
   * The stream that never produces any value or fails with any error.
   */
  def never(implicit trace: ZTraceElement): ZStream[Any, Nothing, Nothing] =
    ZStream.fromZIO(ZIO.never)

  /**
   * Like [[unfold]], but allows the emission of values to end one step further
   * than the unfolding of the state. This is useful for embedding paginated
   * APIs, hence the name.
   */
  def paginate[R, E, A, S](s: => S)(f: S => (A, Option[S]))(implicit trace: ZTraceElement): ZStream[Any, Nothing, A] =
    paginateChunk(s) { s =>
      val page = f(s)
      Chunk.single(page._1) -> page._2
    }

  /**
   * Like [[unfoldChunk]], but allows the emission of values to end one step
   * further than the unfolding of the state. This is useful for embedding
   * paginated APIs, hence the name.
   */
  def paginateChunk[A, S](
    s: => S
  )(f: S => (Chunk[A], Option[S]))(implicit trace: ZTraceElement): ZStream[Any, Nothing, A] = {
    def loop(s: S): ZChannel[Any, Any, Any, Any, Nothing, Chunk[A], Any] =
      f(s) match {
        case (as, Some(s)) => ZChannel.write(as) *> loop(s)
        case (as, None)    => ZChannel.write(as) *> ZChannel.unit
      }

    new ZStream(loop(s))
  }

  /**
   * Like [[unfoldChunkM]], but allows the emission of values to end one step
   * further than the unfolding of the state. This is useful for embedding
   * paginated APIs, hence the name.
   */
  @deprecated("use paginateChunkZIO", "2.0.0")
  def paginateChunkM[R, E, A, S](s: => S)(f: S => ZIO[R, E, (Chunk[A], Option[S])])(implicit
    trace: ZTraceElement
  ): ZStream[R, E, A] =
    paginateChunkZIO(s)(f)

  /**
   * Like [[unfoldChunkZIO]], but allows the emission of values to end one step
   * further than the unfolding of the state. This is useful for embedding
   * paginated APIs, hence the name.
   */
  def paginateChunkZIO[R, E, A, S](
    s: => S
  )(f: S => ZIO[R, E, (Chunk[A], Option[S])])(implicit trace: ZTraceElement): ZStream[R, E, A] = {
    def loop(s: S): ZChannel[R, Any, Any, Any, E, Chunk[A], Any] =
      ZChannel.unwrap {
        f(s).map {
          case (as, Some(s)) => ZChannel.write(as) *> loop(s)
          case (as, None)    => ZChannel.write(as) *> ZChannel.unit
        }
      }

    new ZStream(ZChannel.suspend(loop(s)))
  }

  /**
   * Like [[unfoldM]], but allows the emission of values to end one step further
   * than the unfolding of the state. This is useful for embedding paginated
   * APIs, hence the name.
   */
  @deprecated("use paginateZIO", "2.0.0")
  def paginateM[R, E, A, S](s: => S)(f: S => ZIO[R, E, (A, Option[S])])(implicit
    trace: ZTraceElement
  ): ZStream[R, E, A] =
    paginateZIO(s)(f)

  def provideLayer[RIn, E, ROut, RIn2, ROut2](builder: ZLayer[RIn, E, ROut])(
    stream: => ZStream[ROut with RIn2, E, ROut2]
  )(implicit ev: Tag[RIn2], tag: Tag[ROut], trace: ZTraceElement): ZStream[RIn with RIn2, E, ROut2] =
    ZStream.suspend(stream.provideSomeLayer[RIn with RIn2](ZLayer.environment[RIn2] ++ builder))

  /**
   * Like [[unfoldZIO]], but allows the emission of values to end one step
   * further than the unfolding of the state. This is useful for embedding
   * paginated APIs, hence the name.
   */
  def paginateZIO[R, E, A, S](s: => S)(f: S => ZIO[R, E, (A, Option[S])])(implicit
    trace: ZTraceElement
  ): ZStream[R, E, A] =
    paginateChunkZIO(s)(f(_).map { case (a, s) => Chunk.single(a) -> s })

  /**
   * Constructs a stream from a range of integers (lower bound included, upper
   * bound not included)
   */
  def range(min: => Int, max: => Int, chunkSize: => Int = DefaultChunkSize)(implicit
    trace: ZTraceElement
  ): ZStream[Any, Nothing, Int] =
    ZStream.suspend {
      def go(min: Int, max: Int, chunkSize: Int): ZChannel[Any, Any, Any, Any, Nothing, Chunk[Int], Any] = {
        val remaining = max - min

        if (remaining > chunkSize)
          ZChannel.write(Chunk.fromArray(Array.range(min, min + chunkSize))) *> go(min + chunkSize, max, chunkSize)
        else {
          ZChannel.write(Chunk.fromArray(Array.range(min, min + remaining)))
        }
      }

      new ZStream(go(min, max, chunkSize))
    }

  /**
   * Repeats the provided value infinitely.
   */
  def repeat[A](a: => A)(implicit trace: ZTraceElement): ZStream[Any, Nothing, A] =
    new ZStream(ZChannel.succeed(a).flatMap(a => ZChannel.write(Chunk.single(a)).repeated))

  /**
   * Creates a stream from an effect producing a value of type `A` which repeats
   * forever.
   */
  @deprecated("use repeatZIO", "2.0.0")
  def repeatEffect[R, E, A](fa: => ZIO[R, E, A])(implicit trace: ZTraceElement): ZStream[R, E, A] =
    repeatZIO(fa)

  /**
   * Creates a stream from an effect producing values of type `A` until it fails
   * with None.
   */
  @deprecated("use repeatZIOOption", "2.0.0")
  def repeatEffectOption[R, E, A](fa: => ZIO[R, Option[E], A])(implicit trace: ZTraceElement): ZStream[R, E, A] =
    repeatZIOOption(fa)

  /**
   * Creates a stream from an effect producing chunks of `A` values which
   * repeats forever.
   */
  @deprecated("use repeatZIOChunk", "2.0.0")
  def repeatEffectChunk[R, E, A](fa: => ZIO[R, E, Chunk[A]])(implicit trace: ZTraceElement): ZStream[R, E, A] =
    repeatZIOChunk(fa)

  /**
   * Creates a stream from an effect producing chunks of `A` values until it
   * fails with None.
   */
  @deprecated("use repeatZIOChunkOption", "2.0.0")
  def repeatEffectChunkOption[R, E, A](fa: => ZIO[R, Option[E], Chunk[A]])(implicit
    trace: ZTraceElement
  ): ZStream[R, E, A] =
    repeatZIOChunkOption(fa)

  /**
   * Creates a stream from an effect producing a value of type `A`, which is
   * repeated using the specified schedule.
   */
  @deprecated("use repeatZIOWith", "2.0.0")
  def repeatEffectWith[R, E, A](effect: => ZIO[R, E, A], schedule: => Schedule[R, A, Any])(implicit
    trace: ZTraceElement
  ): ZStream[R with Clock, E, A] =
    repeatZIOWithSchedule(effect, schedule)

  /**
   * Repeats the value using the provided schedule.
   */
  @deprecated("use repeatWithSchedule", "2.0.0")
  def repeatWith[R, A](a: => A, schedule: Schedule[R, A, _])(implicit
    trace: ZTraceElement
  ): ZStream[R with Clock, Nothing, A] =
    repeatWithSchedule(a, schedule)

  /**
   * Repeats the value using the provided schedule.
   */
  def repeatWithSchedule[R, A](a: => A, schedule: => Schedule[R, A, _])(implicit
    trace: ZTraceElement
  ): ZStream[R with Clock, Nothing, A] =
    repeatZIOWithSchedule(UIO.succeedNow(a), schedule)

  /**
   * Creates a stream from an effect producing a value of type `A` which repeats
   * forever.
   */
  def repeatZIO[R, E, A](fa: => ZIO[R, E, A])(implicit trace: ZTraceElement): ZStream[R, E, A] =
    repeatZIOOption(fa.mapError(Some(_)))

  /**
   * Creates a stream from an effect producing chunks of `A` values which
   * repeats forever.
   */
  def repeatZIOChunk[R, E, A](fa: => ZIO[R, E, Chunk[A]])(implicit trace: ZTraceElement): ZStream[R, E, A] =
    repeatZIOChunkOption(fa.mapError(Some(_)))

  /**
   * Creates a stream from an effect producing chunks of `A` values until it
   * fails with None.
   */
  def repeatZIOChunkOption[R, E, A](
    fa: => ZIO[R, Option[E], Chunk[A]]
  )(implicit trace: ZTraceElement): ZStream[R, E, A] =
    unfoldChunkZIO(fa)(fa =>
      fa.map(chunk => Some((chunk, fa))).catchAll {
        case None    => ZIO.none
        case Some(e) => ZIO.fail(e)
      }
    )

  /**
   * Creates a stream from an effect producing values of type `A` until it fails
   * with None.
   */
  def repeatZIOOption[R, E, A](fa: => ZIO[R, Option[E], A])(implicit trace: ZTraceElement): ZStream[R, E, A] =
    repeatZIOChunkOption(fa.map(Chunk.single(_)))

  /**
   * Creates a stream from an effect producing a value of type `A`, which is
   * repeated using the specified schedule.
   */
  def repeatZIOWithSchedule[R, E, A](
    effect: => ZIO[R, E, A],
    schedule: => Schedule[R, A, Any]
  )(implicit trace: ZTraceElement): ZStream[R with Clock, E, A] =
    ZStream((effect, schedule)).flatMap { case (effect, schedule) =>
      ZStream.fromZIO(effect zip schedule.driver).flatMap { case (a, driver) =>
        ZStream.succeed(a) ++
          ZStream.unfoldZIO(a)(driver.next(_).foldZIO(ZIO.succeed(_), _ => effect.map(nextA => Some(nextA -> nextA))))
      }
    }

  /**
   * Accesses the specified service in the environment of the effect.
   */
  def service[A: Tag: IsNotIntersection](implicit trace: ZTraceElement): ZStream[A, Nothing, A] =
    ZStream.serviceWith(identity)

  /**
   * Accesses the service corresponding to the specified key in the environment.
   */
  def serviceAt[Service]: ZStream.ServiceAtPartiallyApplied[Service] =
    new ZStream.ServiceAtPartiallyApplied[Service]

  /**
   * Accesses the specified services in the environment of the effect.
   */
  @deprecated("use service", "2.0.0")
  def services[A: Tag: IsNotIntersection, B: Tag: IsNotIntersection](implicit
    trace: ZTraceElement
  ): ZStream[A with B, Nothing, (A, B)] =
    ZStream.environmentWith(r => (r.get[A], r.get[B]))

  /**
   * Accesses the specified services in the environment of the effect.
   */
  @deprecated("use service", "2.0.0")
  def services[A: Tag: IsNotIntersection, B: Tag: IsNotIntersection, C: Tag: IsNotIntersection](implicit
    trace: ZTraceElement
  ): ZStream[A with B with C, Nothing, (A, B, C)] =
    ZStream.environmentWith(r => (r.get[A], r.get[B], r.get[C]))

  /**
   * Accesses the specified services in the environment of the effect.
   */
  @deprecated("use service", "2.0.0")
  def services[
    A: Tag: IsNotIntersection,
    B: Tag: IsNotIntersection,
    C: Tag: IsNotIntersection,
    D: Tag: IsNotIntersection
  ](implicit
    trace: ZTraceElement
  ): ZStream[A with B with C with D, Nothing, (A, B, C, D)] =
    ZStream.environmentWith(r => (r.get[A], r.get[B], r.get[C], r.get[D]))

  /**
   * Accesses the specified service in the environment of the stream.
   */
  def serviceWith[Service]: ServiceWithPartiallyApplied[Service] =
    new ServiceWithPartiallyApplied[Service]

  /**
   * Accesses the specified service in the environment of the stream in the
   * context of an effect.
   */
  def serviceWithZIO[Service]: ServiceWithZIOPartiallyApplied[Service] =
    new ServiceWithZIOPartiallyApplied[Service]

  /**
   * Accesses the specified service in the environment of the stream in the
   * context of a stream.
   */
  def serviceWithStream[Service]: ServiceWithStreamPartiallyApplied[Service] =
    new ServiceWithStreamPartiallyApplied[Service]

  /**
   * Creates a single-valued pure stream
   */
  def succeed[A](a: => A)(implicit trace: ZTraceElement): ZStream[Any, Nothing, A] =
    fromChunk(Chunk.single(a))

  /**
   * Returns a lazily constructed stream.
   */
  def suspend[R, E, A](stream: => ZStream[R, E, A]): ZStream[R, E, A] =
    new ZStream(ZChannel.suspend(stream.channel))

  /**
   * A stream that emits Unit values spaced by the specified duration.
   */
  def tick(interval: => Duration)(implicit trace: ZTraceElement): ZStream[Clock, Nothing, Unit] =
    repeatWithSchedule((), Schedule.spaced(interval))

  /**
   * A stream that contains a single `Unit` value.
   */
  val unit: ZStream[Any, Nothing, Unit] =
    succeed(())(ZTraceElement.empty)

  /**
   * Creates a stream by peeling off the "layers" of a value of type `S`
   */
  def unfold[S, A](s: => S)(f: S => Option[(A, S)])(implicit trace: ZTraceElement): ZStream[Any, Nothing, A] =
    unfoldChunk(s)(f(_).map { case (a, s) => Chunk.single(a) -> s })

  /**
   * Creates a stream by peeling off the "layers" of a value of type `S`.
   */
  def unfoldChunk[S, A](
    s: => S
  )(f: S => Option[(Chunk[A], S)])(implicit trace: ZTraceElement): ZStream[Any, Nothing, A] = {
    def loop(s: S): ZChannel[Any, Any, Any, Any, Nothing, Chunk[A], Any] =
      f(s) match {
        case Some((as, s)) => ZChannel.write(as) *> loop(s)
        case None          => ZChannel.unit
      }

    new ZStream(ZChannel.suspend(loop(s)))
  }

  /**
   * Creates a stream by effectfully peeling off the "layers" of a value of type
   * `S`
   */
  @deprecated("use unfoldChunkZIO", "2.0.0")
  def unfoldChunkM[R, E, A, S](s: => S)(f: S => ZIO[R, E, Option[(Chunk[A], S)]])(implicit
    trace: ZTraceElement
  ): ZStream[R, E, A] =
    unfoldChunkZIO(s)(f)

  /**
   * Creates a stream by effectfully peeling off the "layers" of a value of type
   * `S`
   */
  def unfoldChunkZIO[R, E, A, S](
    s: => S
  )(f: S => ZIO[R, E, Option[(Chunk[A], S)]])(implicit trace: ZTraceElement): ZStream[R, E, A] = {
    def loop(s: S): ZChannel[R, Any, Any, Any, E, Chunk[A], Any] =
      ZChannel.unwrap {
        f(s).map {
          case Some((as, s)) => ZChannel.write(as) *> loop(s)
          case None          => ZChannel.unit
        }
      }

    new ZStream(loop(s))
  }

  /**
   * Creates a stream by effectfully peeling off the "layers" of a value of type
   * `S`
   */
  @deprecated("use unfoldZIO", "2.0.0")
  def unfoldM[R, E, A, S](s: => S)(f: S => ZIO[R, E, Option[(A, S)]])(implicit trace: ZTraceElement): ZStream[R, E, A] =
    unfoldZIO(s)(f)

  /**
   * Creates a stream by effectfully peeling off the "layers" of a value of type
   * `S`
   */
  def unfoldZIO[R, E, A, S](s: => S)(f: S => ZIO[R, E, Option[(A, S)]])(implicit
    trace: ZTraceElement
  ): ZStream[R, E, A] =
    unfoldChunkZIO(s)(f(_).map(_.map { case (a, s) => Chunk.single(a) -> s }))

  /**
   * Creates a stream produced from an effect
   */
  def unwrap[R, E, A](fa: => ZIO[R, E, ZStream[R, E, A]])(implicit trace: ZTraceElement): ZStream[R, E, A] =
    fromZIO(fa).flatten

  /**
   * Creates a stream produced from a [[ZManaged]]
   */
  def unwrapManaged[R, E, A](fa: => ZManaged[R, E, ZStream[R, E, A]])(implicit trace: ZTraceElement): ZStream[R, E, A] =
    managed(fa).flatten

  /**
   * Returns the specified stream if the given condition is satisfied, otherwise
   * returns an empty stream.
   */
  def when[R, E, O](b: => Boolean)(zStream: => ZStream[R, E, O])(implicit trace: ZTraceElement): ZStream[R, E, O] =
    whenZIO(ZIO.succeedNow(b))(zStream)

  /**
   * Returns the resulting stream when the given `PartialFunction` is defined
   * for the given value, otherwise returns an empty stream.
   */
  def whenCase[R, E, A, O](a: => A)(pf: PartialFunction[A, ZStream[R, E, O]])(implicit
    trace: ZTraceElement
  ): ZStream[R, E, O] =
    whenCaseZIO(ZIO.succeedNow(a))(pf)

  /**
   * Returns the resulting stream when the given `PartialFunction` is defined
   * for the given effectful value, otherwise returns an empty stream.
   */
  @deprecated("use whenCaseZIO", "2.0.0")
  def whenCaseM[R, E, A](a: => ZIO[R, E, A]): WhenCaseZIO[R, E, A] =
    whenCaseZIO(a)

  /**
   * Returns the resulting stream when the given `PartialFunction` is defined
   * for the given effectful value, otherwise returns an empty stream.
   */
  def whenCaseZIO[R, E, A](a: => ZIO[R, E, A]): WhenCaseZIO[R, E, A] =
    new WhenCaseZIO(() => a)

  /**
   * Returns the specified stream if the given effectful condition is satisfied,
   * otherwise returns an empty stream.
   */
  @deprecated("use whenZIO", "2.0.0")
  def whenM[R, E](b: => ZIO[R, E, Boolean]): WhenZIO[R, E] =
    whenZIO(b)

  /**
   * Returns the specified stream if the given effectful condition is satisfied,
   * otherwise returns an empty stream.
   */
  def whenZIO[R, E](b: => ZIO[R, E, Boolean]) =
    new WhenZIO(() => b)

  /**
   * Zips the specified streams together with the specified function.
   */
  @deprecated("use zip", "2.0.0")
  def zipN[R, E, A, B, C](zStream1: => ZStream[R, E, A], zStream2: => ZStream[R, E, B])(
    f: (A, B) => C
  )(implicit trace: ZTraceElement): ZStream[R, E, C] =
    ZStream.suspend(zStream1.zipWith(zStream2)(f))

  /**
   * Zips with specified streams together with the specified function.
   */
  @deprecated("use zip", "2.0.0")
  def zipN[R, E, A, B, C, D](
    zStream1: => ZStream[R, E, A],
    zStream2: => ZStream[R, E, B],
    zStream3: => ZStream[R, E, C]
  )(
    f: (A, B, C) => D
  )(implicit trace: ZTraceElement): ZStream[R, E, D] =
    ZStream.suspend((zStream1 <&> zStream2 <&> zStream3).map(f.tupled))

  /**
   * Returns an effect that executes the specified effects in parallel,
   * combining their results with the specified `f` function. If any effect
   * fails, then the other effects will be interrupted.
   */
  @deprecated("use zip", "2.0.0")
  def zipN[R, E, A, B, C, D, F](
    zStream1: ZStream[R, E, A],
    zStream2: ZStream[R, E, B],
    zStream3: ZStream[R, E, C],
    zStream4: ZStream[R, E, D]
  )(f: (A, B, C, D) => F)(implicit trace: ZTraceElement): ZStream[R, E, F] =
    ZStream.suspend((zStream1 <&> zStream2 <&> zStream3 <&> zStream4).map(f.tupled))

  final class EnvironmentWithPartiallyApplied[R](private val dummy: Boolean = true) extends AnyVal {
    def apply[A](f: ZEnvironment[R] => A)(implicit trace: ZTraceElement): ZStream[R, Nothing, A] =
      ZStream.environment[R].map(f)
  }

  final class EnvironmentWithZIOPartiallyApplied[R](private val dummy: Boolean = true) extends AnyVal {
    def apply[R1 <: R, E, A](f: ZEnvironment[R] => ZIO[R1, E, A])(implicit
      trace: ZTraceElement
    ): ZStream[R with R1, E, A] =
      ZStream.environment[R].mapZIO(f)
  }

  final class EnvironmentWithStreamPartiallyApplied[R](private val dummy: Boolean = true) extends AnyVal {
    def apply[R1 <: R, E, A](f: ZEnvironment[R] => ZStream[R1, E, A])(implicit
      trace: ZTraceElement
    ): ZStream[R with R1, E, A] =
      ZStream.environment[R].flatMap(f)
  }

  final class ServiceAtPartiallyApplied[Service](private val dummy: Boolean = true) extends AnyVal {
    def apply[Key](
      key: => Key
    )(implicit
      tag: Tag[Map[Key, Service]],
      trace: ZTraceElement
    ): ZStream[Map[Key, Service], Nothing, Option[Service]] =
      ZStream.environmentWith(_.getAt(key))
  }

  final class ServiceWithPartiallyApplied[Service](private val dummy: Boolean = true) extends AnyVal {
    def apply[A](f: Service => A)(implicit
      tag: Tag[Service],
      trace: ZTraceElement
    ): ZStream[Service, Nothing, A] =
      ZStream.fromZIO(ZIO.serviceWith[Service](f))
  }

  final class ServiceWithZIOPartiallyApplied[Service](private val dummy: Boolean = true) extends AnyVal {
    def apply[R <: Service, E, A](f: Service => ZIO[R, E, A])(implicit
      tag: Tag[Service],
      trace: ZTraceElement
    ): ZStream[R with Service, E, A] =
      ZStream.fromZIO(ZIO.serviceWithZIO[Service](f))
  }

  final class ServiceWithStreamPartiallyApplied[Service](private val dummy: Boolean = true) extends AnyVal {
    def apply[R <: Service, E, A](f: Service => ZStream[R, E, A])(implicit
      ev: IsNotIntersection[Service],
      tag: Tag[Service],
      trace: ZTraceElement
    ): ZStream[R with Service, E, A] =
      ZStream.service[Service].flatMap(f)
  }

  /**
   * Representation of a grouped stream. This allows to filter which groups will
   * be processed. Once this is applied all groups will be processed in parallel
   * and the results will be merged in arbitrary order.
   */
  sealed trait GroupBy[-R, +E, +K, +V] { self =>

    type A

    protected def stream: ZStream[R, E, A]
    protected def key: A => ZIO[R, E, (K, V)]
    protected def buffer: Int

    def grouped(implicit trace: ZTraceElement): ZStream[R, E, (K, Dequeue[Exit[Option[E], V]])] =
      ZStream.unwrapManaged {
        for {
          decider <- Promise.make[Nothing, (K, V) => UIO[UniqueKey => Boolean]].toManaged
          out <- Queue
                   .bounded[Exit[Option[E], (K, Dequeue[Exit[Option[E], V]])]](buffer)
                   .toManagedWith(_.shutdown)
          ref <- Ref.make[Map[K, UniqueKey]](Map()).toManaged
          add <- stream
                   .mapZIO(key)
                   .distributedWithDynamic(
                     buffer,
                     (kv: (K, V)) => decider.await.flatMap(_.tupled(kv)),
                     out.offer
                   )
          _ <- decider.succeed { case (k, _) =>
                 ref.get.map(_.get(k)).flatMap {
                   case Some(idx) => ZIO.succeedNow(_ == idx)
                   case None =>
                     add.flatMap { case (idx, q) =>
                       (ref.update(_ + (k -> idx)) *>
                         out.offer(Exit.succeed(k -> q.map(_.map(_._2))))).as(_ == idx)
                     }
                 }
               }.toManaged
        } yield ZStream.fromQueueWithShutdown(out).flattenExitOption
      }

    /**
     * Only consider the first n groups found in the stream.
     */
    def first(n: => Int): GroupBy[R, E, K, V] =
      new GroupBy[R, E, K, V] {
        type A = self.A
        def stream: ZStream[R, E, A]    = self.stream
        def key: A => ZIO[R, E, (K, V)] = self.key
        def buffer: Int                 = self.buffer
        override def grouped(implicit trace: ZTraceElement): ZStream[R, E, (K, Dequeue[Exit[Option[E], V]])] =
          self.grouped.zipWithIndex.filterZIO { case elem @ ((_, q), i) =>
            if (i < n) ZIO.succeedNow(elem).as(true)
            else q.shutdown.as(false)
          }.map(_._1)
      }

    /**
     * Filter the groups to be processed.
     */
    def filter(f: K => Boolean): GroupBy[R, E, K, V] =
      new GroupBy[R, E, K, V] {
        type A = self.A
        def stream: ZStream[R, E, A]    = self.stream
        def key: A => ZIO[R, E, (K, V)] = self.key
        def buffer: Int                 = self.buffer
        override def grouped(implicit trace: ZTraceElement): ZStream[R, E, (K, Dequeue[Exit[Option[E], V]])] =
          self.grouped.filterZIO { case elem @ (k, q) =>
            if (f(k)) ZIO.succeedNow(elem).as(true)
            else q.shutdown.as(false)
          }
      }

    /**
     * Run the function across all groups, collecting the results in an
     * arbitrary order.
     */
    def apply[R1 <: R, E1 >: E, A](f: (K, ZStream[Any, E, V]) => ZStream[R1, E1, A])(implicit
      trace: ZTraceElement
    ): ZStream[R1, E1, A] =
      grouped.flatMapPar[R1, E1, A](Int.MaxValue, buffer) { case (k, q) =>
        f(k, ZStream.fromQueueWithShutdown(q).flattenExitOption)
      }
  }

  final class ProvideSomeLayer[R0, -R, +E, +A](private val self: ZStream[R, E, A]) extends AnyVal {
    def apply[E1 >: E, R1](
      layer: => ZLayer[R0, E1, R1]
    )(implicit
      ev: R0 with R1 <:< R,
      tagged: Tag[R1],
      trace: ZTraceElement
    ): ZStream[R0, E1, A] =
      self.asInstanceOf[ZStream[R0 with R1, E, A]].provideLayer(ZLayer.environment[R0] ++ layer)
  }

  final class UpdateService[-R, +E, +A, M](private val self: ZStream[R, E, A]) extends AnyVal {
    def apply[R1 <: R with M](
      f: M => M
    )(implicit ev: IsNotIntersection[M], tag: Tag[M], trace: ZTraceElement): ZStream[R1, E, A] =
      self.provideSomeEnvironment(_.update(f))
  }

  final class UpdateServiceAt[-R, +E, +A, Service](private val self: ZStream[R, E, A]) extends AnyVal {
    def apply[R1 <: R with Map[Key, Service], Key](key: => Key)(
      f: Service => Service
    )(implicit tag: Tag[Map[Key, Service]], trace: ZTraceElement): ZStream[R1, E, A] =
      self.provideSomeEnvironment(_.updateAt(key)(f))
  }

  /**
   * A `ZStreamConstructor[Input]` knows how to construct a `ZStream` value from
   * an input of type `Input`. This allows the type of the `ZStream` value
   * constructed to depend on `Input`.
   */
  trait ZStreamConstructor[Input] {

    /**
     * The type of the `ZStream` value.
     */
    type Out

    /**
     * Constructs a `ZStream` value from the specified input.
     */
    def make(input: => Input)(implicit trace: ZTraceElement): Out
  }

  object ZStreamConstructor extends ZStreamConstructorPlatformSpecific {

    /**
     * Constructs a `ZStream[RB, EB, B]` from a `ZHub[RA, RB, EA, EB, A,
     * Chunk[B]]`.
     */
    implicit def ChunkHubConstructor[RA, RB, EA, EB, A, B]
      : WithOut[ZHub[RA, RB, EA, EB, A, Chunk[B]], ZStream[RB, EB, B]] =
      new ZStreamConstructor[ZHub[RA, RB, EA, EB, A, Chunk[B]]] {
        type Out = ZStream[RB, EB, B]
        def make(input: => ZHub[RA, RB, EA, EB, A, Chunk[B]])(implicit trace: ZTraceElement): ZStream[RB, EB, B] =
          ZStream.fromChunkHub(input)
      }

    /**
     * Constructs a `ZStream[RB, EB, B]` from a `ZQueue[RA, RB, EA, EB, A,
     * Chunk[B]]`.
     */
    implicit def ChunkQueueConstructor[RA, RB, EA, EB, A, B]
      : WithOut[ZQueue[RA, RB, EA, EB, A, Chunk[B]], ZStream[RB, EB, B]] =
      new ZStreamConstructor[ZQueue[RA, RB, EA, EB, A, Chunk[B]]] {
        type Out = ZStream[RB, EB, B]
        def make(input: => ZQueue[RA, RB, EA, EB, A, Chunk[B]])(implicit trace: ZTraceElement): ZStream[RB, EB, B] =
          ZStream.fromChunkQueue(input)
      }

    /**
     * Constructs a `ZStream[Any, Nothing, A]` from an `Iterable[Chunk[A]]`.
     */
    implicit def ChunksConstructor[A, Collection[Element] <: Iterable[Element]]
      : WithOut[Collection[Chunk[A]], ZStream[Any, Nothing, A]] =
      new ZStreamConstructor[Collection[Chunk[A]]] {
        type Out = ZStream[Any, Nothing, A]
        def make(input: => Collection[Chunk[A]])(implicit trace: ZTraceElement): ZStream[Any, Nothing, A] =
          ZStream.fromIterable(input).flatMap(ZStream.fromChunk(_))
      }

    /**
     * Constructs a `ZStream[R, E, A]` from a `ZIO[R, E, Iterable[A]]`.
     */
    implicit def IterableZIOConstructor[R, E, A, Collection[Element] <: Iterable[Element]]
      : WithOut[ZIO[R, E, Collection[A]], ZStream[R, E, A]] =
      new ZStreamConstructor[ZIO[R, E, Collection[A]]] {
        type Out = ZStream[R, E, A]
        def make(input: => ZIO[R, E, Collection[A]])(implicit trace: ZTraceElement): ZStream[R, E, A] =
          ZStream.fromIterableZIO(input)
      }

    /**
     * Constructs a `ZStream[Any, Throwable, A]` from an `Iterator[A]`.
     */
    implicit def IteratorConstructor[A, IteratorLike[Element] <: Iterator[Element]]
      : WithOut[IteratorLike[A], ZStream[Any, Throwable, A]] =
      new ZStreamConstructor[IteratorLike[A]] {
        type Out = ZStream[Any, Throwable, A]
        def make(input: => IteratorLike[A])(implicit trace: ZTraceElement): ZStream[Any, Throwable, A] =
          ZStream.fromIterator(input)
      }

    /**
     * Constructs a `ZStream[R, Throwable, A]` from a `ZManaged[R, Throwable,
     * Iterator[A]]`.
     */
    implicit def IteratorManagedConstructor[R, E <: Throwable, A, IteratorLike[Element] <: Iterator[Element]]
      : WithOut[ZManaged[R, E, IteratorLike[A]], ZStream[R, Throwable, A]] =
      new ZStreamConstructor[ZManaged[R, E, IteratorLike[A]]] {
        type Out = ZStream[R, Throwable, A]
        def make(input: => ZManaged[R, E, IteratorLike[A]])(implicit trace: ZTraceElement): ZStream[R, Throwable, A] =
          ZStream.fromIteratorManaged(input)
      }

    /**
     * Constructs a `ZStream[R, Throwable, A]` from a `ZIO[R, Throwable,
     * Iterator[A]]`.
     */
    implicit def IteratorZIOConstructor[R, E <: Throwable, A, IteratorLike[Element] <: Iterator[Element]]
      : WithOut[ZIO[R, E, IteratorLike[A]], ZStream[R, Throwable, A]] =
      new ZStreamConstructor[ZIO[R, E, IteratorLike[A]]] {
        type Out = ZStream[R, Throwable, A]
        def make(input: => ZIO[R, E, IteratorLike[A]])(implicit trace: ZTraceElement): ZStream[R, Throwable, A] =
          ZStream.fromIteratorZIO(input)
      }

    /**
     * Constructs a `ZStream[Any, Throwable, A]` from a `java.util.Iterator[A]`.
     */
    implicit def JavaIteratorConstructor[A, JaveIteratorLike[Element] <: java.util.Iterator[Element]]
      : WithOut[JaveIteratorLike[A], ZStream[Any, Throwable, A]] =
      new ZStreamConstructor[JaveIteratorLike[A]] {
        type Out = ZStream[Any, Throwable, A]
        def make(input: => JaveIteratorLike[A])(implicit trace: ZTraceElement): ZStream[Any, Throwable, A] =
          ZStream.fromJavaIterator(input)
      }

    /**
     * Constructs a `ZStream[R, Throwable, A]` from a `ZManaged[R, Throwable,
     * java.util.Iterator[A]]`.
     */
    implicit def JavaIteratorManagedConstructor[R, E <: Throwable, A, JaveIteratorLike[Element] <: java.util.Iterator[
      Element
    ]]: WithOut[ZManaged[R, E, JaveIteratorLike[A]], ZStream[R, Throwable, A]] =
      new ZStreamConstructor[ZManaged[R, E, JaveIteratorLike[A]]] {
        type Out = ZStream[R, Throwable, A]
        def make(input: => ZManaged[R, E, JaveIteratorLike[A]])(implicit
          trace: ZTraceElement
        ): ZStream[R, Throwable, A] =
          ZStream.fromJavaIteratorManaged(input)
      }

    /**
     * Constructs a `ZStream[R, Throwable, A]` from a `ZIO[R, Throwable,
     * java.util.Iterator[A]]`.
     */
    implicit def JavaIteratorZIOConstructor[R, E <: Throwable, A, JaveIteratorLike[Element] <: java.util.Iterator[
      Element
    ]]: WithOut[ZIO[R, E, JaveIteratorLike[A]], ZStream[R, Throwable, A]] =
      new ZStreamConstructor[ZIO[R, E, JaveIteratorLike[A]]] {
        type Out = ZStream[R, Throwable, A]
        def make(input: => ZIO[R, E, JaveIteratorLike[A]])(implicit trace: ZTraceElement): ZStream[R, Throwable, A] =
          ZStream.fromJavaIteratorZIO(input)
      }

    /**
     * Constructs a `ZStream[R, Nothing, A]` from a `Schedule[R, Any, A]`.
     */
    implicit def ScheduleConstructor[R, A]: WithOut[Schedule[R, Any, A], ZStream[R with Clock, Nothing, A]] =
      new ZStreamConstructor[Schedule[R, Any, A]] {
        type Out = ZStream[R with Clock, Nothing, A]
        def make(input: => Schedule[R, Any, A])(implicit trace: ZTraceElement): ZStream[R with Clock, Nothing, A] =
          ZStream.fromSchedule(input)
      }

    /**
     * Constructs a `ZStream[Any, Nothing, A]` from a `TQueue[A]`.
     */
    implicit def TQueueConstructor[A]: WithOut[TQueue[A], ZStream[Any, Nothing, A]] =
      new ZStreamConstructor[TQueue[A]] {
        type Out = ZStream[Any, Nothing, A]
        def make(input: => TQueue[A])(implicit trace: ZTraceElement): ZStream[Any, Nothing, A] =
          ZStream.fromTQueue(input)
      }
  }

  trait ZStreamConstructorLowPriority1 extends ZStreamConstructorLowPriority2 {

    /**
     * Constructs a `ZStream[Any, Nothing, A]` from a `Chunk[A]`.
     */
    implicit def ChunkConstructor[A]: WithOut[Chunk[A], ZStream[Any, Nothing, A]] =
      new ZStreamConstructor[Chunk[A]] {
        type Out = ZStream[Any, Nothing, A]
        def make(input: => Chunk[A])(implicit trace: ZTraceElement): ZStream[Any, Nothing, A] =
          ZStream.fromChunk(input)
      }

    /**
     * Constructs a `ZStream[RB, EB, B]` from a `ZHub[RA, RB, EA, EB, A, B]`.
     */
    implicit def HubConstructor[RA, RB, EA, EB, A, B]: WithOut[ZHub[RA, RB, EA, EB, A, B], ZStream[RB, EB, B]] =
      new ZStreamConstructor[ZHub[RA, RB, EA, EB, A, B]] {
        type Out = ZStream[RB, EB, B]
        def make(input: => ZHub[RA, RB, EA, EB, A, B])(implicit trace: ZTraceElement): ZStream[RB, EB, B] =
          ZStream.fromHub(input)
      }

    /**
     * Constructs a `ZStream[Any, Nothing, A]` from a `Iterable[A]`.
     */
    implicit def IterableConstructor[A, Collection[Element] <: Iterable[Element]]
      : WithOut[Collection[A], ZStream[Any, Nothing, A]] =
      new ZStreamConstructor[Collection[A]] {
        type Out = ZStream[Any, Nothing, A]
        def make(input: => Collection[A])(implicit trace: ZTraceElement): ZStream[Any, Nothing, A] =
          ZStream.fromIterable(input)
      }

    /**
     * Constructs a `ZStream[RB, EB, B]` from a `ZQueue[RA, RB, EA, EB, A, B]`.
     */
    implicit def QueueConstructor[RA, RB, EA, EB, A, B]: WithOut[ZQueue[RA, RB, EA, EB, A, B], ZStream[RB, EB, B]] =
      new ZStreamConstructor[ZQueue[RA, RB, EA, EB, A, B]] {
        type Out = ZStream[RB, EB, B]
        def make(input: => ZQueue[RA, RB, EA, EB, A, B])(implicit trace: ZTraceElement): ZStream[RB, EB, B] =
          ZStream.fromQueue(input)
      }

    /**
     * Construct a `ZStream[R, E, A]` from a `ZIO[R, Option[E], A]`.
     */
    implicit def ZIOOptionConstructor[R, E, A]: WithOut[ZIO[R, Option[E], A], ZStream[R, E, A]] =
      new ZStreamConstructor[ZIO[R, Option[E], A]] {
        type Out = ZStream[R, E, A]
        def make(input: => ZIO[R, Option[E], A])(implicit trace: ZTraceElement): ZStream[R, E, A] =
          ZStream.fromZIOOption(input)
      }

    /**
     * Construct a `ZStream[R, E, A]` from a `ZIO[R, Option[E], A]`.
     */
    implicit def ZIOOptionNoneConstructor[R, A]: WithOut[ZIO[R, None.type, A], ZStream[R, Nothing, A]] =
      new ZStreamConstructor[ZIO[R, None.type, A]] {
        type Out = ZStream[R, Nothing, A]
        def make(input: => ZIO[R, None.type, A])(implicit trace: ZTraceElement): ZStream[R, Nothing, A] =
          ZStream.fromZIOOption(input)
      }

    /**
     * Construct a `ZStream[R, E, A]` from a `ZIO[R, Option[E], A]`.
     */
    implicit def ZIOOptionSomeConstructor[R, E, A]: WithOut[ZIO[R, Some[E], A], ZStream[R, E, A]] =
      new ZStreamConstructor[ZIO[R, Some[E], A]] {
        type Out = ZStream[R, E, A]
        def make(input: => ZIO[R, Some[E], A])(implicit trace: ZTraceElement): ZStream[R, E, A] =
          ZStream.fromZIOOption(input)
      }
  }

  trait ZStreamConstructorLowPriority2 extends ZStreamConstructorLowPriority3 {

    /**
     * Construct a `ZStream[R, E, A]` from a `ZIO[R, E, A]`.
     */
    implicit def ZIOConstructor[R, E, A]: WithOut[ZIO[R, E, A], ZStream[R, E, A]] =
      new ZStreamConstructor[ZIO[R, E, A]] {
        type Out = ZStream[R, E, A]
        def make(input: => ZIO[R, E, A])(implicit trace: ZTraceElement): ZStream[R, E, A] =
          ZStream.fromZIO(input)
      }
  }

  trait ZStreamConstructorLowPriority3 {

    /**
     * The type of the `ZStreamConstructor` with the type of the `ZStream`
     * value.
     */
    type WithOut[In, Out0] = ZStreamConstructor[In] { type Out = Out0 }

    /**
     * Construct a `ZStream[R, E, A]` from a `ZIO[R, E, A]`.
     */
    implicit def SucceedConstructor[A]: WithOut[A, ZStream[Any, Nothing, A]] =
      new ZStreamConstructor[A] {
        type Out = ZStream[Any, Nothing, A]
        def make(input: => A)(implicit trace: ZTraceElement): ZStream[Any, Nothing, A] =
          ZStream.succeed(input)
      }
  }

  type Pull[-R, +E, +A] = ZIO[R, Option[E], Chunk[A]]

  private[zio] object Pull {
    def emit[A](a: A)(implicit trace: ZTraceElement): IO[Nothing, Chunk[A]]         = UIO(Chunk.single(a))
    def emit[A](as: Chunk[A])(implicit trace: ZTraceElement): IO[Nothing, Chunk[A]] = UIO(as)
    def fromDequeue[E, A](d: Dequeue[stream.Take[E, A]])(implicit trace: ZTraceElement): IO[Option[E], Chunk[A]] =
      d.take.flatMap(_.done)
    def fail[E](e: E)(implicit trace: ZTraceElement): IO[Option[E], Nothing] = IO.fail(Some(e))
    def failCause[E](c: Cause[E])(implicit trace: ZTraceElement): IO[Option[E], Nothing] =
      IO.failCause(c).mapError(Some(_))
    @deprecated("use failCause", "2.0.0")
    def halt[E](c: Cause[E])(implicit trace: ZTraceElement): IO[Option[E], Nothing] = failCause(c)
    def empty[A](implicit trace: ZTraceElement): IO[Nothing, Chunk[A]]   = UIO(Chunk.empty)
    def end(implicit trace: ZTraceElement): IO[Option[Nothing], Nothing] = IO.fail(None)
  }

  @deprecated("use zio.stream.Take instead", "1.0.0")
  type Take[+E, +A] = Exit[Option[E], Chunk[A]]

  object Take {
    @deprecated("use zio.stream.Take.end instead", "1.0.0")
    val End: Exit[Option[Nothing], Nothing] = Exit.fail(None)
  }

  private[zio] case class BufferedPull[R, E, A](
    upstream: ZIO[R, Option[E], Chunk[A]],
    done: Ref[Boolean],
    cursor: Ref[(Chunk[A], Int)]
  ) {
    def ifNotDone[R1, E1, A1](fa: ZIO[R1, Option[E1], A1])(implicit trace: ZTraceElement): ZIO[R1, Option[E1], A1] =
      done.get.flatMap(
        if (_) Pull.end
        else fa
      )

    def update(implicit trace: ZTraceElement): ZIO[R, Option[E], Unit] =
      ifNotDone {
        upstream.foldZIO(
          {
            case None    => done.set(true) *> Pull.end
            case Some(e) => Pull.fail(e)
          },
          chunk => cursor.set(chunk -> 0)
        )
      }

    def pullElement(implicit trace: ZTraceElement): ZIO[R, Option[E], A] =
      ifNotDone {
        cursor.modify { case (chunk, idx) =>
          if (idx >= chunk.size) (update *> pullElement, (Chunk.empty, 0))
          else (UIO.succeedNow(chunk(idx)), (chunk, idx + 1))
        }.flatten
      }

    def pullChunk(implicit trace: ZTraceElement): ZIO[R, Option[E], Chunk[A]] =
      ifNotDone {
        cursor.modify { case (chunk, idx) =>
          if (idx >= chunk.size) (update *> pullChunk, (Chunk.empty, 0))
          else (UIO.succeedNow(chunk.drop(idx)), (Chunk.empty, 0))
        }.flatten
      }

  }

  private[zio] object BufferedPull {
    def make[R, E, A](
      pull: ZIO[R, Option[E], Chunk[A]]
    )(implicit trace: ZTraceElement): ZIO[R, Nothing, BufferedPull[R, E, A]] =
      for {
        done   <- Ref.make(false)
        cursor <- Ref.make[(Chunk[A], Int)](Chunk.empty -> 0)
      } yield BufferedPull(pull, done, cursor)
  }

  /**
   * A synchronous queue-like abstraction that allows a producer to offer an
   * element and wait for it to be taken, and allows a consumer to wait for an
   * element to be available.
   */
  private[zio] class Handoff[A](ref: Ref[Handoff.State[A]]) {
    def offer(a: A)(implicit trace: ZTraceElement): UIO[Unit] =
      Promise.make[Nothing, Unit].flatMap { p =>
        ref.modify {
          case s @ Handoff.State.Full(_, notifyProducer) => (notifyProducer.await *> offer(a), s)
          case Handoff.State.Empty(notifyConsumer)       => (notifyConsumer.succeed(()) *> p.await, Handoff.State.Full(a, p))
        }.flatten
      }

    def take(implicit trace: ZTraceElement): UIO[A] =
      Promise.make[Nothing, Unit].flatMap { p =>
        ref.modify {
          case Handoff.State.Full(a, notifyProducer)   => (notifyProducer.succeed(()).as(a), Handoff.State.Empty(p))
          case s @ Handoff.State.Empty(notifyConsumer) => (notifyConsumer.await *> take, s)
        }.flatten
      }

    def poll(implicit trace: ZTraceElement): UIO[Option[A]] =
      Promise.make[Nothing, Unit].flatMap { p =>
        ref.modify {
          case Handoff.State.Full(a, notifyProducer) => (notifyProducer.succeed(()).as(Some(a)), Handoff.State.Empty(p))
          case s @ Handoff.State.Empty(_)            => (ZIO.succeedNow(None), s)
        }.flatten
      }
  }

  private[zio] object Handoff {
    def make[A](implicit trace: ZTraceElement): UIO[Handoff[A]] =
      Promise
        .make[Nothing, Unit]
        .flatMap(p => Ref.make[State[A]](State.Empty(p)))
        .map(new Handoff(_))

    sealed trait State[+A]
    object State {
      case class Empty(notifyConsumer: Promise[Nothing, Unit])          extends State[Nothing]
      case class Full[+A](a: A, notifyProducer: Promise[Nothing, Unit]) extends State[A]
    }
  }

  final class WhenZIO[R, E](private val b: () => ZIO[R, E, Boolean]) extends AnyVal {
    def apply[R1 <: R, E1 >: E, O](zStream: ZStream[R1, E1, O])(implicit trace: ZTraceElement): ZStream[R1, E1, O] =
      fromZIO(b()).flatMap(if (_) zStream else ZStream.empty)
  }

  final class WhenCaseZIO[R, E, A](private val a: () => ZIO[R, E, A]) extends AnyVal {
    def apply[R1 <: R, E1 >: E, O](pf: PartialFunction[A, ZStream[R1, E1, O]])(implicit
      trace: ZTraceElement
    ): ZStream[R1, E1, O] =
      fromZIO(a()).flatMap(pf.applyOrElse(_, (_: A) => ZStream.empty))
  }

  sealed trait TerminationStrategy
  object TerminationStrategy {
    case object Left   extends TerminationStrategy
    case object Right  extends TerminationStrategy
    case object Both   extends TerminationStrategy
    case object Either extends TerminationStrategy
  }

  implicit final class RefineToOrDieOps[R, E <: Throwable, A](private val self: ZStream[R, E, A]) extends AnyVal {

    /**
     * Keeps some of the errors, and terminates the fiber with the rest.
     */
    def refineToOrDie[E1 <: E: ClassTag](implicit ev: CanFail[E], trace: ZTraceElement): ZStream[R, E1, A] =
      self.refineOrDie { case e: E1 => e }
  }

  implicit final class SyntaxOps[-R, +E, O](self: ZStream[R, E, O]) {
    /*
     * Collect elements of the given type flowing through the stream, and filters out others.
     */
    def collectType[O1 <: O](implicit tag: ClassTag[O1], trace: ZTraceElement): ZStream[R, E, O1] =
      self.collect { case o if tag.runtimeClass.isInstance(o) => o.asInstanceOf[O1] }
  }

  private[zio] class Rechunker[A](n: Int) {
    private var builder: ChunkBuilder[A] = ChunkBuilder.make(n)
    private var pos: Int                 = 0

    def write(elem: A): Chunk[A] = {
      builder += elem
      pos += 1
      if (pos == n) {
        val result = builder.result()
        builder = ChunkBuilder.make(n)
        pos = 0
        result
      } else {
        null
      }
    }

    def isEmpty: Boolean =
      pos == 0

    def emitIfNotEmpty()(implicit trace: ZTraceElement): ZChannel[Any, Any, Any, Any, Nothing, Chunk[A], Unit] =
      if (pos != 0) {
        ZChannel.write(builder.result())
      } else {
        ZChannel.unit
      }
  }

  private[zio] sealed trait SinkEndReason[+C]
  private[zio] object SinkEndReason {
    case object SinkEnd             extends SinkEndReason[Nothing]
    case object ScheduleTimeout     extends SinkEndReason[Nothing]
    case class ScheduleEnd[C](c: C) extends SinkEndReason[C]
    case object UpstreamEnd         extends SinkEndReason[Nothing]
  }

  private[zio] sealed trait HandoffSignal[C, E, A]
  private[zio] object HandoffSignal {
    case class Emit[C, E, A](els: Chunk[A])           extends HandoffSignal[C, E, A]
    case class Halt[C, E, A](error: Cause[E])         extends HandoffSignal[C, E, A]
    case class End[C, E, A](reason: SinkEndReason[C]) extends HandoffSignal[C, E, A]
  }

  private[zio] sealed trait DebounceState[+E, +A]
  private[zio] object DebounceState {
    case object NotStarted                                               extends DebounceState[Nothing, Nothing]
    case class Previous[A](fiber: Fiber[Nothing, Chunk[A]])              extends DebounceState[Nothing, A]
    case class Current[E, A](fiber: Fiber[E, HandoffSignal[Unit, E, A]]) extends DebounceState[E, A]
  }

  /**
   * An `Emit[R, E, A, B]` represents an asynchronous callback that can be
   * called multiple times. The callback can be called with a value of type
   * `ZIO[R, Option[E], Chunk[A]]`, where succeeding with a `Chunk[A]` indicates
   * to emit those elements, failing with `Some[E]` indicates to terminate with
   * that error, and failing with `None` indicates to terminate with an end of
   * stream signal.
   */
  trait Emit[+R, -E, -A, +B] extends (ZIO[R, Option[E], Chunk[A]] => B) {

    def apply(v1: ZIO[R, Option[E], Chunk[A]]): B

    /**
     * Emits a chunk containing the specified values.
     */
    def chunk(as: Chunk[A])(implicit trace: ZTraceElement): B =
      apply(ZIO.succeedNow(as))

    /**
     * Terminates with a cause that dies with the specified `Throwable`.
     */
    def die(t: Throwable)(implicit trace: ZTraceElement): B =
      apply(ZIO.die(t))

    /**
     * Terminates with a cause that dies with a `Throwable` with the specified
     * message.
     */
    def dieMessage(message: String)(implicit trace: ZTraceElement): B =
      apply(ZIO.dieMessage(message))

    /**
     * Either emits the specified value if this `Exit` is a `Success` or else
     * terminates with the specified cause if this `Exit` is a `Failure`.
     */
    def done(exit: Exit[E, A])(implicit trace: ZTraceElement): B =
      apply(ZIO.done(exit.mapBoth(e => Some(e), a => Chunk(a))))

    /**
     * Terminates with an end of stream signal.
     */
    def end(implicit trace: ZTraceElement): B =
      apply(ZIO.fail(None))

    /**
     * Terminates with the specified error.
     */
    def fail(e: E)(implicit trace: ZTraceElement): B =
      apply(ZIO.fail(Some(e)))

    /**
     * Either emits the success value of this effect or terminates the stream
     * with the failure value of this effect.
     */
    def fromEffect(zio: ZIO[R, E, A])(implicit trace: ZTraceElement): B =
      apply(zio.mapBoth(e => Some(e), a => Chunk(a)))

    /**
     * Either emits the success value of this effect or terminates the stream
     * with the failure value of this effect.
     */
    def fromEffectChunk(zio: ZIO[R, E, Chunk[A]])(implicit trace: ZTraceElement): B =
      apply(zio.mapError(e => Some(e)))

    /**
     * Terminates the stream with the specified cause.
     */
    def halt(cause: Cause[E])(implicit trace: ZTraceElement): B =
      apply(ZIO.failCause(cause.map(e => Some(e))))

    /**
     * Emits a chunk containing the specified value.
     */
    def single(a: A)(implicit trace: ZTraceElement): B =
      apply(ZIO.succeedNow(Chunk(a)))
  }

  /**
   * Provides extension methods for streams that are sorted by distinct keys.
   */
  implicit final class SortedByKey[R, E, K, A](private val self: ZStream[R, E, (K, A)]) {

    /**
     * Zips this stream that is sorted by distinct keys and the specified stream
     * that is sorted by distinct keys to produce a new stream that is sorted by
     * distinct keys. Combines values associated with each key into a tuple,
     * using the specified values `defaultLeft` and `defaultRight` to fill in
     * missing values.
     *
     * This allows zipping potentially unbounded streams of data by key in
     * constant space but the caller is responsible for ensuring that the
     * streams are sorted by distinct keys.
     */
    final def zipAllSortedByKey[R1 <: R, E1 >: E, B](
      that: => ZStream[R1, E1, (K, B)]
    )(defaultLeft: => A, defaultRight: => B)(implicit
      ord: Ordering[K],
      trace: ZTraceElement
    ): ZStream[R1, E1, (K, (A, B))] =
      zipAllSortedByKeyWith(that)((_, defaultRight), (defaultLeft, _))((_, _))

    /**
     * Zips this stream that is sorted by distinct keys and the specified stream
     * that is sorted by distinct keys to produce a new stream that is sorted by
     * distinct keys. Keeps only values from this stream, using the specified
     * value `default` to fill in missing values.
     *
     * This allows zipping potentially unbounded streams of data by key in
     * constant space but the caller is responsible for ensuring that the
     * streams are sorted by distinct keys.
     */
    final def zipAllSortedByKeyLeft[R1 <: R, E1 >: E, B](
      that: => ZStream[R1, E1, (K, B)]
    )(default: => A)(implicit ord: Ordering[K], trace: ZTraceElement): ZStream[R1, E1, (K, A)] =
      zipAllSortedByKeyWith(that)(identity, _ => default)((a, _) => a)

    /**
     * Zips this stream that is sorted by distinct keys and the specified stream
     * that is sorted by distinct keys to produce a new stream that is sorted by
     * distinct keys. Keeps only values from that stream, using the specified
     * value `default` to fill in missing values.
     *
     * This allows zipping potentially unbounded streams of data by key in
     * constant space but the caller is responsible for ensuring that the
     * streams are sorted by distinct keys.
     */
    final def zipAllSortedByKeyRight[R1 <: R, E1 >: E, B](
      that: => ZStream[R1, E1, (K, B)]
    )(default: => B)(implicit ord: Ordering[K], trace: ZTraceElement): ZStream[R1, E1, (K, B)] =
      zipAllSortedByKeyWith(that)(_ => default, identity)((_, b) => b)

    /**
     * Zips this stream that is sorted by distinct keys and the specified stream
     * that is sorted by distinct keys to produce a new stream that is sorted by
     * distinct keys. Uses the functions `left`, `right`, and `both` to handle
     * the cases where a key and value exist in this stream, that stream, or
     * both streams.
     *
     * This allows zipping potentially unbounded streams of data by key in
     * constant space but the caller is responsible for ensuring that the
     * streams are sorted by distinct keys.
     */
    final def zipAllSortedByKeyWith[R1 <: R, E1 >: E, B, C](
      that: => ZStream[R1, E1, (K, B)]
    )(left: A => C, right: B => C)(
      both: (A, B) => C
    )(implicit ord: Ordering[K], trace: ZTraceElement): ZStream[R1, E1, (K, C)] =
      zipAllSortedByKeyWithExec(that)(ExecutionStrategy.Parallel)(left, right)(both)

    /**
     * Zips this stream that is sorted by distinct keys and the specified stream
     * that is sorted by distinct keys to produce a new stream that is sorted by
     * distinct keys. Uses the functions `left`, `right`, and `both` to handle
     * the cases where a key and value exist in this stream, that stream, or
     * both streams.
     *
     * This allows zipping potentially unbounded streams of data by key in
     * constant space but the caller is responsible for ensuring that the
     * streams are sorted by distinct keys.
     *
     * The execution strategy `exec` will be used to determine whether to pull
     * from the streams sequentially or in parallel.
     */
    final def zipAllSortedByKeyWithExec[R1 <: R, E1 >: E, B, C](that: => ZStream[R1, E1, (K, B)])(
      exec: => ExecutionStrategy
    )(left: A => C, right: B => C)(
      both: (A, B) => C
    )(implicit ord: Ordering[K], trace: ZTraceElement): ZStream[R1, E1, (K, C)] = {
      sealed trait State
      case object DrainLeft                                                         extends State
      case object DrainRight                                                        extends State
      final case class PullBoth(exec: ExecutionStrategy)                            extends State
      final case class PullLeft(rightChunk: Chunk[(K, B)], exec: ExecutionStrategy) extends State
      final case class PullRight(leftChunk: Chunk[(K, A)], exec: ExecutionStrategy) extends State

      def pull(
        state: State,
        pullLeft: ZIO[R, Option[E], Chunk[(K, A)]],
        pullRight: ZIO[R1, Option[E1], Chunk[(K, B)]]
      ): ZIO[R1, Nothing, Exit[Option[E1], (Chunk[(K, C)], State)]] =
        state match {
          case DrainLeft =>
            pullLeft.fold(
              e => Exit.fail(e),
              leftChunk => Exit.succeed(leftChunk.map { case (k, a) => (k, left(a)) } -> DrainLeft)
            )
          case DrainRight =>
            pullRight.fold(
              e => Exit.fail(e),
              rightChunk => Exit.succeed(rightChunk.map { case (k, b) => (k, right(b)) } -> DrainRight)
            )
          case PullBoth(exec) =>
            exec match {
              case ExecutionStrategy.Sequential =>
                pullLeft.foldZIO(
                  {
                    case Some(e) => ZIO.succeedNow(Exit.fail(Some(e)))
                    case None    => pull(DrainRight, pullLeft, pullRight)
                  },
                  leftChunk =>
                    if (leftChunk.isEmpty) pull(PullBoth(exec), pullLeft, pullRight)
                    else pull(PullRight(leftChunk, exec), pullLeft, pullRight)
                )
              case _ =>
                pullLeft.unsome
                  .zipPar(pullRight.unsome)
                  .foldZIO(
                    e => ZIO.succeedNow(Exit.fail(Some(e))),
                    {
                      case (Some(leftChunk), Some(rightChunk)) =>
                        if (leftChunk.isEmpty && rightChunk.isEmpty) pull(PullBoth(exec), pullLeft, pullRight)
                        else if (leftChunk.isEmpty) pull(PullLeft(rightChunk, exec), pullLeft, pullRight)
                        else if (rightChunk.isEmpty) pull(PullRight(leftChunk, exec), pullLeft, pullRight)
                        else ZIO.succeedNow(Exit.succeed(mergeSortedByKeyChunk(leftChunk, rightChunk, exec)))
                      case (Some(leftChunk), None) =>
                        if (leftChunk.isEmpty) pull(DrainLeft, pullLeft, pullRight)
                        else ZIO.succeedNow(Exit.succeed(leftChunk.map { case (k, a) => (k, left(a)) } -> DrainLeft))
                      case (None, Some(rightChunk)) =>
                        if (rightChunk.isEmpty) pull(DrainRight, pullLeft, pullRight)
                        else
                          ZIO.succeedNow(Exit.succeed(rightChunk.map { case (k, b) => (k, right(b)) } -> DrainRight))
                      case (None, None) => ZIO.succeedNow(Exit.fail(None))
                    }
                  )
            }
          case PullLeft(rightChunk, exec) =>
            pullLeft.foldZIO(
              {
                case Some(e) => ZIO.succeedNow(Exit.fail(Some(e)))
                case None =>
                  ZIO.succeedNow(Exit.succeed(rightChunk.map { case (k, b) => (k, right(b)) } -> DrainRight))
              },
              leftChunk =>
                if (leftChunk.isEmpty) pull(PullLeft(rightChunk, exec), pullLeft, pullRight)
                else ZIO.succeedNow(Exit.succeed(mergeSortedByKeyChunk(leftChunk, rightChunk, exec)))
            )
          case PullRight(leftChunk, exec) =>
            pullRight.foldZIO(
              {
                case Some(e) => ZIO.succeedNow(Exit.fail(Some(e)))
                case None    => ZIO.succeedNow(Exit.succeed(leftChunk.map { case (k, a) => (k, left(a)) } -> DrainLeft))
              },
              rightChunk =>
                if (rightChunk.isEmpty) pull(PullRight(leftChunk, exec), pullLeft, pullRight)
                else ZIO.succeedNow(Exit.succeed(mergeSortedByKeyChunk(leftChunk, rightChunk, exec)))
            )
        }

      def mergeSortedByKeyChunk(
        leftChunk: Chunk[(K, A)],
        rightChunk: Chunk[(K, B)],
        exec: ExecutionStrategy
      ): (Chunk[(K, C)], State) = {
        val builder       = ChunkBuilder.make[(K, C)]()
        var state         = null.asInstanceOf[State]
        val leftIterator  = leftChunk.iterator
        val rightIterator = rightChunk.iterator
        var leftTuple     = leftIterator.next()
        var rightTuple    = rightIterator.next()
        var k1            = leftTuple._1
        var a             = leftTuple._2
        var k2            = rightTuple._1
        var b             = rightTuple._2
        var loop          = true
        while (loop) {
          val compare = ord.compare(k1, k2)
          if (compare == 0) {
            builder += k1 -> both(a, b)
            if (leftIterator.hasNext && rightIterator.hasNext) {
              leftTuple = leftIterator.next()
              rightTuple = rightIterator.next()
              k1 = leftTuple._1
              a = leftTuple._2
              k2 = rightTuple._1
              b = rightTuple._2
            } else if (leftIterator.hasNext) {
              state = PullRight(Chunk.fromIterator(leftIterator), exec)
              loop = false
            } else if (rightIterator.hasNext) {
              state = PullLeft(Chunk.fromIterator(rightIterator), exec)
              loop = false
            } else {
              state = PullBoth(exec)
              loop = false
            }
          } else if (compare < 0) {
            builder += k1 -> left(a)
            if (leftIterator.hasNext) {
              leftTuple = leftIterator.next()
              k1 = leftTuple._1
              a = leftTuple._2
            } else {
              val rightBuilder = ChunkBuilder.make[(K, B)]()
              rightBuilder += rightTuple
              rightBuilder ++= rightIterator
              state = PullLeft(rightBuilder.result(), exec)
              loop = false
            }
          } else {
            builder += k2 -> right(b)
            if (rightIterator.hasNext) {
              rightTuple = rightIterator.next()
              k2 = rightTuple._1
              b = rightTuple._2
            } else {
              val leftBuilder = ChunkBuilder.make[(K, A)]()
              leftBuilder += leftTuple
              leftBuilder ++= leftIterator
              state = PullRight(leftBuilder.result(), exec)
              loop = false
            }
          }
        }
        (builder.result(), state)
      }

      self.combineChunks[R1, E1, State, (K, B), (K, C)](that)(PullBoth(exec))(pull)
    }
  }
}<|MERGE_RESOLUTION|>--- conflicted
+++ resolved
@@ -2882,48 +2882,7 @@
    * last chunk might contain less than `n` elements
    */
   def rechunk(n: => Int)(implicit trace: ZTraceElement): ZStream[R, E, A] =
-<<<<<<< HEAD
-    ZStream.unwrap {
-      ZIO.succeed {
-        val target    = n
-        val rechunker = new ZStream.Rechunker[A](target)
-
-        lazy val process: ZChannel[R, E, Chunk[A], Any, E, Chunk[A], Unit] =
-          ZChannel.readWithCause(
-            (chunk: Chunk[A]) =>
-              if (chunk.size > 0) {
-                if (chunk.size == target && rechunker.isEmpty) {
-                  ZChannel.write(chunk) *> process
-                } else {
-                  var chunks: List[Chunk[A]] = Nil
-                  var result: Chunk[A]       = null
-                  var i                      = 0
-
-                  while (i < chunk.size) {
-                    while (i < chunk.size && (result eq null)) {
-                      result = rechunker.write(chunk(i))
-                      i += 1
-                    }
-
-                    if (result ne null) {
-                      chunks = result :: chunks
-                      result = null
-                    }
-                  }
-
-                  ZChannel.writeAll(chunks.reverse: _*) *> process
-                }
-              } else process,
-            (cause: Cause[E]) => rechunker.emitIfNotEmpty() *> ZChannel.failCause(cause),
-            (_: Any) => rechunker.emitIfNotEmpty()
-          )
-
-        new ZStream(channel >>> process)
-      }
-    }
-=======
     self >>> ZPipeline.rechunk(n)
->>>>>>> eff774ac
 
   /**
    * Keeps some of the errors, and terminates the fiber with the rest
