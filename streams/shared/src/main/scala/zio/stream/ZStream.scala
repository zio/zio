package zio.stream

import zio._
import zio.internal.{SingleThreadedRingBuffer, UniqueKey}
import zio.stacktracer.TracingImplicits.disableAutoTrace
import zio.stm._
import zio.stream.ZStream.{DebounceState, HandoffSignal}
import zio.stream.internal.Utils.zipChunks
import zio.stream.internal.{ZInputStream, ZReader}

import java.io.{IOException, InputStream}
import java.util.concurrent.atomic.{AtomicBoolean, AtomicReference}
import scala.reflect.ClassTag

class ZStream[-R, +E, +A](val channel: ZChannel[R, Any, Any, Any, E, Chunk[A], Any]) { self =>

  import ZStream.TerminationStrategy

  /**
   * Symbolic alias for [[ZStream#cross]].
   */
  final def <*>[R1 <: R, E1 >: E, A2](that: ZStream[R1, E1, A2])(implicit
    zippable: Zippable[A, A2],
    trace: ZTraceElement
  ): ZStream[R1, E1, zippable.Out] =
    self cross that

  /**
   * Symbolic alias for [[ZStream#crossLeft]].
   */
  final def <*[R1 <: R, E1 >: E, A2](that: ZStream[R1, E1, A2])(implicit trace: ZTraceElement): ZStream[R1, E1, A] =
    self crossLeft that

  /**
   * Symbolic alias for [[ZStream#crossRight]].
   */
  final def *>[R1 <: R, E1 >: E, A2](that: ZStream[R1, E1, A2])(implicit trace: ZTraceElement): ZStream[R1, E1, A2] =
    self crossRight that

  /**
   * Symbolic alias for [[ZStream#zip]].
   */
  final def <&>[R1 <: R, E1 >: E, A2](that: ZStream[R1, E1, A2])(implicit
    zippable: Zippable[A, A2],
    trace: ZTraceElement
  ): ZStream[R1, E1, zippable.Out] =
    self zip that

  /**
   * Symbolic alias for [[ZStream#zipLeft]].
   */
  final def <&[R1 <: R, E1 >: E, A2](that: ZStream[R1, E1, A2])(implicit trace: ZTraceElement): ZStream[R1, E1, A] =
    self zipLeft that

  /**
   * Symbolic alias for [[ZStream#zipRight]].
   */
  final def &>[R1 <: R, E1 >: E, A2](that: ZStream[R1, E1, A2])(implicit trace: ZTraceElement): ZStream[R1, E1, A2] =
    self zipRight that

  /**
   * Symbolic alias for [[ZStream#flatMap]].
   */
  @deprecated("use flatMap", "2.0.0")
  def >>=[R1 <: R, E1 >: E, A2](f0: A => ZStream[R1, E1, A2])(implicit trace: ZTraceElement): ZStream[R1, E1, A2] =
    flatMap(f0)

  /**
   * Symbolic alias for [[[zio.stream.ZStream!.run[R1<:R,E1>:E,B]*]]].
   */
  def >>>[R1 <: R, E2, A2 >: A, Z](sink: ZSink[R1, E, A2, E2, Any, Z])(implicit trace: ZTraceElement): ZIO[R1, E2, Z] =
    self.run(sink)

  /**
   * Symbolic alias for [[ZStream#concat]].
   */
  def ++[R1 <: R, E1 >: E, A1 >: A](that: => ZStream[R1, E1, A1])(implicit trace: ZTraceElement): ZStream[R1, E1, A1] =
    self concat that

  /**
   * Symbolic alias for [[ZStream#orElse]].
   */
  final def <>[R1 <: R, E2, A1 >: A](
    that: => ZStream[R1, E2, A1]
  )(implicit ev: CanFail[E], trace: ZTraceElement): ZStream[R1, E2, A1] =
    self orElse that

  /**
   * Returns a stream that submerges the error case of an `Either` into the
   * `ZStream`.
   */
  final def absolve[R1 <: R, E1, A1](implicit
    ev: ZStream[R, E, A] <:< ZStream[R1, E1, Either[E1, A1]],
    trace: ZTraceElement
  ): ZStream[R1, E1, A1] =
    ZStream.absolve(ev(self))

  /**
   * Aggregates elements of this stream using the provided sink for as long as
   * the downstream operators on the stream are busy.
   *
   * This operator divides the stream into two asynchronous "islands". Operators
   * upstream of this operator run on one fiber, while downstream operators run
   * on another. Whenever the downstream fiber is busy processing elements, the
   * upstream fiber will feed elements into the sink until it signals
   * completion.
   *
   * Any sink can be used here, but see [[ZSink.foldWeightedM]] and
   * [[ZSink.foldUntilM]] for sinks that cover the common usecases.
   */
  final def aggregateAsync[R1 <: R, E1 >: E, E2, A1 >: A, B](
    sink: ZSink[R1, E1, A1, E2, A1, B]
  )(implicit trace: ZTraceElement): ZStream[R1 with Clock, E2, B] =
    aggregateAsyncWithin(sink, Schedule.forever)

  /**
   * Like `aggregateAsyncWithinEither`, but only returns the `Right` results.
   *
   * @param sink
   *   used for the aggregation
   * @param schedule
   *   signalling for when to stop the aggregation
   * @return
   *   `ZStream[R1 with Clock, E2, B]`
   */
  final def aggregateAsyncWithin[R1 <: R, E1 >: E, E2, A1 >: A, B](
    sink: ZSink[R1, E1, A1, E2, A1, B],
    schedule: Schedule[R1, Option[B], Any]
  )(implicit trace: ZTraceElement): ZStream[R1 with Clock, E2, B] =
    aggregateAsyncWithinEither(sink, schedule).collect { case Right(v) =>
      v
    }

  /**
   * Aggregates elements using the provided sink until it completes, or until
   * the delay signalled by the schedule has passed.
   *
   * This operator divides the stream into two asynchronous islands. Operators
   * upstream of this operator run on one fiber, while downstream operators run
   * on another. Elements will be aggregated by the sink until the downstream
   * fiber pulls the aggregated value, or until the schedule's delay has passed.
   *
   * Aggregated elements will be fed into the schedule to determine the delays
   * between pulls.
   *
   * @param sink
   *   used for the aggregation
   * @param schedule
   *   signalling for when to stop the aggregation
   * @return
   *   `ZStream[R1 with Clock, E2, Either[C, B]]`
   */
  def aggregateAsyncWithinEither[R1 <: R, E1 >: E, A1 >: A, E2, B, C](
    sink: ZSink[R1, E1, A1, E2, A1, B],
    schedule: Schedule[R1, Option[B], C]
  )(implicit trace: ZTraceElement): ZStream[R1 with Clock, E2, Either[C, B]] = {
    type HandoffSignal = ZStream.HandoffSignal[C, E1, A]
    import ZStream.HandoffSignal._
    type SinkEndReason = ZStream.SinkEndReason[C]
    import ZStream.SinkEndReason._

    val serviceBuilder =
      ZStream.Handoff.make[HandoffSignal] <*>
        Ref.make[SinkEndReason](SinkEnd) <*>
        Ref.make(Chunk[A1]()) <*>
        schedule.driver

    ZStream.fromZIO(serviceBuilder).flatMap { case (handoff, sinkEndReason, sinkLeftovers, scheduleDriver) =>
      lazy val handoffProducer: ZChannel[Any, E1, Chunk[A], Any, Nothing, Nothing, Any] =
        ZChannel.readWithCause(
          (in: Chunk[A]) => ZChannel.fromZIO(handoff.offer(Emit(in))) *> handoffProducer,
          (cause: Cause[E1]) => ZChannel.fromZIO(handoff.offer(Halt(cause))),
          (_: Any) => ZChannel.fromZIO(handoff.offer(End(UpstreamEnd)))
        )

      lazy val handoffConsumer: ZChannel[Any, Any, Any, Any, E1, Chunk[A1], Unit] =
        ZChannel.unwrap(
          sinkLeftovers.getAndSet(Chunk.empty).flatMap { leftovers =>
            if (leftovers.nonEmpty) {
              UIO.succeed(ZChannel.write(leftovers) *> handoffConsumer)
            } else
              handoff.take.map {
                case Emit(chunk) => ZChannel.write(chunk) *> handoffConsumer
                case Halt(cause) => ZChannel.failCause(cause)
                case End(reason) => ZChannel.fromZIO(sinkEndReason.set(reason))
              }
          }
        )

      def scheduledAggregator(
        lastB: Option[B]
      ): ZChannel[R1 with Clock, Any, Any, Any, E2, Chunk[Either[C, B]], Any] = {
        val timeout =
          scheduleDriver
            .next(lastB)
            .foldCauseZIO(
              _.failureOrCause match {
                case Left(_)      => handoff.offer(End(ScheduleTimeout))
                case Right(cause) => handoff.offer(Halt(cause))
              },
              c => handoff.offer(End(ScheduleEnd(c)))
            )

        ZChannel
          .managed(timeout.forkManaged) { fiber =>
            (handoffConsumer >>> sink.channel).doneCollect.flatMap { case (leftovers, b) =>
              ZChannel.fromZIO(fiber.interrupt *> sinkLeftovers.set(leftovers.flatten)) *>
                ZChannel.unwrap {
                  sinkEndReason.modify {
                    case ScheduleEnd(c) =>
                      (ZChannel.write(Chunk(Right(b), Left(c))).as(Some(b)), SinkEnd)

                    case ScheduleTimeout =>
                      (ZChannel.write(Chunk(Right(b))).as(Some(b)), SinkEnd)

                    case SinkEnd =>
                      (ZChannel.write(Chunk(Right(b))).as(Some(b)), SinkEnd)

                    case UpstreamEnd =>
                      (ZChannel.write(Chunk(Right(b))).as(None), UpstreamEnd) // leftovers??
                  }
                }
            }
          }
          .flatMap {
            case None        => ZChannel.unit
            case s @ Some(_) => scheduledAggregator(s)
          }
      }

      ZStream.managed((self.channel >>> handoffProducer).runManaged.fork) *>
        new ZStream(scheduledAggregator(None))
    }
  }

  /**
   * Maps the success values of this stream to the specified constant value.
   */
  def as[A2](A2: => A2)(implicit trace: ZTraceElement): ZStream[R, E, A2] =
    map(_ => A2)

  /**
   * Returns a stream whose failure and success channels have been mapped by the
   * specified pair of functions, `f` and `g`.
   */
  @deprecated("use mapBoth", "2.0.0")
  def bimap[E1, A1](f: E => E1, g: A => A1)(implicit ev: CanFail[E], trace: ZTraceElement): ZStream[R, E1, A1] =
    mapBoth(f, g)

  /**
   * Fan out the stream, producing a list of streams that have the same elements
   * as this stream. The driver stream will only ever advance the `maximumLag`
   * chunks before the slowest downstream stream.
   */
  final def broadcast(n: Int, maximumLag: Int)(implicit
    trace: ZTraceElement
  ): ZManaged[R, Nothing, List[ZStream[Any, E, A]]] =
    self
      .broadcastedQueues(n, maximumLag)
      .map(_.map(ZStream.fromQueueWithShutdown(_).flattenTake))

  /**
   * Fan out the stream, producing a dynamic number of streams that have the
   * same elements as this stream. The driver stream will only ever advance the
   * `maximumLag` chunks before the slowest downstream stream.
   */
  final def broadcastDynamic(
    maximumLag: Int
  )(implicit trace: ZTraceElement): ZManaged[R, Nothing, ZStream[Any, E, A]] =
    self
      .broadcastedQueuesDynamic(maximumLag)
      .map(ZStream.managed(_).flatMap(ZStream.fromQueue(_)).flattenTake)

  /**
   * Converts the stream to a managed list of queues. Every value will be
   * replicated to every queue with the slowest queue being allowed to buffer
   * `maximumLag` chunks before the driver is back pressured.
   *
   * Queues can unsubscribe from upstream by shutting down.
   */
  final def broadcastedQueues(
    n: Int,
    maximumLag: Int
  )(implicit trace: ZTraceElement): ZManaged[R, Nothing, List[Dequeue[Take[E, A]]]] =
    for {
      hub    <- Hub.bounded[Take[E, A]](maximumLag).toManaged
      queues <- ZManaged.collectAll(List.fill(n)(hub.subscribe))
      _      <- self.runIntoHubManaged(hub).fork
    } yield queues

  /**
   * Converts the stream to a managed dynamic amount of queues. Every chunk will
   * be replicated to every queue with the slowest queue being allowed to buffer
   * `maximumLag` chunks before the driver is back pressured.
   *
   * Queues can unsubscribe from upstream by shutting down.
   */
  final def broadcastedQueuesDynamic(
    maximumLag: Int
  )(implicit trace: ZTraceElement): ZManaged[R, Nothing, ZManaged[Any, Nothing, Dequeue[Take[E, A]]]] =
    toHub(maximumLag).map(_.subscribe)

  /**
   * Allows a faster producer to progress independently of a slower consumer by
   * buffering up to `capacity` elements in a queue.
   *
   * @note
   *   This combinator destroys the chunking structure. It's recommended to use
   *   rechunk afterwards.
   * @note
   *   Prefer capacities that are powers of 2 for better performance.
   */
  final def buffer(capacity: Int)(implicit trace: ZTraceElement): ZStream[R, E, A] = {
    val queue = self.toQueueOfElements(capacity)
    new ZStream(
      ZChannel.managed(queue) { queue =>
        lazy val process: ZChannel[Any, Any, Any, Any, E, Chunk[A], Unit] =
          ZChannel.fromZIO {
            queue.take
          }.flatMap { (exit: Exit[Option[E], A]) =>
            exit.fold(
              Cause
                .flipCauseOption(_)
                .fold[ZChannel[Any, Any, Any, Any, E, Chunk[A], Unit]](ZChannel.end(()))(ZChannel.failCause(_)),
              value => ZChannel.write(Chunk.single(value)) *> process
            )
          }

        process
      }
    )
  }

  /**
   * Allows a faster producer to progress independently of a slower consumer by
   * buffering up to `capacity` chunks in a queue.
   *
   * @note
   *   Prefer capacities that are powers of 2 for better performance.
   */
  final def bufferChunks(capacity: Int)(implicit trace: ZTraceElement): ZStream[R, E, A] = {
    val queue = self.toQueue(capacity)
    new ZStream(
      ZChannel.managed(queue) { queue =>
        lazy val process: ZChannel[Any, Any, Any, Any, E, Chunk[A], Unit] =
          ZChannel.fromZIO {
            queue.take
          }.flatMap { (take: Take[E, A]) =>
            take.fold(
              ZChannel.end(()),
              error => ZChannel.failCause(error),
              value => ZChannel.write(value) *> process
            )
          }

        process
      }
    )
  }

  /**
   * Allows a faster producer to progress independently of a slower consumer by
   * buffering up to `capacity` chunks in a dropping queue.
   *
   * @note
   *   Prefer capacities that are powers of 2 for better performance.
   */
  final def bufferChunksDropping(capacity: Int)(implicit trace: ZTraceElement): ZStream[R, E, A] = {
    val queue = Queue.dropping[(Take[E, A], Promise[Nothing, Unit])](capacity).toManagedWith(_.shutdown)
    new ZStream(bufferSignal[R, E, A](queue, self.channel))
  }

  /**
   * Allows a faster producer to progress independently of a slower consumer by
   * buffering up to `capacity` chunks in a sliding queue.
   *
   * @note
   *   Prefer capacities that are powers of 2 for better performance.
   */
  final def bufferChunksSliding(capacity: Int)(implicit trace: ZTraceElement): ZStream[R, E, A] = {
    val queue = Queue.sliding[(Take[E, A], Promise[Nothing, Unit])](capacity).toManagedWith(_.shutdown)
    new ZStream(bufferSignal[R, E, A](queue, self.channel))
  }

  /**
   * Allows a faster producer to progress independently of a slower consumer by
   * buffering up to `capacity` elements in a dropping queue.
   *
   * @note
   *   This combinator destroys the chunking structure. It's recommended to use
   *   rechunk afterwards.
   * @note
   *   Prefer capacities that are powers of 2 for better performance.
   */
  final def bufferDropping(capacity: Int)(implicit trace: ZTraceElement): ZStream[R, E, A] = {
    val queue = Queue.dropping[(Take[E, A], Promise[Nothing, Unit])](capacity).toManagedWith(_.shutdown)
    new ZStream(bufferSignal[R, E, A](queue, self.rechunk(1).channel))
  }

  /**
   * Allows a faster producer to progress independently of a slower consumer by
   * buffering up to `capacity` elements in a sliding queue.
   *
   * @note
   *   This combinator destroys the chunking structure. It's recommended to use
   *   rechunk afterwards.
   * @note
   *   Prefer capacities that are powers of 2 for better performance.
   */
  final def bufferSliding(capacity: Int)(implicit trace: ZTraceElement): ZStream[R, E, A] = {
    val queue = Queue.sliding[(Take[E, A], Promise[Nothing, Unit])](capacity).toManagedWith(_.shutdown)
    new ZStream(bufferSignal[R, E, A](queue, self.rechunk(1).channel))
  }

  private def bufferSignal[R1 <: R, E1 >: E, A1 >: A](
    managed: UManaged[Queue[(Take[E1, A1], Promise[Nothing, Unit])]],
    channel: ZChannel[R1, Any, Any, Any, E1, Chunk[A1], Any]
  )(implicit trace: ZTraceElement): ZChannel[R1, Any, Any, Any, E1, Chunk[A1], Unit] = {
    def producer(
      queue: Queue[(Take[E1, A1], Promise[Nothing, Unit])],
      ref: Ref[Promise[Nothing, Unit]]
    ): ZChannel[R1, E1, Chunk[A1], Any, Nothing, Nothing, Any] = {
      def terminate(take: Take[E1, A1]): ZChannel[R1, E1, Chunk[A1], Any, Nothing, Nothing, Any] =
        ZChannel.fromZIO {
          for {
            latch <- ref.get
            _     <- latch.await
            p     <- Promise.make[Nothing, Unit]
            _     <- queue.offer((take, p))
            _     <- ref.set(p)
            _     <- p.await
          } yield ()
        }

      ZChannel.readWith[R1, E1, Chunk[A1], Any, Nothing, Nothing, Any](
        in =>
          ZChannel.fromZIO {
            for {
              p     <- Promise.make[Nothing, Unit]
              added <- queue.offer((Take.chunk(in), p))
              _     <- ref.set(p).when(added)
            } yield ()
          } *> producer(queue, ref),
        err => terminate(Take.fail(err)),
        _ => terminate(Take.end)
      )
    }

    def consumer(
      queue: Queue[(Take[E1, A1], Promise[Nothing, Unit])]
    ): ZChannel[R1, Any, Any, Any, E1, Chunk[A1], Unit] = {
      lazy val process: ZChannel[Any, Any, Any, Any, E1, Chunk[A1], Unit] =
        ZChannel.fromZIO(queue.take).flatMap { case (take, promise) =>
          ZChannel.fromZIO(promise.succeed(())) *>
            take.fold(
              ZChannel.end(()),
              error => ZChannel.failCause(error),
              value => ZChannel.write(value) *> process
            )
        }

      process
    }

    ZChannel.managed {
      for {
        queue <- managed
        start <- Promise.makeManaged[Nothing, Unit]
        _     <- start.succeed(()).toManaged
        ref   <- Ref.makeManaged(start)
        _     <- (channel >>> producer(queue, ref)).runManaged.fork
      } yield queue
    } { queue =>
      consumer(queue)
    }
  }

  /**
   * Allows a faster producer to progress independently of a slower consumer by
   * buffering chunks into an unbounded queue.
   */
  final def bufferUnbounded(implicit trace: ZTraceElement): ZStream[R, E, A] = {
    val queue = self.toQueueUnbounded
    new ZStream(
      ZChannel.managed(queue) { queue =>
        lazy val process: ZChannel[Any, Any, Any, Any, E, Chunk[A], Unit] =
          ZChannel.fromZIO {
            queue.take
          }.flatMap { (take: Take[E, A]) =>
            take.fold(
              ZChannel.end(()),
              error => ZChannel.failCause(error),
              value => ZChannel.write(value) *> process
            )
          }

        process
      }
    )
  }

  /**
   * Switches over to the stream produced by the provided function in case this
   * one fails with a typed error.
   */
  final def catchAll[R1 <: R, E2, A1 >: A](
    f: E => ZStream[R1, E2, A1]
  )(implicit ev: CanFail[E], trace: ZTraceElement): ZStream[R1, E2, A1] =
    catchAllCause(_.failureOrCause.fold(f, ZStream.failCause(_)))

  /**
   * Switches over to the stream produced by the provided function in case this
   * one fails. Allows recovery from all causes of failure, including
   * interruption if the stream is uninterruptible.
   */
  final def catchAllCause[R1 <: R, E2, A1 >: A](f: Cause[E] => ZStream[R1, E2, A1])(implicit
    trace: ZTraceElement
  ): ZStream[R1, E2, A1] =
    new ZStream(channel.catchAllCause(f(_).channel))

  /**
   * Switches over to the stream produced by the provided function in case this
   * one fails with some typed error.
   */
  final def catchSome[R1 <: R, E1 >: E, A1 >: A](pf: PartialFunction[E, ZStream[R1, E1, A1]])(implicit
    trace: ZTraceElement
  ): ZStream[R1, E1, A1] =
    catchAll(pf.applyOrElse[E, ZStream[R1, E1, A1]](_, ZStream.fail(_)))

  /**
   * Switches over to the stream produced by the provided function in case this
   * one fails with some errors. Allows recovery from all causes of failure,
   * including interruption if the stream is uninterruptible.
   */
  final def catchSomeCause[R1 <: R, E1 >: E, A1 >: A](
    pf: PartialFunction[Cause[E], ZStream[R1, E1, A1]]
  )(implicit trace: ZTraceElement): ZStream[R1, E1, A1] =
    catchAllCause(pf.applyOrElse[Cause[E], ZStream[R1, E1, A1]](_, ZStream.failCause(_)))

  /**
   * Returns a new stream that only emits elements that are not equal to the
   * previous element emitted, using natural equality to determine whether two
   * elements are equal.
   */
  def changes(implicit trace: ZTraceElement): ZStream[R, E, A] =
    changesWith(_ == _)

  /**
   * Returns a new stream that only emits elements that are not equal to the
   * previous element emitted, using the specified function to determine whether
   * two elements are equal.
   */
  def changesWith(f: (A, A) => Boolean)(implicit trace: ZTraceElement): ZStream[R, E, A] = {
    def writer(last: Option[A]): ZChannel[R, E, Chunk[A], Any, E, Chunk[A], Unit] =
      ZChannel.readWithCause[R, E, Chunk[A], Any, E, Chunk[A], Unit](
        chunk => {
          val (newLast, newChunk) =
            chunk.foldLeft[(Option[A], Chunk[A])]((last, Chunk.empty)) {
              case ((Some(o), os), o1) if (f(o, o1)) => (Some(o1), os)
              case ((_, os), o1)                     => (Some(o1), os :+ o1)
            }

          ZChannel.write(newChunk) *> writer(newLast)
        },
        cause => ZChannel.failCause(cause),
        _ => ZChannel.unit
      )

    new ZStream(self.channel >>> writer(None))
  }

  /**
   * Returns a new stream that only emits elements that are not equal to the
   * previous element emitted, using the specified effectual function to
   * determine whether two elements are equal.
   */
  def changesWithZIO[R1 <: R, E1 >: E](
    f: (A, A) => ZIO[R1, E1, Boolean]
  )(implicit trace: ZTraceElement): ZStream[R1, E1, A] = {
    def writer(last: Option[A]): ZChannel[R1, E1, Chunk[A], Any, E1, Chunk[A], Unit] =
      ZChannel.readWithCause[R1, E1, Chunk[A], Any, E1, Chunk[A], Unit](
        chunk =>
          ZChannel.fromZIO {
            chunk.foldZIO[R1, E1, (Option[A], Chunk[A])]((last, Chunk.empty)) {
              case ((Some(o), os), o1) =>
                f(o, o1).map(b => if (b) (Some(o1), os) else (Some(o1), os :+ o1))
              case ((_, os), o1) =>
                ZIO.succeedNow((Some(o1), os :+ o1))
            }
          }.flatMap { case (newLast, newChunk) =>
            ZChannel.write(newChunk) *> writer(newLast)
          },
        cause => ZChannel.failCause(cause),
        _ => ZChannel.unit
      )

    new ZStream(self.channel >>> writer(None))
  }

  /**
   * Re-chunks the elements of the stream into chunks of `n` elements each. The
   * last chunk might contain less than `n` elements
   */
  @deprecated("use rechunk", "2.0.0")
  def chunkN(n: Int)(implicit trace: ZTraceElement): ZStream[R, E, A] =
    rechunk(n)

  /**
   * Exposes the underlying chunks of the stream as a stream of chunks of
   * elements.
   */
  def chunks(implicit trace: ZTraceElement): ZStream[R, E, Chunk[A]] =
    mapChunks(Chunk.single)

  /**
   * Performs a filter and map in a single step.
   */
  final def collect[B](f: PartialFunction[A, B])(implicit trace: ZTraceElement): ZStream[R, E, B] =
    mapChunks(_.collect(f))

  /**
   * Filters any `Right` values.
   */
  final def collectLeft[L1, A1](implicit ev: A <:< Either[L1, A1], trace: ZTraceElement): ZStream[R, E, L1] = {
    val _ = ev
    self.asInstanceOf[ZStream[R, E, Either[L1, A1]]].collect { case Left(a) => a }
  }

  /**
   * Filters any 'None' values.
   */
  final def collectSome[A1](implicit ev: A <:< Option[A1], trace: ZTraceElement): ZStream[R, E, A1] = {
    val _ = ev
    self.asInstanceOf[ZStream[R, E, Option[A1]]].collect { case Some(a) => a }
  }

  /**
   * Filters any `Exit.Failure` values.
   */
  final def collectSuccess[L1, A1](implicit ev: A <:< Exit[L1, A1], trace: ZTraceElement): ZStream[R, E, A1] = {
    val _ = ev
    self.asInstanceOf[ZStream[R, E, Exit[L1, A1]]].collect { case Exit.Success(a) => a }
  }

  /**
   * Filters any `Left` values.
   */
  final def collectRight[L1, A1](implicit ev: A <:< Either[L1, A1], trace: ZTraceElement): ZStream[R, E, A1] = {
    val _ = ev
    self.asInstanceOf[ZStream[R, E, Either[L1, A1]]].collect { case Right(a) => a }
  }

  /**
   * Creates a pipeline that groups on adjacent keys, calculated by function f.
   */
  final def groupAdjacentBy[K](
    f: A => K
  )(implicit trace: ZTraceElement): ZStream[R, E, (K, NonEmptyChunk[A])] = {
    type O = (K, NonEmptyChunk[A])
    def go(in: Chunk[A], state: Option[O]): (Chunk[O], Option[O]) =
      in.foldLeft[(Chunk[O], Option[O])]((Chunk.empty, state)) {
        case ((os, None), a) =>
          (os, Some((f(a), NonEmptyChunk(a))))
        case ((os, Some(agg @ (k, aggregated))), a) =>
          val k2 = f(a)
          if (k == k2)
            (os, Some((k, aggregated :+ a)))
          else
            (os :+ agg, Some((k2, NonEmptyChunk(a))))
      }

    def chunkAdjacent(buffer: Option[O]): ZChannel[R, E, Chunk[A], Any, E, Chunk[O], Unit] =
      ZChannel.readWithCause[R, E, Chunk[A], Any, E, Chunk[O], Unit](
        in = chunk => {
          val (outputs, newBuffer) = go(chunk, buffer)
          ZChannel.write(outputs) *> chunkAdjacent(newBuffer)
        },
        halt = ZChannel.failCause(_),
        done = _ =>
          buffer match {
            case Some(o) => ZChannel.write(Chunk.single(o))
            case None    => ZChannel.unit
          }
      )

    new ZStream(self.channel >>> chunkAdjacent(None))
  }

  private def loopOnChunks[R1 <: R, E1 >: E, A1](
    f: Chunk[A] => ZChannel[R1, E1, Chunk[A], Any, E1, Chunk[A1], Boolean]
  )(implicit trace: ZTraceElement): ZStream[R1, E1, A1] = {
    lazy val loop: ZChannel[R1, E1, Chunk[A], Any, E1, Chunk[A1], Boolean] =
      ZChannel.readWith[R1, E1, Chunk[A], Any, E1, Chunk[A1], Boolean](
        chunk => f(chunk).flatMap(continue => if (continue) loop else ZChannel.Done(false)),
        ZChannel.fail(_),
        _ => ZChannel.succeed(false)
      )
    new ZStream(self.channel >>> loop)
  }

  private def loopOnPartialChunks[R1 <: R, E1 >: E, A1](
    f: (Chunk[A], A1 => UIO[Unit]) => ZIO[R1, E1, Boolean]
  )(implicit trace: ZTraceElement): ZStream[R1, E1, A1] =
    loopOnChunks(chunk =>
      ZChannel.unwrap {
        ZIO.suspendSucceed {
          val outputChunk           = ChunkBuilder.make[A1](chunk.size)
          val emit: A1 => UIO[Unit] = (a: A1) => UIO(outputChunk += a).unit
          f(chunk, emit).map { continue =>
            ZChannel.write(outputChunk.result()) *> ZChannel.end(continue)
          }.catchAll { failure =>
            ZIO.succeed {
              val partialResult = outputChunk.result()
              if (partialResult.nonEmpty)
                ZChannel.write(partialResult) *> ZChannel.fail(failure)
              else
                ZChannel.fail(failure)
            }
          }
        }
      }
    )

  private def loopOnPartialChunksElements[R1 <: R, E1 >: E, A1](
    f: (A, A1 => UIO[Unit]) => ZIO[R1, E1, Unit]
  )(implicit trace: ZTraceElement): ZStream[R1, E1, A1] =
    loopOnPartialChunks((chunk, emit) => ZIO.foreachDiscard(chunk)(value => f(value, emit)).as(true))

  /**
   * Performs an effectful filter and map in a single step.
   */
  @deprecated("use collectZIO", "2.0.0")
  final def collectM[R1 <: R, E1 >: E, A1](pf: PartialFunction[A, ZIO[R1, E1, A1]])(implicit
    trace: ZTraceElement
  ): ZStream[R1, E1, A1] =
    collectZIO(pf)

  /**
   * Performs an effectful filter and map in a single step.
   */
  final def collectZIO[R1 <: R, E1 >: E, A1](pf: PartialFunction[A, ZIO[R1, E1, A1]])(implicit
    trace: ZTraceElement
  ): ZStream[R1, E1, A1] =
    loopOnPartialChunksElements((a, emit) => pf.andThen(_.flatMap(emit).unit).applyOrElse(a, (_: A) => ZIO.unit))

  /**
   * Transforms all elements of the stream for as long as the specified partial
   * function is defined.
   */
  def collectWhile[A1](pf: PartialFunction[A, A1])(implicit trace: ZTraceElement): ZStream[R, E, A1] = {
    lazy val loop: ZChannel[R, E, Chunk[A], Any, E, Chunk[A1], Any] =
      ZChannel.readWith[R, E, Chunk[A], Any, E, Chunk[A1], Any](
        in => {
          val mapped = in.collectWhile(pf)
          if (mapped.size == in.size)
            ZChannel.write(mapped) *> loop
          else
            ZChannel.write(mapped)
        },
        ZChannel.fail(_),
        ZChannel.succeed(_)
      )
    new ZStream(self.channel >>> loop)
  }

  /**
   * Terminates the stream when encountering the first `Right`.
   */
  final def collectWhileLeft[L1, A1](implicit ev: A <:< Either[L1, A1], trace: ZTraceElement): ZStream[R, E, L1] = {
    val _ = ev
    self.asInstanceOf[ZStream[R, E, Either[L1, A1]]].collectWhile { case Left(a) => a }
  }

  /**
   * Effectfully transforms all elements of the stream for as long as the
   * specified partial function is defined.
   */
  @deprecated("use collectWhileZIO", "2.0.0")
  final def collectWhileM[R1 <: R, E1 >: E, A1](pf: PartialFunction[A, ZIO[R1, E1, A1]])(implicit
    trace: ZTraceElement
  ): ZStream[R1, E1, A1] =
    collectWhileZIO(pf)

  /**
   * Terminates the stream when encountering the first `None`.
   */
  final def collectWhileSome[A1](implicit ev: A <:< Option[A1], trace: ZTraceElement): ZStream[R, E, A1] = {
    val _ = ev
    self.asInstanceOf[ZStream[R, E, Option[A1]]].collectWhile { case Some(a) => a }
  }

  /**
   * Terminates the stream when encountering the first `Left`.
   */
  final def collectWhileRight[L1, A1](implicit ev: A <:< Either[L1, A1], trace: ZTraceElement): ZStream[R, E, A1] = {
    val _ = ev
    self.asInstanceOf[ZStream[R, E, Either[L1, A1]]].collectWhile { case Right(a) => a }
  }

  /**
   * Terminates the stream when encountering the first `Exit.Failure`.
   */
  final def collectWhileSuccess[L1, A1](implicit ev: A <:< Exit[L1, A1], trace: ZTraceElement): ZStream[R, E, A1] = {
    val _ = ev
    self.asInstanceOf[ZStream[R, E, Exit[L1, A1]]].collectWhile { case Exit.Success(a) => a }
  }

  /**
   * Effectfully transforms all elements of the stream for as long as the
   * specified partial function is defined.
   */
  final def collectWhileZIO[R1 <: R, E1 >: E, A1](
    pf: PartialFunction[A, ZIO[R1, E1, A1]]
  )(implicit trace: ZTraceElement): ZStream[R1, E1, A1] =
    loopOnPartialChunks { (chunk, emit) =>
      val pfSome = (a: A) => pf.andThen(_.flatMap(emit).as(true)).applyOrElse(a, (_: A) => ZIO.succeed(false))

      def loop(chunk: Chunk[A]): ZIO[R1, E1, Boolean] =
        if (chunk.isEmpty) ZIO.succeed(true)
        else
          pfSome(chunk.head).flatMap(continue => if (continue) loop(chunk.tail) else ZIO.succeed(false))

      loop(chunk)
    }

  /**
   * Combines the elements from this stream and the specified stream by
   * repeatedly applying the function `f` to extract an element using both sides
   * and conceptually "offer" it to the destination stream. `f` can maintain
   * some internal state to control the combining process, with the initial
   * state being specified by `s`.
   *
   * Where possible, prefer [[ZStream#combineChunks]] for a more efficient
   * implementation.
   */
  final def combine[R1 <: R, E1 >: E, S, A2, A3](that: ZStream[R1, E1, A2])(s: S)(
    f: (S, ZIO[R, Option[E], A], ZIO[R1, Option[E1], A2]) => ZIO[R1, Nothing, Exit[Option[E1], (A3, S)]]
  )(implicit trace: ZTraceElement): ZStream[R1, E1, A3] = {
    def producer[Err, Elem](
      handoff: ZStream.Handoff[Exit[Option[Err], Elem]],
      latch: ZStream.Handoff[Unit]
    ): ZChannel[R1, Err, Elem, Any, Nothing, Nothing, Any] =
      ZChannel.fromZIO(latch.take) *>
        ZChannel.readWithCause[R1, Err, Elem, Any, Nothing, Nothing, Any](
          value => ZChannel.fromZIO(handoff.offer(Exit.succeed(value))) *> producer(handoff, latch),
          cause => ZChannel.fromZIO(handoff.offer(Exit.failCause(cause.map(Some(_))))),
          _ => ZChannel.fromZIO(handoff.offer(Exit.fail(None))) *> producer(handoff, latch)
        )

    new ZStream(
      ZChannel.managed {
        for {
          left   <- ZStream.Handoff.make[Exit[Option[E], A]].toManaged
          right  <- ZStream.Handoff.make[Exit[Option[E1], A2]].toManaged
          latchL <- ZStream.Handoff.make[Unit].toManaged
          latchR <- ZStream.Handoff.make[Unit].toManaged
          _      <- (self.channel.concatMap(ZChannel.writeChunk(_)) >>> producer(left, latchL)).runManaged.fork
          _      <- (that.channel.concatMap(ZChannel.writeChunk(_)) >>> producer(right, latchR)).runManaged.fork
        } yield (left, right, latchL, latchR)
      } { case (left, right, latchL, latchR) =>
        val pullLeft: IO[Option[E], A]    = latchL.offer(()) *> left.take.flatMap(ZIO.done(_))
        val pullRight: IO[Option[E1], A2] = latchR.offer(()) *> right.take.flatMap(ZIO.done(_))
        ZStream.unfoldZIO(s)(s => f(s, pullLeft, pullRight).flatMap(ZIO.done(_).unsome)).channel
      }
    )
  }

  /**
   * Combines the chunks from this stream and the specified stream by repeatedly
   * applying the function `f` to extract a chunk using both sides and
   * conceptually "offer" it to the destination stream. `f` can maintain some
   * internal state to control the combining process, with the initial state
   * being specified by `s`.
   */
  final def combineChunks[R1 <: R, E1 >: E, S, A2, A3](that: ZStream[R1, E1, A2])(s: S)(
    f: (
      S,
      ZIO[R, Option[E], Chunk[A]],
      ZIO[R1, Option[E1], Chunk[A2]]
    ) => ZIO[R1, Nothing, Exit[Option[E1], (Chunk[A3], S)]]
  )(implicit trace: ZTraceElement): ZStream[R1, E1, A3] = {
    def producer[Err, Elem](
      handoff: ZStream.Handoff[Take[Err, Elem]],
      latch: ZStream.Handoff[Unit]
    ): ZChannel[R1, Err, Chunk[Elem], Any, Nothing, Nothing, Any] =
      ZChannel.fromZIO(latch.take) *>
        ZChannel.readWithCause[R1, Err, Chunk[Elem], Any, Nothing, Nothing, Any](
          chunk => ZChannel.fromZIO(handoff.offer(Take.chunk(chunk))) *> producer(handoff, latch),
          cause => ZChannel.fromZIO(handoff.offer(Take.failCause(cause))),
          _ => ZChannel.fromZIO(handoff.offer(Take.end)) *> producer(handoff, latch)
        )

    new ZStream(
      ZChannel.managed {
        for {
          left   <- ZStream.Handoff.make[Take[E, A]].toManaged
          right  <- ZStream.Handoff.make[Take[E1, A2]].toManaged
          latchL <- ZStream.Handoff.make[Unit].toManaged
          latchR <- ZStream.Handoff.make[Unit].toManaged
          _      <- (self.channel >>> producer(left, latchL)).runManaged.fork
          _      <- (that.channel >>> producer(right, latchR)).runManaged.fork
        } yield (left, right, latchL, latchR)
      } { case (left, right, latchL, latchR) =>
        val pullLeft  = latchL.offer(()) *> left.take.flatMap(_.done)
        val pullRight = latchR.offer(()) *> right.take.flatMap(_.done)
        ZStream.unfoldChunkZIO(s)(s => f(s, pullLeft, pullRight).flatMap(ZIO.done(_).unsome)).channel
      }
    )
  }

  /**
   * Concatenates the specified stream with this stream, resulting in a stream
   * that emits the elements from this stream and then the elements from the
   * specified stream.
   */
  def concat[R1 <: R, E1 >: E, A1 >: A](that: => ZStream[R1, E1, A1])(implicit
    trace: ZTraceElement
  ): ZStream[R1, E1, A1] =
    new ZStream(channel *> that.channel)

  /**
   * Composes this stream with the specified stream to create a cartesian
   * product of elements. The `that` stream would be run multiple times, for
   * every element in the `this` stream.
   *
   * See also [[ZStream#zip]] and [[ZStream#<&>]] for the more common point-wise
   * variant.
   */
  final def cross[R1 <: R, E1 >: E, B](that: => ZStream[R1, E1, B])(implicit
    zippable: Zippable[A, B],
    trace: ZTraceElement
  ): ZStream[R1, E1, zippable.Out] =
    new ZStream(self.channel.concatMap(a => that.channel.mapOut(b => a.flatMap(a => b.map(b => zippable.zip(a, b))))))

  /**
   * Composes this stream with the specified stream to create a cartesian
   * product of elements, but keeps only elements from this stream. The `that`
   * stream would be run multiple times, for every element in the `this` stream.
   *
   * See also [[ZStream#zip]] and [[ZStream#<&>]] for the more common point-wise
   * variant.
   */
  final def crossLeft[R1 <: R, E1 >: E, B](that: => ZStream[R1, E1, B])(implicit
    trace: ZTraceElement
  ): ZStream[R1, E1, A] =
    (self cross that).map(_._1)

  /**
   * Composes this stream with the specified stream to create a cartesian
   * product of elements, but keeps only elements from the other stream. The
   * `that` stream would be run multiple times, for every element in the `this`
   * stream.
   *
   * See also [[ZStream#zip]] and [[ZStream#<&>]] for the more common point-wise
   * variant.
   */
  def crossRight[R1 <: R, E1 >: E, B](that: => ZStream[R1, E1, B])(implicit trace: ZTraceElement): ZStream[R1, E1, B] =
    (self cross that).map(_._2)

  /**
   * Composes this stream with the specified stream to create a cartesian
   * product of elements with a specified function. The `that` stream would be
   * run multiple times, for every element in the `this` stream.
   *
   * See also [[ZStream#zip]] and [[ZStream#<&>]] for the more common point-wise
   * variant.
   */
  final def crossWith[R1 <: R, E1 >: E, A2, C](that: ZStream[R1, E1, A2])(f: (A, A2) => C)(implicit
    trace: ZTraceElement
  ): ZStream[R1, E1, C] =
    self.flatMap(l => that.map(r => f(l, r)))

  /**
   * Produces the specified element if this stream is empty.
   */
  final def defaultIfEmpty[A1 >: A](a: A1)(implicit trace: ZTraceElement): ZStream[R, E, A1] =
    defaultIfEmpty(Chunk.single(a))

  /**
   * Produces the specified chunk if this stream is empty.
   */
  final def defaultIfEmpty[A1 >: A](chunk: Chunk[A1])(implicit trace: ZTraceElement): ZStream[R, E, A1] =
    defaultIfEmpty(new ZStream(ZChannel.write(chunk)))

  /**
   * Switches to the provided stream in case this one is empty.
   */
  final def defaultIfEmpty[R1 <: R, E1 >: E, A1 >: A](
    stream: ZStream[R1, E1, A1]
  )(implicit trace: ZTraceElement): ZStream[R1, E1, A1] = {
    lazy val writer: ZChannel[R1, E, Chunk[A], Any, E1, Chunk[A1], Any] =
      ZChannel.readWith(
        (in: Chunk[A]) => if (in.isEmpty) writer else ZChannel.write(in) *> ZChannel.identity[E, Chunk[A], Any],
        (e: E) => ZChannel.fail(e),
        (_: Any) => stream.channel
      )

    new ZStream(self.channel >>> writer)
  }

  /**
   * More powerful version of `ZStream#broadcast`. Allows to provide a function
   * that determines what queues should receive which elements. The decide
   * function will receive the indices of the queues in the resulting list.
   */
  final def distributedWith[E1 >: E](
    n: Int,
    maximumLag: Int,
    decide: A => UIO[Int => Boolean]
  )(implicit trace: ZTraceElement): ZManaged[R, Nothing, List[Dequeue[Exit[Option[E1], A]]]] =
    Promise.make[Nothing, A => UIO[UniqueKey => Boolean]].toManaged.flatMap { prom =>
      distributedWithDynamic(maximumLag, (a: A) => prom.await.flatMap(_(a)), _ => ZIO.unit).flatMap { next =>
        ZIO.collectAll {
          Range(0, n).map(id => next.map { case (key, queue) => ((key -> id), queue) })
        }.flatMap { entries =>
          val (mappings, queues) =
            entries.foldRight((Map.empty[UniqueKey, Int], List.empty[Dequeue[Exit[Option[E1], A]]])) {
              case ((mapping, queue), (mappings, queues)) =>
                (mappings + mapping, queue :: queues)
            }
          prom.succeed((a: A) => decide(a).map(f => (key: UniqueKey) => f(mappings(key)))).as(queues)
        }.toManaged
      }
    }

  /**
   * More powerful version of `ZStream#distributedWith`. This returns a function
   * that will produce new queues and corresponding indices. You can also
   * provide a function that will be executed after the final events are
   * enqueued in all queues. Shutdown of the queues is handled by the driver.
   * Downstream users can also shutdown queues manually. In this case the driver
   * will continue but no longer backpressure on them.
   */
  final def distributedWithDynamic(
    maximumLag: Int,
    decide: A => UIO[UniqueKey => Boolean],
    done: Exit[Option[E], Nothing] => UIO[Any] = (_: Any) => UIO.unit
  )(implicit trace: ZTraceElement): ZManaged[R, Nothing, UIO[(UniqueKey, Dequeue[Exit[Option[E], A]])]] =
    for {
      queuesRef <- Ref
                     .make[Map[UniqueKey, Queue[Exit[Option[E], A]]]](Map())
                     .toManagedWith(_.get.flatMap(qs => ZIO.foreach(qs.values)(_.shutdown)))
      add <- {
        val offer = (a: A) =>
          for {
            shouldProcess <- decide(a)
            queues        <- queuesRef.get
            _ <- ZIO
                   .foldLeft(queues)(List[UniqueKey]()) { case (acc, (id, queue)) =>
                     if (shouldProcess(id)) {
                       queue
                         .offer(Exit.succeed(a))
                         .foldCauseZIO(
                           {
                             // we ignore all downstream queues that were shut down and remove them later
                             case c if c.isInterrupted => ZIO.succeedNow(id :: acc)
                             case c                    => ZIO.failCause(c)
                           },
                           _ => ZIO.succeedNow(acc)
                         )
                     } else ZIO.succeedNow(acc)
                   }
                   .flatMap(ids => if (ids.nonEmpty) queuesRef.update(_ -- ids) else ZIO.unit)
          } yield ()

        for {
          queuesLock <- Semaphore.make(1).toManaged
          newQueue <- Ref
                        .make[UIO[(UniqueKey, Queue[Exit[Option[E], A]])]] {
                          for {
                            queue <- Queue.bounded[Exit[Option[E], A]](maximumLag)
                            id     = UniqueKey()
                            _     <- queuesRef.update(_ + (id -> queue))
                          } yield (id, queue)
                        }
                        .toManaged
          finalize = (endTake: Exit[Option[E], Nothing]) =>
                       // we need to make sure that no queues are currently being added
                       queuesLock.withPermit {
                         for {
                           // all newly created queues should end immediately
                           _ <- newQueue.set {
                                  for {
                                    queue <- Queue.bounded[Exit[Option[E], A]](1)
                                    _     <- queue.offer(endTake)
                                    id     = UniqueKey()
                                    _     <- queuesRef.update(_ + (id -> queue))
                                  } yield (id, queue)
                                }
                           queues <- queuesRef.get.map(_.values)
                           _ <- ZIO.foreach(queues) { queue =>
                                  queue.offer(endTake).catchSomeCause {
                                    case c if c.isInterrupted => ZIO.unit
                                  }
                                }
                           _ <- done(endTake)
                         } yield ()
                       }
          _ <- self
                 .runForeachManaged(offer)
                 .foldCauseManaged(
                   cause => finalize(Exit.failCause(cause.map(Some(_)))).toManaged,
                   _ => finalize(Exit.fail(None)).toManaged
                 )
                 .fork
        } yield queuesLock.withPermit(newQueue.get.flatten)
      }
    } yield add

  /**
   * Converts this stream to a stream that executes its effects but emits no
   * elements. Useful for sequencing effects using streams:
   *
   * {{{
   * (Stream(1, 2, 3).tap(i => ZIO(println(i))) ++
   *   Stream.fromZIO(ZIO(println("Done!"))).drain ++
   *   Stream(4, 5, 6).tap(i => ZIO(println(i)))).run(Sink.drain)
   * }}}
   */
  final def drain(implicit trace: ZTraceElement): ZStream[R, E, Nothing] =
    new ZStream(channel.drain)

  /**
   * Drains the provided stream in the background for as long as this stream is
   * running. If this stream ends before `other`, `other` will be interrupted.
   * If `other` fails, this stream will fail with that error.
   */
  final def drainFork[R1 <: R, E1 >: E](
    other: ZStream[R1, E1, Any]
  )(implicit trace: ZTraceElement): ZStream[R1, E1, A] =
    ZStream.fromZIO(Promise.make[E1, Nothing]).flatMap { bgDied =>
      ZStream
        .managed(other.runForeachManaged(_ => ZIO.unit).catchAllCause(bgDied.failCause(_).toManaged).fork) *>
        self.interruptWhen(bgDied)
    }

  /**
   * Drops the specified number of elements from this stream.
   */
  def drop(n: Int)(implicit trace: ZTraceElement): ZStream[R, E, A] = {
    def loop(r: Int): ZChannel[R, E, Chunk[A], Any, E, Chunk[A], Any] =
      ZChannel
        .readWith(
          (in: Chunk[A]) => {
            val dropped  = in.drop(r)
            val leftover = (r - in.length).max(0)
            val more     = in.isEmpty || leftover > 0

            if (more) loop(leftover) else ZChannel.write(dropped) *> ZChannel.identity[E, Chunk[A], Any]
          },
          (e: E) => ZChannel.fail(e),
          (_: Any) => ZChannel.unit
        )

    new ZStream(channel >>> loop(n))
  }

  /**
   * Drops the last specified number of elements from this stream.
   *
   * @note
   *   This combinator keeps `n` elements in memory. Be careful with big
   *   numbers.
   */
  def dropRight(n: Int)(implicit trace: ZTraceElement): ZStream[R, E, A] =
    if (n <= 0) new ZStream(self.channel)
    else
      new ZStream({
        val queue = SingleThreadedRingBuffer[A](n)

        lazy val reader: ZChannel[Any, E, Chunk[A], Any, E, Chunk[A], Unit] =
          ZChannel.readWith(
            (in: Chunk[A]) => {
              val outs = in.flatMap { elem =>
                val head = queue.head
                queue.put(elem)
                head
              }

              ZChannel.write(outs) *> reader
            },
            ZChannel.fail(_),
            (_: Any) => ZChannel.unit
          )

        self.channel >>> reader
      })

  /**
   * Drops all elements of the stream for as long as the specified predicate
   * evaluates to `true`.
   */
  final def dropWhile(f: A => Boolean)(implicit trace: ZTraceElement): ZStream[R, E, A] =
    pipeThrough(ZSink.dropWhile[E, A](f))

  /**
   * Drops all elements of the stream for as long as the specified predicate
   * produces an effect that evalutates to `true`
   *
   * @see
   *   [[dropWhile]]
   */
  @deprecated("use dropWhileZIO", "2.0.0")
  final def dropWhileM[R1 <: R, E1 >: E](f: A => ZIO[R1, E1, Boolean])(implicit
    trace: ZTraceElement
  ): ZStream[R1, E1, A] =
    dropWhileZIO(f)

  /**
   * Drops all elements of the stream until the specified predicate evaluates to
   * `true`.
   */
  final def dropUntil(pred: A => Boolean)(implicit trace: ZTraceElement): ZStream[R, E, A] =
    dropWhile(!pred(_)).drop(1)

  /**
   * Drops all elements of the stream for as long as the specified predicate
   * produces an effect that evalutates to `true`
   *
   * @see
   *   [[dropWhile]]
   */
  final def dropWhileZIO[R1 <: R, E1 >: E](f: A => ZIO[R1, E1, Boolean])(implicit
    trace: ZTraceElement
  ): ZStream[R1, E1, A] =
    pipeThrough(ZSink.dropWhileZIO[R1, E1, A](f))

  /**
   * Returns a stream whose failures and successes have been lifted into an
   * `Either`. The resulting stream cannot fail, because the failures have been
   * exposed as part of the `Either` success case.
   *
   * @note
   *   the stream will end as soon as the first error occurs.
   */
  final def either(implicit ev: CanFail[E], trace: ZTraceElement): ZStream[R, Nothing, Either[E, A]] =
    self.map(Right(_)).catchAll(e => ZStream(Left(e)))

  /**
   * Executes the provided finalizer after this stream's finalizers run.
   */
  final def ensuring[R1 <: R](fin: ZIO[R1, Nothing, Any])(implicit trace: ZTraceElement): ZStream[R1, E, A] =
    new ZStream(channel.ensuring(fin))

  /**
   * Filters the elements emitted by this stream using the provided function.
   */
  final def filter(f: A => Boolean)(implicit trace: ZTraceElement): ZStream[R, E, A] =
    mapChunks(_.filter(f))

  /**
   * Finds the first element emitted by this stream that satisfies the provided
   * predicate.
   */
  final def find(f: A => Boolean)(implicit trace: ZTraceElement): ZStream[R, E, A] = {
    lazy val loop: ZChannel[R, E, Chunk[A], Any, E, Chunk[A], Any] =
      ZChannel.readWith(
        (in: Chunk[A]) => in.find(f).fold(loop)(i => ZChannel.write(Chunk.single(i))),
        (e: E) => ZChannel.fail(e),
        (_: Any) => ZChannel.unit
      )

    new ZStream(self.channel >>> loop)
  }

  /**
   * Finds the first element emitted by this stream that satisfies the provided
   * effectful predicate.
   */
  @deprecated("use findZIO", "2.0.0")
  final def findM[R1 <: R, E1 >: E, S](f: A => ZIO[R1, E1, Boolean])(implicit
    trace: ZTraceElement
  ): ZStream[R1, E1, A] =
    findZIO(f)

  /**
   * Finds the first element emitted by this stream that satisfies the provided
   * effectful predicate.
   */
  final def findZIO[R1 <: R, E1 >: E, S](
    f: A => ZIO[R1, E1, Boolean]
  )(implicit trace: ZTraceElement): ZStream[R1, E1, A] = {
    lazy val loop: ZChannel[R1, E, Chunk[A], Any, E1, Chunk[A], Any] =
      ZChannel.readWith(
        (in: Chunk[A]) => ZChannel.unwrap(in.findZIO(f).map(_.fold(loop)(i => ZChannel.write(Chunk.single(i))))),
        (e: E) => ZChannel.fail(e),
        (_: Any) => ZChannel.unit
      )

    new ZStream(self.channel >>> loop)
  }

  /**
   * Executes a pure fold over the stream of values - reduces all elements in
   * the stream to a value of type `S`.
   */
  @deprecated("use runFold", "2.0.0")
  final def fold[S](s: S)(f: (S, A) => S)(implicit trace: ZTraceElement): ZIO[R, E, S] =
    runFold(s)(f)

  /**
   * Executes a pure fold over the stream of values - reduces all elements in
   * the stream to a value of type `S`.
   */
  final def runFold[S](s: S)(f: (S, A) => S)(implicit trace: ZTraceElement): ZIO[R, E, S] =
    runFoldWhileManaged(s)(_ => true)((s, a) => f(s, a)).use(ZIO.succeedNow)

  /**
   * Executes an effectful fold over the stream of values.
   */
  @deprecated("use runFoldZIO", "2.0.0")
  final def foldM[R1 <: R, E1 >: E, S](s: S)(f: (S, A) => ZIO[R1, E1, S])(implicit
    trace: ZTraceElement
  ): ZIO[R1, E1, S] =
    runFoldZIO[R1, E1, S](s)(f)

  /**
   * Executes an effectful fold over the stream of values.
   */
  @deprecated("use runFoldZIO", "2.0.0")
  final def runFoldM[R1 <: R, E1 >: E, S](s: S)(f: (S, A) => ZIO[R1, E1, S])(implicit
    trace: ZTraceElement
  ): ZIO[R1, E1, S] =
    runFoldZIO[R1, E1, S](s)(f)

  /**
   * Executes a pure fold over the stream of values. Returns a Managed value
   * that represents the scope of the stream.
   */
  @deprecated("user runFoldManaged", "2.0.0")
  final def foldManaged[S](s: S)(f: (S, A) => S)(implicit trace: ZTraceElement): ZManaged[R, E, S] =
    runFoldManaged(s)(f)

  /**
   * Executes a pure fold over the stream of values. Returns a Managed value
   * that represents the scope of the stream.
   */
  final def runFoldManaged[S](s: S)(f: (S, A) => S)(implicit trace: ZTraceElement): ZManaged[R, E, S] =
    runFoldWhileManaged(s)(_ => true)((s, a) => f(s, a))

  /**
   * Executes an effectful fold over the stream of values. Returns a Managed
   * value that represents the scope of the stream.
   */
  @deprecated("use runFoldManagedZIO", "2.0.0")
  final def foldManagedM[R1 <: R, E1 >: E, S](s: S)(f: (S, A) => ZIO[R1, E1, S])(implicit
    trace: ZTraceElement
  ): ZManaged[R1, E1, S] =
    runFoldManagedZIO[R1, E1, S](s)(f)

  /**
   * Executes an effectful fold over the stream of values. Returns a Managed
   * value that represents the scope of the stream.
   */
  @deprecated("use runFoldManagedZIO", "2.0.0")
  final def runFoldManagedM[R1 <: R, E1 >: E, S](s: S)(f: (S, A) => ZIO[R1, E1, S])(implicit
    trace: ZTraceElement
  ): ZManaged[R1, E1, S] =
    runFoldManagedZIO[R1, E1, S](s)(f)

  /**
   * Executes an effectful fold over the stream of values. Returns a Managed
   * value that represents the scope of the stream.
   */
  @deprecated("use runFoldManagedZIO", "2.0.0")
  final def foldManagedZIO[R1 <: R, E1 >: E, S](s: S)(f: (S, A) => ZIO[R1, E1, S])(implicit
    trace: ZTraceElement
  ): ZManaged[R1, E1, S] =
    runFoldManagedZIO[R1, E1, S](s)(f)

  /**
   * Executes an effectful fold over the stream of values. Returns a Managed
   * value that represents the scope of the stream.
   */
  final def runFoldManagedZIO[R1 <: R, E1 >: E, S](s: S)(f: (S, A) => ZIO[R1, E1, S])(implicit
    trace: ZTraceElement
  ): ZManaged[R1, E1, S] =
    runFoldWhileManagedZIO[R1, E1, S](s)(_ => true)(f)

  /**
   * Reduces the elements in the stream to a value of type `S`. Stops the fold
   * early when the condition is not fulfilled. Example:
   * {{{
   *   Stream(1).forever.foldWhile(0)(_ <= 4)(_ + _) // UIO[Int] == 5
   * }}}
   */
  @deprecated("use runFoldWhile", "2.0.0")
  final def foldWhile[S](s: S)(cont: S => Boolean)(f: (S, A) => S)(implicit trace: ZTraceElement): ZIO[R, E, S] =
    runFoldWhile(s)(cont)(f)

  /**
   * Reduces the elements in the stream to a value of type `S`. Stops the fold
   * early when the condition is not fulfilled. Example:
   * {{{
   *   Stream(1).forever.foldWhile(0)(_ <= 4)(_ + _) // UIO[Int] == 5
   * }}}
   */
  final def runFoldWhile[S](s: S)(cont: S => Boolean)(f: (S, A) => S)(implicit trace: ZTraceElement): ZIO[R, E, S] =
    runFoldWhileManaged(s)(cont)((s, a) => f(s, a)).use(ZIO.succeedNow)

  /**
   * Executes an effectful fold over the stream of values. Stops the fold early
   * when the condition is not fulfilled. Example:
   * {{{
   *   Stream(1)
   *     .forever                                // an infinite Stream of 1's
   *     .fold(0)(_ <= 4)((s, a) => UIO(s + a))  // UIO[Int] == 5
   * }}}
   *
   * @param cont
   *   function which defines the early termination condition
   */
  @deprecated("use runFoldWhileZIO", "2.0.0")
  final def foldWhileM[R1 <: R, E1 >: E, S](s: S)(cont: S => Boolean)(f: (S, A) => ZIO[R1, E1, S])(implicit
    trace: ZTraceElement
  ): ZIO[R1, E1, S] =
    runFoldWhileZIO[R1, E1, S](s)(cont)(f)

  /**
   * Executes an effectful fold over the stream of values. Stops the fold early
   * when the condition is not fulfilled. Example:
   * {{{
   *   Stream(1)
   *     .forever                                // an infinite Stream of 1's
   *     .fold(0)(_ <= 4)((s, a) => UIO(s + a))  // UIO[Int] == 5
   * }}}
   *
   * @param cont
   *   function which defines the early termination condition
   */
  @deprecated("use runFoldWhileZIO", "2.0.0")
  final def runFoldWhileM[R1 <: R, E1 >: E, S](s: S)(cont: S => Boolean)(f: (S, A) => ZIO[R1, E1, S])(implicit
    trace: ZTraceElement
  ): ZIO[R1, E1, S] =
    runFoldWhileZIO[R1, E1, S](s)(cont)(f)

  /**
   * Executes an effectful fold over the stream of values. Returns a Managed
   * value that represents the scope of the stream. Stops the fold early when
   * the condition is not fulfilled. Example:
   * {{{
   *   Stream(1)
   *     .forever                                // an infinite Stream of 1's
   *     .fold(0)(_ <= 4)((s, a) => UIO(s + a))  // Managed[Nothing, Int]
   *     .use(ZIO.succeed)                       // UIO[Int] == 5
   * }}}
   *
   * @param cont
   *   function which defines the early termination condition
   */
  @deprecated("use runFoldWhileManagedZIO", "2.0.0")
  final def foldWhileManagedM[R1 <: R, E1 >: E, S](
    s: S
  )(cont: S => Boolean)(f: (S, A) => ZIO[R1, E1, S])(implicit trace: ZTraceElement): ZManaged[R1, E1, S] =
    runFoldWhileManagedZIO[R1, E1, S](s)(cont)(f)

  /**
   * Executes an effectful fold over the stream of values. Returns a Managed
   * value that represents the scope of the stream. Stops the fold early when
   * the condition is not fulfilled. Example:
   * {{{
   *   Stream(1)
   *     .forever                                // an infinite Stream of 1's
   *     .fold(0)(_ <= 4)((s, a) => UIO(s + a))  // Managed[Nothing, Int]
   *     .use(ZIO.succeed)                       // UIO[Int] == 5
   * }}}
   *
   * @param cont
   *   function which defines the early termination condition
   */
  @deprecated("use runFoldWhileManagedZIO", "2.0.0")
  final def runFoldWhileManagedM[R1 <: R, E1 >: E, S](
    s: S
  )(cont: S => Boolean)(f: (S, A) => ZIO[R1, E1, S])(implicit trace: ZTraceElement): ZManaged[R1, E1, S] =
    runFoldWhileManagedZIO[R1, E1, S](s)(cont)(f)

  /**
   * Executes an effectful fold over the stream of values. Returns a Managed
   * value that represents the scope of the stream. Stops the fold early when
   * the condition is not fulfilled. Example:
   * {{{
   *   Stream(1)
   *     .forever                                // an infinite Stream of 1's
   *     .fold(0)(_ <= 4)((s, a) => UIO(s + a))  // Managed[Nothing, Int]
   *     .use(ZIO.succeed)                       // UIO[Int] == 5
   * }}}
   *
   * @param cont
   *   function which defines the early termination condition
   */
  @deprecated("use runFoldWhileManagedZIO", "2.0.0")
  final def foldWhileManagedZIO[R1 <: R, E1 >: E, S](
    s: S
  )(cont: S => Boolean)(f: (S, A) => ZIO[R1, E1, S])(implicit trace: ZTraceElement): ZManaged[R1, E1, S] =
    runFoldWhileManagedZIO[R1, E1, S](s)(cont)(f)

  /**
   * Executes an effectful fold over the stream of values. Returns a Managed
   * value that represents the scope of the stream. Stops the fold early when
   * the condition is not fulfilled. Example:
   * {{{
   *   Stream(1)
   *     .forever                                // an infinite Stream of 1's
   *     .fold(0)(_ <= 4)((s, a) => UIO(s + a))  // Managed[Nothing, Int]
   *     .use(ZIO.succeed)                       // UIO[Int] == 5
   * }}}
   *
   * @param cont
   *   function which defines the early termination condition
   */
  final def runFoldWhileManagedZIO[R1 <: R, E1 >: E, S](
    s: S
  )(cont: S => Boolean)(f: (S, A) => ZIO[R1, E1, S])(implicit trace: ZTraceElement): ZManaged[R1, E1, S] =
    runManaged(ZSink.foldZIO(s)(cont)(f))

  /**
   * Executes an effectful fold over the stream of values. Stops the fold early
   * when the condition is not fulfilled. Example:
   * {{{
   *   Stream(1)
   *     .forever                                // an infinite Stream of 1's
   *     .fold(0)(_ <= 4)((s, a) => UIO(s + a))  // UIO[Int] == 5
   * }}}
   *
   * @param cont
   *   function which defines the early termination condition
   */
  @deprecated("use runFoldWhileZIO", "2.0.0")
  final def foldWhileZIO[R1 <: R, E1 >: E, S](s: S)(cont: S => Boolean)(f: (S, A) => ZIO[R1, E1, S])(implicit
    trace: ZTraceElement
  ): ZIO[R1, E1, S] =
    runFoldWhileZIO[R1, E1, S](s)(cont)(f)

  /**
   * Executes an effectful fold over the stream of values. Stops the fold early
   * when the condition is not fulfilled. Example:
   * {{{
   *   Stream(1)
   *     .forever                                // an infinite Stream of 1's
   *     .fold(0)(_ <= 4)((s, a) => UIO(s + a))  // UIO[Int] == 5
   * }}}
   *
   * @param cont
   *   function which defines the early termination condition
   */
  final def runFoldWhileZIO[R1 <: R, E1 >: E, S](s: S)(cont: S => Boolean)(
    f: (S, A) => ZIO[R1, E1, S]
  )(implicit trace: ZTraceElement): ZIO[R1, E1, S] =
    runFoldWhileManagedZIO[R1, E1, S](s)(cont)(f).use(ZIO.succeedNow)

  /**
   * Executes a pure fold over the stream of values. Returns a Managed value
   * that represents the scope of the stream. Stops the fold early when the
   * condition is not fulfilled.
   */
  @deprecated("use runFoldWhileManaged", "2.0.0")
  final def foldWhileManaged[S](s: S)(cont: S => Boolean)(f: (S, A) => S)(implicit
    trace: ZTraceElement
  ): ZManaged[R, E, S] =
    runFoldWhileManaged(s)(cont)(f)

  /**
   * Executes a pure fold over the stream of values. Returns a Managed value
   * that represents the scope of the stream. Stops the fold early when the
   * condition is not fulfilled.
   */
  final def runFoldWhileManaged[S](s: S)(cont: S => Boolean)(f: (S, A) => S)(implicit
    trace: ZTraceElement
  ): ZManaged[R, E, S] =
    runManaged(ZSink.fold(s)(cont)(f))

  /**
   * Executes an effectful fold over the stream of values.
   */
  @deprecated("use runFoldZIO", "2.0.0")
  final def foldZIO[R1 <: R, E1 >: E, S](s: S)(f: (S, A) => ZIO[R1, E1, S])(implicit
    trace: ZTraceElement
  ): ZIO[R1, E1, S] =
    runFoldZIO[R1, E1, S](s)(f)

  /**
   * Executes an effectful fold over the stream of values.
   */
  final def runFoldZIO[R1 <: R, E1 >: E, S](s: S)(f: (S, A) => ZIO[R1, E1, S])(implicit
    trace: ZTraceElement
  ): ZIO[R1, E1, S] =
    runFoldWhileManagedZIO[R1, E1, S](s)(_ => true)(f).use(ZIO.succeedNow)

  /**
   * Consumes all elements of the stream, passing them to the specified
   * callback.
   */
  final def foreach[R1 <: R, E1 >: E](f: A => ZIO[R1, E1, Any])(implicit trace: ZTraceElement): ZIO[R1, E1, Unit] =
    runForeach(f)

  /**
   * Consumes all elements of the stream, passing them to the specified
   * callback.
   */
  final def runForeach[R1 <: R, E1 >: E](f: A => ZIO[R1, E1, Any])(implicit trace: ZTraceElement): ZIO[R1, E1, Unit] =
    run(ZSink.foreach(f))

  /**
   * Consumes all elements of the stream, passing them to the specified
   * callback.
   */
  @deprecated("use runForeachChunk", "2.0.0")
  final def foreachChunk[R1 <: R, E1 >: E](f: Chunk[A] => ZIO[R1, E1, Any])(implicit
    trace: ZTraceElement
  ): ZIO[R1, E1, Unit] =
    runForeachChunk[R1, E1](f)

  /**
   * Consumes all elements of the stream, passing them to the specified
   * callback.
   */
  final def runForeachChunk[R1 <: R, E1 >: E](f: Chunk[A] => ZIO[R1, E1, Any])(implicit
    trace: ZTraceElement
  ): ZIO[R1, E1, Unit] =
    run(ZSink.foreachChunk(f))

  /**
   * Like [[ZStream#runForeachChunk]], but returns a `ZManaged` so the
   * finalization order can be controlled.
   */
  @deprecated("use runForeachChunkManaged", "2.0.0")
  final def foreachChunkManaged[R1 <: R, E1 >: E](f: Chunk[A] => ZIO[R1, E1, Any])(implicit
    trace: ZTraceElement
  ): ZManaged[R1, E1, Unit] =
    runForeachChunkManaged[R1, E1](f)

  /**
   * Like [[ZStream#runForeachChunk]], but returns a `ZManaged` so the
   * finalization order can be controlled.
   */
  final def runForeachChunkManaged[R1 <: R, E1 >: E](f: Chunk[A] => ZIO[R1, E1, Any])(implicit
    trace: ZTraceElement
  ): ZManaged[R1, E1, Unit] =
    runManaged(ZSink.foreachChunk(f))

  /**
   * Like [[ZStream#foreach]], but returns a `ZManaged` so the finalization
   * order can be controlled.
   */
  @deprecated("run runForeachManaged", "2.0.0")
  final def foreachManaged[R1 <: R, E1 >: E](f: A => ZIO[R1, E1, Any])(implicit
    trace: ZTraceElement
  ): ZManaged[R1, E1, Unit] =
    runForeachManaged[R1, E1](f)

  /**
   * Like [[ZStream#foreach]], but returns a `ZManaged` so the finalization
   * order can be controlled.
   */
  final def runForeachManaged[R1 <: R, E1 >: E](f: A => ZIO[R1, E1, Any])(implicit
    trace: ZTraceElement
  ): ZManaged[R1, E1, Unit] =
    runManaged(ZSink.foreach(f))

  /**
   * Consumes elements of the stream, passing them to the specified callback,
   * and terminating consumption when the callback returns `false`.
   */
  @deprecated("use runForeachWhile", "2.0.0")
  final def foreachWhile[R1 <: R, E1 >: E](f: A => ZIO[R1, E1, Boolean])(implicit
    trace: ZTraceElement
  ): ZIO[R1, E1, Unit] =
    runForeachWhile[R1, E1](f)

  /**
   * Consumes elements of the stream, passing them to the specified callback,
   * and terminating consumption when the callback returns `false`.
   */
  final def runForeachWhile[R1 <: R, E1 >: E](f: A => ZIO[R1, E1, Boolean])(implicit
    trace: ZTraceElement
  ): ZIO[R1, E1, Unit] =
    run(ZSink.foreachWhile(f))

  /**
   * Like [[ZStream#runForeachWhile]], but returns a `ZManaged` so the
   * finalization order can be controlled.
   */
  @deprecated("use runForeachWhileManaged", "2.0.0")
  final def foreachWhileManaged[R1 <: R, E1 >: E](f: A => ZIO[R1, E1, Boolean])(implicit
    trace: ZTraceElement
  ): ZManaged[R1, E1, Unit] =
    runForeachWhileManaged[R1, E1](f)

  /**
   * Like [[ZStream#runForeachWhile]], but returns a `ZManaged` so the
   * finalization order can be controlled.
   */
  final def runForeachWhileManaged[R1 <: R, E1 >: E](f: A => ZIO[R1, E1, Boolean])(implicit
    trace: ZTraceElement
  ): ZManaged[R1, E1, Unit] =
    runManaged(ZSink.foreachWhile(f))

  /**
   * Repeats this stream forever.
   */
  def forever(implicit trace: ZTraceElement): ZStream[R, E, A] =
    new ZStream(channel.repeated)

  /**
   * Effectfully filters the elements emitted by this stream.
   */
  @deprecated("use filterZIO", "2.0.0")
  def filterM[R1 <: R, E1 >: E](f: A => ZIO[R1, E1, Boolean])(implicit trace: ZTraceElement): ZStream[R1, E1, A] =
    filterZIO(f)

  /**
   * Effectfully filters the elements emitted by this stream.
   */
  def filterZIO[R1 <: R, E1 >: E](f: A => ZIO[R1, E1, Boolean])(implicit trace: ZTraceElement): ZStream[R1, E1, A] =
    loopOnPartialChunksElements((a, emit) => f(a).flatMap(r => if (r) emit(a) else ZIO.unit))

  /**
   * Filters this stream by the specified predicate, removing all elements for
   * which the predicate evaluates to true.
   */
  final def filterNot(pred: A => Boolean)(implicit trace: ZTraceElement): ZStream[R, E, A] = filter(a => !pred(a))

  /**
   * Emits elements of this stream with a fixed delay in between, regardless of
   * how long it takes to produce a value.
   */
  final def fixed(duration: Duration)(implicit trace: ZTraceElement): ZStream[R with Clock, E, A] =
    schedule(Schedule.fixed(duration))

  /**
   * Returns a stream made of the concatenation in strict order of all the
   * streams produced by passing each element of this stream to `f0`
   */
  final def flatMap[R1 <: R, E1 >: E, B](f: A => ZStream[R1, E1, B])(implicit
    trace: ZTraceElement
  ): ZStream[R1, E1, B] =
    new ZStream(channel.concatMap(as => as.map(f).map(_.channel).fold(ZChannel.unit)(_ *> _)))

  /**
   * Maps each element of this stream to another stream and returns the
   * non-deterministic merge of those streams, executing up to `n` inner streams
   * concurrently. Up to `bufferSize` elements of the produced streams may be
   * buffered in memory by this operator.
   */
  def flatMapPar[R1 <: R, E1 >: E, B](n: Int, bufferSize: Int = 16)(
    f: A => ZStream[R1, E1, B]
  )(implicit trace: ZTraceElement): ZStream[R1, E1, B] =
    new ZStream[R1, E1, B](
      channel.concatMap(ZChannel.writeChunk(_)).mergeMap[R1, Any, Any, Any, E1, Chunk[B]](n, bufferSize) {
        f(_).channel
      }
    )

  /**
   * Maps each element of this stream to another stream and returns the
   * non-deterministic merge of those streams, executing up to `n` inner streams
   * concurrently. When a new stream is created from an element of the source
   * stream, the oldest executing stream is cancelled. Up to `bufferSize`
   * elements of the produced streams may be buffered in memory by this
   * operator.
   */
  final def flatMapParSwitch[R1 <: R, E1 >: E, B](n: Int, bufferSize: Int = 16)(
    f: A => ZStream[R1, E1, B]
  )(implicit trace: ZTraceElement): ZStream[R1, E1, B] =
    new ZStream[R1, E1, B](
      channel
        .concatMap(ZChannel.writeChunk(_))
        .mergeMap[R1, Any, Any, Any, E1, Chunk[B]](n, bufferSize, ZChannel.MergeStrategy.BufferSliding) {
          f(_).channel
        }
    )

  /**
   * Flattens this stream-of-streams into a stream made of the concatenation in
   * strict order of all the streams.
   */
  def flatten[R1 <: R, E1 >: E, A1](implicit ev: A <:< ZStream[R1, E1, A1], trace: ZTraceElement): ZStream[R1, E1, A1] =
    flatMap(ev(_))

  /**
   * Submerges the chunks carried by this stream into the stream's structure,
   * while still preserving them.
   */
  def flattenChunks[A1](implicit ev: A <:< Chunk[A1], trace: ZTraceElement): ZStream[R, E, A1] =
    new ZStream(self.channel.mapOut(_.flatten))

  /**
   * Flattens [[Exit]] values. `Exit.Failure` values translate to stream
   * failures while `Exit.Success` values translate to stream elements.
   */
  def flattenExit[E1 >: E, A1](implicit ev: A <:< Exit[E1, A1], trace: ZTraceElement): ZStream[R, E1, A1] =
    mapZIO(a => ZIO.done(ev(a)))

  /**
   * Unwraps [[Exit]] values that also signify end-of-stream by failing with
   * `None`.
   *
   * For `Exit[E, A]` values that do not signal end-of-stream, prefer:
   * {{{
   * stream.mapZIO(ZIO.done(_))
   * }}}
   */
  def flattenExitOption[E1 >: E, A1](implicit
    ev: A <:< Exit[Option[E1], A1],
    trace: ZTraceElement
  ): ZStream[R, E1, A1] = {
    def processChunk(
      chunk: Chunk[Exit[Option[E1], A1]],
      cont: ZChannel[R, E, Chunk[Exit[Option[E1], A1]], Any, E1, Chunk[A1], Any]
    ): ZChannel[R, E, Chunk[Exit[Option[E1], A1]], Any, E1, Chunk[A1], Any] = {
      val (toEmit, rest) = chunk.splitWhere(!_.isSuccess)
      val next = rest.headOption match {
        case Some(Exit.Success(_)) => ZChannel.end(())
        case Some(Exit.Failure(cause)) =>
          Cause.flipCauseOption(cause) match {
            case Some(cause) => ZChannel.failCause(cause)
            case None        => ZChannel.end(())
          }
        case None => cont
      }
      ZChannel.write(toEmit.collect { case Exit.Success(a) => a }) *> next
    }

    lazy val process: ZChannel[R, E, Chunk[Exit[Option[E1], A1]], Any, E1, Chunk[A1], Any] =
      ZChannel.readWithCause[R, E, Chunk[Exit[Option[E1], A1]], Any, E1, Chunk[A1], Any](
        chunk => processChunk(chunk, process),
        cause => ZChannel.failCause(cause),
        _ => ZChannel.end(())
      )

    new ZStream(channel.asInstanceOf[ZChannel[R, Any, Any, Any, E, Chunk[Exit[Option[E1], A1]], Any]] >>> process)
  }

  /**
   * Submerges the iterables carried by this stream into the stream's structure,
   * while still preserving them.
   */
  def flattenIterables[A1](implicit ev: A <:< Iterable[A1], trace: ZTraceElement): ZStream[R, E, A1] =
    map(a => Chunk.fromIterable(ev(a))).flattenChunks

  /**
   * Flattens a stream of streams into a stream by executing a non-deterministic
   * concurrent merge. Up to `n` streams may be consumed in parallel and up to
   * `outputBuffer` elements may be buffered by this operator.
   */
  def flattenPar[R1 <: R, E1 >: E, A1](n: Int, outputBuffer: Int = 16)(implicit
    ev: A <:< ZStream[R1, E1, A1],
    trace: ZTraceElement
  ): ZStream[R1, E1, A1] =
    flatMapPar[R1, E1, A1](n, outputBuffer)(ev(_))

  /**
   * Like [[flattenPar]], but executes all streams concurrently.
   */
  def flattenParUnbounded[R1 <: R, E1 >: E, A1](
    outputBuffer: Int = 16
  )(implicit ev: A <:< ZStream[R1, E1, A1], trace: ZTraceElement): ZStream[R1, E1, A1] =
    flattenPar[R1, E1, A1](Int.MaxValue, outputBuffer)

  /**
   * Unwraps [[Exit]] values and flatten chunks that also signify end-of-stream
   * by failing with `None`.
   */
  final def flattenTake[E1 >: E, A1](implicit ev: A <:< Take[E1, A1], trace: ZTraceElement): ZStream[R, E1, A1] =
    map(_.exit).flattenExitOption[E1, Chunk[A1]].flattenChunks

  /**
   * More powerful version of [[ZStream.groupByKey]]
   */
  final def groupBy[R1 <: R, E1 >: E, K, V](
    f: A => ZIO[R1, E1, (K, V)],
    buffer0: Int = 16
  ): ZStream.GroupBy[R1, E1, K, V] = {
    type A1 = A
    new ZStream.GroupBy[R1, E1, K, V] {
      type A = A1
      def stream = self
      def key    = f
      def buffer = buffer0
    }
  }

  /**
   * Partition a stream using a function and process each stream individually.
   * This returns a data structure that can be used to further filter down which
   * groups shall be processed.
   *
   * After calling apply on the GroupBy object, the remaining groups will be
   * processed in parallel and the resulting streams merged in a
   * nondeterministic fashion.
   *
   * Up to `buffer` elements may be buffered in any group stream before the
   * producer is backpressured. Take care to consume from all streams in order
   * to prevent deadlocks.
   *
   * Example: Collect the first 2 words for every starting letter from a stream
   * of words.
   * {{{
   * ZStream.fromIterable(List("hello", "world", "hi", "holla"))
   *   .groupByKey(_.head) { case (k, s) => s.take(2).map((k, _)) }
   *   .runCollect
   *   .map(_ == List(('h', "hello"), ('h', "hi"), ('w', "world"))
   * }}}
   */
  final def groupByKey[K](
    f: A => K,
    buffer: Int = 16
  ): ZStream.GroupBy[R, E, K, A] =
    self.groupBy(a => ZIO.succeedNow((f(a), a)), buffer)

  /**
   * Partitions the stream with specified chunkSize
   * @param chunkSize
   *   size of the chunk
   */
  def grouped(chunkSize: Int)(implicit trace: ZTraceElement): ZStream[R, E, Chunk[A]] =
    transduce(ZSink.collectAllN[E, A](chunkSize))

  /**
   * Partitions the stream with the specified chunkSize or until the specified
   * duration has passed, whichever is satisfied first.
   */
  def groupedWithin(chunkSize: Int, within: Duration)(implicit
    trace: ZTraceElement
  ): ZStream[R with Clock, E, Chunk[A]] =
    aggregateAsyncWithin(ZSink.collectAllN[E, A](chunkSize), Schedule.spaced(within))

  /**
   * Halts the evaluation of this stream when the provided IO completes. The
   * given IO will be forked as part of the returned stream, and its success
   * will be discarded.
   *
   * An element in the process of being pulled will not be interrupted when the
   * IO completes. See `interruptWhen` for this behavior.
   *
   * If the IO completes with a failure, the stream will emit that failure.
   */
  final def haltWhen[R1 <: R, E1 >: E](io: ZIO[R1, E1, Any])(implicit trace: ZTraceElement): ZStream[R1, E1, A] = {
    def writer(fiber: Fiber[E1, Any]): ZChannel[R1, E1, Chunk[A], Any, E1, Chunk[A], Unit] =
      ZChannel.unwrap {
        fiber.poll.map {
          case None =>
            ZChannel.readWith[R1, E1, Chunk[A], Any, E1, Chunk[A], Unit](
              in => ZChannel.write(in) *> writer(fiber),
              err => ZChannel.fail(err),
              _ => ZChannel.unit
            )

          case Some(exit) =>
            exit.fold(ZChannel.failCause(_), _ => ZChannel.unit)
        }
      }

    new ZStream(
      ZChannel.unwrapManaged {
        io.forkManaged.map { fiber =>
          self.channel >>> writer(fiber)
        }
      }
    )
  }

  /**
   * Specialized version of haltWhen which halts the evaluation of this stream
   * after the given duration.
   *
   * An element in the process of being pulled will not be interrupted when the
   * given duration completes. See `interruptAfter` for this behavior.
   */
  final def haltAfter(duration: Duration)(implicit trace: ZTraceElement): ZStream[R with Clock, E, A] =
    haltWhen(Clock.sleep(duration))

  /**
   * Halts the evaluation of this stream when the provided promise resolves.
   *
   * If the promise completes with a failure, the stream will emit that failure.
   */
  final def haltWhen[E1 >: E](p: Promise[E1, _])(implicit trace: ZTraceElement): ZStream[R, E1, A] = {
    lazy val writer: ZChannel[R, E1, Chunk[A], Any, E1, Chunk[A], Unit] =
      ZChannel.unwrap {
        p.poll.map {
          case None =>
            ZChannel.readWith[R, E1, Chunk[A], Any, E1, Chunk[A], Unit](
              in => ZChannel.write(in) *> writer,
              err => ZChannel.fail(err),
              _ => ZChannel.unit
            )

          case Some(io) =>
            ZChannel.unwrap(io.fold(ZChannel.fail(_), _ => ZChannel.unit))
        }
      }

    new ZStream(self.channel >>> writer)
  }

  /**
   * Interleaves this stream and the specified stream deterministically by
   * alternating pulling values from this stream and the specified stream. When
   * one stream is exhausted all remaining values in the other stream will be
   * pulled.
   */
  final def interleave[R1 <: R, E1 >: E, A1 >: A](that: ZStream[R1, E1, A1])(implicit
    trace: ZTraceElement
  ): ZStream[R1, E1, A1] =
    self.interleaveWith(that)(ZStream(true, false).forever)

  /**
   * Combines this stream and the specified stream deterministically using the
   * stream of boolean values `b` to control which stream to pull from next.
   * `true` indicates to pull from this stream and `false` indicates to pull
   * from the specified stream. Only consumes as many elements as requested by
   * `b`. If either this stream or the specified stream are exhausted further
   * requests for values from that stream will be ignored.
   */
  final def interleaveWith[R1 <: R, E1 >: E, A1 >: A](
    that: ZStream[R1, E1, A1]
  )(b: ZStream[R1, E1, Boolean])(implicit trace: ZTraceElement): ZStream[R1, E1, A1] = {
    def producer(handoff: ZStream.Handoff[Take[E1, A1]]): ZChannel[R1, E1, A1, Any, Nothing, Nothing, Unit] =
      ZChannel.readWithCause[R1, E1, A1, Any, Nothing, Nothing, Unit](
        value => ZChannel.fromZIO(handoff.offer(Take.single(value))) *> producer(handoff),
        cause => ZChannel.fromZIO(handoff.offer(Take.failCause(cause))),
        _ => ZChannel.fromZIO(handoff.offer(Take.end))
      )

    new ZStream(
      ZChannel.managed {
        for {
          left  <- ZStream.Handoff.make[Take[E1, A1]].toManaged
          right <- ZStream.Handoff.make[Take[E1, A1]].toManaged
          _     <- (self.channel.concatMap(ZChannel.writeChunk(_)) >>> producer(left)).runManaged.fork
          _     <- (that.channel.concatMap(ZChannel.writeChunk(_)) >>> producer(right)).runManaged.fork
        } yield (left, right)
      } { case (left, right) =>
        def process(leftDone: Boolean, rightDone: Boolean): ZChannel[R1, E1, Boolean, Any, E1, Chunk[A1], Unit] =
          ZChannel.readWithCause[R1, E1, Boolean, Any, E1, Chunk[A1], Unit](
            bool =>
              (bool, leftDone, rightDone) match {
                case (true, false, _) =>
                  ZChannel.fromZIO(left.take).flatMap { take =>
                    take.fold(
                      if (rightDone) ZChannel.unit else process(true, rightDone),
                      cause => ZChannel.failCause(cause),
                      chunk => ZChannel.write(chunk) *> process(leftDone, rightDone)
                    )
                  }
                case (false, _, false) =>
                  ZChannel.fromZIO(right.take).flatMap { take =>
                    take.fold(
                      if (leftDone) ZChannel.unit else process(leftDone, true),
                      cause => ZChannel.failCause(cause),
                      chunk => ZChannel.write(chunk) *> process(leftDone, rightDone)
                    )
                  }
                case _ =>
                  process(leftDone, rightDone)
              },
            cause => ZChannel.failCause(cause),
            _ => ZChannel.unit
          )

        b.channel.concatMap(ZChannel.writeChunk(_)) >>> process(false, false)
      }
    )
  }

  /**
   * Intersperse stream with provided element similar to
   * <code>List.mkString</code>.
   */
  final def intersperse[A1 >: A](middle: A1)(implicit trace: ZTraceElement): ZStream[R, E, A1] = {
    def writer(isFirst: Boolean): ZChannel[R, E, Chunk[A1], Any, E, Chunk[A1], Unit] =
      ZChannel.readWith[R, E, Chunk[A1], Any, E, Chunk[A1], Unit](
        chunk => {
          val builder    = ChunkBuilder.make[A1]()
          var flagResult = isFirst

          chunk.foreach { o =>
            if (flagResult) {
              flagResult = false
              builder += o
            } else {
              builder += middle
              builder += o
            }
          }

          ZChannel.write(builder.result()) *> writer(flagResult)
        },
        err => ZChannel.fail(err),
        _ => ZChannel.unit
      )

    new ZStream(self.channel >>> writer(true))
  }

  /**
   * Intersperse and also add a prefix and a suffix
   */
  final def intersperse[A1 >: A](start: A1, middle: A1, end: A1)(implicit trace: ZTraceElement): ZStream[R, E, A1] =
    ZStream(start) ++ intersperse(middle) ++ ZStream(end)

  /**
   * Interrupts the evaluation of this stream when the provided IO completes.
   * The given IO will be forked as part of this stream, and its success will be
   * discarded. This combinator will also interrupt any in-progress element
   * being pulled from upstream.
   *
   * If the IO completes with a failure before the stream completes, the
   * returned stream will emit that failure.
   */
  final def interruptWhen[R1 <: R, E1 >: E](io: ZIO[R1, E1, Any])(implicit trace: ZTraceElement): ZStream[R1, E1, A] =
    new ZStream(channel.interruptWhen(io))

  /**
   * Interrupts the evaluation of this stream when the provided promise
   * resolves. This combinator will also interrupt any in-progress element being
   * pulled from upstream.
   *
   * If the promise completes with a failure, the stream will emit that failure.
   */
  final def interruptWhen[E1 >: E](p: Promise[E1, _])(implicit trace: ZTraceElement): ZStream[R, E1, A] =
    new ZStream(channel.interruptWhen(p.asInstanceOf[Promise[E1, Any]]))

  /**
   * Specialized version of interruptWhen which interrupts the evaluation of
   * this stream after the given duration.
   */
  final def interruptAfter(duration: Duration)(implicit trace: ZTraceElement): ZStream[R with Clock, E, A] =
    interruptWhen(Clock.sleep(duration))

  /**
   * Returns a combined string resulting from concatenating each of the values
   * from the stream
   */
  final def mkString(implicit trace: ZTraceElement): ZIO[R, E, String] =
    run(ZSink.mkString)

  /**
   * Returns a combined string resulting from concatenating each of the values
   * from the stream beginning with `before` interspersed with `middle` and
   * ending with `after`.
   */
  final def mkString(before: String, middle: String, after: String)(implicit trace: ZTraceElement): ZIO[R, E, String] =
    intersperse(before, middle, after).mkString

  /**
   * Enqueues elements of this stream into a queue. Stream failure and ending
   * will also be signalled.
   */
  @deprecated("use runIntoQueue", "2.0.0")
  final def runInto[R1 <: R, E1 >: E](
    queue: ZQueue[R1, Nothing, Nothing, Any, Take[E1, A], Any]
  )(implicit trace: ZTraceElement): ZIO[R1, E1, Unit] =
    runIntoQueue(queue)

  /**
   * Like [[ZStream#runInto]], but provides the result as a [[ZManaged]] to
   * allow for scope composition.
   */
  @deprecated("use runIntoQueueElementsManaged", "2.0.0")
  final def runIntoElementsManaged[R1 <: R, E1 >: E](
    queue: ZQueue[R1, Nothing, Nothing, Any, Exit[Option[E1], A], Any]
  )(implicit trace: ZTraceElement): ZManaged[R1, E1, Unit] =
    runIntoQueueElementsManaged(queue)

  /**
   * Publishes elements of this stream to a hub. Stream failure and ending will
   * also be signalled.
   */
  @deprecated("use runIntoHub", "2.0.0")
  final def intoHub[R1 <: R, E1 >: E](
    hub: ZHub[R1, Nothing, Nothing, Any, Take[E1, A], Any]
  )(implicit trace: ZTraceElement): ZIO[R1, E1, Unit] =
    runIntoHub(hub)

  /**
   * Publishes elements of this stream to a hub. Stream failure and ending will
   * also be signalled.
   */
  final def runIntoHub[R1 <: R, E1 >: E](
    hub: ZHub[R1, Nothing, Nothing, Any, Take[E1, A], Any]
  )(implicit trace: ZTraceElement): ZIO[R1, E1, Unit] =
    runIntoQueue(hub.toQueue)

  /**
   * Like [[ZStream#intoHub]], but provides the result as a [[ZManaged]] to
   * allow for scope composition.
   */
  @deprecated("use runIntoHubManaged", "2.0.0")
  final def intoHubManaged[R1 <: R, E1 >: E](
    hub: ZHub[R1, Nothing, Nothing, Any, Take[E1, A], Any]
  )(implicit trace: ZTraceElement): ZManaged[R1, E1, Unit] =
    runIntoHubManaged(hub)

  /**
   * Like [[ZStream#runIntoHub]], but provides the result as a [[ZManaged]] to
   * allow for scope composition.
   */
  final def runIntoHubManaged[R1 <: R, E1 >: E](
    hub: ZHub[R1, Nothing, Nothing, Any, Take[E1, A], Any]
  )(implicit trace: ZTraceElement): ZManaged[R1, E1, Unit] =
    runIntoQueueManaged(hub.toQueue)

  /**
   * Like [[ZStream#into]], but provides the result as a [[ZManaged]] to allow
   * for scope composition.
   */
  @deprecated("use runIntoQueueManaged", "2.0.0")
  final def intoManaged[R1 <: R, E1 >: E](
    queue: ZQueue[R1, Nothing, Nothing, Any, Take[E1, A], Any]
  )(implicit trace: ZTraceElement): ZManaged[R1, E1, Unit] =
    runIntoQueueManaged(queue)

  /**
   * Like [[ZStream#runInto]], but provides the result as a [[ZManaged]] to
   * allow for scope composition.
   */
  @deprecated("use runIntoQueueManaged", "2.0.0")
  final def runIntoManaged[R1 <: R, E1 >: E](
    queue: ZQueue[R1, Nothing, Nothing, Any, Take[E1, A], Any]
  )(implicit trace: ZTraceElement): ZManaged[R1, E1, Unit] =
    runIntoQueueManaged(queue)

  /**
   * Enqueues elements of this stream into a queue. Stream failure and ending
   * will also be signalled.
   */
  @deprecated("use runIntoQueue", "2.0.0")
  final def intoQueue[R1 <: R, E1 >: E](
    queue: ZQueue[R1, Nothing, Nothing, Any, Take[E1, A], Any]
  )(implicit trace: ZTraceElement): ZIO[R1, E1, Unit] =
    runIntoQueue(queue)

  /**
   * Enqueues elements of this stream into a queue. Stream failure and ending
   * will also be signalled.
   */
  final def runIntoQueue[R1 <: R, E1 >: E](
    queue: ZQueue[R1, Nothing, Nothing, Any, Take[E1, A], Any]
  )(implicit trace: ZTraceElement): ZIO[R1, E1, Unit] =
    runIntoQueueManaged(queue).useDiscard(UIO.unit)

  /**
   * Like [[ZStream#ntoQueue]], but provides the result as a [[ZManaged]] to
   * allow for scope composition.
   */
  @deprecated("use runIntoQueueManaged", "2.0.0")
  final def intoQueueManaged[R1 <: R, E1 >: E](
    queue: ZQueue[R1, Nothing, Nothing, Any, Take[E1, A], Any]
  )(implicit trace: ZTraceElement): ZManaged[R1, E1, Unit] =
    runIntoQueueManaged(queue)

  /**
   * Like [[ZStream#runIntoQueue]], but provides the result as a [[ZManaged]] to
   * allow for scope composition.
   */
  final def runIntoQueueManaged[R1 <: R, E1 >: E](
    queue: ZQueue[R1, Nothing, Nothing, Any, Take[E1, A], Any]
  )(implicit trace: ZTraceElement): ZManaged[R1, E1, Unit] = {
    lazy val writer: ZChannel[R, E, Chunk[A], Any, E, Take[E1, A], Any] = ZChannel
      .readWithCause[R, E, Chunk[A], Any, E, Take[E1, A], Any](
        in => ZChannel.write(Take.chunk(in)) *> writer,
        cause => ZChannel.write(Take.failCause(cause)),
        _ => ZChannel.write(Take.end)
      )

    (self.channel >>> writer)
      .mapOutZIO(queue.offer)
      .drain
      .runManaged
      .unit
  }

  /**
   * Like [[ZStream#runIntoQueue]], but provides the result as a [[ZManaged]] to
   * allow for scope composition.
   */
  final def runIntoQueueElementsManaged[R1 <: R, E1 >: E](
    queue: ZQueue[R1, Nothing, Nothing, Any, Exit[Option[E1], A], Any]
  )(implicit trace: ZTraceElement): ZManaged[R1, E1, Unit] = {
    lazy val writer: ZChannel[R1, E1, Chunk[A], Any, Nothing, Exit[Option[E1], A], Any] =
      ZChannel.readWith[R1, E1, Chunk[A], Any, Nothing, Exit[Option[E1], A], Any](
        in =>
          in.foldLeft[ZChannel[R1, Any, Any, Any, Nothing, Exit[Option[E1], A], Any]](ZChannel.unit) {
            case (channel, a) =>
              channel *> ZChannel.write(Exit.succeed(a))
          } *> writer,
        err => ZChannel.write(Exit.fail(Some(err))),
        _ => ZChannel.write(Exit.fail(None))
      )

    (self.channel >>> writer)
      .mapOutZIO(queue.offer)
      .drain
      .runManaged
      .unit
  }

  /**
   * Locks the execution of this stream to the specified executor. Any streams
   * that are composed after this one will automatically be shifted back to the
   * previous executor.
   */
  @deprecated("use onExecutor", "2.0.0")
  def lock(executor: Executor)(implicit trace: ZTraceElement): ZStream[R, E, A] =
    onExecutor(executor)

  /**
   * Transforms the elements of this stream using the supplied function.
   */
  final def map[B](f: A => B)(implicit trace: ZTraceElement): ZStream[R, E, B] =
    new ZStream(channel.mapOut(_.map(f)))

  /**
   * Statefully maps over the elements of this stream to produce new elements.
   */
  def mapAccum[S, A1](s: S)(f: (S, A) => (S, A1))(implicit trace: ZTraceElement): ZStream[R, E, A1] = {
    def accumulator(currS: S): ZChannel[Any, E, Chunk[A], Any, E, Chunk[A1], Unit] =
      ZChannel.readWith(
        (in: Chunk[A]) => {
          val (nextS, a1s) = in.mapAccum(currS)(f)
          ZChannel.write(a1s) *> accumulator(nextS)
        },
        (err: E) => ZChannel.fail(err),
        (_: Any) => ZChannel.unit
      )

    new ZStream(self.channel >>> accumulator(s))
  }

  /**
   * Statefully and effectfully maps over the elements of this stream to produce
   * new elements.
   */
  @deprecated("use mapAccumZIO", "2.0.0")
  final def mapAccumM[R1 <: R, E1 >: E, S, A1](s: S)(f: (S, A) => ZIO[R1, E1, (S, A1)])(implicit
    trace: ZTraceElement
  ): ZStream[R1, E1, A1] =
    mapAccumZIO[R1, E1, S, A1](s)(f)

  /**
   * Statefully and effectfully maps over the elements of this stream to produce
   * new elements.
   */
  final def mapAccumZIO[R1 <: R, E1 >: E, S, A1](
    s: S
  )(f: (S, A) => ZIO[R1, E1, (S, A1)])(implicit trace: ZTraceElement): ZStream[R1, E1, A1] = {
    def accumulator(s: S): ZChannel[R1, E, Chunk[A], Any, E1, Chunk[A1], Unit] =
      ZChannel.readWith(
        (in: Chunk[A]) =>
          ZChannel.unwrap(
            ZIO.suspendSucceed {
              val outputChunk           = ChunkBuilder.make[A1](in.size)
              val emit: A1 => UIO[Unit] = (a: A1) => UIO(outputChunk += a).unit
              ZIO
                .foldLeft[R1, E1, S, A](in)(s)((s1, a) => f(s1, a).flatMap(sa => emit(sa._2) as sa._1))
                .fold(
                  failure => {
                    val partialResult = outputChunk.result()
                    if (partialResult.nonEmpty)
                      ZChannel.write(partialResult) *> ZChannel.fail(failure)
                    else
                      ZChannel.fail(failure)
                  },
                  ZChannel.write(outputChunk.result()) *> accumulator(_)
                )
            }
          ),
        ZChannel.fail(_),
        (_: Any) => ZChannel.unit
      )

    new ZStream(self.channel >>> accumulator(s))
  }

  /**
   * Returns a stream whose failure and success channels have been mapped by the
   * specified pair of functions, `f` and `g`.
   */
  def mapBoth[E1, A1](f: E => E1, g: A => A1)(implicit ev: CanFail[E], trace: ZTraceElement): ZStream[R, E1, A1] =
    mapError(f).map(g)

  /**
   * Transforms the chunks emitted by this stream.
   */
  def mapChunks[A2](f: Chunk[A] => Chunk[A2])(implicit trace: ZTraceElement): ZStream[R, E, A2] =
    new ZStream(channel.mapOut(f))

  /**
   * Effectfully transforms the chunks emitted by this stream.
   */
  @deprecated("use mapChunksZIO", "2.0.0")
  def mapChunksM[R1 <: R, E1 >: E, A2](f: Chunk[A] => ZIO[R1, E1, Chunk[A2]])(implicit
    trace: ZTraceElement
  ): ZStream[R1, E1, A2] =
    mapChunksZIO(f)

  /**
   * Effectfully transforms the chunks emitted by this stream.
   */
  def mapChunksZIO[R1 <: R, E1 >: E, A2](f: Chunk[A] => ZIO[R1, E1, Chunk[A2]])(implicit
    trace: ZTraceElement
  ): ZStream[R1, E1, A2] =
    new ZStream(channel.mapOutZIO(f))

  /**
   * Maps each element to an iterable, and flattens the iterables into the
   * output of this stream.
   */
  def mapConcat[A2](f: A => Iterable[A2])(implicit trace: ZTraceElement): ZStream[R, E, A2] =
    mapConcatChunk(a => Chunk.fromIterable(f(a)))

  /**
   * Maps each element to a chunk, and flattens the chunks into the output of
   * this stream.
   */
  def mapConcatChunk[A2](f: A => Chunk[A2])(implicit trace: ZTraceElement): ZStream[R, E, A2] =
    mapChunks(_.flatMap(f))

  /**
   * Effectfully maps each element to a chunk, and flattens the chunks into the
   * output of this stream.
   */
  @deprecated("use mapConcatChunkZIO", "2.0.0")
  final def mapConcatChunkM[R1 <: R, E1 >: E, A2](f: A => ZIO[R1, E1, Chunk[A2]])(implicit
    trace: ZTraceElement
  ): ZStream[R1, E1, A2] =
    mapConcatChunkZIO(f)

  /**
   * Effectfully maps each element to a chunk, and flattens the chunks into the
   * output of this stream.
   */
  final def mapConcatChunkZIO[R1 <: R, E1 >: E, A2](f: A => ZIO[R1, E1, Chunk[A2]])(implicit
    trace: ZTraceElement
  ): ZStream[R1, E1, A2] =
    mapZIO(f).mapConcatChunk(identity)

  /**
   * Effectfully maps each element to an iterable, and flattens the iterables
   * into the output of this stream.
   */
  @deprecated("use mapConcatZIO", "2.0.0")
  final def mapConcatM[R1 <: R, E1 >: E, A2](f: A => ZIO[R1, E1, Iterable[A2]])(implicit
    trace: ZTraceElement
  ): ZStream[R1, E1, A2] =
    mapConcatZIO(f)

  /**
   * Effectfully maps each element to an iterable, and flattens the iterables
   * into the output of this stream.
   */
  final def mapConcatZIO[R1 <: R, E1 >: E, A2](f: A => ZIO[R1, E1, Iterable[A2]])(implicit
    trace: ZTraceElement
  ): ZStream[R1, E1, A2] =
    mapZIO(a => f(a).map(Chunk.fromIterable(_))).mapConcatChunk(identity)

  /**
   * Transforms the errors emitted by this stream using `f`.
   */
  def mapError[E2](f: E => E2)(implicit trace: ZTraceElement): ZStream[R, E2, A] =
    new ZStream(self.channel.mapError(f))

  /**
   * Transforms the full causes of failures emitted by this stream.
   */
  def mapErrorCause[E2](f: Cause[E] => Cause[E2])(implicit trace: ZTraceElement): ZStream[R, E2, A] =
    new ZStream(self.channel.mapErrorCause(f))

  /**
   * Maps over elements of the stream with the specified effectful function.
   */
  @deprecated("use mapZIO", "2.0.0")
  def mapM[R1 <: R, E1 >: E, A1](f: A => ZIO[R1, E1, A1])(implicit trace: ZTraceElement): ZStream[R1, E1, A1] =
    mapZIO(f)

  /**
   * Maps over elements of the stream with the specified effectful function,
   * executing up to `n` invocations of `f` concurrently. Transformed elements
   * will be emitted in the original order.
   *
   * @note
   *   This combinator destroys the chunking structure. It's recommended to use
   *   rechunk afterwards.
   */
  @deprecated("use mapZIOPar", "2.0.0")
  final def mapMPar[R1 <: R, E1 >: E, A2](n: Int)(f: A => ZIO[R1, E1, A2])(implicit
    trace: ZTraceElement
  ): ZStream[R1, E1, A2] =
    mapZIOPar[R1, E1, A2](n)(f)

  /**
   * Maps over elements of the stream with the specified effectful function,
   * executing up to `n` invocations of `f` concurrently. The element order is
   * not enforced by this combinator, and elements may be reordered.
   */
  @deprecated("use mapZIOParUnordered", "2.0.0")
  final def mapMParUnordered[R1 <: R, E1 >: E, A2](n: Int)(f: A => ZIO[R1, E1, A2])(implicit
    trace: ZTraceElement
  ): ZStream[R1, E1, A2] =
    mapZIOParUnordered[R1, E1, A2](n)(f)

  /**
   * Maps over elements of the stream with the specified effectful function,
   * partitioned by `p` executing invocations of `f` concurrently. The number of
   * concurrent invocations of `f` is determined by the number of different
   * outputs of type `K`. Up to `buffer` elements may be buffered per partition.
   * Transformed elements may be reordered but the order within a partition is
   * maintained.
   */
  @deprecated("use mapZIOPartitioned", "2.0.0")
  final def mapMPartitioned[R1 <: R, E1 >: E, A2, K](
    keyBy: A => K,
    buffer: Int = 16
  )(f: A => ZIO[R1, E1, A2])(implicit trace: ZTraceElement): ZStream[R1, E1, A2] =
    mapZIOPartitioned[R1, E1, A2, K](keyBy, buffer)(f)

  /**
   * Maps over elements of the stream with the specified effectful function.
   */
  def mapZIO[R1 <: R, E1 >: E, A1](f: A => ZIO[R1, E1, A1])(implicit trace: ZTraceElement): ZStream[R1, E1, A1] =
    loopOnPartialChunksElements((a, emit) => f(a).flatMap(emit))

  /**
   * Maps over elements of the stream with the specified effectful function,
   * executing up to `n` invocations of `f` concurrently. Transformed elements
   * will be emitted in the original order.
   *
   * @note
   *   This combinator destroys the chunking structure. It's recommended to use
   *   rechunk afterwards.
   */
  final def mapZIOPar[R1 <: R, E1 >: E, A2](n: Int)(f: A => ZIO[R1, E1, A2])(implicit
    trace: ZTraceElement
  ): ZStream[R1, E1, A2] =
    new ZStream(self.channel.concatMap(ZChannel.writeChunk(_)).mapOutZIOPar[R1, E1, A2](n)(f).mapOut(Chunk.single))

  /**
   * Maps over elements of the stream with the specified effectful function,
   * executing up to `n` invocations of `f` concurrently. The element order is
   * not enforced by this combinator, and elements may be reordered.
   */
  final def mapZIOParUnordered[R1 <: R, E1 >: E, A2](n: Int)(f: A => ZIO[R1, E1, A2])(implicit
    trace: ZTraceElement
  ): ZStream[R1, E1, A2] =
    flatMapPar[R1, E1, A2](n)(a => ZStream.fromZIO(f(a)))

  /**
   * Maps over elements of the stream with the specified effectful function,
   * partitioned by `p` executing invocations of `f` concurrently. The number of
   * concurrent invocations of `f` is determined by the number of different
   * outputs of type `K`. Up to `buffer` elements may be buffered per partition.
   * Transformed elements may be reordered but the order within a partition is
   * maintained.
   */
  final def mapZIOPartitioned[R1 <: R, E1 >: E, A2, K](
    keyBy: A => K,
    buffer: Int = 16
  )(f: A => ZIO[R1, E1, A2])(implicit trace: ZTraceElement): ZStream[R1, E1, A2] =
    groupByKey(keyBy, buffer).apply { case (_, s) => s.mapZIO(f) }

  /**
   * Merges this stream and the specified stream together.
   *
   * New produced stream will terminate when both specified stream terminate if
   * no termination strategy is specified.
   */
  final def merge[R1 <: R, E1 >: E, A1 >: A](
    that: ZStream[R1, E1, A1],
    strategy: TerminationStrategy = TerminationStrategy.Both
  )(implicit trace: ZTraceElement): ZStream[R1, E1, A1] =
    self.mergeWith[R1, E1, A1, A1](that, strategy)(identity, identity) // TODO: Dotty doesn't infer this properly

  /**
   * Merges this stream and the specified stream together. New produced stream
   * will terminate when either stream terminates.
   */
  final def mergeTerminateEither[R1 <: R, E1 >: E, A1 >: A](that: ZStream[R1, E1, A1])(implicit
    trace: ZTraceElement
  ): ZStream[R1, E1, A1] =
    self.merge[R1, E1, A1](that, TerminationStrategy.Either)

  /**
   * Merges this stream and the specified stream together. New produced stream
   * will terminate when this stream terminates.
   */
  final def mergeTerminateLeft[R1 <: R, E1 >: E, A1 >: A](that: ZStream[R1, E1, A1])(implicit
    trace: ZTraceElement
  ): ZStream[R1, E1, A1] =
    self.merge[R1, E1, A1](that, TerminationStrategy.Left)

  /**
   * Merges this stream and the specified stream together. New produced stream
   * will terminate when the specified stream terminates.
   */
  final def mergeTerminateRight[R1 <: R, E1 >: E, A1 >: A](that: ZStream[R1, E1, A1])(implicit
    trace: ZTraceElement
  ): ZStream[R1, E1, A1] =
    self.merge[R1, E1, A1](that, TerminationStrategy.Right)

  /**
   * Merges this stream and the specified stream together to produce a stream of
   * eithers.
   */
  final def mergeEither[R1 <: R, E1 >: E, A2](that: ZStream[R1, E1, A2])(implicit
    trace: ZTraceElement
  ): ZStream[R1, E1, Either[A, A2]] =
    self.mergeWith(that)(Left(_), Right(_))

  /**
   * Merges this stream and the specified stream together to a common element
   * type with the specified mapping functions.
   *
   * New produced stream will terminate when both specified stream terminate if
   * no termination strategy is specified.
   */
  final def mergeWith[R1 <: R, E1 >: E, A2, A3](
    that: ZStream[R1, E1, A2],
    strategy: TerminationStrategy = TerminationStrategy.Both
  )(l: A => A3, r: A2 => A3)(implicit trace: ZTraceElement): ZStream[R1, E1, A3] = {
    import TerminationStrategy.{Either, Left, Right}

    def handler(terminate: Boolean)(exit: Exit[E1, Any]): ZChannel.MergeDecision[R1, E1, Any, E1, Any] =
      if (terminate || !exit.isSuccess) ZChannel.MergeDecision.done(ZIO.done(exit))
      else ZChannel.MergeDecision.await(ZIO.done(_))

    new ZStream(
      self
        .map(l)
        .channel
        .mergeWith(that.map(r).channel)(
          handler(strategy == Either || strategy == Left),
          handler(strategy == Either || strategy == Right)
        )
    )
  }

  /**
   * Runs the specified effect if this stream fails, providing the error to the
   * effect if it exists.
   *
   * Note: Unlike [[ZIO.onError]], there is no guarantee that the provided
   * effect will not be interrupted.
   */
  final def onError[R1 <: R](cleanup: Cause[E] => URIO[R1, Any])(implicit trace: ZTraceElement): ZStream[R1, E, A] =
    catchAllCause(cause => ZStream.fromZIO(cleanup(cause) *> ZIO.failCause(cause)))

  /**
   * Locks the execution of this stream to the specified executor. Any streams
   * that are composed after this one will automatically be shifted back to the
   * previous executor.
   */
  def onExecutor(executor: Executor)(implicit trace: ZTraceElement): ZStream[R, E, A] =
    ZStream.fromZIO(ZIO.descriptor).flatMap { descriptor =>
      ZStream.managed(ZManaged.onExecutor(executor)) *>
        self <*
        ZStream.fromZIO {
          if (descriptor.isLocked) ZIO.shift(descriptor.executor)
          else ZIO.unshift
        }
    }

  /**
   * Switches to the provided stream in case this one fails with a typed error.
   *
   * See also [[ZStream#catchAll]].
   */
  def orElse[R1 <: R, E1, A1 >: A](
    that: => ZStream[R1, E1, A1]
  )(implicit ev: CanFail[E], trace: ZTraceElement): ZStream[R1, E1, A1] =
    new ZStream(self.channel.orElse(that.channel))

  /**
   * Switches to the provided stream in case this one fails with a typed error.
   *
   * See also [[ZStream#catchAll]].
   */
  final def orElseEither[R1 <: R, E2, A2](
    that: => ZStream[R1, E2, A2]
  )(implicit ev: CanFail[E], trace: ZTraceElement): ZStream[R1, E2, Either[A, A2]] =
    self.map(Left(_)) orElse that.map(Right(_))

  /**
   * Fails with given error in case this one fails with a typed error.
   *
   * See also [[ZStream#catchAll]].
   */
  final def orElseFail[E1](e1: => E1)(implicit ev: CanFail[E], trace: ZTraceElement): ZStream[R, E1, A] =
    orElse(ZStream.fail(e1))

  /**
   * Switches to the provided stream in case this one fails with the `None`
   * value.
   *
   * See also [[ZStream#catchAll]].
   */
  final def orElseOptional[R1 <: R, E1, A1 >: A](
    that: => ZStream[R1, Option[E1], A1]
  )(implicit ev: E <:< Option[E1], trace: ZTraceElement): ZStream[R1, Option[E1], A1] =
    catchAll(ev(_).fold(that)(e => ZStream.fail(Some(e))))

  /**
   * Succeeds with the specified value if this one fails with a typed error.
   */
  final def orElseSucceed[A1 >: A](A1: => A1)(implicit ev: CanFail[E], trace: ZTraceElement): ZStream[R, Nothing, A1] =
    orElse(ZStream.succeed(A1))

  /**
   * Partition a stream using a predicate. The first stream will contain all
   * element evaluated to true and the second one will contain all element
   * evaluated to false. The faster stream may advance by up to buffer elements
   * further than the slower one.
   */
  def partition(p: A => Boolean, buffer: Int = 16)(implicit
    trace: ZTraceElement
  ): ZManaged[R, E, (ZStream[Any, E, A], ZStream[Any, E, A])] =
    self.partitionEither(a => if (p(a)) ZIO.succeedNow(Left(a)) else ZIO.succeedNow(Right(a)), buffer)

  /**
   * Split a stream by a predicate. The faster stream may advance by up to
   * buffer elements further than the slower one.
   */
  final def partitionEither[R1 <: R, E1 >: E, A2, A3](
    p: A => ZIO[R1, E1, Either[A2, A3]],
    buffer: Int = 16
  )(implicit trace: ZTraceElement): ZManaged[R1, E1, (ZStream[Any, E1, A2], ZStream[Any, E1, A3])] =
    self
      .mapZIO(p)
      .distributedWith(
        2,
        buffer,
        {
          case Left(_)  => ZIO.succeedNow(_ == 0)
          case Right(_) => ZIO.succeedNow(_ == 1)
        }
      )
      .flatMap {
        case q1 :: q2 :: Nil =>
          ZManaged.succeedNow {
            (
              ZStream.fromQueueWithShutdown(q1).flattenExitOption.collectLeft,
              ZStream.fromQueueWithShutdown(q2).flattenExitOption.collectRight
            )
          }
        case otherwise => ZManaged.dieMessage(s"partitionEither: expected two streams but got $otherwise")
      }

  /**
   * Peels off enough material from the stream to construct a `Z` using the
   * provided [[ZSink]] and then returns both the `Z` and the rest of the
   * [[ZStream]] in a managed resource. Like all [[ZManaged]] values, the
   * provided stream is valid only within the scope of [[ZManaged]].
   */
  def peel[R1 <: R, E1 >: E, A1 >: A, Z](
    sink: ZSink[R1, E1, A1, E1, A1, Z]
  )(implicit trace: ZTraceElement): ZManaged[R1, E1, (Z, ZStream[Any, E, A1])] = {
    sealed trait Signal
    object Signal {
      case class Emit(els: Chunk[A1])  extends Signal
      case class Halt(cause: Cause[E]) extends Signal
      case object End                  extends Signal
    }

    (for {
      p       <- Promise.makeManaged[E1, Z]
      handoff <- ZStream.Handoff.make[Signal].toManaged
    } yield {
      val consumer: ZSink[R1, E, A1, E1, A1, Unit] = sink.exposeLeftover
        .foldSink(
          e => ZSink.fromZIO(p.fail(e)) *> ZSink.fail(e),
          { case (z1, leftovers) =>
            lazy val loop: ZChannel[Any, E, Chunk[A1], Any, E1, Chunk[A1], Unit] = ZChannel.readWithCause(
              (in: Chunk[A1]) => ZChannel.fromZIO(handoff.offer(Signal.Emit(in))) *> loop,
              (e: Cause[E]) => ZChannel.fromZIO(handoff.offer(Signal.Halt(e))) *> ZChannel.failCause(e),
              (_: Any) => ZChannel.fromZIO(handoff.offer(Signal.End)) *> ZChannel.unit
            )

            new ZSink(
              ZChannel.fromZIO(p.succeed(z1)) *>
                ZChannel.fromZIO(handoff.offer(Signal.Emit(leftovers))) *>
                loop
            )
          }
        )

      lazy val producer: ZChannel[Any, Any, Any, Any, E, Chunk[A1], Unit] = ZChannel.unwrap(
        handoff.take.map {
          case Signal.Emit(els)   => ZChannel.write(els) *> producer
          case Signal.Halt(cause) => ZChannel.failCause(cause)
          case Signal.End         => ZChannel.unit
        }
      )

      for {
        _ <- self.runManaged(consumer).fork
        z <- p.await.toManaged
      } yield (z, new ZStream(producer))
    }).flatten
  }

  /**
   * Pipes all of the values from this stream through the provided sink.
   *
   * @see
   *   [[transduce]]
   */
  def pipeThrough[R1 <: R, E1 >: E, E2, L, Z](sink: ZSink[R1, E1, A, E2, L, Z])(implicit
    trace: ZTraceElement
  ): ZStream[R1, E2, L] =
    new ZStream(self.channel >>> sink.channel)

  /**
   * Pipes all the values from this stream through the provided channel
   */
  def pipeThroughChannel[R1 <: R, E2, A2](channel: ZChannel[R1, E, Chunk[A], Any, E2, Chunk[A2], Any])(implicit
    trace: ZTraceElement
  ): ZStream[R1, E2, A2] =
    new ZStream(self.channel >>> channel)

  /**
   * Provides a service builder to the stream, which translates it to another
   * level.
   */
  final def provide[E1 >: E, R0, R1](
    serviceBuilder: ZServiceBuilder[R0, E1, R1]
  )(implicit ev: R1 <:< R, trace: ZTraceElement): ZStream[R0, E1, A] =
    new ZStream(ZChannel.managed(serviceBuilder.build) { r =>
      self.channel.provideEnvironment(r.upcast(ev))
    })

  /**
   * Provides the part of the environment that is not part of the `ZEnv`,
   * leaving a stream that only depends on the `ZEnv`.
   *
   * {{{
   * val loggingServiceBuilder: ZServiceBuilder[Any, Nothing, Logging] = ???
   *
   * val stream: ZStream[ZEnv with Logging, Nothing, Unit] = ???
   *
   * val stream2 = stream.provideCustom(loggingServiceBuilder)
   * }}}
   */
  def provideCustom[E1 >: E, R1](
    serviceBuilder: ZServiceBuilder[ZEnv, E1, R1]
  )(implicit
    ev: ZEnv with R1 <:< R,
    tagged: Tag[R1],
    trace: ZTraceElement
  ): ZStream[ZEnv, E1, A] =
    provideSome[ZEnv](serviceBuilder)

  /**
   * Provides the part of the environment that is not part of the `ZEnv`,
   * leaving a stream that only depends on the `ZEnv`.
   *
   * {{{
   * val loggingLayer: ZServiceBuilder[Any, Nothing, Logging] = ???
   *
   * val stream: ZStream[ZEnv with Logging, Nothing, Unit] = ???
   *
   * val stream2 = stream.provideCustomLayer(loggingLayer)
   * }}}
   */
  @deprecated("use provideCustom", "2.0.0")
  def provideCustomLayer[E1 >: E, R1](
    layer: ZServiceBuilder[ZEnv, E1, R1]
  )(implicit
    ev: ZEnv with R1 <:< R,
    tagged: Tag[R1],
    trace: ZTraceElement
  ): ZStream[ZEnv, E1, A] =
    provideSomeLayer[ZEnv](layer)

  /**
   * Provides the part of the environment that is not part of the `ZEnv`,
   * leaving a stream that only depends on the `ZEnv`.
   *
   * {{{
   * val loggingServiceBuilder: ZServiceBuilder[Any, Nothing, Logging] = ???
   *
   * val stream: ZStream[ZEnv with Logging, Nothing, Unit] = ???
   *
   * val stream2 = stream.provideCustom(loggingServiceBuilder)
   * }}}
   */
  @deprecated("use provideCustom", "2.0.0")
  def provideCustomServices[E1 >: E, R1](
    serviceBuilder: ZServiceBuilder[ZEnv, E1, R1]
  )(implicit
    ev: ZEnv with R1 <:< R,
    tagged: Tag[R1],
    trace: ZTraceElement
  ): ZStream[ZEnv, E1, A] =
    provideCustom(serviceBuilder)

  /**
   * Provides the stream with its required environment, which eliminates its
   * dependency on `R`.
   */
  final def provideEnvironment(r: ZEnvironment[R])(implicit ev: NeedsEnv[R], trace: ZTraceElement): ZStream[Any, E, A] =
    new ZStream(channel.provideEnvironment(r))

  /**
   * Provides a service builder to the stream, which translates it to another
   * level.
   */
  @deprecated("use provide", "2.0.0")
  final def provideLayer[E1 >: E, R0, R1](
    layer: ZLayer[R0, E1, R1]
  )(implicit ev: R1 <:< R, trace: ZTraceElement): ZStream[R0, E1, A] =
    provide(layer)

  /**
   * Provides a service builder to the stream, which translates it to another
   * level.
   */
  @deprecated("use provide", "2.0.0")
  final def provideServices[E1 >: E, R0, R1](
    serviceBuilder: ZServiceBuilder[R0, E1, R1]
  )(implicit ev: R1 <:< R, trace: ZTraceElement): ZStream[R0, E1, A] =
    provide(serviceBuilder)

  /**
   * Splits the environment into two parts, providing one part using the
   * specified service builder and leaving the remainder `R0`.
   *
   * {{{
   * val clockServiceBuilder: ZServiceBuilder[Any, Nothing, Clock] = ???
   *
   * val stream: ZStream[Clock with Random, Nothing, Unit] = ???
   *
   * val stream2 = stream.provideSome[Random](clockServiceBuilder)
   * }}}
   */
  final def provideSome[R0]: ZStream.ProvideSome[R0, R, E, A] =
    new ZStream.ProvideSome[R0, R, E, A](self)

  /**
   * Transforms the environment being provided to the stream with the specified
   * function.
   */
  final def provideSomeEnvironment[R0](
    env: ZEnvironment[R0] => ZEnvironment[R]
  )(implicit ev: NeedsEnv[R], trace: ZTraceElement): ZStream[R0, E, A] =
    ZStream.environment[R0].flatMap { r0 =>
      self.provideEnvironment(env(r0))
    }

  /**
   * Splits the environment into two parts, providing one part using the
   * specified layer and leaving the remainder `R0`.
   *
   * {{{
   * val clockLayer: ZLayer[Any, Nothing, Clock] = ???
   *
   * val stream: ZStream[Clock with Random, Nothing, Unit] = ???
   *
   * val stream2 = stream.provideSomeLayer[Random](clockLayer)
   * }}}
   */
  @deprecated("use provideSome", "2.0.0")
  final def provideSomeLayer[R0]: ZStream.ProvideSome[R0, R, E, A] =
    provideSome

  /**
   * Splits the environment into two parts, providing one part using the
   * specified service builder and leaving the remainder `R0`.
   *
   * {{{
   * val clockServiceBuilder: ZServiceBuilder[Any, Nothing, Clock] = ???
   *
   * val stream: ZStream[Clock with Random, Nothing, Unit] = ???
   *
   * val stream2 = stream.provideSome[Random](clockServiceBuilder)
   * }}}
   */
  @deprecated("use provideSome", "2.0.0")
  final def provideSomeServices[R0]: ZStream.ProvideSome[R0, R, E, A] =
    provideSome

  /**
   * Re-chunks the elements of the stream into chunks of `n` elements each. The
   * last chunk might contain less than `n` elements
   */
  def rechunk(n: Int)(implicit trace: ZTraceElement): ZStream[R, E, A] =
    ZStream.unwrap {
      ZIO.succeed {
        val rechunker = new ZStream.Rechunker[A](n)
        lazy val process: ZChannel[R, E, Chunk[A], Any, E, Chunk[A], Unit] =
          ZChannel.readWithCause(
            (chunk: Chunk[A]) =>
              if (chunk.size > 0) {
                var chunks: List[Chunk[A]] = Nil
                var result: Chunk[A]       = null
                var i                      = 0

                while (i < chunk.size) {
                  while (i < chunk.size && (result eq null)) {
                    result = rechunker.write(chunk(i))
                    i += 1
                  }

                  if (result ne null) {
                    chunks = result :: chunks
                    result = null
                  }
                }

                ZChannel.writeAll(chunks.reverse: _*) *> process
              } else process,
            (cause: Cause[E]) => rechunker.emitIfNotEmpty() *> ZChannel.failCause(cause),
            (_: Any) => rechunker.emitIfNotEmpty()
          )

        new ZStream(channel >>> process)
      }
    }

  /**
   * Keeps some of the errors, and terminates the fiber with the rest
   */
  final def refineOrDie[E1](
    pf: PartialFunction[E, E1]
  )(implicit ev1: E <:< Throwable, ev2: CanFail[E], trace: ZTraceElement): ZStream[R, E1, A] =
    refineOrDieWith(pf)(identity(_))

  /**
   * Keeps some of the errors, and terminates the fiber with the rest, using the
   * specified function to convert the `E` into a `Throwable`.
   */
  final def refineOrDieWith[E1](
    pf: PartialFunction[E, E1]
  )(f: E => Throwable)(implicit ev: CanFail[E], trace: ZTraceElement): ZStream[R, E1, A] =
    new ZStream(
      channel.catchAll(e =>
        if (pf.isDefinedAt(e))
          ZChannel.fail(pf.apply(e))
        else
          ZChannel.failCause(Cause.die(f(e)))
      )
    )

  /**
   * Repeats the entire stream using the specified schedule. The stream will
   * execute normally, and then repeat again according to the provided schedule.
   */
  final def repeat[R1 <: R, B](schedule: Schedule[R1, Any, B])(implicit
    trace: ZTraceElement
  ): ZStream[R1 with Clock, E, A] =
    repeatEither(schedule) collect { case Right(a) => a }

  /**
   * Repeats the entire stream using the specified schedule. The stream will
   * execute normally, and then repeat again according to the provided schedule.
   * The schedule output will be emitted at the end of each repetition.
   */
  final def repeatEither[R1 <: R, B](schedule: Schedule[R1, Any, B])(implicit
    trace: ZTraceElement
  ): ZStream[R1 with Clock, E, Either[B, A]] =
    repeatWith(schedule)(Right(_), Left(_))

  /**
   * Repeats each element of the stream using the provided schedule. Repetitions
   * are done in addition to the first execution, which means using
   * `Schedule.recurs(1)` actually results in the original effect, plus an
   * additional recurrence, for a total of two repetitions of each value in the
   * stream.
   */
  final def repeatElements[R1 <: R](schedule: Schedule[R1, A, Any])(implicit
    trace: ZTraceElement
  ): ZStream[R1 with Clock, E, A] =
    repeatElementsEither(schedule).collect { case Right(a) => a }

  /**
   * Repeats each element of the stream using the provided schedule. When the
   * schedule is finished, then the output of the schedule will be emitted into
   * the stream. Repetitions are done in addition to the first execution, which
   * means using `Schedule.recurs(1)` actually results in the original effect,
   * plus an additional recurrence, for a total of two repetitions of each value
   * in the stream.
   */
  final def repeatElementsEither[R1 <: R, E1 >: E, B](
    schedule: Schedule[R1, A, B]
  )(implicit trace: ZTraceElement): ZStream[R1 with Clock, E1, Either[B, A]] =
    repeatElementsWith(schedule)(Right.apply, Left.apply)

  /**
   * Repeats each element of the stream using the provided schedule. When the
   * schedule is finished, then the output of the schedule will be emitted into
   * the stream. Repetitions are done in addition to the first execution, which
   * means using `Schedule.recurs(1)` actually results in the original effect,
   * plus an additional recurrence, for a total of two repetitions of each value
   * in the stream.
   *
   * This function accepts two conversion functions, which allow the output of
   * this stream and the output of the provided schedule to be unified into a
   * single type. For example, `Either` or similar data type.
   */
  final def repeatElementsWith[R1 <: R, E1 >: E, B, C](
    schedule: Schedule[R1, A, B]
  )(f: A => C, g: B => C)(implicit trace: ZTraceElement): ZStream[R1 with Clock, E1, C] = new ZStream(
    self.channel >>> ZChannel.unwrap {
      for {
        driver <- schedule.driver
      } yield {
        def feed(in: Chunk[A]): ZChannel[R1 with Clock, E1, Chunk[A], Any, E1, Chunk[C], Unit] =
          in.headOption.fold(loop)(a => ZChannel.write(Chunk.single(f(a))) *> step(in.drop(1), a))

        def step(in: Chunk[A], a: A): ZChannel[R1 with Clock, E1, Chunk[A], Any, E1, Chunk[C], Unit] = {
          val advance = driver.next(a).as(ZChannel.write(Chunk.single(f(a))) *> step(in, a))
          val reset: ZIO[R1 with Clock, Nothing, ZChannel[R1 with Clock, E1, Chunk[A], Any, E1, Chunk[C], Unit]] =
            for {
              b <- driver.last.orDie
              _ <- driver.reset
            } yield ZChannel.write(Chunk.single(g(b))) *> feed(in)

          ZChannel.unwrap(advance orElse reset)
        }

        lazy val loop: ZChannel[R1 with Clock, E1, Chunk[A], Any, E1, Chunk[C], Unit] =
          ZChannel.readWith(
            feed,
            ZChannel.fail(_),
            (_: Any) => ZChannel.unit
          )

        loop
      }
    }
  )

  /**
   * Repeats the entire stream using the specified schedule. The stream will
   * execute normally, and then repeat again according to the provided schedule.
   * The schedule output will be emitted at the end of each repetition and can
   * be unified with the stream elements using the provided functions.
   */
  final def repeatWith[R1 <: R, B, C](
    schedule: Schedule[R1, Any, B]
  )(f: A => C, g: B => C)(implicit trace: ZTraceElement): ZStream[R1 with Clock, E, C] =
    ZStream.unwrap(
      for {
        driver <- schedule.driver
      } yield {
        val scheduleOutput = driver.last.orDie.map(g)
        val process        = self.map(f).channel
        lazy val loop: ZChannel[R1 with Clock, Any, Any, Any, E, Chunk[C], Unit] =
          ZChannel.unwrap(
            driver
              .next(())
              .fold(
                _ => ZChannel.unit,
                _ => process *> ZChannel.unwrap(scheduleOutput.map(o => ZChannel.write(Chunk.single(o)))) *> loop
              )
          )

        new ZStream(process *> loop)
      }
    )

  /**
   * When the stream fails, retry it according to the given schedule
   *
   * This retries the entire stream, so will re-execute all of the stream's
   * acquire operations.
   *
   * The schedule is reset as soon as the first element passes through the
   * stream again.
   *
   * @param schedule
   *   Schedule receiving as input the errors of the stream
   * @return
   *   Stream outputting elements of all attempts of the stream
   */
  def retry[R1 <: R](
    schedule: Schedule[R1, E, _]
  )(implicit trace: ZTraceElement): ZStream[R1 with Clock, E, A] =
    ZStream.unwrap {
      for {
        driver <- schedule.driver
      } yield {
        def loop: ZStream[R1, E, A] = self.catchAll { e =>
          ZStream.unwrap(
            driver
              .next(e)
              .foldZIO(
                _ => ZIO.fail(e),
                _ => ZIO.succeed(loop.tap(_ => driver.reset))
              )
          )
        }
        loop
      }
    }

  /**
   * Fails with the error `None` if value is `Left`.
   */
  final def right[A1, A2](implicit ev: A <:< Either[A1, A2], trace: ZTraceElement): ZStream[R, Option[E], A2] =
    self.mapError(Some(_)).rightOrFail(None)

  /**
   * Fails with given error 'e' if value is `Left`.
   */
  final def rightOrFail[A1, A2, E1 >: E](
    e: => E1
  )(implicit ev: A <:< Either[A1, A2], trace: ZTraceElement): ZStream[R, E1, A2] =
    self.mapZIO(ev(_).fold(_ => ZIO.fail(e), ZIO.succeedNow(_)))

  /**
   * Runs the sink on the stream to produce either the sink's result or an
   * error.
   */
  def run[R1 <: R, E2, Z](sink: ZSink[R1, E, A, E2, Any, Z])(implicit trace: ZTraceElement): ZIO[R1, E2, Z] =
    (channel pipeTo sink.channel).runDrain

  def runManaged[R1 <: R, E2, B](sink: ZSink[R1, E, A, E2, Any, B])(implicit
    trace: ZTraceElement
  ): ZManaged[R1, E2, B] =
    (channel pipeTo sink.channel).drain.runManaged

  /**
   * Runs the stream and collects all of its elements to a chunk.
   */
  def runCollect(implicit trace: ZTraceElement): ZIO[R, E, Chunk[A]] =
    run(ZSink.collectAll)

  /**
   * Runs the stream and emits the number of elements processed
   *
   * Equivalent to `run(ZSink.count)`
   */
  final def runCount(implicit trace: ZTraceElement): ZIO[R, E, Long] =
    run(ZSink.count)

  /**
   * Runs the stream only for its effects. The emitted elements are discarded.
   */
  def runDrain(implicit trace: ZTraceElement): ZIO[R, E, Unit] =
    foreach(_ => ZIO.unit)

  /**
   * Runs the stream to completion and yields the first value emitted by it,
   * discarding the rest of the elements.
   */
  def runHead(implicit trace: ZTraceElement): ZIO[R, E, Option[A]] =
    run(ZSink.head)

  /**
   * Runs the stream to completion and yields the last value emitted by it,
   * discarding the rest of the elements.
   */
  def runLast(implicit trace: ZTraceElement): ZIO[R, E, Option[A]] =
    run(ZSink.last)

  /**
   * Runs the stream to a sink which sums elements, provided they are Numeric.
   *
   * Equivalent to `run(Sink.sum[A])`
   */
  final def runSum[A1 >: A](implicit ev: Numeric[A1], trace: ZTraceElement): ZIO[R, E, A1] =
    run(ZSink.sum[E, A1])

  /**
   * Statefully maps over the elements of this stream to produce all
   * intermediate results of type `S` given an initial S.
   */
  def scan[S](s: S)(f: (S, A) => S)(implicit trace: ZTraceElement): ZStream[R, E, S] =
    scanZIO(s)((s, a) => ZIO.succeedNow(f(s, a)))

  /**
   * Statefully and effectfully maps over the elements of this stream to produce
   * all intermediate results of type `S` given an initial S.
   */
  @deprecated("use scanZIO", "2.0.0")
  def scanM[R1 <: R, E1 >: E, S](s: S)(f: (S, A) => ZIO[R1, E1, S])(implicit trace: ZTraceElement): ZStream[R1, E1, S] =
    scanZIO[R1, E1, S](s)(f)

  /**
   * Statefully maps over the elements of this stream to produce all
   * intermediate results.
   *
   * See also [[ZStream#scan]].
   */
  def scanReduce[A1 >: A](f: (A1, A) => A1)(implicit trace: ZTraceElement): ZStream[R, E, A1] =
    scanReduceZIO[R, E, A1]((curr, next) => ZIO.succeedNow(f(curr, next)))

  /**
   * Statefully and effectfully maps over the elements of this stream to produce
   * all intermediate results.
   *
   * See also [[ZStream#scanM]].
   */
  @deprecated("use scanReduceZIO", "2.0.0")
  def scanReduceM[R1 <: R, E1 >: E, A1 >: A](f: (A1, A) => ZIO[R1, E1, A1])(implicit
    trace: ZTraceElement
  ): ZStream[R1, E1, A1] =
    scanReduceZIO(f)

  /**
   * Statefully and effectfully maps over the elements of this stream to produce
   * all intermediate results.
   *
   * See also [[ZStream#scanM]].
   */
  def scanReduceZIO[R1 <: R, E1 >: E, A1 >: A](
    f: (A1, A) => ZIO[R1, E1, A1]
  )(implicit trace: ZTraceElement): ZStream[R1, E1, A1] =
    mapAccumZIO[R1, E1, Option[A1], A1](Option.empty[A1]) {
      case (Some(a1), a) => f(a1, a).map(a2 => Some(a2) -> a2)
      case (None, a)     => ZIO.succeedNow(Some(a) -> a)
    }

  /**
   * Statefully and effectfully maps over the elements of this stream to produce
   * all intermediate results of type `S` given an initial S.
   */
  def scanZIO[R1 <: R, E1 >: E, S](s: S)(f: (S, A) => ZIO[R1, E1, S])(implicit
    trace: ZTraceElement
  ): ZStream[R1, E1, S] =
    ZStream(s) ++ mapAccumZIO[R1, E1, S, S](s)((s, a) => f(s, a).map(s => (s, s)))

  /**
   * Schedules the output of the stream using the provided `schedule`.
   */
  final def schedule[R1 <: R](schedule: Schedule[R1, A, Any])(implicit
    trace: ZTraceElement
  ): ZStream[R1 with Clock, E, A] =
    scheduleEither(schedule).collect { case Right(a) => a }

  /**
   * Schedules the output of the stream using the provided `schedule` and emits
   * its output at the end (if `schedule` is finite).
   */
  final def scheduleEither[R1 <: R, E1 >: E, B](
    schedule: Schedule[R1, A, B]
  )(implicit trace: ZTraceElement): ZStream[R1 with Clock, E1, Either[B, A]] =
    scheduleWith(schedule)(Right.apply, Left.apply)

  /**
   * Schedules the output of the stream using the provided `schedule` and emits
   * its output at the end (if `schedule` is finite). Uses the provided function
   * to align the stream and schedule outputs on the same type.
   */
  final def scheduleWith[R1 <: R, E1 >: E, B, C](
    schedule: Schedule[R1, A, B]
  )(f: A => C, g: B => C)(implicit trace: ZTraceElement): ZStream[R1 with Clock, E1, C] = {

    def loop(
      driver: Schedule.Driver[Any, R1, A, B],
      chunkIterator: Chunk.ChunkIterator[A],
      index: Int
    ): ZChannel[R1, E1, Chunk[A], Any, E1, Chunk[C], Any] =
      if (chunkIterator.hasNextAt(index))
        ZChannel.unwrap {
          val a = chunkIterator.nextAt(index)
          driver
            .next(a)
            .foldZIO(
              _ =>
                driver.last.orDie.map { b =>
                  ZChannel.write(Chunk(f(a), g(b))) *> loop(driver, chunkIterator, index + 1)
                } <* driver.reset,
              _ => ZIO.succeedNow(ZChannel.write(Chunk(f(a))) *> loop(driver, chunkIterator, index + 1))
            )
        }
      else
        ZChannel.readWithCause(
          chunk => loop(driver, chunk.chunkIterator, 0),
          ZChannel.failCause(_),
          ZChannel.end(_)
        )

    new ZStream(ZChannel.fromZIO(schedule.driver).flatMap(self.channel >>> loop(_, Chunk.ChunkIterator.empty, 0)))
  }

  /**
   * Converts an option on values into an option on errors.
   */
  final def some[A2](implicit ev: A <:< Option[A2], trace: ZTraceElement): ZStream[R, Option[E], A2] =
    self.mapError(Some(_)).someOrFail(None)

  /**
   * Extracts the optional value, or returns the given 'default'.
   */
  final def someOrElse[A2](default: => A2)(implicit ev: A <:< Option[A2], trace: ZTraceElement): ZStream[R, E, A2] =
    map(_.getOrElse(default))

  /**
   * Extracts the optional value, or fails with the given error 'e'.
   */
  final def someOrFail[A2, E1 >: E](e: => E1)(implicit ev: A <:< Option[A2], trace: ZTraceElement): ZStream[R, E1, A2] =
    self.mapZIO(ev(_).fold[IO[E1, A2]](ZIO.fail(e))(ZIO.succeedNow(_)))

  /**
   * Splits elements on a delimiter and transforms the splits into desired
   * output.
   */
  final def splitOnChunk[A1 >: A](delimiter: Chunk[A1])(implicit trace: ZTraceElement): ZStream[R, E, Chunk[A]] = {
    def next(leftover: Option[Chunk[A]], delimiterIndex: Int): ZChannel[R, E, Chunk[A], Any, E, Chunk[Chunk[A]], Any] =
      ZChannel.readWithCause(
        inputChunk => {
          var buffer = null.asInstanceOf[collection.mutable.ArrayBuffer[Chunk[A]]]
          inputChunk.foldLeft((leftover getOrElse Chunk.empty, delimiterIndex)) { case ((carry, delimiterCursor), a) =>
            val concatenated = carry :+ a
            if (delimiterCursor < delimiter.length && a == delimiter(delimiterCursor)) {
              if (delimiterCursor + 1 == delimiter.length) {
                if (buffer eq null) buffer = collection.mutable.ArrayBuffer[Chunk[A]]()
                buffer += concatenated.take(concatenated.length - delimiter.length)
                (Chunk.empty, 0)
              } else (concatenated, delimiterCursor + 1)
            } else (concatenated, if (a == delimiter(0)) 1 else 0)
          } match {
            case (carry, delimiterCursor) =>
              ZChannel.write(
                if (buffer eq null) Chunk.empty else Chunk.fromArray(buffer.toArray)
              ) *> next(if (carry.nonEmpty) Some(carry) else None, delimiterCursor)
          }
        },
        halt =>
          leftover match {
            case Some(chunk) => ZChannel.write(Chunk.single(chunk)) *> ZChannel.failCause(halt)
            case None        => ZChannel.failCause(halt)
          },
        done =>
          leftover match {
            case Some(chunk) => ZChannel.write(Chunk.single(chunk)) *> ZChannel.succeed(done)
            case None        => ZChannel.succeed(done)
          }
      )
    new ZStream(self.channel >>> next(None, 0))
  }

  /**
   * Takes the specified number of elements from this stream.
   */
  def take(n: Long)(implicit trace: ZTraceElement): ZStream[R, E, A] = {
    def loop(n: Long): ZChannel[R, E, Chunk[A], Any, E, Chunk[A], Any] =
      ZChannel
        .readWith[R, E, Chunk[A], Any, E, Chunk[A], Any](
          (chunk: Chunk[A]) => {
            val taken    = chunk.take(n.min(Int.MaxValue).toInt)
            val leftover = (n - taken.length).max(0)
            val more     = leftover > 0

            if (more) ZChannel.write(taken) *> loop(leftover)
            else ZChannel.write(taken)
          },
          ZChannel.fail(_),
          ZChannel.succeed(_)
        )

    if (0 < n)
      new ZStream(self.channel >>> loop(n))
    else
      ZStream.empty
  }

  /**
   * Takes the last specified number of elements from this stream.
   */
  def takeRight(n: Int)(implicit trace: ZTraceElement): ZStream[R, E, A] =
    if (n <= 0) ZStream.empty
    else
      new ZStream(
        ZChannel.unwrap(
          for {
            queue <- UIO(SingleThreadedRingBuffer[A](n))
          } yield {
            lazy val reader: ZChannel[Any, E, Chunk[A], Any, E, Chunk[A], Unit] = ZChannel.readWith(
              (in: Chunk[A]) => {
                in.foreach(queue.put)
                reader
              },
              ZChannel.fail(_),
              (_: Any) => ZChannel.write(queue.toChunk) *> ZChannel.unit
            )

            (self.channel >>> reader)
          }
        )
      )

  /**
   * Takes all elements of the stream until the specified predicate evaluates to
   * `true`.
   */
  def takeUntil(f: A => Boolean)(implicit trace: ZTraceElement): ZStream[R, E, A] = {
    lazy val loop: ZChannel[R, E, Chunk[A], Any, E, Chunk[A], Any] =
      ZChannel
        .readWith[R, E, Chunk[A], Any, E, Chunk[A], Any](
          (chunk: Chunk[A]) => {
            val taken = chunk.takeWhile(!f(_))
            val last  = chunk.drop(taken.length).take(1)

            if (last.isEmpty) ZChannel.write(taken) *> loop
            else ZChannel.write(taken ++ last)
          },
          ZChannel.fail(_),
          ZChannel.succeed(_)
        )

    new ZStream(channel >>> loop)
  }

  /**
   * Takes all elements of the stream until the specified effectual predicate
   * evaluates to `true`.
   */
  @deprecated("use takeUntilZIO", "2.0.0")
  def takeUntilM[R1 <: R, E1 >: E](f: A => ZIO[R1, E1, Boolean])(implicit trace: ZTraceElement): ZStream[R1, E1, A] =
    takeUntilZIO(f)

  /**
   * Takes all elements of the stream until the specified effectual predicate
   * evaluates to `true`.
   */
  def takeUntilZIO[R1 <: R, E1 >: E](f: A => ZIO[R1, E1, Boolean])(implicit trace: ZTraceElement): ZStream[R1, E1, A] =
    loopOnPartialChunks { (chunk, emit) =>
      for {
        taken <- chunk.takeWhileZIO(v => emit(v) *> f(v).map(!_))
        last   = chunk.drop(taken.length).take(1)
      } yield last.isEmpty
    }

  /**
   * Takes all elements of the stream for as long as the specified predicate
   * evaluates to `true`.
   */
  def takeWhile(f: A => Boolean)(implicit trace: ZTraceElement): ZStream[R, E, A] = {
    lazy val loop: ZChannel[R, E, Chunk[A], Any, E, Chunk[A], Any] =
      ZChannel
        .readWith[R, E, Chunk[A], Any, E, Chunk[A], Any](
          (chunk: Chunk[A]) => {
            val taken = chunk.takeWhile(f)
            val more  = taken.length == chunk.length

            if (more) ZChannel.write(taken) *> loop else ZChannel.write(taken)
          },
          ZChannel.fail(_),
          ZChannel.succeed(_)
        )

    new ZStream(channel >>> loop)
  }

  /**
   * Adds an effect to consumption of every element of the stream.
   */
  final def tap[R1 <: R, E1 >: E](f0: A => ZIO[R1, E1, Any])(implicit trace: ZTraceElement): ZStream[R1, E1, A] =
    mapZIO(a => f0(a).as(a))

  /**
   * Returns a stream that effectfully "peeks" at the failure of the stream.
   */
  final def tapError[R1 <: R, E1 >: E](
    f: E => ZIO[R1, E1, Any]
  )(implicit ev: CanFail[E], trace: ZTraceElement): ZStream[R1, E1, A] =
    catchAll(e => ZStream.fromZIO(f(e) *> ZIO.fail(e)))

  /**
   * Throttles the chunks of this stream according to the given bandwidth
   * parameters using the token bucket algorithm. Allows for burst in the
   * processing of elements by allowing the token bucket to accumulate tokens up
   * to a `units + burst` threshold. Chunks that do not meet the bandwidth
   * constraints are dropped. The weight of each chunk is determined by the
   * `costFn` function.
   */
  final def throttleEnforce(units: Long, duration: Duration, burst: Long = 0)(
    costFn: Chunk[A] => Long
  )(implicit trace: ZTraceElement): ZStream[R with Clock, E, A] =
    throttleEnforceZIO(units, duration, burst)(as => UIO.succeedNow(costFn(as)))

  /**
   * Throttles the chunks of this stream according to the given bandwidth
   * parameters using the token bucket algorithm. Allows for burst in the
   * processing of elements by allowing the token bucket to accumulate tokens up
   * to a `units + burst` threshold. Chunks that do not meet the bandwidth
   * constraints are dropped. The weight of each chunk is determined by the
   * `costFn` effectful function.
   */
  @deprecated("use throttleEnforceZIO", "2.0.0")
  final def throttleEnforceM[R1 <: R, E1 >: E](units: Long, duration: Duration, burst: Long = 0)(
    costFn: Chunk[A] => ZIO[R1, E1, Long]
  )(implicit trace: ZTraceElement): ZStream[R1 with Clock, E1, A] =
    throttleEnforceZIO[R1 with Clock, E1](units, duration, burst)(costFn)

  /**
   * Throttles the chunks of this stream according to the given bandwidth
   * parameters using the token bucket algorithm. Allows for burst in the
   * processing of elements by allowing the token bucket to accumulate tokens up
   * to a `units + burst` threshold. Chunks that do not meet the bandwidth
   * constraints are dropped. The weight of each chunk is determined by the
   * `costFn` effectful function.
   */
  final def throttleEnforceZIO[R1 <: R, E1 >: E](units: Long, duration: Duration, burst: Long = 0)(
    costFn: Chunk[A] => ZIO[R1, E1, Long]
  )(implicit trace: ZTraceElement): ZStream[R1 with Clock, E1, A] = {
    def loop(tokens: Long, timestamp: Long): ZChannel[R1 with Clock, E1, Chunk[A], Any, E1, Chunk[A], Unit] =
      ZChannel.readWith[R1 with Clock, E1, Chunk[A], Any, E1, Chunk[A], Unit](
        (in: Chunk[A]) =>
          ZChannel.unwrap((costFn(in) <*> Clock.nanoTime).map { case (weight, current) =>
            val elapsed = current - timestamp
            val cycles  = elapsed.toDouble / duration.toNanos
            val available = {
              val sum = tokens + (cycles * units).toLong
              val max =
                if (units + burst < 0) Long.MaxValue
                else units + burst

              if (sum < 0) max
              else math.min(sum, max)
            }

            if (weight <= available)
              ZChannel.write(in) *> loop(available - weight, current)
            else
              loop(available, current)
          }),
        (e: E1) => ZChannel.fail(e),
        (_: Any) => ZChannel.unit
      )

    new ZStream(ZChannel.fromZIO(Clock.nanoTime).flatMap(self.channel >>> loop(units, _)))
  }

  /**
   * Delays the chunks of this stream according to the given bandwidth
   * parameters using the token bucket algorithm. Allows for burst in the
   * processing of elements by allowing the token bucket to accumulate tokens up
   * to a `units + burst` threshold. The weight of each chunk is determined by
   * the `costFn` function.
   */
  final def throttleShape(units: Long, duration: Duration, burst: Long = 0)(
    costFn: Chunk[A] => Long
  )(implicit trace: ZTraceElement): ZStream[R with Clock, E, A] =
    throttleShapeZIO(units, duration, burst)(os => UIO.succeedNow(costFn(os)))

  /**
   * Delays the chunks of this stream according to the given bandwidth
   * parameters using the token bucket algorithm. Allows for burst in the
   * processing of elements by allowing the token bucket to accumulate tokens up
   * to a `units + burst` threshold. The weight of each chunk is determined by
   * the `costFn` effectful function.
   */
  @deprecated("use throttleShapeZIO", "2.0.0")
  final def throttleShapeM[R1 <: R, E1 >: E](units: Long, duration: Duration, burst: Long = 0)(
    costFn: Chunk[A] => ZIO[R1, E1, Long]
  )(implicit trace: ZTraceElement): ZStream[R1 with Clock, E1, A] =
    throttleShapeZIO[R1 with Clock, E1](units, duration, burst)(costFn)

  /**
   * Delays the chunks of this stream according to the given bandwidth
   * parameters using the token bucket algorithm. Allows for burst in the
   * processing of elements by allowing the token bucket to accumulate tokens up
   * to a `units + burst` threshold. The weight of each chunk is determined by
   * the `costFn` effectful function.
   */
  final def throttleShapeZIO[R1 <: R, E1 >: E](units: Long, duration: Duration, burst: Long = 0)(
    costFn: Chunk[A] => ZIO[R1, E1, Long]
  )(implicit trace: ZTraceElement): ZStream[R1 with Clock, E1, A] = {
    def loop(tokens: Long, timestamp: Long): ZChannel[R1 with Clock, E1, Chunk[A], Any, E1, Chunk[A], Unit] =
      ZChannel.readWith(
        (in: Chunk[A]) =>
          ZChannel.unwrap(for {
            weight  <- costFn(in)
            current <- Clock.nanoTime
          } yield {
            val elapsed = current - timestamp
            val cycles  = elapsed.toDouble / duration.toNanos
            val available = {
              val sum = tokens + (cycles * units).toLong
              val max =
                if (units + burst < 0) Long.MaxValue
                else units + burst

              if (sum < 0) max
              else math.min(sum, max)
            }

            val remaining = available - weight
            val waitCycles =
              if (remaining >= 0) 0
              else -remaining.toDouble / units

            val delay = Duration.Finite((waitCycles * duration.toNanos).toLong)

            if (delay > Duration.Zero)
              ZChannel.fromZIO(Clock.sleep(delay)) *> ZChannel.write(in) *> loop(remaining, current)
            else ZChannel.write(in) *> loop(remaining, current)
          }),
        (e: E1) => ZChannel.fail(e),
        (_: Any) => ZChannel.unit
      )

    new ZStream(ZChannel.fromZIO(Clock.nanoTime).flatMap(self.channel >>> loop(units, _)))
  }

  /**
   * Delays the emission of values by holding new values for a set duration. If
   * no new values arrive during that time the value is emitted, however if a
   * new value is received during the holding period the previous value is
   * discarded and the process is repeated with the new value.
   *
   * This operator is useful if you have a stream of "bursty" events which
   * eventually settle down and you only need the final event of the burst.
   *
   * @example
   *   A search engine may only want to initiate a search after a user has
   *   paused typing so as to not prematurely recommend results.
   */
  final def debounce(d: Duration)(implicit trace: ZTraceElement): ZStream[R with Clock, E, A] = {
    import DebounceState._
    import HandoffSignal._

    ZStream.unwrap(
      for {
        scope   <- ZIO.forkScope
        handoff <- ZStream.Handoff.make[HandoffSignal[Unit, E, A]]
      } yield {
        def enqueue(last: Chunk[A]) =
          for {
            f <- Clock.sleep(d).as(last).forkIn(scope)
          } yield consumer(Previous(f))

        lazy val producer: ZChannel[R with Clock, E, Chunk[A], Any, E, Nothing, Any] =
          ZChannel.readWithCause(
            (in: Chunk[A]) =>
              in.lastOption.fold(producer) { last =>
                ZChannel.fromZIO(handoff.offer(Emit(Chunk.single(last)))) *> producer
              },
            (cause: Cause[E]) => ZChannel.fromZIO(handoff.offer(Halt(cause))),
            (_: Any) => ZChannel.fromZIO(handoff.offer(End(ZStream.SinkEndReason.UpstreamEnd)))
          )

        def consumer(state: DebounceState[E, A]): ZChannel[R with Clock, Any, Any, Any, E, Chunk[A], Any] =
          ZChannel.unwrap(
            state match {
              case NotStarted =>
                handoff.take.map {
                  case Emit(last) =>
                    ZChannel.unwrap(enqueue(last))
                  case HandoffSignal.Halt(error) =>
                    ZChannel.failCause(error)
                  case HandoffSignal.End(_) =>
                    ZChannel.unit
                }
              case Current(fiber) =>
                fiber.join.map {
                  case HandoffSignal.Emit(last)  => ZChannel.unwrap(enqueue(last))
                  case HandoffSignal.Halt(error) => ZChannel.failCause(error)
                  case HandoffSignal.End(_)      => ZChannel.unit
                }
              case Previous(fiber) =>
                fiber.join
                  .raceWith[R with Clock, E, E, HandoffSignal[Unit, E, A], ZChannel[
                    R with Clock,
                    Any,
                    Any,
                    Any,
                    E,
                    Chunk[A],
                    Any
                  ]](
                    handoff.take
                  )(
                    {
                      case (Exit.Success(a), current) =>
                        ZIO.succeedNow(ZChannel.write(a) *> consumer(Current(current)))
                      case (Exit.Failure(cause), current) =>
                        current.interrupt as ZChannel.failCause(cause)
                    },
                    {
                      case (Exit.Success(Emit(last)), previous) =>
                        previous.interrupt *> enqueue(last)
                      case (Exit.Success(Halt(cause)), previous) =>
                        previous.interrupt as ZChannel.failCause(cause)
                      case (Exit.Success(End(_)), previous) =>
                        previous.join.map(ZChannel.write(_) *> ZChannel.unit)
                      case (Exit.Failure(cause), previous) =>
                        previous.interrupt as ZChannel.failCause(cause)
                    }
                  )
            }
          )

        ZStream.managed((self.channel >>> producer).runManaged.fork) *>
          new ZStream(consumer(NotStarted))
      }
    )
  }

  /**
   * Ends the stream if it does not produce a value after d duration.
   */
  final def timeout(d: Duration)(implicit trace: ZTraceElement): ZStream[R with Clock, E, A] =
    ZStream.fromPull {
      self.toPull.map(pull => pull.timeoutFail(None)(d))
    }

  /**
   * Fails the stream with given error if it does not produce a value after d
   * duration.
   */
  @deprecated("use timeoutFail", "2.0.0")
  final def timeoutError[E1 >: E](e: => E1)(d: Duration)(implicit
    trace: ZTraceElement
  ): ZStream[R with Clock, E1, A] =
    timeoutFail(e)(d)

  /**
   * Fails the stream with given error if it does not produce a value after d
   * duration.
   */
  final def timeoutFail[E1 >: E](e: => E1)(d: Duration)(implicit
    trace: ZTraceElement
  ): ZStream[R with Clock, E1, A] =
    self.timeoutTo[R with Clock, E1, A](d)(ZStream.fail(e))

  /**
   * Fails the stream with given cause if it does not produce a value after d
   * duration.
   */
  @deprecated("use timeoutFailCause", "2.0.0")
  final def timeoutErrorCause[E1 >: E](
    cause: Cause[E1]
  )(d: Duration)(implicit trace: ZTraceElement): ZStream[R with Clock, E1, A] =
    timeoutFailCause(cause)(d)

  /**
   * Fails the stream with given cause if it does not produce a value after d
   * duration.
   */
  final def timeoutFailCause[E1 >: E](
    cause: Cause[E1]
  )(d: Duration)(implicit trace: ZTraceElement): ZStream[R with Clock, E1, A] =
    ZStream.fromPull {
      self.toPull.map(pull => pull.timeoutFailCause(cause.map(Some(_)))(d))
    }

  /**
   * Halts the stream with given cause if it does not produce a value after d
   * duration.
   */
  @deprecated("use timeoutFailCause", "2.0.0")
  final def timeoutHalt[E1 >: E](cause: Cause[E1])(d: Duration)(implicit
    trace: ZTraceElement
  ): ZStream[R with Clock, E1, A] =
    timeoutFailCause(cause)(d)

  /**
   * Switches the stream if it does not produce a value after d duration.
   */
  final def timeoutTo[R1 <: R, E1 >: E, A2 >: A](
    d: Duration
  )(that: ZStream[R1, E1, A2])(implicit trace: ZTraceElement): ZStream[R1 with Clock, E1, A2] = {
    final case class StreamTimeout() extends Throwable
    self.timeoutFailCause(Cause.die(StreamTimeout()))(d).catchSomeCause { case Cause.Die(StreamTimeout(), _) => that }
  }

  /**
   * Converts the stream to a managed hub of chunks. After the managed hub is
   * used, the hub will never again produce values and should be discarded.
   */
  def toHub(
    capacity: Int
  )(implicit trace: ZTraceElement): ZManaged[R, Nothing, ZHub[Nothing, Any, Any, Nothing, Nothing, Take[E, A]]] =
    for {
      hub <- Hub.bounded[Take[E, A]](capacity).toManagedWith(_.shutdown)
      _   <- self.runIntoHubManaged(hub).fork
    } yield hub

  /**
   * Converts this stream of bytes into a `java.io.InputStream` wrapped in a
   * [[ZManaged]]. The returned input stream will only be valid within the scope
   * of the ZManaged.
   */
  def toInputStream(implicit
    ev0: E <:< Throwable,
    ev1: A <:< Byte,
    trace: ZTraceElement
  ): ZManaged[R, E, java.io.InputStream] =
    for {
      runtime <- ZIO.runtime[R].toManaged
      pull    <- toPull.asInstanceOf[ZManaged[R, Nothing, ZIO[R, Option[Throwable], Chunk[Byte]]]]
    } yield ZInputStream.fromPull(runtime, pull)

  /**
   * Converts this stream into a `scala.collection.Iterator` wrapped in a
   * [[ZManaged]]. The returned iterator will only be valid within the scope of
   * the ZManaged.
   */
  def toIterator(implicit trace: ZTraceElement): ZManaged[R, Nothing, Iterator[Either[E, A]]] =
    for {
      runtime <- ZIO.runtime[R].toManaged
      pull    <- toPull
    } yield {
      def unfoldPull: Iterator[Either[E, A]] =
        runtime.unsafeRunSync(pull) match {
          case Exit.Success(chunk) => chunk.iterator.map(Right(_)) ++ unfoldPull
          case Exit.Failure(cause) =>
            cause.failureOrCause match {
              case Left(None)    => Iterator.empty
              case Left(Some(e)) => Iterator.single(Left(e))
              case Right(c)      => throw FiberFailure(c)
            }
        }

      unfoldPull
    }

  def toPull(implicit trace: ZTraceElement): ZManaged[R, Nothing, ZIO[R, Option[E], Chunk[A]]] =
    channel.toPull.map { pull =>
      pull.mapError(error => Some(error)).flatMap {
        case Left(done)  => ZIO.fail(None)
        case Right(elem) => ZIO.succeed(elem)
      }
    }

  /**
   * Converts this stream of chars into a `java.io.Reader` wrapped in a
   * [[ZManaged]]. The returned reader will only be valid within the scope of
   * the ZManaged.
   */
  def toReader(implicit ev0: E <:< Throwable, ev1: A <:< Char, trace: ZTraceElement): ZManaged[R, E, java.io.Reader] =
    for {
      runtime <- ZIO.runtime[R].toManaged
      pull    <- toPull.asInstanceOf[ZManaged[R, Nothing, ZIO[R, Option[Throwable], Chunk[Char]]]]
    } yield ZReader.fromPull(runtime, pull)

  /**
   * Converts the stream to a managed queue of chunks. After the managed queue
   * is used, the queue will never again produce values and should be discarded.
   */
  final def toQueue(capacity: Int = 2)(implicit trace: ZTraceElement): ZManaged[R, Nothing, Dequeue[Take[E, A]]] =
    for {
      queue <- Queue.bounded[Take[E, A]](capacity).toManagedWith(_.shutdown)
      _     <- self.runIntoQueueManaged(queue).fork
    } yield queue

  /**
   * Converts the stream to a dropping managed queue of chunks. After the
   * managed queue is used, the queue will never again produce values and should
   * be discarded.
   */
  final def toQueueDropping(
    capacity: Int = 2
  )(implicit trace: ZTraceElement): ZManaged[R, Nothing, Dequeue[Take[E, A]]] =
    for {
      queue <- Queue.dropping[Take[E, A]](capacity).toManagedWith(_.shutdown)
      _     <- self.runIntoQueueManaged(queue).fork
    } yield queue

  /**
   * Converts the stream to a managed queue of elements. After the managed queue
   * is used, the queue will never again produce values and should be discarded.
   */
  final def toQueueOfElements(
    capacity: Int = 2
  )(implicit trace: ZTraceElement): ZManaged[R, Nothing, Dequeue[Exit[Option[E], A]]] =
    for {
      queue <- Queue.bounded[Exit[Option[E], A]](capacity).toManagedWith(_.shutdown)
      _     <- self.runIntoQueueElementsManaged(queue).fork
    } yield queue

  /**
   * Converts the stream to a sliding managed queue of chunks. After the managed
   * queue is used, the queue will never again produce values and should be
   * discarded.
   */
  final def toQueueSliding(
    capacity: Int = 2
  )(implicit trace: ZTraceElement): ZManaged[R, Nothing, Dequeue[Take[E, A]]] =
    for {
      queue <- Queue.sliding[Take[E, A]](capacity).toManagedWith(_.shutdown)
      _     <- self.runIntoQueueManaged(queue).fork
    } yield queue

  /**
   * Converts the stream into an unbounded managed queue. After the managed
   * queue is used, the queue will never again produce values and should be
   * discarded.
   */
  final def toQueueUnbounded(implicit trace: ZTraceElement): ZManaged[R, Nothing, Dequeue[Take[E, A]]] =
    for {
      queue <- Queue.unbounded[Take[E, A]].toManagedWith(_.shutdown)
      _     <- self.runIntoQueueManaged(queue).fork
    } yield queue

  /**
   * Applies the transducer to the stream and emits its outputs.
   */
  def transduce[R1 <: R, E1, A1 >: A, Z](
    sink: ZSink[R1, E, A1, E1, A1, Z]
  )(implicit trace: ZTraceElement): ZStream[R1, E1, Z] =
    new ZStream(
      ZChannel.effectSuspendTotal {
        val leftovers: AtomicReference[Chunk[Chunk[A1]]] = new AtomicReference(Chunk.empty)
        val upstreamDone: AtomicBoolean                  = new AtomicBoolean(false)

        lazy val buffer: ZChannel[Any, E, Chunk[A1], Any, E, Chunk[A1], Any] =
          ZChannel.effectSuspendTotal {
            val l = leftovers.get

            if (l.isEmpty)
              ZChannel.readWith(
                (c: Chunk[A1]) => ZChannel.write(c) *> buffer,
                (e: E) => ZChannel.fail(e),
                (done: Any) => ZChannel.end(done)
              )
            else {
              leftovers.set(Chunk.empty)
              ZChannel.writeChunk(l) *> buffer
            }
          }

        def concatAndGet(c: Chunk[Chunk[A1]]): Chunk[Chunk[A1]] = {
          val ls     = leftovers.get
          val concat = ls ++ c.filter(_.nonEmpty)
          leftovers.set(concat)
          concat
        }

        lazy val upstreamMarker: ZChannel[Any, E, Chunk[A], Any, E, Chunk[A], Any] =
          ZChannel.readWith(
            (in: Chunk[A]) => ZChannel.write(in) *> upstreamMarker,
            (err: E) => ZChannel.fail(err),
            (done: Any) => ZChannel.effectTotal(upstreamDone.set(true)) *> ZChannel.end(done)
          )

        lazy val transducer: ZChannel[R1, E, Chunk[A1], Any, E1, Chunk[Z], Unit] =
          sink.channel.doneCollect.flatMap { case (leftover, z) =>
            ZChannel.effectTotal((upstreamDone.get, concatAndGet(leftover))).flatMap { case (done, newLeftovers) =>
              val nextChannel =
                if (done && newLeftovers.isEmpty) ZChannel.end(())
                else transducer

              ZChannel.write(Chunk.single(z)) *> nextChannel
            }
          }

        channel >>>
          upstreamMarker >>>
          buffer >>>
          transducer
      }
    )

  /**
   * Updates a service in the environment of this effect.
   */
  final def updateService[M] =
    new ZStream.UpdateService[R, E, A, M](self)

  /**
   * Updates a service at the specified key in the environment of this effect.
   */
  final def updateServiceAt[Service]: ZStream.UpdateServiceAt[R, E, A, Service] =
    new ZStream.UpdateServiceAt[R, E, A, Service](self)

  /**
   * Returns this stream if the specified condition is satisfied, otherwise
   * returns an empty stream.
   */
  def when(b: => Boolean)(implicit trace: ZTraceElement): ZStream[R, E, A] =
    ZStream.when(b)(self)

  /**
   * Returns this stream if the specified effectful condition is satisfied,
   * otherwise returns an empty stream.
   */
  @deprecated("use whenZIO", "2.0.0")
  def whenM[R1 <: R, E1 >: E](b: ZIO[R1, E1, Boolean])(implicit trace: ZTraceElement): ZStream[R1, E1, A] =
    whenZIO(b)

  /**
   * Returns this stream if the specified effectful condition is satisfied,
   * otherwise returns an empty stream.
   */
  def whenZIO[R1 <: R, E1 >: E](b: ZIO[R1, E1, Boolean])(implicit trace: ZTraceElement): ZStream[R1, E1, A] =
    ZStream.whenZIO(b)(self)

  /**
   * Equivalent to [[filter]] but enables the use of filter clauses in
   * for-comprehensions
   */
  def withFilter(predicate: A => Boolean)(implicit trace: ZTraceElement): ZStream[R, E, A] =
    filter(predicate)

  /**
   * Runs this stream on the specified runtime configuration. Any streams that
   * are composed after this one will be run on the previous executor.
   */
  def withRuntimeConfig(runtimeConfig: => RuntimeConfig)(implicit trace: ZTraceElement): ZStream[R, E, A] =
    ZStream.fromZIO(ZIO.runtimeConfig).flatMap { currentRuntimeConfig =>
      ZStream.managed(ZManaged.withRuntimeConfig(runtimeConfig)) *>
        self <*
        ZStream.fromZIO(ZIO.setRuntimeConfig(currentRuntimeConfig))
    }

  /**
   * Zips this stream with another point-wise, but keeps only the outputs of
   * this stream.
   *
   * The new stream will end when one of the sides ends.
   */
  def zipLeft[R1 <: R, E1 >: E, A2](that: ZStream[R1, E1, A2])(implicit trace: ZTraceElement): ZStream[R1, E1, A] =
    zipWith(that)((o, _) => o)

  /**
   * Zips this stream with another point-wise, but keeps only the outputs of the
   * other stream.
   *
   * The new stream will end when one of the sides ends.
   */
  def zipRight[R1 <: R, E1 >: E, A2](that: ZStream[R1, E1, A2])(implicit trace: ZTraceElement): ZStream[R1, E1, A2] =
    zipWith(that)((_, A2) => A2)

  /**
   * Zips this stream with another point-wise and emits tuples of elements from
   * both streams.
   *
   * The new stream will end when one of the sides ends.
   */
  def zip[R1 <: R, E1 >: E, A2](that: ZStream[R1, E1, A2])(implicit
    zippable: Zippable[A, A2],
    trace: ZTraceElement
  ): ZStream[R1, E1, zippable.Out] =
    zipWith(that)(zippable.zip(_, _))

  /**
   * Zips this stream with another point-wise, creating a new stream of pairs of
   * elements from both sides.
   *
   * The defaults `defaultLeft` and `defaultRight` will be used if the streams
   * have different lengths and one of the streams has ended before the other.
   */
  def zipAll[R1 <: R, E1 >: E, A1 >: A, A2](
    that: ZStream[R1, E1, A2]
  )(defaultLeft: A1, defaultRight: A2)(implicit trace: ZTraceElement): ZStream[R1, E1, (A1, A2)] =
    zipAllWith(that)((_, defaultRight), (defaultLeft, _))((_, _))

  /**
   * Zips this stream with another point-wise, and keeps only elements from this
   * stream.
   *
   * The provided default value will be used if the other stream ends before
   * this one.
   */
  def zipAllLeft[R1 <: R, E1 >: E, A1 >: A, A2](that: ZStream[R1, E1, A2])(default: A1)(implicit
    trace: ZTraceElement
  ): ZStream[R1, E1, A1] =
    zipAllWith(that)(identity, _ => default)((o, _) => o)

  /**
   * Zips this stream with another point-wise, and keeps only elements from the
   * other stream.
   *
   * The provided default value will be used if this stream ends before the
   * other one.
   */
  def zipAllRight[R1 <: R, E1 >: E, A2](that: ZStream[R1, E1, A2])(default: A2)(implicit
    trace: ZTraceElement
  ): ZStream[R1, E1, A2] =
    zipAllWith(that)(_ => default, identity)((_, A2) => A2)

  /**
   * Zips this stream with another point-wise. The provided functions will be
   * used to create elements for the composed stream.
   *
   * The functions `left` and `right` will be used if the streams have different
   * lengths and one of the streams has ended before the other.
   */
  def zipAllWith[R1 <: R, E1 >: E, A2, A3](
    that: ZStream[R1, E1, A2]
  )(left: A => A3, right: A2 => A3)(both: (A, A2) => A3)(implicit trace: ZTraceElement): ZStream[R1, E1, A3] =
    zipAllWithExec(that)(ExecutionStrategy.Parallel)(left, right)(both)

  /**
   * Zips this stream with another point-wise. The provided functions will be
   * used to create elements for the composed stream.
   *
   * The functions `left` and `right` will be used if the streams have different
   * lengths and one of the streams has ended before the other.
   *
   * The execution strategy `exec` will be used to determine whether to pull
   * from the streams sequentially or in parallel.
   */
  def zipAllWithExec[R1 <: R, E1 >: E, A2, A3](
    that: ZStream[R1, E1, A2]
  )(
    exec: ExecutionStrategy
  )(left: A => A3, right: A2 => A3)(both: (A, A2) => A3)(implicit trace: ZTraceElement): ZStream[R1, E1, A3] = {
    sealed trait Status
    case object Running   extends Status
    case object LeftDone  extends Status
    case object RightDone extends Status
    case object End       extends Status
    type State = (Status, Either[Chunk[A], Chunk[A2]])

    def handleSuccess(
      maybeO: Option[Chunk[A]],
      maybeA2: Option[Chunk[A2]],
      excess: Either[Chunk[A], Chunk[A2]]
    ): Exit[Nothing, (Chunk[A3], State)] = {
      val (excessL, excessR) = excess.fold(l => (l, Chunk.empty), r => (Chunk.empty, r))
      val chunkL             = maybeO.fold(excessL)(upd => excessL ++ upd)
      val chunkR             = maybeA2.fold(excessR)(upd => excessR ++ upd)
      val (emit, newExcess)  = zipChunks(chunkL, chunkR, both)
      val (fullEmit, status) = (maybeO.isDefined, maybeA2.isDefined) match {
        case (true, true) => (emit, Running)
        case (false, false) =>
          val leftover: Chunk[A3] = newExcess.fold[Chunk[A3]](_.map(left), _.map(right))
          (emit ++ leftover, End)
        case (false, true) => (emit, LeftDone)
        case (true, false) => (emit, RightDone)
      }
      Exit.succeed((fullEmit, (status, newExcess)))
    }

    combineChunks(that)((Running, Left(Chunk())): State) {
      case ((Running, excess), pullL, pullR) =>
        exec match {
          case ExecutionStrategy.Sequential =>
            pullL.unsome
              .zipWith(pullR.unsome)(handleSuccess(_, _, excess))
              .catchAllCause(e => UIO.succeedNow(Exit.failCause(e.map(Some(_)))))
          case _ =>
            pullL.unsome
              .zipWithPar(pullR.unsome)(handleSuccess(_, _, excess))
              .catchAllCause(e => UIO.succeedNow(Exit.failCause(e.map(Some(_)))))
        }
      case ((LeftDone, excess), _, pullR) =>
        pullR.unsome
          .map(handleSuccess(None, _, excess))
          .catchAllCause(e => UIO.succeedNow(Exit.failCause(e.map(Some(_)))))
      case ((RightDone, excess), pullL, _) =>
        pullL.unsome
          .map(handleSuccess(_, None, excess))
          .catchAllCause(e => UIO.succeedNow(Exit.failCause(e.map(Some(_)))))
      case ((End, _), _, _) => UIO.succeedNow(Exit.fail(None))
    }
  }

  /**
   * Zips this stream with another point-wise and applies the function to the
   * paired elements.
   *
   * The new stream will end when one of the sides ends.
   */
  def zipWith[R1 <: R, E1 >: E, A2, A3](
    that: ZStream[R1, E1, A2]
  )(f: (A, A2) => A3)(implicit trace: ZTraceElement): ZStream[R1, E1, A3] = {
    sealed trait State[+W1, +W2]
    case class Running[W1, W2](excess: Either[Chunk[W1], Chunk[W2]]) extends State[W1, W2]
    case class LeftDone[W1](excessL: NonEmptyChunk[W1])              extends State[W1, Nothing]
    case class RightDone[W2](excessR: NonEmptyChunk[W2])             extends State[Nothing, W2]
    case object End                                                  extends State[Nothing, Nothing]

    def handleSuccess(
      leftUpd: Option[Chunk[A]],
      rightUpd: Option[Chunk[A2]],
      excess: Either[Chunk[A], Chunk[A2]]
    ): Exit[Option[Nothing], (Chunk[A3], State[A, A2])] = {
      val (left, right) = {
        val (leftExcess, rightExcess) = excess.fold(l => (l, Chunk.empty), r => (Chunk.empty, r))
        val l                         = leftUpd.fold(leftExcess)(upd => leftExcess ++ upd)
        val r                         = rightUpd.fold(rightExcess)(upd => rightExcess ++ upd)
        (l, r)
      }
      val (emit, newExcess): (Chunk[A3], Either[Chunk[A], Chunk[A2]]) = zipChunks(left, right, f)
      (leftUpd.isDefined, rightUpd.isDefined) match {
        case (true, true)   => Exit.succeed((emit, Running(newExcess)))
        case (false, false) => Exit.fail(None)
        case _ => {
          val newState = newExcess match {
            case Left(l)  => l.nonEmptyOrElse[State[A, A2]](End)(LeftDone(_))
            case Right(r) => r.nonEmptyOrElse[State[A, A2]](End)(RightDone(_))
          }
          Exit.succeed((emit, newState))
        }
      }
    }

    combineChunks(that)(Running(Left(Chunk.empty)): State[A, A2]) { (st, p1, p2) =>
      st match {
        case Running(excess) =>
          {
            p1.unsome.zipWithPar(p2.unsome) { case (l, r) =>
              handleSuccess(l, r, excess)
            }
          }.catchAllCause(e => UIO.succeedNow(Exit.failCause(e.map(Some(_)))))
        case LeftDone(excessL) =>
          {
            p2.unsome.map(handleSuccess(None, _, Left(excessL)))
          }.catchAllCause(e => UIO.succeedNow(Exit.failCause(e.map(Some(_)))))
        case RightDone(excessR) => {
          p1.unsome
            .map(handleSuccess(_, None, Right(excessR)))
            .catchAllCause(e => UIO.succeedNow(Exit.failCause(e.map(Some(_)))))
        }
        case End => {
          UIO.succeedNow(Exit.fail(None))
        }
      }
    }
  }

  /**
   * Zips this stream together with the index of elements.
   */
  final def zipWithIndex(implicit trace: ZTraceElement): ZStream[R, E, (A, Long)] =
    mapAccum(0L)((index, a) => (index + 1, (a, index)))

  /**
   * Zips the two streams so that when a value is emitted by either of the two
   * streams, it is combined with the latest value from the other stream to
   * produce a result.
   *
   * Note: tracking the latest value is done on a per-chunk basis. That means
   * that emitted elements that are not the last value in chunks will never be
   * used for zipping.
   */
  final def zipWithLatest[R1 <: R, E1 >: E, A2, A3](
    that: ZStream[R1, E1, A2]
  )(f: (A, A2) => A3)(implicit trace: ZTraceElement): ZStream[R1, E1, A3] = {
    def pullNonEmpty[R, E, O](pull: ZIO[R, Option[E], Chunk[O]]): ZIO[R, Option[E], Chunk[O]] =
      pull.flatMap(chunk => if (chunk.isEmpty) pullNonEmpty(pull) else UIO.succeedNow(chunk))

    ZStream.fromPull {
      for {
        left  <- self.toPull.map(pullNonEmpty(_))
        right <- that.toPull.map(pullNonEmpty(_))
        pull <- (ZStream.fromZIOOption {
                  left.raceWith(right)(
                    (leftDone, rightFiber) => ZIO.done(leftDone).zipWith(rightFiber.join)((_, _, true)),
                    (rightDone, leftFiber) => ZIO.done(rightDone).zipWith(leftFiber.join)((r, l) => (l, r, false))
                  )
                }.flatMap { case (l, r, leftFirst) =>
                  ZStream.fromZIO(Ref.make(l(l.size - 1) -> r(r.size - 1))).flatMap { latest =>
                    ZStream.fromChunk(
                      if (leftFirst) r.map(f(l(l.size - 1), _))
                      else l.map(f(_, r(r.size - 1)))
                    ) ++
                      ZStream
                        .repeatZIOOption(left)
                        .mergeEither(ZStream.repeatZIOOption(right))
                        .mapZIO {
                          case Left(leftChunk) =>
                            latest.modify { case (_, rightLatest) =>
                              (leftChunk.map(f(_, rightLatest)), (leftChunk(leftChunk.size - 1), rightLatest))
                            }
                          case Right(rightChunk) =>
                            latest.modify { case (leftLatest, _) =>
                              (rightChunk.map(f(leftLatest, _)), (leftLatest, rightChunk(rightChunk.size - 1)))
                            }
                        }
                        .flatMap(ZStream.fromChunk(_))
                  }
                }).toPull

      } yield pull
    }
  }

  /**
   * Zips each element with the next element if present.
   */
  final def zipWithNext(implicit trace: ZTraceElement): ZStream[R, E, (A, Option[A])] = {
    def process(last: Option[A]): ZChannel[Any, E, Chunk[A], Any, E, Chunk[(A, Option[A])], Unit] =
      ZChannel.readWith(
        in => {
          val (newLast, chunk) = in.mapAccum(last)((prev, curr) => (Some(curr), prev.map((_, curr))))
          val out              = chunk.collect { case Some((prev, curr)) => (prev, Some(curr)) }
          ZChannel.write(out) *> process(newLast)
        },
        err => ZChannel.fail(err),
        _ =>
          last match {
            case Some(value) =>
              ZChannel.write(Chunk.single((value, None))) *> ZChannel.unit
            case None =>
              ZChannel.unit
          }
      )

    new ZStream(self.channel >>> process(None))
  }

  /**
   * Zips each element with the previous element. Initially accompanied by
   * `None`.
   */
  final def zipWithPrevious(implicit trace: ZTraceElement): ZStream[R, E, (Option[A], A)] =
    mapAccum[Option[A], (Option[A], A)](None)((prev, next) => (Some(next), (prev, next)))

  /**
   * Zips each element with both the previous and next element.
   */
  final def zipWithPreviousAndNext(implicit trace: ZTraceElement): ZStream[R, E, (Option[A], A, Option[A])] =
    zipWithPrevious.zipWithNext.map { case ((prev, curr), next) => (prev, curr, next.map(_._2)) }
}

object ZStream extends ZStreamPlatformSpecificConstructors {
  def fromPull[R, E, A](zio: ZManaged[R, Nothing, ZIO[R, Option[E], Chunk[A]]])(implicit
    trace: ZTraceElement
  ): ZStream[R, E, A] =
    ZStream.unwrapManaged(zio.map(pull => repeatZIOChunkOption(pull)))

  /**
   * The default chunk size used by the various combinators and constructors of
   * [[ZStream]].
   */
  final val DefaultChunkSize = 4096

  /**
   * Submerges the error case of an `Either` into the `ZStream`.
   */
  def absolve[R, E, O](xs: ZStream[R, E, Either[E, O]])(implicit trace: ZTraceElement): ZStream[R, E, O] =
    xs.mapZIO(ZIO.fromEither(_))

  /**
   * Accesses the environment of the stream in the context of an effect.
   */
  @deprecated("use environmentWith", "2.0.0")
  def access[R]: EnvironmentWithPartiallyApplied[R] =
    environmentWith

  /**
   * Accesses the environment of the stream in the context of an effect.
   */
  @deprecated("use environmentWithZIO", "2.0.0")
  def accessM[R]: EnvironmentWithZIOPartiallyApplied[R] =
    environmentWithZIO

  /**
   * Accesses the environment of the stream in the context of an effect.
   */
  @deprecated("use environmentWithZIO", "2.0.0")
  def accessZIO[R]: EnvironmentWithZIOPartiallyApplied[R] =
    environmentWithZIO

  /**
   * Accesses the environment of the stream in the context of a stream.
   */
  @deprecated("use environmentWithStream", "2.0.0")
  def accessStream[R]: EnvironmentWithStreamPartiallyApplied[R] =
    environmentWithStream

  /**
   * Creates a stream from a single value that will get cleaned up after the
   * stream is consumed
   */
  def acquireReleaseWith[R, E, A](acquire: ZIO[R, E, A])(release: A => URIO[R, Any])(implicit
    trace: ZTraceElement
  ): ZStream[R, E, A] =
    managed(ZManaged.acquireReleaseWith(acquire)(release))

  /**
   * Creates a stream from a single value that will get cleaned up after the
   * stream is consumed
   */
  def acquireReleaseExitWith[R, E, A](
    acquire: ZIO[R, E, A]
  )(release: (A, Exit[Any, Any]) => URIO[R, Any])(implicit trace: ZTraceElement): ZStream[R, E, A] =
    managed(ZManaged.acquireReleaseExitWith(acquire)(release))

  /**
   * Creates a pure stream from a variable list of values
   */
  def apply[A](as: A*)(implicit trace: ZTraceElement): ZStream[Any, Nothing, A] = fromIterable(as)

  /**
   * Locks the execution of the specified stream to the blocking executor. Any
   * streams that are composed after this one will automatically be shifted back
   * to the previous executor.
   */
  def blocking[R, E, A](stream: ZStream[R, E, A])(implicit trace: ZTraceElement): ZStream[R, E, A] =
    ZStream.fromZIO(ZIO.blockingExecutor).flatMap(stream.onExecutor)

  /**
   * Creates a stream from a single value that will get cleaned up after the
   * stream is consumed
   */
  @deprecated("use acquireReleaseWith", "2.0.0")
  def bracket[R, E, A](acquire: ZIO[R, E, A])(release: A => URIO[R, Any])(implicit
    trace: ZTraceElement
  ): ZStream[R, E, A] =
    acquireReleaseWith(acquire)(release)

  /**
   * Creates a stream from a single value that will get cleaned up after the
   * stream is consumed
   */
  @deprecated("use acquireReleaseExitWith", "2.0.0")
  def bracketExit[R, E, A](
    acquire: ZIO[R, E, A]
  )(release: (A, Exit[Any, Any]) => URIO[R, Any])(implicit trace: ZTraceElement): ZStream[R, E, A] =
    acquireReleaseExitWith(acquire)(release)

  /**
   * Composes the specified streams to create a cartesian product of elements
   * with a specified function. Subsequent streams would be run multiple times,
   * for every combination of elements in the prior streams.
   *
   * See also [[ZStream#zipN[R,E,A,B,C]*]] for the more common point-wise
   * variant.
   */
  @deprecated("use cross", "2.0.0")
  def crossN[R, E, A, B, C](zStream1: ZStream[R, E, A], zStream2: ZStream[R, E, B])(
    f: (A, B) => C
  )(implicit trace: ZTraceElement): ZStream[R, E, C] =
    zStream1.crossWith(zStream2)(f)

  /**
   * Composes the specified streams to create a cartesian product of elements
   * with a specified function. Subsequent stream would be run multiple times,
   * for every combination of elements in the prior streams.
   *
   * See also [[ZStream#zipN[R,E,A,B,C,D]*]] for the more common point-wise
   * variant.
   */
  @deprecated("use cross", "2.0.0")
  def crossN[R, E, A, B, C, D](
    zStream1: ZStream[R, E, A],
    zStream2: ZStream[R, E, B],
    zStream3: ZStream[R, E, C]
  )(
    f: (A, B, C) => D
  )(implicit trace: ZTraceElement): ZStream[R, E, D] =
    for {
      a <- zStream1
      b <- zStream2
      c <- zStream3
    } yield f(a, b, c)

  /**
   * Composes the specified streams to create a cartesian product of elements
   * with a specified function. Subsequent stream would be run multiple times,
   * for every combination of elements in the prior streams.
   *
   * See also [[ZStream#zipN[R,E,A,B,C,D,F]*]] for the more common point-wise
   * variant.
   */
  @deprecated("use cross", "2.0.0")
  def crossN[R, E, A, B, C, D, F](
    zStream1: ZStream[R, E, A],
    zStream2: ZStream[R, E, B],
    zStream3: ZStream[R, E, C],
    zStream4: ZStream[R, E, D]
  )(
    f: (A, B, C, D) => F
  )(implicit trace: ZTraceElement): ZStream[R, E, F] =
    for {
      a <- zStream1
      b <- zStream2
      c <- zStream3
      d <- zStream4
    } yield f(a, b, c, d)

  /**
   * Concatenates all of the streams in the chunk to one stream.
   */
  def concatAll[R, E, O](streams: Chunk[ZStream[R, E, O]])(implicit trace: ZTraceElement): ZStream[R, E, O] =
    streams.foldLeft[ZStream[R, E, O]](empty)(_ ++ _)

  /**
   * The stream that dies with the `ex`.
   */
  def die(ex: => Throwable)(implicit trace: ZTraceElement): ZStream[Any, Nothing, Nothing] =
    fromZIO(ZIO.die(ex))

  /**
   * The stream that dies with an exception described by `msg`.
   */
  def dieMessage(msg: => String)(implicit trace: ZTraceElement): ZStream[Any, Nothing, Nothing] =
    fromZIO(ZIO.dieMessage(msg))

  /**
   * The stream that ends with the [[zio.Exit]] value `exit`.
   */
  def done[E, A](exit: Exit[E, A])(implicit trace: ZTraceElement): ZStream[Any, E, A] =
    fromZIO(ZIO.done(exit))

  /**
   * The empty stream
   */
  def empty(implicit trace: ZTraceElement): ZStream[Any, Nothing, Nothing] =
    new ZStream(ZChannel.write(Chunk.empty))

  /**
   * Accesses the whole environment of the stream.
   */
  def environment[R](implicit trace: ZTraceElement): ZStream[R, Nothing, ZEnvironment[R]] =
    fromZIO(ZIO.environment[R])

  /**
   * Accesses the environment of the stream.
   */
  def environmentWith[R]: EnvironmentWithPartiallyApplied[R] =
    new EnvironmentWithPartiallyApplied[R]

  /**
   * Accesses the environment of the stream in the context of an effect.
   */
  def environmentWithZIO[R]: EnvironmentWithZIOPartiallyApplied[R] =
    new EnvironmentWithZIOPartiallyApplied[R]

  /**
   * Accesses the environment of the stream in the context of a stream.
   */
  def environmentWithStream[R]: EnvironmentWithStreamPartiallyApplied[R] =
    new EnvironmentWithStreamPartiallyApplied[R]

  /**
   * Creates a stream that executes the specified effect but emits no elements.
   */
  def execute[R, E](zio: ZIO[R, E, Any])(implicit trace: ZTraceElement): ZStream[R, E, Nothing] =
    ZStream.fromZIO(zio).drain

  /**
   * The stream that always fails with the `error`
   */
  def fail[E](error: => E)(implicit trace: ZTraceElement): ZStream[Any, E, Nothing] =
    fromZIO(ZIO.fail(error))

  /**
   * The stream that always fails with `cause`.
   */
  def failCause[E](cause: => Cause[E])(implicit trace: ZTraceElement): ZStream[Any, E, Nothing] =
    fromZIO(ZIO.failCause(cause))

  /**
   * Creates a one-element stream that never fails and executes the finalizer
   * when it ends.
   */
  def finalizer[R](finalizer: URIO[R, Any])(implicit trace: ZTraceElement): ZStream[R, Nothing, Any] =
    acquireReleaseWith[R, Nothing, Unit](UIO.unit)(_ => finalizer)

  def from[Input](
    input: => Input
  )(implicit constructor: ZStreamConstructor[Input], trace: ZTraceElement): constructor.Out =
    constructor.make(input)

  /**
   * Creates a stream from an blocking iterator that may throw exceptions.
   */
  @deprecated("use blocking(fromIterator())", "2.0.0")
  def fromBlockingIterator[A](iterator: => Iterator[A])(implicit trace: ZTraceElement): ZStream[Any, Throwable, A] =
    blocking(fromIterator(iterator))

  /**
   * Creates a stream from an blocking Java iterator that may throw exceptions.
   */
  @deprecated("use blocking(fromJavaIterator())", "2.0.0")
  def fromBlockingJavaIterator[A](iter: => java.util.Iterator[A])(implicit
    trace: ZTraceElement
  ): ZStream[Any, Throwable, A] =
    blocking(fromJavaIterator(iter))

  /**
   * Creates a stream from a [[zio.Chunk]] of values
   *
   * @param c
   *   a chunk of values
   * @return
   *   a finite stream of values
   */
  def fromChunk[O](c0: => Chunk[O])(implicit trace: ZTraceElement): ZStream[Any, Nothing, O] =
    new ZStream(
      ZChannel.effectSuspendTotal {
        val c = c0
        if (c.isEmpty) ZChannel.unit else ZChannel.write(c)
      }
    )

  /**
   * Creates a stream from a subscription to a hub.
   */
  def fromChunkHub[R, E, O](hub: ZHub[Nothing, R, Any, E, Nothing, Chunk[O]])(implicit
    trace: ZTraceElement
  ): ZStream[R, E, O] =
    managed(hub.subscribe).flatMap(queue => fromChunkQueue(queue))

  /**
   * Creates a stream from a subscription to a hub in the context of a managed
   * effect. The managed effect describes subscribing to receive messages from
   * the hub while the stream describes taking messages from the hub.
   */
  def fromChunkHubManaged[R, E, O](
    hub: ZHub[Nothing, R, Any, E, Nothing, Chunk[O]]
  )(implicit trace: ZTraceElement): ZManaged[Any, Nothing, ZStream[R, E, O]] =
    hub.subscribe.map(queue => fromChunkQueue(queue))

  /**
   * Creates a stream from a subscription to a hub.
   *
   * The hub will be shut down once the stream is closed.
   */
  def fromChunkHubWithShutdown[R, E, O](hub: ZHub[Nothing, R, Any, E, Nothing, Chunk[O]])(implicit
    trace: ZTraceElement
  ): ZStream[R, E, O] =
    fromChunkHub(hub).ensuring(hub.shutdown)

  /**
   * Creates a stream from a subscription to a hub in the context of a managed
   * effect. The managed effect describes subscribing to receive messages from
   * the hub while the stream describes taking messages from the hub.
   *
   * The hub will be shut down once the stream is closed.
   */
  def fromChunkHubManagedWithShutdown[R, E, O](
    hub: ZHub[Nothing, R, Any, E, Nothing, Chunk[O]]
  )(implicit trace: ZTraceElement): ZManaged[Any, Nothing, ZStream[R, E, O]] =
    fromChunkHubManaged(hub).map(_.ensuring(hub.shutdown))

  /**
   * Creates a stream from a queue of values
   */
  def fromChunkQueue[R, E, O](
    queue: ZQueue[Nothing, R, Any, E, Nothing, Chunk[O]]
  )(implicit trace: ZTraceElement): ZStream[R, E, O] =
    repeatZIOChunkOption {
      queue.take
        .catchAllCause(c =>
          queue.isShutdown.flatMap { down =>
            if (down && c.isInterrupted) Pull.end
            else Pull.failCause(c)
          }
        )
    }

  /**
   * Creates a stream from a queue of values. The queue will be shutdown once
   * the stream is closed.
   */
  def fromChunkQueueWithShutdown[R, E, O](queue: ZQueue[Nothing, R, Any, E, Nothing, Chunk[O]])(implicit
    trace: ZTraceElement
  ): ZStream[R, E, O] =
    fromChunkQueue(queue).ensuring(queue.shutdown)

  /**
   * Creates a stream from an arbitrary number of chunks.
   */
  def fromChunks[O](cs: Chunk[O]*)(implicit trace: ZTraceElement): ZStream[Any, Nothing, O] =
    fromIterable(cs).flatMap(fromChunk(_))

  /**
   * Creates a stream from an effect producing a value of type `A`
   */
  @deprecated("use fromZIO", "2.0.0")
  def fromEffect[R, E, A](fa: ZIO[R, E, A])(implicit trace: ZTraceElement): ZStream[R, E, A] =
    fromZIO(fa)

  /**
   * Creates a stream from an effect producing a value of type `A` or an empty
   * Stream
   */
  @deprecated("use fromZIOOption", "2.0.0")
  def fromEffectOption[R, E, A](fa: ZIO[R, Option[E], A])(implicit trace: ZTraceElement): ZStream[R, E, A] =
    fromZIOOption(fa)

  /**
   * Creates a stream from a subscription to a hub.
   */
  def fromHub[R, E, A](
    hub: ZHub[Nothing, R, Any, E, Nothing, A],
    maxChunkSize: Int = DefaultChunkSize
  )(implicit trace: ZTraceElement): ZStream[R, E, A] =
    managed(hub.subscribe).flatMap(queue => fromQueue(queue, maxChunkSize))

  /**
   * Creates a stream from a subscription to a hub in the context of a managed
   * effect. The managed effect describes subscribing to receive messages from
   * the hub while the stream describes taking messages from the hub.
   */
  def fromHubManaged[R, E, A](
    hub: ZHub[Nothing, R, Any, E, Nothing, A],
    maxChunkSize: Int = DefaultChunkSize
  )(implicit trace: ZTraceElement): ZManaged[Any, Nothing, ZStream[R, E, A]] =
    hub.subscribe.map(queue => fromQueueWithShutdown(queue, maxChunkSize))

  /**
   * Creates a stream from a subscription to a hub.
   *
   * The hub will be shut down once the stream is closed.
   */
  def fromHubWithShutdown[R, E, A](
    hub: ZHub[Nothing, R, Any, E, Nothing, A],
    maxChunkSize: Int = DefaultChunkSize
  )(implicit trace: ZTraceElement): ZStream[R, E, A] =
    fromHub(hub, maxChunkSize).ensuring(hub.shutdown)

  /**
   * Creates a stream from a subscription to a hub in the context of a managed
   * effect. The managed effect describes subscribing to receive messages from
   * the hub while the stream describes taking messages from the hub.
   *
   * The hub will be shut down once the stream is closed.
   */
  def fromHubManagedWithShutdown[R, E, A](
    hub: ZHub[Nothing, R, Any, E, Nothing, A],
    maxChunkSize: Int = DefaultChunkSize
  )(implicit trace: ZTraceElement): ZManaged[Any, Nothing, ZStream[R, E, A]] =
    fromHubManaged(hub, maxChunkSize).map(_.ensuring(hub.shutdown))

  /**
   * Creates a stream from a `java.io.InputStream`
   */
  def fromInputStream(
    is: => InputStream,
    chunkSize: Int = ZStream.DefaultChunkSize
  )(implicit trace: ZTraceElement): ZStream[Any, IOException, Byte] =
    ZStream.fromZIO(UIO(is)).flatMap { capturedIs =>
      ZStream.repeatZIOChunkOption {
        for {
          bufArray  <- UIO(Array.ofDim[Byte](chunkSize))
          bytesRead <- ZIO.attemptBlockingIO(capturedIs.read(bufArray)).asSomeError
          bytes <- if (bytesRead < 0)
                     ZIO.fail(None)
                   else if (bytesRead == 0)
                     UIO(Chunk.empty)
                   else if (bytesRead < chunkSize)
                     UIO(Chunk.fromArray(bufArray).take(bytesRead))
                   else
                     UIO(Chunk.fromArray(bufArray))
        } yield bytes
      }
    }

  /**
   * Creates a stream from a `java.io.InputStream`. Ensures that the input
   * stream is closed after it is exhausted.
   */
  @deprecated("use fromInputStreamZIO", "2.0.0")
  def fromInputStreamEffect[R](
    is: ZIO[R, IOException, InputStream],
    chunkSize: Int = ZStream.DefaultChunkSize
  )(implicit trace: ZTraceElement): ZStream[R, IOException, Byte] =
    fromInputStreamZIO(is, chunkSize)

  /**
   * Creates a stream from a `java.io.InputStream`. Ensures that the input
   * stream is closed after it is exhausted.
   */
  def fromInputStreamZIO[R](
    is: ZIO[R, IOException, InputStream],
    chunkSize: Int = ZStream.DefaultChunkSize
  )(implicit trace: ZTraceElement): ZStream[R, IOException, Byte] =
    fromInputStreamManaged(is.toManagedWith(is => ZIO.succeed(is.close())), chunkSize)

  /**
   * Creates a stream from a managed `java.io.InputStream` value.
   */
  def fromInputStreamManaged[R](
    is: ZManaged[R, IOException, InputStream],
    chunkSize: Int = ZStream.DefaultChunkSize
  )(implicit trace: ZTraceElement): ZStream[R, IOException, Byte] =
    ZStream.managed(is).flatMap(fromInputStream(_, chunkSize))

  /**
   * Creates a stream from an iterable collection of values
   */
  def fromIterable[O](as: => Iterable[O])(implicit trace: ZTraceElement): ZStream[Any, Nothing, O] =
    fromChunk(Chunk.fromIterable(as))

  /**
   * Creates a stream from an effect producing a value of type `Iterable[A]`
   */
  @deprecated("use fromIterableZIO", "2.0.0")
  def fromIterableM[R, E, O](iterable: ZIO[R, E, Iterable[O]])(implicit trace: ZTraceElement): ZStream[R, E, O] =
    fromIterableZIO(iterable)

  /**
   * Creates a stream from an effect producing a value of type `Iterable[A]`
   */
  def fromIterableZIO[R, E, O](iterable: ZIO[R, E, Iterable[O]])(implicit trace: ZTraceElement): ZStream[R, E, O] =
    fromZIO(iterable).mapConcat(identity)

  def fromIterator[A](iterator: => Iterator[A], maxChunkSize: Int = DefaultChunkSize)(implicit
    trace: ZTraceElement
  ): ZStream[Any, Throwable, A] =
    if (maxChunkSize == 1) fromIteratorSingle(iterator)
    else {
      object StreamEnd extends Throwable

      ZStream.fromZIO(Task(iterator) <*> ZIO.runtime[Any] <*> UIO(ChunkBuilder.make[A]())).flatMap {
        case (it, rt, builder) =>
          ZStream.repeatZIOChunkOption {
            Task {
              builder.clear()
              var count = 0

              try {
                while (count < maxChunkSize && it.hasNext) {
                  builder += it.next()
                  count += 1
                }
              } catch {
                case e: Throwable if !rt.runtimeConfig.fatal(e) =>
                  throw e
              }

              if (count > 0) {
                builder.result()
              } else {
                throw StreamEnd
              }
            }.mapError {
              case StreamEnd => None
              case e         => Some(e)
            }
          }
      }
    }

  private def fromIteratorSingle[A](iterator: => Iterator[A])(implicit
    trace: ZTraceElement
  ): ZStream[Any, Throwable, A] = {
    object StreamEnd extends Throwable

    ZStream.fromZIO(Task(iterator) <*> ZIO.runtime[Any]).flatMap { case (it, rt) =>
      ZStream.repeatZIOOption {
        Task {
          val hasNext: Boolean =
            try it.hasNext
            catch {
              case e: Throwable if !rt.runtimeConfig.fatal(e) =>
                throw e
            }

          if (hasNext) {
            try it.next()
            catch {
              case e: Throwable if !rt.runtimeConfig.fatal(e) =>
                throw e
            }
          } else throw StreamEnd
        }.mapError {
          case StreamEnd => None
          case e         => Some(e)
        }
      }
    }
  }

  /**
   * Creates a stream from an iterator that may potentially throw exceptions
   */
  @deprecated("use fromIteratorZIO", "2.0.0")
  def fromIteratorEffect[R, A](
    iterator: ZIO[R, Throwable, Iterator[A]]
  )(implicit trace: ZTraceElement): ZStream[R, Throwable, A] =
    fromIteratorZIO(iterator)

  /**
   * Creates a stream from a managed iterator
   */
  def fromIteratorManaged[R, A](iterator: ZManaged[R, Throwable, Iterator[A]], maxChunkSize: Int = DefaultChunkSize)(
    implicit trace: ZTraceElement
  ): ZStream[R, Throwable, A] =
    managed(iterator).flatMap(fromIterator(_, maxChunkSize))

  /**
   * Creates a stream from an iterator
   */
  def fromIteratorSucceed[A](iterator: => Iterator[A], maxChunkSize: Int = DefaultChunkSize)(implicit
    trace: ZTraceElement
  ): ZStream[Any, Nothing, A] =
    ZStream.unwrap {
      UIO(ChunkBuilder.make[A]()).map { builder =>
        def loop(iterator: Iterator[A]): ZChannel[Any, Any, Any, Any, Nothing, Chunk[A], Any] =
          ZChannel.unwrap {
            UIO {
              if (maxChunkSize == 1) {
                if (iterator.hasNext) {
                  ZChannel.write(Chunk.single(iterator.next())) *> loop(iterator)
                } else ZChannel.end(())
              } else {
                builder.clear()
                var count = 0
                while (count < maxChunkSize && iterator.hasNext) {
                  builder += iterator.next()
                  count += 1
                }
                if (count > 0) {
                  ZChannel.write(builder.result()) *> loop(iterator)
                } else ZChannel.end(())
              }
            }
          }

        new ZStream(loop(iterator))
      }
    }

  /**
   * Creates a stream from an iterator
   */
  @deprecated("use fromIteratorSucceed", "2.0.0")
  def fromIteratorTotal[A](iterator: => Iterator[A], maxChunkSize: Int = DefaultChunkSize)(implicit
    trace: ZTraceElement
  ): ZStream[Any, Nothing, A] =
    fromIteratorSucceed(iterator, maxChunkSize)

  /**
   * Creates a stream from an iterator that may potentially throw exceptions
   */
  def fromIteratorZIO[R, A](
    iterator: ZIO[R, Throwable, Iterator[A]]
  )(implicit trace: ZTraceElement): ZStream[R, Throwable, A] =
    fromZIO(iterator).flatMap(fromIterator(_))

  /**
   * Creates a stream from a Java iterator that may throw exceptions
   */
  def fromJavaIterator[A](
    iterator: => java.util.Iterator[A]
  )(implicit trace: ZTraceElement): ZStream[Any, Throwable, A] =
    fromIterator {
      val it = iterator // Scala 2.13 scala.collection.Iterator has `iterator` in local scope
      new Iterator[A] {
        def next(): A        = it.next
        def hasNext: Boolean = it.hasNext
      }
    }

  /**
   * Creates a stream from a Java iterator that may potentially throw exceptions
   */
  @deprecated("use fromJavaIteratorZIO", "2.0.0")
  def fromJavaIteratorEffect[R, A](
    iterator: ZIO[R, Throwable, java.util.Iterator[A]]
  )(implicit trace: ZTraceElement): ZStream[R, Throwable, A] =
    fromJavaIteratorZIO(iterator)

  /**
   * Creates a stream from a managed iterator
   */
  def fromJavaIteratorManaged[R, A](iterator: ZManaged[R, Throwable, java.util.Iterator[A]])(implicit
    trace: ZTraceElement
  ): ZStream[R, Throwable, A] =
    managed(iterator).flatMap(fromJavaIterator(_))

  /**
   * Creates a stream from a Java iterator
   */
  def fromJavaIteratorSucceed[A](
    iterator: => java.util.Iterator[A]
  )(implicit trace: ZTraceElement): ZStream[Any, Nothing, A] =
    fromIteratorSucceed {
      val it = iterator // Scala 2.13 scala.collection.Iterator has `iterator` in local scope
      new Iterator[A] {
        def next(): A        = it.next
        def hasNext: Boolean = it.hasNext
      }
    }

  /**
   * Creates a stream from a Java iterator
   */
  @deprecated("use fromJavaIteratorSucceed", "2.0.0")
  def fromJavaIteratorTotal[A](iterator: => java.util.Iterator[A])(implicit
    trace: ZTraceElement
  ): ZStream[Any, Nothing, A] =
    fromJavaIteratorSucceed(iterator)

  /**
   * Creates a stream from a Java iterator that may potentially throw exceptions
   */
  def fromJavaIteratorZIO[R, A](
    iterator: ZIO[R, Throwable, java.util.Iterator[A]]
  )(implicit trace: ZTraceElement): ZStream[R, Throwable, A] =
    fromZIO(iterator).flatMap(fromJavaIterator(_))

  /**
   * Creates a stream from a queue of values
   *
   * @param maxChunkSize
   *   Maximum number of queued elements to put in one chunk in the stream
   */
  def fromQueue[R, E, O](
    queue: ZQueue[Nothing, R, Any, E, Nothing, O],
    maxChunkSize: Int = DefaultChunkSize
  )(implicit trace: ZTraceElement): ZStream[R, E, O] =
    repeatZIOChunkOption {
      queue
        .takeBetween(1, maxChunkSize)
        .map(Chunk.fromIterable)
        .catchAllCause(c =>
          queue.isShutdown.flatMap { down =>
            if (down && c.isInterrupted) Pull.end
            else Pull.failCause(c)
          }
        )
    }

  /**
   * Creates a stream from a queue of values. The queue will be shutdown once
   * the stream is closed.
   *
   * @param maxChunkSize
   *   Maximum number of queued elements to put in one chunk in the stream
   */
  def fromQueueWithShutdown[R, E, O](
    queue: ZQueue[Nothing, R, Any, E, Nothing, O],
    maxChunkSize: Int = DefaultChunkSize
  )(implicit trace: ZTraceElement): ZStream[R, E, O] =
    fromQueue(queue, maxChunkSize).ensuring(queue.shutdown)

  /**
   * Creates a stream from a [[zio.Schedule]] that does not require any further
   * input. The stream will emit an element for each value output from the
   * schedule, continuing for as long as the schedule continues.
   */
  def fromSchedule[R, A](schedule: Schedule[R, Any, A])(implicit
    trace: ZTraceElement
  ): ZStream[R with Clock, Nothing, A] =
    unwrap(schedule.driver.map(driver => repeatZIOOption(driver.next(()))))

  /**
   * Creates a stream from a [[zio.stm.TQueue]] of values.
   */
  def fromTQueue[A](queue: TQueue[A])(implicit trace: ZTraceElement): ZStream[Any, Nothing, A] =
    repeatZIOChunk(queue.take.map(Chunk.single(_)).commit)

  /**
   * Creates a stream from an effect producing a value of type `A`
   */
  def fromZIO[R, E, A](fa: ZIO[R, E, A])(implicit trace: ZTraceElement): ZStream[R, E, A] =
    fromZIOOption(fa.mapError(Some(_)))

  /**
   * Creates a stream from an effect producing a value of type `A` or an empty
   * Stream
   */
  def fromZIOOption[R, E, A](fa: ZIO[R, Option[E], A])(implicit trace: ZTraceElement): ZStream[R, E, A] =
    new ZStream(
      ZChannel.unwrap(
        fa.fold(
          {
            case Some(e) => ZChannel.fail(e)
            case None    => ZChannel.end(())
          },
          a => ZChannel.write(Chunk(a))
        )
      )
    )

  /**
   * The stream that always halts with `cause`.
   */
  @deprecated("use failCause", "2.0.0")
  def halt[E](cause: => Cause[E])(implicit trace: ZTraceElement): ZStream[Any, E, Nothing] =
    failCause(cause)

  /**
   * The infinite stream of iterative function application: a, f(a), f(f(a)),
   * f(f(f(a))), ...
   */
  def iterate[A](a: A)(f: A => A)(implicit trace: ZTraceElement): ZStream[Any, Nothing, A] =
    unfold(a)(a => Some((a, f(a))))

  /**
   * Creates a single-valued stream from a managed resource
   */
  def managed[R, E, A](managed: ZManaged[R, E, A])(implicit trace: ZTraceElement): ZStream[R, E, A] =
    new ZStream(ZChannel.managedOut(managed.map(Chunk.single)))

  /**
   * Merges a variable list of streams in a non-deterministic fashion. Up to `n`
   * streams may be consumed in parallel and up to `outputBuffer` chunks may be
   * buffered by this operator.
   */
  def mergeAll[R, E, O](n: Int, outputBuffer: Int = 16)(
    streams: ZStream[R, E, O]*
  )(implicit trace: ZTraceElement): ZStream[R, E, O] =
    fromIterable(streams).flattenPar(n, outputBuffer)

  /**
   * Like [[mergeAll]], but runs all streams concurrently.
   */
  def mergeAllUnbounded[R, E, O](outputBuffer: Int = 16)(
    streams: ZStream[R, E, O]*
  )(implicit trace: ZTraceElement): ZStream[R, E, O] = mergeAll(Int.MaxValue, outputBuffer)(streams: _*)

  /**
   * The stream that never produces any value or fails with any error.
   */
  def never(implicit trace: ZTraceElement): ZStream[Any, Nothing, Nothing] =
    ZStream.fromZIO(ZIO.never)

  /**
   * Like [[unfold]], but allows the emission of values to end one step further
   * than the unfolding of the state. This is useful for embedding paginated
   * APIs, hence the name.
   */
  def paginate[R, E, A, S](s: S)(f: S => (A, Option[S]))(implicit trace: ZTraceElement): ZStream[Any, Nothing, A] =
    paginateChunk(s) { s =>
      val page = f(s)
      Chunk.single(page._1) -> page._2
    }

  /**
   * Like [[unfoldChunk]], but allows the emission of values to end one step
   * further than the unfolding of the state. This is useful for embedding
   * paginated APIs, hence the name.
   */
  def paginateChunk[A, S](
    s: S
  )(f: S => (Chunk[A], Option[S]))(implicit trace: ZTraceElement): ZStream[Any, Nothing, A] = {
    def loop(s: S): ZChannel[Any, Any, Any, Any, Nothing, Chunk[A], Any] =
      f(s) match {
        case (as, Some(s)) => ZChannel.write(as) *> loop(s)
        case (as, None)    => ZChannel.write(as) *> ZChannel.end(())
      }

    new ZStream(loop(s))
  }

  /**
   * Like [[unfoldChunkM]], but allows the emission of values to end one step
   * further than the unfolding of the state. This is useful for embedding
   * paginated APIs, hence the name.
   */
  @deprecated("use paginateChunkZIO", "2.0.0")
  def paginateChunkM[R, E, A, S](s: S)(f: S => ZIO[R, E, (Chunk[A], Option[S])])(implicit
    trace: ZTraceElement
  ): ZStream[R, E, A] =
    paginateChunkZIO(s)(f)

  /**
   * Like [[unfoldChunkZIO]], but allows the emission of values to end one step
   * further than the unfolding of the state. This is useful for embedding
   * paginated APIs, hence the name.
   */
  def paginateChunkZIO[R, E, A, S](
    s: S
  )(f: S => ZIO[R, E, (Chunk[A], Option[S])])(implicit trace: ZTraceElement): ZStream[R, E, A] = {
    def loop(s: S): ZChannel[R, Any, Any, Any, E, Chunk[A], Any] =
      ZChannel.unwrap {
        f(s).map {
          case (as, Some(s)) => ZChannel.write(as) *> loop(s)
          case (as, None)    => ZChannel.write(as) *> ZChannel.end(())
        }
      }

    new ZStream(loop(s))
  }

  /**
   * Like [[unfoldM]], but allows the emission of values to end one step further
   * than the unfolding of the state. This is useful for embedding paginated
   * APIs, hence the name.
   */
  @deprecated("use paginateZIO", "2.0.0")
  def paginateM[R, E, A, S](s: S)(f: S => ZIO[R, E, (A, Option[S])])(implicit trace: ZTraceElement): ZStream[R, E, A] =
    paginateZIO(s)(f)

  def provide[RIn, E, ROut, RIn2, ROut2](builder: ZServiceBuilder[RIn, E, ROut])(
    stream: ZStream[ROut with RIn2, E, ROut2]
  )(implicit ev: Tag[RIn2], tag: Tag[ROut], trace: ZTraceElement): ZStream[RIn with RIn2, E, ROut2] =
    stream.provideSomeServices[RIn with RIn2](ZServiceBuilder.environment[RIn2] ++ builder)

  /**
   * Like [[unfoldZIO]], but allows the emission of values to end one step
   * further than the unfolding of the state. This is useful for embedding
   * paginated APIs, hence the name.
   */
  def paginateZIO[R, E, A, S](s: S)(f: S => ZIO[R, E, (A, Option[S])])(implicit
    trace: ZTraceElement
  ): ZStream[R, E, A] =
    paginateChunkZIO(s)(f(_).map { case (a, s) => Chunk.single(a) -> s })

  /**
   * Constructs a stream from a range of integers (lower bound included, upper
   * bound not included)
   */
  def range(min: Int, max: Int, chunkSize: Int = DefaultChunkSize)(implicit
    trace: ZTraceElement
  ): ZStream[Any, Nothing, Int] = {
    def go(current: Int): ZChannel[Any, Any, Any, Any, Nothing, Chunk[Int], Any] = {
      val remaining = max - current

      if (remaining > chunkSize)
        ZChannel.write(Chunk.fromArray(Array.range(current, current + chunkSize))) *> go(current + chunkSize)
      else {
        ZChannel.write(Chunk.fromArray(Array.range(current, current + remaining)))
      }
    }

    new ZStream(go(min))
  }

  /**
   * Repeats the provided value infinitely.
   */
  def repeat[A](a: => A)(implicit trace: ZTraceElement): ZStream[Any, Nothing, A] =
    new ZStream(ZChannel.write(Chunk.single(a)).repeated)

  /**
   * Creates a stream from an effect producing a value of type `A` which repeats
   * forever.
   */
  @deprecated("use repeatZIO", "2.0.0")
  def repeatEffect[R, E, A](fa: ZIO[R, E, A])(implicit trace: ZTraceElement): ZStream[R, E, A] =
    repeatZIO(fa)

  /**
   * Creates a stream from an effect producing values of type `A` until it fails
   * with None.
   */
  @deprecated("use repeatZIOOption", "2.0.0")
  def repeatEffectOption[R, E, A](fa: ZIO[R, Option[E], A])(implicit trace: ZTraceElement): ZStream[R, E, A] =
    repeatZIOOption(fa)

  /**
   * Creates a stream from an effect producing chunks of `A` values which
   * repeats forever.
   */
  @deprecated("use repeatZIOChunk", "2.0.0")
  def repeatEffectChunk[R, E, A](fa: ZIO[R, E, Chunk[A]])(implicit trace: ZTraceElement): ZStream[R, E, A] =
    repeatZIOChunk(fa)

  /**
   * Creates a stream from an effect producing chunks of `A` values until it
   * fails with None.
   */
  @deprecated("use repeatZIOChunkOption", "2.0.0")
  def repeatEffectChunkOption[R, E, A](fa: ZIO[R, Option[E], Chunk[A]])(implicit
    trace: ZTraceElement
  ): ZStream[R, E, A] =
    repeatZIOChunkOption(fa)

  /**
   * Creates a stream from an effect producing a value of type `A`, which is
   * repeated using the specified schedule.
   */
  @deprecated("use repeatZIOWith", "2.0.0")
  def repeatEffectWith[R, E, A](effect: ZIO[R, E, A], schedule: Schedule[R, A, Any])(implicit
    trace: ZTraceElement
  ): ZStream[R with Clock, E, A] =
    repeatZIOWithSchedule(effect, schedule)

  /**
   * Repeats the value using the provided schedule.
   */
  @deprecated("use repeatWithSchedule", "2.0.0")
  def repeatWith[R, A](a: => A, schedule: Schedule[R, A, _])(implicit
    trace: ZTraceElement
  ): ZStream[R with Clock, Nothing, A] =
    repeatWithSchedule(a, schedule)

  /**
   * Repeats the value using the provided schedule.
   */
  def repeatWithSchedule[R, A](a: => A, schedule: Schedule[R, A, _])(implicit
    trace: ZTraceElement
  ): ZStream[R with Clock, Nothing, A] =
    repeatZIOWithSchedule(UIO.succeed(a), schedule)

  /**
   * Creates a stream from an effect producing a value of type `A` which repeats
   * forever.
   */
  def repeatZIO[R, E, A](fa: ZIO[R, E, A])(implicit trace: ZTraceElement): ZStream[R, E, A] =
    repeatZIOOption(fa.mapError(Some(_)))

  /**
   * Creates a stream from an effect producing chunks of `A` values which
   * repeats forever.
   */
  def repeatZIOChunk[R, E, A](fa: ZIO[R, E, Chunk[A]])(implicit trace: ZTraceElement): ZStream[R, E, A] =
    repeatZIOChunkOption(fa.mapError(Some(_)))

  /**
   * Creates a stream from an effect producing chunks of `A` values until it
   * fails with None.
   */
  def repeatZIOChunkOption[R, E, A](fa: ZIO[R, Option[E], Chunk[A]])(implicit trace: ZTraceElement): ZStream[R, E, A] =
    unfoldChunkZIO(())(_ =>
      fa.map(chunk => Some((chunk, ()))).catchAll {
        case None    => ZIO.none
        case Some(e) => ZIO.fail(e)
      }
    )

  /**
   * Creates a stream from an effect producing values of type `A` until it fails
   * with None.
   */
  def repeatZIOOption[R, E, A](fa: ZIO[R, Option[E], A])(implicit trace: ZTraceElement): ZStream[R, E, A] =
    repeatZIOChunkOption(fa.map(Chunk.single(_)))

  /**
   * Creates a stream from an effect producing a value of type `A`, which is
   * repeated using the specified schedule.
   */
  def repeatZIOWithSchedule[R, E, A](
    effect: ZIO[R, E, A],
    schedule: Schedule[R, A, Any]
  )(implicit trace: ZTraceElement): ZStream[R with Clock, E, A] =
    ZStream.fromZIO(effect zip schedule.driver).flatMap { case (a, driver) =>
      ZStream.succeed(a) ++
        ZStream.unfoldZIO(a)(driver.next(_).foldZIO(ZIO.succeed(_), _ => effect.map(nextA => Some(nextA -> nextA))))
    }

  /**
   * Accesses the specified service in the environment of the effect.
   */
<<<<<<< HEAD
  def service[A: Tag: IsNotIntersection](implicit trace: ZTraceElement): ZStream[A, Nothing, A] =
    ZStream.access(_.get[A])
=======
  def service[A: Tag](implicit trace: ZTraceElement): ZStream[A, Nothing, A] =
    ZStream.environment.map(_.get[A])
>>>>>>> 15fb1b68

  /**
   * Accesses the service corresponding to the specified key in the environment.
   */
  def serviceAt[Service]: ZStream.ServiceAtPartiallyApplied[Service] =
    new ZStream.ServiceAtPartiallyApplied[Service]

  /**
   * Accesses the specified services in the environment of the effect.
   */
  @deprecated("use service", "2.0.0")
<<<<<<< HEAD
  def services[A: Tag: IsNotIntersection, B: Tag: IsNotIntersection](implicit
    trace: ZTraceElement
  ): ZStream[A with B, Nothing, (A, B)] =
    ZStream.access(r => (r.get[A], r.get[B]))
=======
  def services[A: Tag, B: Tag](implicit trace: ZTraceElement): ZStream[A with B, Nothing, (A, B)] =
    ZStream.environment.map(r => (r.get[A], r.get[B]))
>>>>>>> 15fb1b68

  /**
   * Accesses the specified services in the environment of the effect.
   */
  @deprecated("use service", "2.0.0")
  def services[A: Tag: IsNotIntersection, B: Tag: IsNotIntersection, C: Tag: IsNotIntersection](implicit
    trace: ZTraceElement
  ): ZStream[A with B with C, Nothing, (A, B, C)] =
    ZStream.environment.map(r => (r.get[A], r.get[B], r.get[C]))

  /**
   * Accesses the specified services in the environment of the effect.
   */
  @deprecated("use service", "2.0.0")
  def services[
    A: Tag: IsNotIntersection,
    B: Tag: IsNotIntersection,
    C: Tag: IsNotIntersection,
    D: Tag: IsNotIntersection
  ](implicit
    trace: ZTraceElement
  ): ZStream[A with B with C with D, Nothing, (A, B, C, D)] =
    ZStream.environment.map(r => (r.get[A], r.get[B], r.get[C], r.get[D]))

  /**
   * Accesses the specified service in the environment of the stream in the
   * context of an effect.
   */
  def serviceWith[Service]: ServiceWithPartiallyApplied[Service] =
    new ServiceWithPartiallyApplied[Service]

  /**
   * Accesses the specified service in the environment of the stream in the
   * context of a stream.
   */
  def serviceWithStream[Service]: ServiceWithStreamPartiallyApplied[Service] =
    new ServiceWithStreamPartiallyApplied[Service]

  /**
   * Creates a single-valued pure stream
   */
  def succeed[A](a: => A)(implicit trace: ZTraceElement): ZStream[Any, Nothing, A] =
    fromChunk(Chunk.single(a))

  /**
   * A stream that emits Unit values spaced by the specified duration.
   */
  def tick(interval: Duration)(implicit trace: ZTraceElement): ZStream[Clock, Nothing, Unit] =
    repeatWithSchedule((), Schedule.spaced(interval))

  /**
   * A stream that contains a single `Unit` value.
   */
  val unit: ZStream[Any, Nothing, Unit] =
    succeed(())(ZTraceElement.empty)

  /**
   * Creates a stream by peeling off the "layers" of a value of type `S`
   */
  def unfold[S, A](s: S)(f: S => Option[(A, S)])(implicit trace: ZTraceElement): ZStream[Any, Nothing, A] =
    unfoldChunk(s)(f(_).map { case (a, s) => Chunk.single(a) -> s })

  /**
   * Creates a stream by peeling off the "layers" of a value of type `S`.
   */
  def unfoldChunk[S, A](
    s: S
  )(f: S => Option[(Chunk[A], S)])(implicit trace: ZTraceElement): ZStream[Any, Nothing, A] = {
    def loop(s: S): ZChannel[Any, Any, Any, Any, Nothing, Chunk[A], Any] =
      f(s) match {
        case Some((as, s)) => ZChannel.write(as) *> loop(s)
        case None          => ZChannel.end(())
      }

    new ZStream(loop(s))
  }

  /**
   * Creates a stream by effectfully peeling off the "layers" of a value of type
   * `S`
   */
  @deprecated("use unfoldChunkZIO", "2.0.0")
  def unfoldChunkM[R, E, A, S](s: S)(f: S => ZIO[R, E, Option[(Chunk[A], S)]])(implicit
    trace: ZTraceElement
  ): ZStream[R, E, A] =
    unfoldChunkZIO(s)(f)

  /**
   * Creates a stream by effectfully peeling off the "layers" of a value of type
   * `S`
   */
  def unfoldChunkZIO[R, E, A, S](
    s: S
  )(f: S => ZIO[R, E, Option[(Chunk[A], S)]])(implicit trace: ZTraceElement): ZStream[R, E, A] = {
    def loop(s: S): ZChannel[R, Any, Any, Any, E, Chunk[A], Any] =
      ZChannel.unwrap {
        f(s).map {
          case Some((as, s)) => ZChannel.write(as) *> loop(s)
          case None          => ZChannel.end(())
        }
      }

    new ZStream(loop(s))
  }

  /**
   * Creates a stream by effectfully peeling off the "layers" of a value of type
   * `S`
   */
  @deprecated("use unfoldZIO", "2.0.0")
  def unfoldM[R, E, A, S](s: S)(f: S => ZIO[R, E, Option[(A, S)]])(implicit trace: ZTraceElement): ZStream[R, E, A] =
    unfoldZIO(s)(f)

  /**
   * Creates a stream by effectfully peeling off the "layers" of a value of type
   * `S`
   */
  def unfoldZIO[R, E, A, S](s: S)(f: S => ZIO[R, E, Option[(A, S)]])(implicit trace: ZTraceElement): ZStream[R, E, A] =
    unfoldChunkZIO(s)(f(_).map(_.map { case (a, s) => Chunk.single(a) -> s }))

  /**
   * Creates a stream produced from an effect
   */
  def unwrap[R, E, A](fa: ZIO[R, E, ZStream[R, E, A]])(implicit trace: ZTraceElement): ZStream[R, E, A] =
    fromZIO(fa).flatten

  /**
   * Creates a stream produced from a [[ZManaged]]
   */
  def unwrapManaged[R, E, A](fa: ZManaged[R, E, ZStream[R, E, A]])(implicit trace: ZTraceElement): ZStream[R, E, A] =
    managed(fa).flatten

  /**
   * Returns the specified stream if the given condition is satisfied, otherwise
   * returns an empty stream.
   */
  def when[R, E, O](b: => Boolean)(zStream: => ZStream[R, E, O])(implicit trace: ZTraceElement): ZStream[R, E, O] =
    whenZIO(ZIO.succeed(b))(zStream)

  /**
   * Returns the resulting stream when the given `PartialFunction` is defined
   * for the given value, otherwise returns an empty stream.
   */
  def whenCase[R, E, A, O](a: => A)(pf: PartialFunction[A, ZStream[R, E, O]])(implicit
    trace: ZTraceElement
  ): ZStream[R, E, O] =
    whenCaseZIO(ZIO.succeed(a))(pf)

  /**
   * Returns the resulting stream when the given `PartialFunction` is defined
   * for the given effectful value, otherwise returns an empty stream.
   */
  @deprecated("use whenCaseZIO", "2.0.0")
  def whenCaseM[R, E, A](a: ZIO[R, E, A]): WhenCaseZIO[R, E, A] =
    whenCaseZIO(a)

  /**
   * Returns the resulting stream when the given `PartialFunction` is defined
   * for the given effectful value, otherwise returns an empty stream.
   */
  def whenCaseZIO[R, E, A](a: ZIO[R, E, A]): WhenCaseZIO[R, E, A] =
    new WhenCaseZIO(a)

  /**
   * Returns the specified stream if the given effectful condition is satisfied,
   * otherwise returns an empty stream.
   */
  @deprecated("use whenZIO", "2.0.0")
  def whenM[R, E](b: ZIO[R, E, Boolean]): WhenZIO[R, E] =
    whenZIO(b)

  /**
   * Returns the specified stream if the given effectful condition is satisfied,
   * otherwise returns an empty stream.
   */
  def whenZIO[R, E](b: ZIO[R, E, Boolean]) =
    new WhenZIO(b)

  /**
   * Zips the specified streams together with the specified function.
   */
  @deprecated("use zip", "2.0.0")
  def zipN[R, E, A, B, C](zStream1: ZStream[R, E, A], zStream2: ZStream[R, E, B])(
    f: (A, B) => C
  )(implicit trace: ZTraceElement): ZStream[R, E, C] =
    zStream1.zipWith(zStream2)(f)

  /**
   * Zips with specified streams together with the specified function.
   */
  @deprecated("use zip", "2.0.0")
  def zipN[R, E, A, B, C, D](zStream1: ZStream[R, E, A], zStream2: ZStream[R, E, B], zStream3: ZStream[R, E, C])(
    f: (A, B, C) => D
  )(implicit trace: ZTraceElement): ZStream[R, E, D] =
    (zStream1 <&> zStream2 <&> zStream3).map(f.tupled)

  /**
   * Returns an effect that executes the specified effects in parallel,
   * combining their results with the specified `f` function. If any effect
   * fails, then the other effects will be interrupted.
   */
  @deprecated("use zip", "2.0.0")
  def zipN[R, E, A, B, C, D, F](
    zStream1: ZStream[R, E, A],
    zStream2: ZStream[R, E, B],
    zStream3: ZStream[R, E, C],
    zStream4: ZStream[R, E, D]
  )(f: (A, B, C, D) => F)(implicit trace: ZTraceElement): ZStream[R, E, F] =
    (zStream1 <&> zStream2 <&> zStream3 <&> zStream4).map(f.tupled)

  final class EnvironmentWithPartiallyApplied[R](private val dummy: Boolean = true) extends AnyVal {
    def apply[A](f: ZEnvironment[R] => A)(implicit trace: ZTraceElement): ZStream[R, Nothing, A] =
      ZStream.environment[R].map(f)
  }

  final class EnvironmentWithZIOPartiallyApplied[R](private val dummy: Boolean = true) extends AnyVal {
    def apply[R1 <: R, E, A](f: ZEnvironment[R] => ZIO[R1, E, A])(implicit
      trace: ZTraceElement
    ): ZStream[R with R1, E, A] =
      ZStream.environment[R].mapZIO(f)
  }

  final class EnvironmentWithStreamPartiallyApplied[R](private val dummy: Boolean = true) extends AnyVal {
    def apply[R1 <: R, E, A](f: ZEnvironment[R] => ZStream[R1, E, A])(implicit
      trace: ZTraceElement
    ): ZStream[R with R1, E, A] =
      ZStream.environment[R].flatMap(f)
  }

  final class ServiceAtPartiallyApplied[Service](private val dummy: Boolean = true) extends AnyVal {
    def apply[Key](
      key: => Key
    )(implicit
      tag: Tag[Map[Key, Service]],
      trace: ZTraceElement
    ): ZStream[Map[Key, Service], Nothing, Option[Service]] =
      ZStream.environment.map(_.getAt(key))
  }

  final class ServiceWithPartiallyApplied[Service](private val dummy: Boolean = true) extends AnyVal {
    def apply[R <: Service, E, A](f: Service => ZIO[R, E, A])(implicit
      tag: Tag[Service],
      trace: ZTraceElement
    ): ZStream[R with Service, E, A] =
      ZStream.fromZIO(ZIO.serviceWithZIO[Service](f))
  }

  final class ServiceWithStreamPartiallyApplied[Service](private val dummy: Boolean = true) extends AnyVal {
    def apply[R <: Service, E, A](f: Service => ZStream[R, E, A])(implicit
      ev: IsNotIntersection[Service],
      tag: Tag[Service],
      trace: ZTraceElement
    ): ZStream[R with Service, E, A] =
      ZStream.service[Service].flatMap(f)
  }

  /**
   * Representation of a grouped stream. This allows to filter which groups will
   * be processed. Once this is applied all groups will be processed in parallel
   * and the results will be merged in arbitrary order.
   */
  sealed trait GroupBy[-R, +E, +K, +V] { self =>

    type A

    protected def stream: ZStream[R, E, A]
    protected def key: A => ZIO[R, E, (K, V)]
    protected def buffer: Int

    def grouped(implicit trace: ZTraceElement): ZStream[R, E, (K, Dequeue[Exit[Option[E], V]])] =
      ZStream.unwrapManaged {
        for {
          decider <- Promise.make[Nothing, (K, V) => UIO[UniqueKey => Boolean]].toManaged
          out <- Queue
                   .bounded[Exit[Option[E], (K, Dequeue[Exit[Option[E], V]])]](buffer)
                   .toManagedWith(_.shutdown)
          ref <- Ref.make[Map[K, UniqueKey]](Map()).toManaged
          add <- stream
                   .mapZIO(key)
                   .distributedWithDynamic(
                     buffer,
                     (kv: (K, V)) => decider.await.flatMap(_.tupled(kv)),
                     out.offer
                   )
          _ <- decider.succeed { case (k, _) =>
                 ref.get.map(_.get(k)).flatMap {
                   case Some(idx) => ZIO.succeedNow(_ == idx)
                   case None =>
                     add.flatMap { case (idx, q) =>
                       (ref.update(_ + (k -> idx)) *>
                         out.offer(Exit.succeed(k -> q.map(_.map(_._2))))).as(_ == idx)
                     }
                 }
               }.toManaged
        } yield ZStream.fromQueueWithShutdown(out).flattenExitOption
      }

    /**
     * Only consider the first n groups found in the stream.
     */
    def first(n: Int): GroupBy[R, E, K, V] =
      new GroupBy[R, E, K, V] {
        type A = self.A
        def stream: ZStream[R, E, A]    = self.stream
        def key: A => ZIO[R, E, (K, V)] = self.key
        def buffer: Int                 = self.buffer
        override def grouped(implicit trace: ZTraceElement): ZStream[R, E, (K, Dequeue[Exit[Option[E], V]])] =
          self.grouped.zipWithIndex.filterZIO { case elem @ ((_, q), i) =>
            if (i < n) ZIO.succeedNow(elem).as(true)
            else q.shutdown.as(false)
          }.map(_._1)
      }

    /**
     * Filter the groups to be processed.
     */
    def filter(f: K => Boolean): GroupBy[R, E, K, V] =
      new GroupBy[R, E, K, V] {
        type A = self.A
        def stream: ZStream[R, E, A]    = self.stream
        def key: A => ZIO[R, E, (K, V)] = self.key
        def buffer: Int                 = self.buffer
        override def grouped(implicit trace: ZTraceElement): ZStream[R, E, (K, Dequeue[Exit[Option[E], V]])] =
          self.grouped.filterZIO { case elem @ (k, q) =>
            if (f(k)) ZIO.succeedNow(elem).as(true)
            else q.shutdown.as(false)
          }
      }

    /**
     * Run the function across all groups, collecting the results in an
     * arbitrary order.
     */
    def apply[R1 <: R, E1 >: E, A](f: (K, ZStream[Any, E, V]) => ZStream[R1, E1, A])(implicit
      trace: ZTraceElement
    ): ZStream[R1, E1, A] =
      grouped.flatMapPar[R1, E1, A](Int.MaxValue, buffer) { case (k, q) =>
        f(k, ZStream.fromQueueWithShutdown(q).flattenExitOption)
      }
  }

  final class ProvideSome[R0, -R, +E, +A](private val self: ZStream[R, E, A]) extends AnyVal {
    def apply[E1 >: E, R1](
      serviceBuilder: ZServiceBuilder[R0, E1, R1]
    )(implicit
      ev: R0 with R1 <:< R,
      tagged: Tag[R1],
      trace: ZTraceElement
    ): ZStream[R0, E1, A] =
      self.provide[E1, R0, R0 with R1](ZServiceBuilder.environment[R0] ++ serviceBuilder)
  }

  final class UpdateService[-R, +E, +A, M](private val self: ZStream[R, E, A]) extends AnyVal {
    def apply[R1 <: R with M](
      f: M => M
<<<<<<< HEAD
    )(implicit ev: IsNotIntersection[M], tag: Tag[M], trace: ZTraceElement): ZStream[R1, E, A] =
      self.provideSome(_.update(f))
=======
    )(implicit tag: Tag[M], trace: ZTraceElement): ZStream[R1, E, A] =
      self.provideSomeEnvironment(_.update(f))
>>>>>>> 15fb1b68
  }

  final class UpdateServiceAt[-R, +E, +A, Service](private val self: ZStream[R, E, A]) extends AnyVal {
    def apply[R1 <: R with Map[Key, Service], Key](key: => Key)(
      f: Service => Service
    )(implicit tag: Tag[Map[Key, Service]], trace: ZTraceElement): ZStream[R1, E, A] =
      self.provideSomeEnvironment(_.updateAt(key)(f))
  }

  /**
   * A `ZStreamConstructor[Input]` knows how to construct a `ZStream` value from
   * an input of type `Input`. This allows the type of the `ZStream` value
   * constructed to depend on `Input`.
   */
  trait ZStreamConstructor[Input] {

    /**
     * The type of the `ZStream` value.
     */
    type Out

    /**
     * Constructs a `ZStream` value from the specified input.
     */
    def make(input: => Input)(implicit trace: ZTraceElement): Out
  }

  object ZStreamConstructor extends ZStreamConstructorPlatformSpecific {

    /**
     * Constructs a `ZStream[RB, EB, B]` from a `ZHub[RA, RB, EA, EB, A,
     * Chunk[B]]`.
     */
    implicit def ChunkHubConstructor[RA, RB, EA, EB, A, B]
      : WithOut[ZHub[RA, RB, EA, EB, A, Chunk[B]], ZStream[RB, EB, B]] =
      new ZStreamConstructor[ZHub[RA, RB, EA, EB, A, Chunk[B]]] {
        type Out = ZStream[RB, EB, B]
        def make(input: => ZHub[RA, RB, EA, EB, A, Chunk[B]])(implicit trace: ZTraceElement): ZStream[RB, EB, B] =
          ZStream.fromChunkHub(input)
      }

    /**
     * Constructs a `ZStream[RB, EB, B]` from a `ZQueue[RA, RB, EA, EB, A,
     * Chunk[B]]`.
     */
    implicit def ChunkQueueConstructor[RA, RB, EA, EB, A, B]
      : WithOut[ZQueue[RA, RB, EA, EB, A, Chunk[B]], ZStream[RB, EB, B]] =
      new ZStreamConstructor[ZQueue[RA, RB, EA, EB, A, Chunk[B]]] {
        type Out = ZStream[RB, EB, B]
        def make(input: => ZQueue[RA, RB, EA, EB, A, Chunk[B]])(implicit trace: ZTraceElement): ZStream[RB, EB, B] =
          ZStream.fromChunkQueue(input)
      }

    /**
     * Constructs a `ZStream[Any, Nothing, A]` from an `Iterable[Chunk[A]]`.
     */
    implicit def ChunksConstructor[A, Collection[Element] <: Iterable[Element]]
      : WithOut[Collection[Chunk[A]], ZStream[Any, Nothing, A]] =
      new ZStreamConstructor[Collection[Chunk[A]]] {
        type Out = ZStream[Any, Nothing, A]
        def make(input: => Collection[Chunk[A]])(implicit trace: ZTraceElement): ZStream[Any, Nothing, A] =
          ZStream.fromIterable(input).flatMap(ZStream.fromChunk(_))
      }

    /**
     * Constructs a `ZStream[R, E, A]` from a `ZIO[R, E, Iterable[A]]`.
     */
    implicit def IterableZIOConstructor[R, E, A, Collection[Element] <: Iterable[Element]]
      : WithOut[ZIO[R, E, Collection[A]], ZStream[R, E, A]] =
      new ZStreamConstructor[ZIO[R, E, Collection[A]]] {
        type Out = ZStream[R, E, A]
        def make(input: => ZIO[R, E, Collection[A]])(implicit trace: ZTraceElement): ZStream[R, E, A] =
          ZStream.fromIterableZIO(input)
      }

    /**
     * Constructs a `ZStream[Any, Throwable, A]` from an `Iterator[A]`.
     */
    implicit def IteratorConstructor[A, IteratorLike[Element] <: Iterator[Element]]
      : WithOut[IteratorLike[A], ZStream[Any, Throwable, A]] =
      new ZStreamConstructor[IteratorLike[A]] {
        type Out = ZStream[Any, Throwable, A]
        def make(input: => IteratorLike[A])(implicit trace: ZTraceElement): ZStream[Any, Throwable, A] =
          ZStream.fromIterator(input)
      }

    /**
     * Constructs a `ZStream[R, Throwable, A]` from a `ZManaged[R, Throwable,
     * Iterator[A]]`.
     */
    implicit def IteratorManagedConstructor[R, E <: Throwable, A, IteratorLike[Element] <: Iterator[Element]]
      : WithOut[ZManaged[R, E, IteratorLike[A]], ZStream[R, Throwable, A]] =
      new ZStreamConstructor[ZManaged[R, E, IteratorLike[A]]] {
        type Out = ZStream[R, Throwable, A]
        def make(input: => ZManaged[R, E, IteratorLike[A]])(implicit trace: ZTraceElement): ZStream[R, Throwable, A] =
          ZStream.fromIteratorManaged(input)
      }

    /**
     * Constructs a `ZStream[R, Throwable, A]` from a `ZIO[R, Throwable,
     * Iterator[A]]`.
     */
    implicit def IteratorZIOConstructor[R, E <: Throwable, A, IteratorLike[Element] <: Iterator[Element]]
      : WithOut[ZIO[R, E, IteratorLike[A]], ZStream[R, Throwable, A]] =
      new ZStreamConstructor[ZIO[R, E, IteratorLike[A]]] {
        type Out = ZStream[R, Throwable, A]
        def make(input: => ZIO[R, E, IteratorLike[A]])(implicit trace: ZTraceElement): ZStream[R, Throwable, A] =
          ZStream.fromIteratorZIO(input)
      }

    /**
     * Constructs a `ZStream[Any, Throwable, A]` from a `java.util.Iterator[A]`.
     */
    implicit def JavaIteratorConstructor[A, JaveIteratorLike[Element] <: java.util.Iterator[Element]]
      : WithOut[JaveIteratorLike[A], ZStream[Any, Throwable, A]] =
      new ZStreamConstructor[JaveIteratorLike[A]] {
        type Out = ZStream[Any, Throwable, A]
        def make(input: => JaveIteratorLike[A])(implicit trace: ZTraceElement): ZStream[Any, Throwable, A] =
          ZStream.fromJavaIterator(input)
      }

    /**
     * Constructs a `ZStream[R, Throwable, A]` from a `ZManaged[R, Throwable,
     * java.util.Iterator[A]]`.
     */
    implicit def JavaIteratorManagedConstructor[R, E <: Throwable, A, JaveIteratorLike[Element] <: java.util.Iterator[
      Element
    ]]: WithOut[ZManaged[R, E, JaveIteratorLike[A]], ZStream[R, Throwable, A]] =
      new ZStreamConstructor[ZManaged[R, E, JaveIteratorLike[A]]] {
        type Out = ZStream[R, Throwable, A]
        def make(input: => ZManaged[R, E, JaveIteratorLike[A]])(implicit
          trace: ZTraceElement
        ): ZStream[R, Throwable, A] =
          ZStream.fromJavaIteratorManaged(input)
      }

    /**
     * Constructs a `ZStream[R, Throwable, A]` from a `ZIO[R, Throwable,
     * java.util.Iterator[A]]`.
     */
    implicit def JavaIteratorZIOConstructor[R, E <: Throwable, A, JaveIteratorLike[Element] <: java.util.Iterator[
      Element
    ]]: WithOut[ZIO[R, E, JaveIteratorLike[A]], ZStream[R, Throwable, A]] =
      new ZStreamConstructor[ZIO[R, E, JaveIteratorLike[A]]] {
        type Out = ZStream[R, Throwable, A]
        def make(input: => ZIO[R, E, JaveIteratorLike[A]])(implicit trace: ZTraceElement): ZStream[R, Throwable, A] =
          ZStream.fromJavaIteratorZIO(input)
      }

    /**
     * Constructs a `ZStream[R, Nothing, A]` from a `Schedule[R, Any, A]`.
     */
    implicit def ScheduleConstructor[R, A]: WithOut[Schedule[R, Any, A], ZStream[R with Clock, Nothing, A]] =
      new ZStreamConstructor[Schedule[R, Any, A]] {
        type Out = ZStream[R with Clock, Nothing, A]
        def make(input: => Schedule[R, Any, A])(implicit trace: ZTraceElement): ZStream[R with Clock, Nothing, A] =
          ZStream.fromSchedule(input)
      }

    /**
     * Constructs a `ZStream[Any, Nothing, A]` from a `TQueue[A]`.
     */
    implicit def TQueueConstructor[A]: WithOut[TQueue[A], ZStream[Any, Nothing, A]] =
      new ZStreamConstructor[TQueue[A]] {
        type Out = ZStream[Any, Nothing, A]
        def make(input: => TQueue[A])(implicit trace: ZTraceElement): ZStream[Any, Nothing, A] =
          ZStream.fromTQueue(input)
      }
  }

  trait ZStreamConstructorLowPriority1 extends ZStreamConstructorLowPriority2 {

    /**
     * Constructs a `ZStream[Any, Nothing, A]` from a `Chunk[A]`.
     */
    implicit def ChunkConstructor[A]: WithOut[Chunk[A], ZStream[Any, Nothing, A]] =
      new ZStreamConstructor[Chunk[A]] {
        type Out = ZStream[Any, Nothing, A]
        def make(input: => Chunk[A])(implicit trace: ZTraceElement): ZStream[Any, Nothing, A] =
          ZStream.fromChunk(input)
      }

    /**
     * Constructs a `ZStream[RB, EB, B]` from a `ZHub[RA, RB, EA, EB, A, B]`.
     */
    implicit def HubConstructor[RA, RB, EA, EB, A, B]: WithOut[ZHub[RA, RB, EA, EB, A, B], ZStream[RB, EB, B]] =
      new ZStreamConstructor[ZHub[RA, RB, EA, EB, A, B]] {
        type Out = ZStream[RB, EB, B]
        def make(input: => ZHub[RA, RB, EA, EB, A, B])(implicit trace: ZTraceElement): ZStream[RB, EB, B] =
          ZStream.fromHub(input)
      }

    /**
     * Constructs a `ZStream[Any, Nothing, A]` from a `Iterable[A]`.
     */
    implicit def IterableConstructor[A, Collection[Element] <: Iterable[Element]]
      : WithOut[Collection[A], ZStream[Any, Nothing, A]] =
      new ZStreamConstructor[Collection[A]] {
        type Out = ZStream[Any, Nothing, A]
        def make(input: => Collection[A])(implicit trace: ZTraceElement): ZStream[Any, Nothing, A] =
          ZStream.fromIterable(input)
      }

    /**
     * Constructs a `ZStream[RB, EB, B]` from a `ZQueue[RA, RB, EA, EB, A, B]`.
     */
    implicit def QueueConstructor[RA, RB, EA, EB, A, B]: WithOut[ZQueue[RA, RB, EA, EB, A, B], ZStream[RB, EB, B]] =
      new ZStreamConstructor[ZQueue[RA, RB, EA, EB, A, B]] {
        type Out = ZStream[RB, EB, B]
        def make(input: => ZQueue[RA, RB, EA, EB, A, B])(implicit trace: ZTraceElement): ZStream[RB, EB, B] =
          ZStream.fromQueue(input)
      }

    /**
     * Construct a `ZStream[R, E, A]` from a `ZIO[R, Option[E], A]`.
     */
    implicit def ZIOOptionConstructor[R, E, A]: WithOut[ZIO[R, Option[E], A], ZStream[R, E, A]] =
      new ZStreamConstructor[ZIO[R, Option[E], A]] {
        type Out = ZStream[R, E, A]
        def make(input: => ZIO[R, Option[E], A])(implicit trace: ZTraceElement): ZStream[R, E, A] =
          ZStream.fromZIOOption(input)
      }

    /**
     * Construct a `ZStream[R, E, A]` from a `ZIO[R, Option[E], A]`.
     */
    implicit def ZIOOptionNoneConstructor[R, A]: WithOut[ZIO[R, None.type, A], ZStream[R, Nothing, A]] =
      new ZStreamConstructor[ZIO[R, None.type, A]] {
        type Out = ZStream[R, Nothing, A]
        def make(input: => ZIO[R, None.type, A])(implicit trace: ZTraceElement): ZStream[R, Nothing, A] =
          ZStream.fromZIOOption(input)
      }

    /**
     * Construct a `ZStream[R, E, A]` from a `ZIO[R, Option[E], A]`.
     */
    implicit def ZIOOptionSomeConstructor[R, E, A]: WithOut[ZIO[R, Some[E], A], ZStream[R, E, A]] =
      new ZStreamConstructor[ZIO[R, Some[E], A]] {
        type Out = ZStream[R, E, A]
        def make(input: => ZIO[R, Some[E], A])(implicit trace: ZTraceElement): ZStream[R, E, A] =
          ZStream.fromZIOOption(input)
      }
  }

  trait ZStreamConstructorLowPriority2 extends ZStreamConstructorLowPriority3 {

    /**
     * Construct a `ZStream[R, E, A]` from a `ZIO[R, E, A]`.
     */
    implicit def ZIOConstructor[R, E, A]: WithOut[ZIO[R, E, A], ZStream[R, E, A]] =
      new ZStreamConstructor[ZIO[R, E, A]] {
        type Out = ZStream[R, E, A]
        def make(input: => ZIO[R, E, A])(implicit trace: ZTraceElement): ZStream[R, E, A] =
          ZStream.fromZIO(input)
      }
  }

  trait ZStreamConstructorLowPriority3 {

    /**
     * The type of the `ZStreamConstructor` with the type of the `ZStream`
     * value.
     */
    type WithOut[In, Out0] = ZStreamConstructor[In] { type Out = Out0 }

    /**
     * Construct a `ZStream[R, E, A]` from a `ZIO[R, E, A]`.
     */
    implicit def SucceedConstructor[A]: WithOut[A, ZStream[Any, Nothing, A]] =
      new ZStreamConstructor[A] {
        type Out = ZStream[Any, Nothing, A]
        def make(input: => A)(implicit trace: ZTraceElement): ZStream[Any, Nothing, A] =
          ZStream.succeed(input)
      }
  }

  type Pull[-R, +E, +A] = ZIO[R, Option[E], Chunk[A]]

  private[zio] object Pull {
    def emit[A](a: A)(implicit trace: ZTraceElement): IO[Nothing, Chunk[A]]         = UIO(Chunk.single(a))
    def emit[A](as: Chunk[A])(implicit trace: ZTraceElement): IO[Nothing, Chunk[A]] = UIO(as)
    def fromDequeue[E, A](d: Dequeue[stream.Take[E, A]])(implicit trace: ZTraceElement): IO[Option[E], Chunk[A]] =
      d.take.flatMap(_.done)
    def fail[E](e: E)(implicit trace: ZTraceElement): IO[Option[E], Nothing] = IO.fail(Some(e))
    def failCause[E](c: Cause[E])(implicit trace: ZTraceElement): IO[Option[E], Nothing] =
      IO.failCause(c).mapError(Some(_))
    @deprecated("use failCause", "2.0.0")
    def halt[E](c: Cause[E])(implicit trace: ZTraceElement): IO[Option[E], Nothing] = failCause(c)
    def empty[A](implicit trace: ZTraceElement): IO[Nothing, Chunk[A]]   = UIO(Chunk.empty)
    def end(implicit trace: ZTraceElement): IO[Option[Nothing], Nothing] = IO.fail(None)
  }

  @deprecated("use zio.stream.Take instead", "1.0.0")
  type Take[+E, +A] = Exit[Option[E], Chunk[A]]

  object Take {
    @deprecated("use zio.stream.Take.end instead", "1.0.0")
    val End: Exit[Option[Nothing], Nothing] = Exit.fail(None)
  }

  private[zio] case class BufferedPull[R, E, A](
    upstream: ZIO[R, Option[E], Chunk[A]],
    done: Ref[Boolean],
    cursor: Ref[(Chunk[A], Int)]
  ) {
    def ifNotDone[R1, E1, A1](fa: ZIO[R1, Option[E1], A1])(implicit trace: ZTraceElement): ZIO[R1, Option[E1], A1] =
      done.get.flatMap(
        if (_) Pull.end
        else fa
      )

    def update(implicit trace: ZTraceElement): ZIO[R, Option[E], Unit] =
      ifNotDone {
        upstream.foldZIO(
          {
            case None    => done.set(true) *> Pull.end
            case Some(e) => Pull.fail(e)
          },
          chunk => cursor.set(chunk -> 0)
        )
      }

    def pullElement(implicit trace: ZTraceElement): ZIO[R, Option[E], A] =
      ifNotDone {
        cursor.modify { case (chunk, idx) =>
          if (idx >= chunk.size) (update *> pullElement, (Chunk.empty, 0))
          else (UIO.succeedNow(chunk(idx)), (chunk, idx + 1))
        }.flatten
      }

    def pullChunk(implicit trace: ZTraceElement): ZIO[R, Option[E], Chunk[A]] =
      ifNotDone {
        cursor.modify { case (chunk, idx) =>
          if (idx >= chunk.size) (update *> pullChunk, (Chunk.empty, 0))
          else (UIO.succeedNow(chunk.drop(idx)), (Chunk.empty, 0))
        }.flatten
      }

  }

  private[zio] object BufferedPull {
    def make[R, E, A](
      pull: ZIO[R, Option[E], Chunk[A]]
    )(implicit trace: ZTraceElement): ZIO[R, Nothing, BufferedPull[R, E, A]] =
      for {
        done   <- Ref.make(false)
        cursor <- Ref.make[(Chunk[A], Int)](Chunk.empty -> 0)
      } yield BufferedPull(pull, done, cursor)
  }

  /**
   * A synchronous queue-like abstraction that allows a producer to offer an
   * element and wait for it to be taken, and allows a consumer to wait for an
   * element to be available.
   */
  private[zio] class Handoff[A](ref: Ref[Handoff.State[A]]) {
    def offer(a: A)(implicit trace: ZTraceElement): UIO[Unit] =
      Promise.make[Nothing, Unit].flatMap { p =>
        ref.modify {
          case s @ Handoff.State.Full(_, notifyProducer) => (notifyProducer.await *> offer(a), s)
          case Handoff.State.Empty(notifyConsumer)       => (notifyConsumer.succeed(()) *> p.await, Handoff.State.Full(a, p))
        }.flatten
      }

    def take(implicit trace: ZTraceElement): UIO[A] =
      Promise.make[Nothing, Unit].flatMap { p =>
        ref.modify {
          case Handoff.State.Full(a, notifyProducer)   => (notifyProducer.succeed(()).as(a), Handoff.State.Empty(p))
          case s @ Handoff.State.Empty(notifyConsumer) => (notifyConsumer.await *> take, s)
        }.flatten
      }

    def poll(implicit trace: ZTraceElement): UIO[Option[A]] =
      Promise.make[Nothing, Unit].flatMap { p =>
        ref.modify {
          case Handoff.State.Full(a, notifyProducer) => (notifyProducer.succeed(()).as(Some(a)), Handoff.State.Empty(p))
          case s @ Handoff.State.Empty(_)            => (ZIO.succeedNow(None), s)
        }.flatten
      }
  }

  private[zio] object Handoff {
    def make[A](implicit trace: ZTraceElement): UIO[Handoff[A]] =
      Promise
        .make[Nothing, Unit]
        .flatMap(p => Ref.make[State[A]](State.Empty(p)))
        .map(new Handoff(_))

    sealed trait State[+A]
    object State {
      case class Empty(notifyConsumer: Promise[Nothing, Unit])          extends State[Nothing]
      case class Full[+A](a: A, notifyProducer: Promise[Nothing, Unit]) extends State[A]
    }
  }

  final class WhenZIO[R, E](private val b: ZIO[R, E, Boolean]) extends AnyVal {
    def apply[R1 <: R, E1 >: E, O](zStream: ZStream[R1, E1, O])(implicit trace: ZTraceElement): ZStream[R1, E1, O] =
      fromZIO(b).flatMap(if (_) zStream else ZStream.empty)
  }

  final class WhenCaseZIO[R, E, A](private val a: ZIO[R, E, A]) extends AnyVal {
    def apply[R1 <: R, E1 >: E, O](pf: PartialFunction[A, ZStream[R1, E1, O]])(implicit
      trace: ZTraceElement
    ): ZStream[R1, E1, O] =
      fromZIO(a).flatMap(pf.applyOrElse(_, (_: A) => ZStream.empty))
  }

  sealed trait TerminationStrategy
  object TerminationStrategy {
    case object Left   extends TerminationStrategy
    case object Right  extends TerminationStrategy
    case object Both   extends TerminationStrategy
    case object Either extends TerminationStrategy
  }

  implicit final class RefineToOrDieOps[R, E <: Throwable, A](private val self: ZStream[R, E, A]) extends AnyVal {

    /**
     * Keeps some of the errors, and terminates the fiber with the rest.
     */
    def refineToOrDie[E1 <: E: ClassTag](implicit ev: CanFail[E], trace: ZTraceElement): ZStream[R, E1, A] =
      self.refineOrDie { case e: E1 => e }
  }

  implicit final class SyntaxOps[-R, +E, O](self: ZStream[R, E, O]) {
    /*
     * Collect elements of the given type flowing through the stream, and filters out others.
     */
    def collectType[O1 <: O](implicit tag: ClassTag[O1], trace: ZTraceElement): ZStream[R, E, O1] =
      self.collect { case o if tag.runtimeClass.isInstance(o) => o.asInstanceOf[O1] }
  }

  private[zio] class Rechunker[A](n: Int) {
    private var builder: ChunkBuilder[A] = ChunkBuilder.make(n)
    private var pos: Int                 = 0

    def write(elem: A): Chunk[A] = {
      builder += elem
      pos += 1
      if (pos == n) {
        val result = builder.result()
        builder = ChunkBuilder.make(n)
        pos = 0
        result
      } else {
        null
      }
    }

    def emitIfNotEmpty()(implicit trace: ZTraceElement): ZChannel[Any, Any, Any, Any, Nothing, Chunk[A], Unit] =
      if (pos != 0) {
        ZChannel.write(builder.result())
      } else {
        ZChannel.unit
      }
  }

  private[zio] sealed trait SinkEndReason[+C]
  private[zio] object SinkEndReason {
    case object SinkEnd             extends SinkEndReason[Nothing]
    case object ScheduleTimeout     extends SinkEndReason[Nothing]
    case class ScheduleEnd[C](c: C) extends SinkEndReason[C]
    case object UpstreamEnd         extends SinkEndReason[Nothing]
  }

  private[zio] sealed trait HandoffSignal[C, E, A]
  private[zio] object HandoffSignal {
    case class Emit[C, E, A](els: Chunk[A])           extends HandoffSignal[C, E, A]
    case class Halt[C, E, A](error: Cause[E])         extends HandoffSignal[C, E, A]
    case class End[C, E, A](reason: SinkEndReason[C]) extends HandoffSignal[C, E, A]
  }

  private[zio] sealed trait DebounceState[+E, +A]
  private[zio] object DebounceState {
    case object NotStarted                                               extends DebounceState[Nothing, Nothing]
    case class Previous[A](fiber: Fiber[Nothing, Chunk[A]])              extends DebounceState[Nothing, A]
    case class Current[E, A](fiber: Fiber[E, HandoffSignal[Unit, E, A]]) extends DebounceState[E, A]
  }

  /**
   * An `Emit[R, E, A, B]` represents an asynchronous callback that can be
   * called multiple times. The callback can be called with a value of type
   * `ZIO[R, Option[E], Chunk[A]]`, where succeeding with a `Chunk[A]` indicates
   * to emit those elements, failing with `Some[E]` indicates to terminate with
   * that error, and failing with `None` indicates to terminate with an end of
   * stream signal.
   */
  trait Emit[+R, -E, -A, +B] extends (ZIO[R, Option[E], Chunk[A]] => B) {

    def apply(v1: ZIO[R, Option[E], Chunk[A]]): B

    /**
     * Emits a chunk containing the specified values.
     */
    def chunk(as: Chunk[A])(implicit trace: ZTraceElement): B =
      apply(ZIO.succeedNow(as))

    /**
     * Terminates with a cause that dies with the specified `Throwable`.
     */
    def die(t: Throwable)(implicit trace: ZTraceElement): B =
      apply(ZIO.die(t))

    /**
     * Terminates with a cause that dies with a `Throwable` with the specified
     * message.
     */
    def dieMessage(message: String)(implicit trace: ZTraceElement): B =
      apply(ZIO.dieMessage(message))

    /**
     * Either emits the specified value if this `Exit` is a `Success` or else
     * terminates with the specified cause if this `Exit` is a `Failure`.
     */
    def done(exit: Exit[E, A])(implicit trace: ZTraceElement): B =
      apply(ZIO.done(exit.mapBoth(e => Some(e), a => Chunk(a))))

    /**
     * Terminates with an end of stream signal.
     */
    def end(implicit trace: ZTraceElement): B =
      apply(ZIO.fail(None))

    /**
     * Terminates with the specified error.
     */
    def fail(e: E)(implicit trace: ZTraceElement): B =
      apply(ZIO.fail(Some(e)))

    /**
     * Either emits the success value of this effect or terminates the stream
     * with the failure value of this effect.
     */
    def fromEffect(zio: ZIO[R, E, A])(implicit trace: ZTraceElement): B =
      apply(zio.mapBoth(e => Some(e), a => Chunk(a)))

    /**
     * Either emits the success value of this effect or terminates the stream
     * with the failure value of this effect.
     */
    def fromEffectChunk(zio: ZIO[R, E, Chunk[A]])(implicit trace: ZTraceElement): B =
      apply(zio.mapError(e => Some(e)))

    /**
     * Terminates the stream with the specified cause.
     */
    def halt(cause: Cause[E])(implicit trace: ZTraceElement): B =
      apply(ZIO.failCause(cause.map(e => Some(e))))

    /**
     * Emits a chunk containing the specified value.
     */
    def single(a: A)(implicit trace: ZTraceElement): B =
      apply(ZIO.succeedNow(Chunk(a)))
  }

  /**
   * Provides extension methods for streams that are sorted by distinct keys.
   */
  implicit final class SortedByKey[R, E, K, A](private val self: ZStream[R, E, (K, A)]) {

    /**
     * Zips this stream that is sorted by distinct keys and the specified stream
     * that is sorted by distinct keys to produce a new stream that is sorted by
     * distinct keys. Combines values associated with each key into a tuple,
     * using the specified values `defaultLeft` and `defaultRight` to fill in
     * missing values.
     *
     * This allows zipping potentially unbounded streams of data by key in
     * constant space but the caller is responsible for ensuring that the
     * streams are sorted by distinct keys.
     */
    final def zipAllSortedByKey[R1 <: R, E1 >: E, B](
      that: ZStream[R1, E1, (K, B)]
    )(defaultLeft: A, defaultRight: B)(implicit ord: Ordering[K], trace: ZTraceElement): ZStream[R1, E1, (K, (A, B))] =
      zipAllSortedByKeyWith(that)((_, defaultRight), (defaultLeft, _))((_, _))

    /**
     * Zips this stream that is sorted by distinct keys and the specified stream
     * that is sorted by distinct keys to produce a new stream that is sorted by
     * distinct keys. Keeps only values from this stream, using the specified
     * value `default` to fill in missing values.
     *
     * This allows zipping potentially unbounded streams of data by key in
     * constant space but the caller is responsible for ensuring that the
     * streams are sorted by distinct keys.
     */
    final def zipAllSortedByKeyLeft[R1 <: R, E1 >: E, B](
      that: ZStream[R1, E1, (K, B)]
    )(default: A)(implicit ord: Ordering[K], trace: ZTraceElement): ZStream[R1, E1, (K, A)] =
      zipAllSortedByKeyWith(that)(identity, _ => default)((a, _) => a)

    /**
     * Zips this stream that is sorted by distinct keys and the specified stream
     * that is sorted by distinct keys to produce a new stream that is sorted by
     * distinct keys. Keeps only values from that stream, using the specified
     * value `default` to fill in missing values.
     *
     * This allows zipping potentially unbounded streams of data by key in
     * constant space but the caller is responsible for ensuring that the
     * streams are sorted by distinct keys.
     */
    final def zipAllSortedByKeyRight[R1 <: R, E1 >: E, B](
      that: ZStream[R1, E1, (K, B)]
    )(default: B)(implicit ord: Ordering[K], trace: ZTraceElement): ZStream[R1, E1, (K, B)] =
      zipAllSortedByKeyWith(that)(_ => default, identity)((_, b) => b)

    /**
     * Zips this stream that is sorted by distinct keys and the specified stream
     * that is sorted by distinct keys to produce a new stream that is sorted by
     * distinct keys. Uses the functions `left`, `right`, and `both` to handle
     * the cases where a key and value exist in this stream, that stream, or
     * both streams.
     *
     * This allows zipping potentially unbounded streams of data by key in
     * constant space but the caller is responsible for ensuring that the
     * streams are sorted by distinct keys.
     */
    final def zipAllSortedByKeyWith[R1 <: R, E1 >: E, B, C](
      that: ZStream[R1, E1, (K, B)]
    )(left: A => C, right: B => C)(
      both: (A, B) => C
    )(implicit ord: Ordering[K], trace: ZTraceElement): ZStream[R1, E1, (K, C)] =
      zipAllSortedByKeyWithExec(that)(ExecutionStrategy.Parallel)(left, right)(both)

    /**
     * Zips this stream that is sorted by distinct keys and the specified stream
     * that is sorted by distinct keys to produce a new stream that is sorted by
     * distinct keys. Uses the functions `left`, `right`, and `both` to handle
     * the cases where a key and value exist in this stream, that stream, or
     * both streams.
     *
     * This allows zipping potentially unbounded streams of data by key in
     * constant space but the caller is responsible for ensuring that the
     * streams are sorted by distinct keys.
     *
     * The execution strategy `exec` will be used to determine whether to pull
     * from the streams sequentially or in parallel.
     */
    final def zipAllSortedByKeyWithExec[R1 <: R, E1 >: E, B, C](that: ZStream[R1, E1, (K, B)])(
      exec: ExecutionStrategy
    )(left: A => C, right: B => C)(
      both: (A, B) => C
    )(implicit ord: Ordering[K], trace: ZTraceElement): ZStream[R1, E1, (K, C)] = {

      sealed trait State
      case object DrainLeft                                extends State
      case object DrainRight                               extends State
      case object PullBoth                                 extends State
      final case class PullLeft(rightChunk: Chunk[(K, B)]) extends State
      final case class PullRight(leftChunk: Chunk[(K, A)]) extends State

      def pull(
        state: State,
        pullLeft: ZIO[R, Option[E], Chunk[(K, A)]],
        pullRight: ZIO[R1, Option[E1], Chunk[(K, B)]]
      ): ZIO[R1, Nothing, Exit[Option[E1], (Chunk[(K, C)], State)]] =
        state match {
          case DrainLeft =>
            pullLeft.fold(
              e => Exit.fail(e),
              leftChunk => Exit.succeed(leftChunk.map { case (k, a) => (k, left(a)) } -> DrainLeft)
            )
          case DrainRight =>
            pullRight.fold(
              e => Exit.fail(e),
              rightChunk => Exit.succeed(rightChunk.map { case (k, b) => (k, right(b)) } -> DrainRight)
            )
          case PullBoth =>
            exec match {
              case ExecutionStrategy.Sequential =>
                pullLeft.foldZIO(
                  {
                    case Some(e) => ZIO.succeedNow(Exit.fail(Some(e)))
                    case None    => pull(DrainRight, pullLeft, pullRight)
                  },
                  leftChunk =>
                    if (leftChunk.isEmpty) pull(PullBoth, pullLeft, pullRight)
                    else pull(PullRight(leftChunk), pullLeft, pullRight)
                )
              case _ =>
                pullLeft.unsome
                  .zipPar(pullRight.unsome)
                  .foldZIO(
                    e => ZIO.succeedNow(Exit.fail(Some(e))),
                    {
                      case (Some(leftChunk), Some(rightChunk)) =>
                        if (leftChunk.isEmpty && rightChunk.isEmpty) pull(PullBoth, pullLeft, pullRight)
                        else if (leftChunk.isEmpty) pull(PullLeft(rightChunk), pullLeft, pullRight)
                        else if (rightChunk.isEmpty) pull(PullRight(leftChunk), pullLeft, pullRight)
                        else ZIO.succeedNow(Exit.succeed(mergeSortedByKeyChunk(leftChunk, rightChunk)))
                      case (Some(leftChunk), None) =>
                        if (leftChunk.isEmpty) pull(DrainLeft, pullLeft, pullRight)
                        else ZIO.succeedNow(Exit.succeed(leftChunk.map { case (k, a) => (k, left(a)) } -> DrainLeft))
                      case (None, Some(rightChunk)) =>
                        if (rightChunk.isEmpty) pull(DrainRight, pullLeft, pullRight)
                        else ZIO.succeedNow(Exit.succeed(rightChunk.map { case (k, b) => (k, right(b)) } -> DrainRight))
                      case (None, None) => ZIO.succeedNow(Exit.fail(None))
                    }
                  )
            }
          case PullLeft(rightChunk) =>
            pullLeft.foldZIO(
              {
                case Some(e) => ZIO.succeedNow(Exit.fail(Some(e)))
                case None    => ZIO.succeedNow(Exit.succeed(rightChunk.map { case (k, b) => (k, right(b)) } -> DrainRight))
              },
              leftChunk =>
                if (leftChunk.isEmpty) pull(PullLeft(rightChunk), pullLeft, pullRight)
                else ZIO.succeedNow(Exit.succeed(mergeSortedByKeyChunk(leftChunk, rightChunk)))
            )
          case PullRight(leftChunk) =>
            pullRight.foldZIO(
              {
                case Some(e) => ZIO.succeedNow(Exit.fail(Some(e)))
                case None    => ZIO.succeedNow(Exit.succeed(leftChunk.map { case (k, a) => (k, left(a)) } -> DrainLeft))
              },
              rightChunk =>
                if (rightChunk.isEmpty) pull(PullRight(leftChunk), pullLeft, pullRight)
                else ZIO.succeedNow(Exit.succeed(mergeSortedByKeyChunk(leftChunk, rightChunk)))
            )
        }

      def mergeSortedByKeyChunk(leftChunk: Chunk[(K, A)], rightChunk: Chunk[(K, B)]): (Chunk[(K, C)], State) = {
        val builder       = ChunkBuilder.make[(K, C)]()
        var state         = null.asInstanceOf[State]
        val leftIterator  = leftChunk.iterator
        val rightIterator = rightChunk.iterator
        var leftTuple     = leftIterator.next()
        var rightTuple    = rightIterator.next()
        var k1            = leftTuple._1
        var a             = leftTuple._2
        var k2            = rightTuple._1
        var b             = rightTuple._2
        var loop          = true
        while (loop) {
          val compare = ord.compare(k1, k2)
          if (compare == 0) {
            builder += k1 -> both(a, b)
            if (leftIterator.hasNext && rightIterator.hasNext) {
              leftTuple = leftIterator.next()
              rightTuple = rightIterator.next()
              k1 = leftTuple._1
              a = leftTuple._2
              k2 = rightTuple._1
              b = rightTuple._2
            } else if (leftIterator.hasNext) {
              state = PullRight(Chunk.fromIterator(leftIterator))
              loop = false
            } else if (rightIterator.hasNext) {
              state = PullLeft(Chunk.fromIterator(rightIterator))
              loop = false
            } else {
              state = PullBoth
              loop = false
            }
          } else if (compare < 0) {
            builder += k1 -> left(a)
            if (leftIterator.hasNext) {
              leftTuple = leftIterator.next()
              k1 = leftTuple._1
              a = leftTuple._2
            } else {
              val rightBuilder = ChunkBuilder.make[(K, B)]()
              rightBuilder += rightTuple
              rightBuilder ++= rightIterator
              state = PullLeft(rightBuilder.result())
              loop = false
            }
          } else {
            builder += k2 -> right(b)
            if (rightIterator.hasNext) {
              rightTuple = rightIterator.next()
              k2 = rightTuple._1
              b = rightTuple._2
            } else {
              val leftBuilder = ChunkBuilder.make[(K, A)]()
              leftBuilder += leftTuple
              leftBuilder ++= leftIterator
              state = PullRight(leftBuilder.result())
              loop = false
            }
          }
        }
        (builder.result(), state)
      }

      self.combineChunks[R1, E1, State, (K, B), (K, C)](that)(PullBoth)(pull)
    }
  }

  /**
   * Provides syntax for applying pipelines to streams.
   */
  implicit final class PipelineSyntax[Env, Err, Elem](private val self: ZStream[Env, Err, Elem]) extends AnyVal {

    /**
     * Symbolic alias for [[ZStream#via]].
     */
    @deprecated("2.0.0", "use @@")
    def >>>[LowerEnv <: Env, UpperEnv >: Env, LowerErr <: Err, UpperErr >: Err, LowerElem <: Elem, UpperElem >: Elem](
      pipeline: ZPipeline[LowerEnv, UpperEnv, LowerErr, UpperErr, LowerElem, UpperElem]
    )(implicit trace: ZTraceElement): ZStream[pipeline.OutEnv[Env], pipeline.OutErr[Err], pipeline.OutElem[Elem]] =
      pipeline(self)

    /**
     * Syntax for applying pipelines.
     */
    def @@[LowerEnv <: Env, UpperEnv >: Env, LowerErr <: Err, UpperErr >: Err, LowerElem <: Elem, UpperElem >: Elem](
      pipeline: ZPipeline[LowerEnv, UpperEnv, LowerErr, UpperErr, LowerElem, UpperElem]
    )(implicit trace: ZTraceElement): ZStream[pipeline.OutEnv[Env], pipeline.OutErr[Err], pipeline.OutElem[Elem]] =
      pipeline(self)

    /**
     * Reads the first n values from the stream and uses them to choose the
     * pipeline that will be used for the remainder of the stream.
     */
    def branchAfter[
      LowerEnv <: Env,
      UpperEnv >: Env,
      LowerErr <: Err,
      UpperErr >: Err,
      LowerElem <: Elem,
      UpperElem >: Elem
    ](
      n: Int
    )(
      f: Chunk[Elem] => ZPipeline.WithOut[
        LowerEnv,
        UpperEnv,
        LowerErr,
        UpperErr,
        LowerElem,
        UpperElem,
        ({ type OutEnv[Env] = Env })#OutEnv,
        ({ type OutErr[Err] = Err })#OutErr,
        ({ type OutElem[Elem] = Elem })#OutElem
      ]
    )(implicit trace: ZTraceElement): ZStream[Env, Err, Elem] = {
      def collecting(buf: Chunk[Elem]): ZChannel[Env, Err, Chunk[Elem], Any, Err, Chunk[Elem], Any] =
        ZChannel.readWithCause(
          (chunk: Chunk[Elem]) => {
            val newBuf = buf ++ chunk
            if (newBuf.length >= n) {
              val (is, is1) = newBuf.splitAt(n)
              val pipeline  = f(is)
              pipeline(ZStream.fromChunk(is1)).channel *> emitting(pipeline)
            } else
              collecting(newBuf)
          },
          (cause: Cause[Err]) => ZChannel.failCause(cause),
          (_: Any) =>
            if (buf.isEmpty)
              ZChannel.unit
            else {
              val pipeline = f(buf)
              pipeline(ZStream.empty).channel
            }
        )

      def emitting(
        pipeline: ZPipeline.WithOut[
          LowerEnv,
          UpperEnv,
          LowerErr,
          UpperErr,
          LowerElem,
          UpperElem,
          ({ type OutEnv[Env] = Env })#OutEnv,
          ({ type OutErr[Err] = Err })#OutErr,
          ({ type OutElem[Elem] = Elem })#OutElem
        ]
      ): ZChannel[Env, Err, Chunk[Elem], Any, Err, Chunk[Elem], Any] =
        ZChannel.readWithCause(
          (chunk: Chunk[Elem]) => pipeline(ZStream.fromChunk(chunk)).channel *> emitting(pipeline),
          (cause: Cause[Err]) => ZChannel.failCause(cause),
          (_: Any) => ZChannel.unit
        )

      new ZStream(self.channel >>> collecting(Chunk.empty))
    }

    /**
     * Threads the stream through the transformation function `f`.
     */
    def viaFunction[OutEnv, OutErr, OutElem](f: ZStream[Env, Err, Elem] => ZStream[OutEnv, OutErr, OutElem])(implicit
      trace: ZTraceElement
    ): ZStream[OutEnv, OutErr, OutElem] = f(self)

    /**
     * Threads the stream through a transformation pipeline.
     */
    def via[LowerEnv <: Env, UpperEnv >: Env, LowerErr <: Err, UpperErr >: Err, LowerElem <: Elem, UpperElem >: Elem](
      pipeline: ZPipeline[LowerEnv, UpperEnv, LowerErr, UpperErr, LowerElem, UpperElem]
    )(implicit trace: ZTraceElement): ZStream[pipeline.OutEnv[Env], pipeline.OutErr[Err], pipeline.OutElem[Elem]] =
      pipeline(self)
  }
}<|MERGE_RESOLUTION|>--- conflicted
+++ resolved
@@ -5409,13 +5409,8 @@
   /**
    * Accesses the specified service in the environment of the effect.
    */
-<<<<<<< HEAD
   def service[A: Tag: IsNotIntersection](implicit trace: ZTraceElement): ZStream[A, Nothing, A] =
-    ZStream.access(_.get[A])
-=======
-  def service[A: Tag](implicit trace: ZTraceElement): ZStream[A, Nothing, A] =
-    ZStream.environment.map(_.get[A])
->>>>>>> 15fb1b68
+    ZStream.serviceWith(identity)
 
   /**
    * Accesses the service corresponding to the specified key in the environment.
@@ -5427,15 +5422,10 @@
    * Accesses the specified services in the environment of the effect.
    */
   @deprecated("use service", "2.0.0")
-<<<<<<< HEAD
   def services[A: Tag: IsNotIntersection, B: Tag: IsNotIntersection](implicit
     trace: ZTraceElement
   ): ZStream[A with B, Nothing, (A, B)] =
-    ZStream.access(r => (r.get[A], r.get[B]))
-=======
-  def services[A: Tag, B: Tag](implicit trace: ZTraceElement): ZStream[A with B, Nothing, (A, B)] =
-    ZStream.environment.map(r => (r.get[A], r.get[B]))
->>>>>>> 15fb1b68
+    ZStream.environmentWith(r => (r.get[A], r.get[B]))
 
   /**
    * Accesses the specified services in the environment of the effect.
@@ -5444,7 +5434,7 @@
   def services[A: Tag: IsNotIntersection, B: Tag: IsNotIntersection, C: Tag: IsNotIntersection](implicit
     trace: ZTraceElement
   ): ZStream[A with B with C, Nothing, (A, B, C)] =
-    ZStream.environment.map(r => (r.get[A], r.get[B], r.get[C]))
+    ZStream.environmentWith(r => (r.get[A], r.get[B], r.get[C]))
 
   /**
    * Accesses the specified services in the environment of the effect.
@@ -5461,11 +5451,17 @@
     ZStream.environment.map(r => (r.get[A], r.get[B], r.get[C], r.get[D]))
 
   /**
+   * Accesses the specified service in the environment of the stream.
+   */
+  def serviceWith[Service]: ServiceWithPartiallyApplied[Service] =
+    new ServiceWithPartiallyApplied[Service]
+
+  /**
    * Accesses the specified service in the environment of the stream in the
    * context of an effect.
    */
-  def serviceWith[Service]: ServiceWithPartiallyApplied[Service] =
-    new ServiceWithPartiallyApplied[Service]
+  def serviceWithZIO[Service]: ServiceWithZIOPartiallyApplied[Service] =
+    new ServiceWithZIOPartiallyApplied[Service]
 
   /**
    * Accesses the specified service in the environment of the stream in the
@@ -5676,6 +5672,14 @@
   }
 
   final class ServiceWithPartiallyApplied[Service](private val dummy: Boolean = true) extends AnyVal {
+    def apply[A](f: Service => A)(implicit
+      tag: Tag[Service],
+      trace: ZTraceElement
+    ): ZStream[Service, Nothing, A] =
+      ZStream.fromZIO(ZIO.serviceWith[Service](f))
+  }
+
+  final class ServiceWithZIOPartiallyApplied[Service](private val dummy: Boolean = true) extends AnyVal {
     def apply[R <: Service, E, A](f: Service => ZIO[R, E, A])(implicit
       tag: Tag[Service],
       trace: ZTraceElement
@@ -5791,13 +5795,8 @@
   final class UpdateService[-R, +E, +A, M](private val self: ZStream[R, E, A]) extends AnyVal {
     def apply[R1 <: R with M](
       f: M => M
-<<<<<<< HEAD
     )(implicit ev: IsNotIntersection[M], tag: Tag[M], trace: ZTraceElement): ZStream[R1, E, A] =
-      self.provideSome(_.update(f))
-=======
-    )(implicit tag: Tag[M], trace: ZTraceElement): ZStream[R1, E, A] =
       self.provideSomeEnvironment(_.update(f))
->>>>>>> 15fb1b68
   }
 
   final class UpdateServiceAt[-R, +E, +A, Service](private val self: ZStream[R, E, A]) extends AnyVal {
