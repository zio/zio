/*
 * Copyright 2018-2021 John A. De Goes and the ZIO Contributors
 *
 * Licensed under the Apache License, Version 2.0 (the "License");
 * you may not use this file except in compliance with the License.
 * You may obtain a copy of the License at
 *
 *     http://www.apache.org/licenses/LICENSE-2.0
 *
 * Unless required by applicable law or agreed to in writing, software
 * distributed under the License is distributed on an "AS IS" BASIS,
 * WITHOUT WARRANTIES OR CONDITIONS OF ANY KIND, either express or implied.
 * See the License for the specific language governing permissions and
 * limitations under the License.
 */

package zio.stream

import zio._
import zio.internal.UniqueKey
import zio.stm.TQueue
import zio.stream.internal.Utils.zipChunks
import zio.stream.internal.{ZInputStream, ZReader}

import java.{util => ju}
import scala.reflect.ClassTag

/**
 * A `ZStream[R, E, O]` is a description of a program that, when evaluated,
 * may emit 0 or more values of type `O`, may fail with errors of type `E`
 * and uses an environment of type `R`. One way to think of `ZStream` is as a
 * `ZIO` program that could emit multiple values.
 *
 * Another analogue to `ZStream` is an imperative iterator:
 * {{{
 * trait Iterator[A] {
 *   def next: A
 * }
 * }}}
 *
 * This data type can emit multiple `A` values through multiple calls to `next`.
 * Similarly, embedded inside every `ZStream` is a ZIO program: `ZIO[R, Option[E], Chunk[O]]`.
 * This program will be repeatedly evaluated as part of the stream execution. For
 * every evaluation, it will emit a chunk of values or end with an optional failure.
 * A failure of type `None` signals the end of the stream.
 *
 * `ZStream` is a purely functional *pull* based stream. Pull based streams offer
 * inherent laziness and backpressure, relieving users of the need to manage buffers
 * between operators. As an optimization, `ZStream` does not emit single values, but
 * rather [[zio.Chunk]] values. This allows the cost of effect evaluation to be
 * amortized and most importantly, keeps primitives unboxed. This allows `ZStream`
 * to model network and file-based stream processing extremely efficiently.
 *
 * The last important attribute of `ZStream` is resource management: it makes
 * heavy use of [[ZManaged]] to manage resources that are acquired
 * and released during the stream's lifetime.
 *
 * `ZStream` forms a monad on its `O` type parameter, and has error management
 * facilities for its `E` type parameter, modeled similarly to [[ZIO]] (with some
 * adjustments for the multiple-valued nature of `ZStream`). These aspects allow
 * for rich and expressive composition of streams.
 *
 * The current encoding of `ZStream` is *not* safe for recursion. `ZStream` programs
 * that are defined in terms of themselves will leak memory. For example, the following
 * implementation of [[ZStream#forever]] is not heap-safe:
 * {{{
 * def forever = self ++ forever
 * }}}
 *
 * Instead, recursive operators must be defined explicitly. See the definition of
 * [[ZStream#forever]] for an example. This limitation will be lifted in the future.
 */
abstract class ZStream[-R, +E, +O](val process: ZManaged[R, Nothing, ZIO[R, Option[E], Chunk[O]]])
    extends ZStreamVersionSpecific[R, E, O] { self =>

  import ZStream.{BufferedPull, Pull, TerminationStrategy}

  /**
   * Symbolic alias for [[ZStream#cross]].
   */
  final def <*>[R1 <: R, E1 >: E, O2](that: ZStream[R1, E1, O2])(implicit
    zippable: Zippable[O, O2]
  ): ZStream[R1, E1, zippable.Out] =
    self cross that

  /**
   * Symbolic alias for [[ZStream#crossLeft]].
   */
  final def <*[R1 <: R, E1 >: E, O2](that: ZStream[R1, E1, O2]): ZStream[R1, E1, O] =
    self crossLeft that

  /**
   * Symbolic alias for [[ZStream#crossRight]].
   */
  final def *>[R1 <: R, E1 >: E, O2](that: ZStream[R1, E1, O2]): ZStream[R1, E1, O2] =
    self crossRight that

  /**
   * Symbolic alias for [[ZStream#zip]].
   */
  final def <&>[R1 <: R, E1 >: E, O2](that: ZStream[R1, E1, O2])(implicit
    zippable: Zippable[O, O2]
  ): ZStream[R1, E1, zippable.Out] =
    self zip that

  /**
   * Symbolic alias for [[ZStream#zipLeft]].
   */
  final def <&[R1 <: R, E1 >: E, O2](that: ZStream[R1, E1, O2]): ZStream[R1, E1, O] =
    self zipLeft that

  /**
   * Symbolic alias for [[ZStream#zipRight]].
   */
  final def &>[R1 <: R, E1 >: E, O2](that: ZStream[R1, E1, O2]): ZStream[R1, E1, O2] =
    self zipRight that

  /**
   * Symbolic alias for [[ZStream#flatMap]].
   */
  @deprecated("use flatMap", "2.0.0")
  def >>=[R1 <: R, E1 >: E, O2](f0: O => ZStream[R1, E1, O2]): ZStream[R1, E1, O2] =
    flatMap(f0)

  /**
   * Symbolic alias for [[ZStream#transduce]].
   */
  def >>>[R1 <: R, E1 >: E, O2 >: O, O3](transducer: ZTransducer[R1, E1, O2, O3]) =
    transduce(transducer)

  /**
   * Symbolic alias for [[[zio.stream.ZStream!.run[R1<:R,E1>:E,B]*]]].
   */
  def >>>[R1 <: R, E1 >: E, O2 >: O, Z](sink: ZSink[R1, E1, O2, Any, Z]): ZIO[R1, E1, Z] =
    self.run(sink)

  /**
   * Symbolic alias for [[ZStream#concat]].
   */
  def ++[R1 <: R, E1 >: E, O1 >: O](that: => ZStream[R1, E1, O1]): ZStream[R1, E1, O1] =
    self concat that

  /**
   * Symbolic alias for [[ZStream#orElse]].
   */
  final def <>[R1 <: R, E2, O1 >: O](that: => ZStream[R1, E2, O1])(implicit ev: CanFail[E]): ZStream[R1, E2, O1] =
    self orElse that

  /**
   * Returns a stream that submerges the error case of an `Either` into the `ZStream`.
   */
  final def absolve[R1 <: R, E1, O1](implicit
    ev: ZStream[R, E, O] <:< ZStream[R1, E1, Either[E1, O1]]
  ): ZStream[R1, E1, O1] =
    ZStream.absolve(ev(self))

  /**
   * Applies an aggregator to the stream, which converts one or more elements
   * of type `A` into elements of type `B`.
   */
  def aggregate[R1 <: R, E1 >: E, P](transducer: ZTransducer[R1, E1, O, P]): ZStream[R1, E1, P] =
    ZStream {
      for {
        pull <- self.process
        push <- transducer.push
        done <- ZRef.makeManaged(false)
        run = {
          def go: ZIO[R1, Option[E1], Chunk[P]] = done.get.flatMap {
            if (_)
              Pull.end
            else
              pull
                .foldZIO(
                  _.fold(done.set(true) *> push(None).asSomeError)(Pull.fail(_)),
                  os => push(Some(os)).asSomeError
                )
                .flatMap(ps => if (ps.isEmpty) go else IO.succeedNow(ps))
          }

          go
        }
      } yield run
    }

  /**
   * Aggregates elements of this stream using the provided sink for as long
   * as the downstream operators on the stream are busy.
   *
   * This operator divides the stream into two asynchronous "islands". Operators upstream
   * of this operator run on one fiber, while downstream operators run on another. Whenever
   * the downstream fiber is busy processing elements, the upstream fiber will feed elements
   * into the sink until it signals completion.
   *
   * Any transducer can be used here, but see [[ZTransducer.foldWeightedM]] and [[ZTransducer.foldUntilM]] for
   * transducers that cover the common usecases.
   */
  final def aggregateAsync[R1 <: R, E1 >: E, P](
    transducer: ZTransducer[R1, E1, O, P]
  ): ZStream[R1 with Has[Clock], E1, P] =
    aggregateAsyncWithin(transducer, Schedule.forever)

  /**
   * Uses `aggregateAsyncWithinEither` but only returns the `Right` results.
   *
   * @param transducer used for the aggregation
   * @param schedule signalling for when to stop the aggregation
   * @tparam R1 environment type
   * @tparam E1 error type
   * @tparam P type of the value produced by the given transducer and consumed by the given schedule
   * @return `ZStream[R1, E1, P]`
   */
  final def aggregateAsyncWithin[R1 <: R, E1 >: E, P](
    transducer: ZTransducer[R1, E1, O, P],
    schedule: Schedule[R1, Chunk[P], Any]
  ): ZStream[R1 with Has[Clock], E1, P] = aggregateAsyncWithinEither(transducer, schedule).collect { case Right(v) =>
    v
  }

  /**
   * Aggregates elements using the provided transducer until it signals completion, or the
   * delay signalled by the schedule has passed.
   *
   * This operator divides the stream into two asynchronous islands. Operators upstream
   * of this operator run on one fiber, while downstream operators run on another. Elements
   * will be aggregated by the transducer until the downstream fiber pulls the aggregated value,
   * or until the schedule's delay has passed.
   *
   * Aggregated elements will be fed into the schedule to determine the delays between
   * pulls.
   *
   * @param transducer used for the aggregation
   * @param schedule signalling for when to stop the aggregation
   * @tparam R1 environment type
   * @tparam E1 error type
   * @tparam P type of the value produced by the given transducer and consumed by the given schedule
   * @tparam Q type of the value produced by the given schedule
   * @return `ZStream[R1, E1, Either[Q, P]]`
   */
  final def aggregateAsyncWithinEither[R1 <: R, E1 >: E, P, Q](
    transducer: ZTransducer[R1, E1, O, P],
    schedule: Schedule[R1, Chunk[P], Q]
  ): ZStream[R1 with Has[Clock], E1, Either[Q, P]] =
    ZStream {
      for {
        pull          <- self.process
        push          <- transducer.push
        handoff       <- ZStream.Handoff.make[Take[E1, O]].toManaged
        raceNextTime  <- ZRef.makeManaged(false)
        waitingFiber  <- ZRef.makeManaged[Option[Fiber[Nothing, Take[E1, O]]]](None)
        scheduleFiber <- ZRef.makeManaged[Option[Fiber[Nothing, Option[Q]]]](None)
        sdriver       <- schedule.driver.toManaged
        lastChunk     <- ZRef.makeManaged[Chunk[P]](Chunk.empty)
        producer       = Take.fromPull(pull).repeatWhileZIO(take => handoff.offer(take).as(take.isSuccess))
        consumer = {
          // Advances the state of the schedule, which may or may not terminate
          val updateSchedule: URIO[R1 with Has[Clock], Option[Q]] =
            lastChunk.get.flatMap(sdriver.next).fold(_ => None, Some(_))

          // Waiting for the normal output of the producer
          val waitForProducer: ZIO[R1, Nothing, Take[E1, O]] =
            waitingFiber.getAndSet(None).flatMap {
              case None      => handoff.take
              case Some(fib) => fib.join
            }

          // Waiting for the scheduler
          val waitForSchedule: URIO[R1 with Has[Clock], Option[Q]] =
            scheduleFiber.getAndSet(None).flatMap {
              case None      => updateSchedule
              case Some(fib) => fib.join
            }

          def updateLastChunk(take: Take[_, P]): UIO[Unit] =
            take.tap(lastChunk.set(_))

          def setScheduleOnEmptyChunk(
            take: Take[E1, P],
            optFiber: Option[Fiber[Nothing, Option[Q]]]
          ): UIO[Unit] =
            optFiber.fold(ZIO.unit) { scheduleWaiting =>
              if (take.exit.fold(_ => true, _.nonEmpty))
                scheduleWaiting.interrupt.unit
              else
                scheduleFiber.set(Some(scheduleWaiting))
            }

          def handleTake(
            take: Take[E1, O],
            scheduleWaiting: Option[Fiber[Nothing, Option[Q]]]
          ): Pull[R1, E1, Take[E1, Either[Nothing, P]]] =
            take
              .foldZIO(
                scheduleWaiting.fold(ZIO.unit)(_.interrupt.unit) *> push(None).map(ps =>
                  Chunk(Take.chunk(ps.map(Right(_))), Take.end)
                ),
                cause => ZIO.failCause(cause),
                os =>
                  Take
                    .fromPull(push(Some(os)).asSomeError)
                    .flatMap { take =>
                      setScheduleOnEmptyChunk(take, scheduleWaiting) *>
                        updateLastChunk(take).as(Chunk.single(take.map(Right(_))))
                    }
              )
              .mapError(Some(_))

          def go(race: Boolean): ZIO[R1 with Has[Clock], Option[E1], Chunk[Take[E1, Either[Q, P]]]] =
            if (!race)
              waitForProducer.flatMap(handleTake(_, None)) <* raceNextTime.set(true)
            else
              waitForSchedule
                .raceWith[R1 with Has[Clock], Nothing, Option[E1], Take[E1, O], Chunk[Take[E1, Either[Q, P]]]](
                  waitForProducer
                )(
                  (scheduleDone, producerWaiting) =>
                    ZIO.done(scheduleDone).flatMap {
                      case None =>
                        for {
                          lastQ         <- lastChunk.set(Chunk.empty) *> sdriver.last.orDie <* sdriver.reset
                          scheduleResult = Take.single(Left(lastQ))
                          take          <- Take.fromPull(push(None).asSomeError).tap(updateLastChunk)
                          _             <- raceNextTime.set(false)
                          _             <- waitingFiber.set(Some(producerWaiting))
                        } yield Chunk(scheduleResult, take.map(Right(_)))

                      case Some(_) =>
                        for {
                          ps <- Take.fromPull(push(None).asSomeError).tap(updateLastChunk)
                          _  <- raceNextTime.set(false)
                          _  <- waitingFiber.set(Some(producerWaiting))
                        } yield Chunk.single(ps.map(Right(_)))
                    },
                  (
                    producerDone,
                    scheduleWaiting
                  ) => handleTake(Take(producerDone.flatMap(_.exit)), Some(scheduleWaiting)),
                  Some(ZScope.global)
                )

          raceNextTime.get
            .flatMap(go)
            .onInterrupt {
              waitingFiber.get.flatMap(_.map(_.interrupt).getOrElse(ZIO.unit)) *>
                scheduleFiber.get.flatMap(_.map(_.interrupt).getOrElse(ZIO.unit))
            }
        }

        _ <- producer.forkManaged
      } yield consumer
    }.flattenTake

  /**
   * Maps the success values of this stream to the specified constant value.
   */
  def as[O2](o2: => O2): ZStream[R, E, O2] =
    map(new ZIO.ConstFn(() => o2))

  /**
   * Returns a stream whose failure and success channels have been mapped by
   * the specified pair of functions, `f` and `g`.
   */
  @deprecated("use mapBoth", "2.0.0")
  def bimap[E1, O1](f: E => E1, g: O => O1)(implicit ev: CanFail[E]): ZStream[R, E1, O1] =
    mapBoth(f, g)

  /**
   * Fan out the stream, producing a list of streams that have the same
   * elements as this stream. The driver stream will only ever advance the
   * `maximumLag` chunks before the slowest downstream stream.
   */
  final def broadcast(n: Int, maximumLag: Int): ZManaged[R, Nothing, List[ZStream[Any, E, O]]] =
    self
      .broadcastedQueues(n, maximumLag)
      .map(_.map(ZStream.fromQueueWithShutdown(_).flattenTake))

  /**
   * Fan out the stream, producing a dynamic number of streams that have the
   * same elements as this stream. The driver stream will only ever advance the
   * `maximumLag` chunks before the slowest downstream stream.
   */
  final def broadcastDynamic(
    maximumLag: Int
  ): ZManaged[R, Nothing, ZStream[Any, E, O]] =
    self
      .broadcastedQueuesDynamic(maximumLag)
      .map(ZStream.managed(_).flatMap(ZStream.fromQueue(_)).flattenTake)

  /**
   * Converts the stream to a managed list of queues. Every value will be
   * replicated to every queue with the slowest queue being allowed to buffer
   * `maximumLag` chunks before the driver is back pressured.
   *
   * Queues can unsubscribe from upstream by shutting down.
   */
  final def broadcastedQueues(
    n: Int,
    maximumLag: Int
  ): ZManaged[R, Nothing, List[Dequeue[Take[E, O]]]] =
    for {
      hub    <- Hub.bounded[Take[E, O]](maximumLag).toManaged
      queues <- ZManaged.collectAll(List.fill(n)(hub.subscribe))
      _      <- self.intoHubManaged(hub).fork
    } yield queues

  /**
   * Converts the stream to a managed dynamic amount of queues. Every chunk
   * will be replicated to every queue with the slowest queue being allowed to
   * buffer `maximumLag` chunks before the driver is back pressured.
   *
   * Queues can unsubscribe from upstream by shutting down.
   */
  final def broadcastedQueuesDynamic(
    maximumLag: Int
  ): ZManaged[R, Nothing, ZManaged[Any, Nothing, Dequeue[Take[E, O]]]] =
    toHub(maximumLag).map(_.subscribe)

  /**
   * Allows a faster producer to progress independently of a slower consumer by buffering
   * up to `capacity` chunks in a queue.
   *
   * @note Prefer capacities that are powers of 2 for better performance.
   */
  final def buffer(capacity: Int): ZStream[R, E, O] =
    ZStream {
      for {
        done  <- Ref.make(false).toManaged
        queue <- self.toQueue(capacity)
        pull = done.get.flatMap {
                 if (_) Pull.end
                 else
                   queue.take.flatMap(_.done).catchSome { case None =>
                     done.set(true) *> Pull.end
                   }
               }
      } yield pull
    }

  private final def bufferSignal[E1 >: E, O1 >: O](
    queue: Queue[(Take[E1, O1], Promise[Nothing, Unit])]
  ): ZManaged[R, Nothing, ZIO[R, Option[E1], Chunk[O1]]] =
    for {
      as    <- self.process
      start <- Promise.make[Nothing, Unit].toManaged
      _     <- start.succeed(()).toManaged
      ref   <- Ref.make(start).toManaged
      done  <- Ref.make(false).toManaged
      upstream = {
        def offer(take: Take[E1, O1]): UIO[Unit] =
          take.exit.fold(
            _ =>
              for {
                latch <- ref.get
                _     <- latch.await
                p     <- Promise.make[Nothing, Unit]
                _     <- queue.offer((take, p))
                _     <- ref.set(p)
                _     <- p.await
              } yield (),
            _ =>
              for {
                p     <- Promise.make[Nothing, Unit]
                added <- queue.offer((take, p))
                _     <- ref.set(p).when(added)
              } yield ()
          )

        Take.fromPull(as).tap(take => offer(take)).repeatWhile(_ != Take.end).unit
      }
      _ <- upstream.toManaged.fork
      pull = done.get.flatMap {
               if (_) Pull.end
               else
                 queue.take.flatMap { case (take, p) =>
                   p.succeed(()) *> done.set(true).when(take == Take.end) *> take.done
                 }
             }
    } yield pull

  /**
   * Allows a faster producer to progress independently of a slower consumer by buffering
   * up to `capacity` elements in a dropping queue.
   *
   * @note Prefer capacities that are powers of 2 for better performance.
   */
  final def bufferDropping(capacity: Int): ZStream[R, E, O] =
    ZStream {
      for {
        queue <- Queue.dropping[(Take[E, O], Promise[Nothing, Unit])](capacity).toManagedWith(_.shutdown)
        pull  <- bufferSignal(queue)
      } yield pull
    }

  /**
   * Allows a faster producer to progress independently of a slower consumer by buffering
   * up to `capacity` elements in a sliding queue.
   *
   * @note Prefer capacities that are powers of 2 for better performance.
   */
  final def bufferSliding(capacity: Int): ZStream[R, E, O] =
    ZStream {
      for {
        queue <- Queue.sliding[(Take[E, O], Promise[Nothing, Unit])](capacity).toManagedWith(_.shutdown)
        pull  <- bufferSignal(queue)
      } yield pull
    }

  /**
   * Allows a faster producer to progress independently of a slower consumer by buffering
   * elements into an unbounded queue.
   */
  final def bufferUnbounded: ZStream[R, E, O] =
    ZStream {
      for {
        done  <- ZRef.make(false).toManaged
        queue <- self.toQueueUnbounded
        pull = done.get.flatMap {
                 if (_) Pull.end
                 else
                   queue.take.flatMap(_.foldZIO(done.set(true) *> Pull.end, Pull.failCause, Pull.emit(_)))
               }
      } yield pull
    }

  /**
   * Switches over to the stream produced by the provided function in case this one
   * fails with a typed error.
   */
  final def catchAll[R1 <: R, E2, O1 >: O](f: E => ZStream[R1, E2, O1])(implicit ev: CanFail[E]): ZStream[R1, E2, O1] =
    catchAllCause(_.failureOrCause.fold(f, ZStream.failCause(_)))

  /**
   * Switches over to the stream produced by the provided function in case this one
   * fails. Allows recovery from all causes of failure, including interruption if the
   * stream is uninterruptible.
   */
  final def catchAllCause[R1 <: R, E2, O1 >: O](f: Cause[E] => ZStream[R1, E2, O1]): ZStream[R1, E2, O1] = {
    sealed abstract class State[+E0]
    case object NotStarted                      extends State[Nothing]
    case class Self[E0](pull: Pull[R1, E0, O1]) extends State[E0]
    case class Other(pull: Pull[R1, E2, O1])    extends State[Nothing]

    ZStream {
      for {
        finalizerRef <- ZManaged.finalizerRef(ZManaged.Finalizer.noop)
        ref          <- Ref.make[State[E]](NotStarted).toManaged
        pull = {
          def closeCurrent(cause: Cause[Any]) =
            finalizerRef.getAndSet(ZManaged.Finalizer.noop).flatMap(_.apply(Exit.failCause(cause))).uninterruptible

          def open[R, E0, O](stream: ZStream[R, E0, O])(asState: Pull[R, E0, O] => State[E]) =
            ZIO.uninterruptibleMask { restore =>
              ZManaged.ReleaseMap.make.flatMap { releaseMap =>
                finalizerRef.set(releaseMap.releaseAll(_, ExecutionStrategy.Sequential)) *>
                  restore(stream.process.zio)
                    .provideSome[R]((_, releaseMap))
                    .map(_._2)
                    .tap(pull => ref.set(asState(pull)))
              }
            }

          def failover(cause: Cause[Option[E]]) =
            Cause.flipCauseOption(cause) match {
              case None => ZIO.fail(None)
              case Some(cause) =>
                closeCurrent(cause) *> open(f(cause))(Other(_)).flatten
            }

          ref.get.flatMap {
            case NotStarted  => open(self)(Self(_)).flatten.catchAllCause(failover)
            case Self(pull)  => pull.catchAllCause(failover)
            case Other(pull) => pull
          }
        }
      } yield pull
    }
  }

  /**
   * Switches over to the stream produced by the provided function in case this one
   * fails with some typed error.
   */
  final def catchSome[R1 <: R, E1 >: E, O1 >: O](pf: PartialFunction[E, ZStream[R1, E1, O1]]): ZStream[R1, E1, O1] =
    catchAll(pf.applyOrElse[E, ZStream[R1, E1, O1]](_, ZStream.fail(_)))

  /**
   * Switches over to the stream produced by the provided function in case this one
   * fails with some errors. Allows recovery from all causes of failure, including interruption if the
   * stream is uninterruptible.
   */
  final def catchSomeCause[R1 <: R, E1 >: E, O1 >: O](
    pf: PartialFunction[Cause[E], ZStream[R1, E1, O1]]
  ): ZStream[R1, E1, O1] =
    catchAllCause(pf.applyOrElse[Cause[E], ZStream[R1, E1, O1]](_, ZStream.failCause(_)))

  /**
   * Returns a new stream that only emits elements that are not equal to the
   * previous element emitted, using natural equality to determine whether two
   * elements are equal.
   */
  def changes: ZStream[R, E, O] =
    changesWith(_ == _)

  /**
   * Returns a new stream that only emits elements that are not equal to the
   * previous element emitted, using the specified function to determine
   * whether two elements are equal.
   */
  def changesWith(f: (O, O) => Boolean): ZStream[R, E, O] =
    ZStream {
      for {
        ref <- Ref.makeManaged[Option[O]](None)
        p   <- self.process
        pull = for {
                 z0 <- ref.get
                 c  <- p
                 (z1, chunk) = c.foldLeft[(Option[O], Chunk[O])]((z0, Chunk.empty)) {
                                 case ((Some(o), os), o1) if (f(o, o1)) => (Some(o1), os)
                                 case ((_, os), o1)                     => (Some(o1), os :+ o1)
                               }
                 _ <- ref.set(z1)
               } yield chunk
      } yield pull
    }

  /**
   * Re-chunks the elements of the stream into chunks of
   * `n` elements each.
   * The last chunk might contain less than `n` elements
   */
  def chunkN(n: Int): ZStream[R, E, O] = {
    case class State[X](buffer: Chunk[X], done: Boolean)

    def emitOrAccumulate(
      buffer: Chunk[O],
      done: Boolean,
      ref: Ref[State[O]],
      pull: ZIO[R, Option[E], Chunk[O]]
    ): ZIO[R, Option[E], Chunk[O]] =
      if (buffer.size < n) {
        if (done) {
          if (buffer.isEmpty)
            Pull.end
          else
            ref.set(State(Chunk.empty, true)) *> Pull.emit(buffer)
        } else
          pull.foldZIO(
            {
              case Some(e) => Pull.fail(e)
              case None    => emitOrAccumulate(buffer, true, ref, pull)
            },
            ch => emitOrAccumulate(buffer ++ ch, false, ref, pull)
          )
      } else {
        val (chunk, leftover) = buffer.splitAt(n)
        ref.set(State(leftover, done)) *> Pull.emit(chunk)
      }

    if (n < 1)
      ZStream.failCause(Cause.die(new IllegalArgumentException("chunkN: n must be at least 1")))
    else
      ZStream {
        for {
          ref <- ZRef.make[State[O]](State(Chunk.empty, false)).toManaged
          p   <- self.process
          pull = ref.get.flatMap(s => emitOrAccumulate(s.buffer, s.done, ref, p))
        } yield pull

      }
  }

  /**
   * Performs a filter and map in a single step.
   */
  def collect[O1](pf: PartialFunction[O, O1]): ZStream[R, E, O1] =
    mapChunks(_.collect(pf))

  /**
   * Filters any `Right` values.
   */
  final def collectLeft[L1, O1](implicit ev: O <:< Either[L1, O1]): ZStream[R, E, L1] = {
    val _ = ev
    self.asInstanceOf[ZStream[R, E, Either[L1, O1]]].collect { case Left(a) => a }
  }

  /**
   * Filters any 'None' values.
   */
  final def collectSome[O1](implicit ev: O <:< Option[O1]): ZStream[R, E, O1] = {
    val _ = ev
    self.asInstanceOf[ZStream[R, E, Option[O1]]].collect { case Some(a) => a }
  }

  /**
   * Filters any `Exit.Failure` values.
   */
  final def collectSuccess[L1, O1](implicit ev: O <:< Exit[L1, O1]): ZStream[R, E, O1] = {
    val _ = ev
    self.asInstanceOf[ZStream[R, E, Exit[L1, O1]]].collect { case Exit.Success(a) => a }
  }

  /**
   * Filters any `Left` values.
   */
  final def collectRight[L1, O1](implicit ev: O <:< Either[L1, O1]): ZStream[R, E, O1] = {
    val _ = ev
    self.asInstanceOf[ZStream[R, E, Either[L1, O1]]].collect { case Right(a) => a }
  }

  /**
   * Performs an effectful filter and map in a single step.
   */
  @deprecated("use collectZIO", "2.0.0")
  final def collectM[R1 <: R, E1 >: E, O1](pf: PartialFunction[O, ZIO[R1, E1, O1]]): ZStream[R1, E1, O1] =
    collectZIO(pf)

  /**
   * Performs an effectful filter and map in a single step.
   */
  final def collectZIO[R1 <: R, E1 >: E, O1](pf: PartialFunction[O, ZIO[R1, E1, O1]]): ZStream[R1, E1, O1] =
    ZStream {
      for {
        os    <- self.process.mapZIO(BufferedPull.make(_))
        pfSome = pf.andThen(_.mapBoth(Some(_), Chunk.single(_)))
        pull = {
          def go: ZIO[R1, Option[E1], Chunk[O1]] =
            os.pullElement.flatMap(o => pfSome.applyOrElse(o, (_: O) => go))

          go
        }

      } yield pull
    }

  /**
   * Transforms all elements of the stream for as long as the specified partial function is defined.
   */
  def collectWhile[O2](p: PartialFunction[O, O2]): ZStream[R, E, O2] =
    ZStream {
      for {
        chunks  <- self.process
        doneRef <- Ref.make(false).toManaged
        pull = doneRef.get.flatMap { done =>
                 if (done) Pull.end
                 else
                   for {
                     chunk    <- chunks
                     remaining = chunk.collectWhile(p)
                     _        <- doneRef.set(true).when(remaining.length < chunk.length)
                   } yield remaining
               }
      } yield pull
    }

  /**
   * Terminates the stream when encountering the first `Right`.
   */
  final def collectWhileLeft[L1, O1](implicit ev: O <:< Either[L1, O1]): ZStream[R, E, L1] = {
    val _ = ev
    self.asInstanceOf[ZStream[R, E, Either[L1, O1]]].collectWhile { case Left(a) => a }
  }

  /**
   * Effectfully transforms all elements of the stream for as long as the specified partial function is defined.
   */
  @deprecated("use collectWhileZIO", "2.0.0")
  final def collectWhileM[R1 <: R, E1 >: E, O2](pf: PartialFunction[O, ZIO[R1, E1, O2]]): ZStream[R1, E1, O2] =
    collectWhileZIO(pf)

  /**
   * Effectfully transforms all elements of the stream for as long as the specified partial function is defined.
   */
  final def collectWhileZIO[R1 <: R, E1 >: E, O2](pf: PartialFunction[O, ZIO[R1, E1, O2]]): ZStream[R1, E1, O2] =
    ZStream {
      for {
        os   <- self.process.mapZIO(BufferedPull.make(_))
        done <- Ref.make(false).toManaged
        pfIO  = pf.andThen(_.mapBoth(Some(_), Chunk.single(_)))
        pull = done.get.flatMap {
                 if (_) Pull.end
                 else
                   os.pullElement.flatMap(a => pfIO.applyOrElse(a, (_: O) => done.set(true) *> Pull.end))
               }
      } yield pull
    }

  /**
   * Terminates the stream when encountering the first `None`.
   */
  final def collectWhileSome[O1](implicit ev: O <:< Option[O1]): ZStream[R, E, O1] = {
    val _ = ev
    self.asInstanceOf[ZStream[R, E, Option[O1]]].collectWhile { case Some(a) => a }
  }

  /**
   * Terminates the stream when encountering the first `Left`.
   */
  final def collectWhileRight[L1, O1](implicit ev: O <:< Either[L1, O1]): ZStream[R, E, O1] = {
    val _ = ev
    self.asInstanceOf[ZStream[R, E, Either[L1, O1]]].collectWhile { case Right(a) => a }
  }

  /**
   * Terminates the stream when encountering the first `Exit.Failure`.
   */
  final def collectWhileSuccess[L1, O1](implicit ev: O <:< Exit[L1, O1]): ZStream[R, E, O1] = {
    val _ = ev
    self.asInstanceOf[ZStream[R, E, Exit[L1, O1]]].collectWhile { case Exit.Success(a) => a }
  }

  /**
   * Combines the elements from this stream and the specified stream by repeatedly applying the
   * function `f` to extract an element using both sides and conceptually "offer"
   * it to the destination stream. `f` can maintain some internal state to control
   * the combining process, with the initial state being specified by `s`.
   *
   * Where possible, prefer [[ZStream#combineChunks]] for a more efficient implementation.
   */
  final def combine[R1 <: R, E1 >: E, S, O2, O3](that: ZStream[R1, E1, O2])(s: S)(
    f: (S, ZIO[R, Option[E], O], ZIO[R1, Option[E1], O2]) => ZIO[R1, Nothing, Exit[Option[E1], (O3, S)]]
  ): ZStream[R1, E1, O3] =
    ZStream[R1, E1, O3] {
      for {
        left  <- self.process.mapZIO(BufferedPull.make[R, E, O](_)) // type annotation required for Dotty
        right <- that.process.mapZIO(BufferedPull.make[R1, E1, O2](_))
        pull <- ZStream
                  .unfoldZIO(s)(s => f(s, left.pullElement, right.pullElement).flatMap(ZIO.done(_).unoption))
                  .process
      } yield pull
    }

  /**
   * Combines the chunks from this stream and the specified stream by repeatedly applying the
   * function `f` to extract a chunk using both sides and conceptually "offer"
   * it to the destination stream. `f` can maintain some internal state to control
   * the combining process, with the initial state being specified by `s`.
   */
  final def combineChunks[R1 <: R, E1 >: E, S, O2, O3](that: ZStream[R1, E1, O2])(s: S)(
    f: (
      S,
      ZIO[R, Option[E], Chunk[O]],
      ZIO[R1, Option[E1], Chunk[O2]]
    ) => ZIO[R1, Nothing, Exit[Option[E1], (Chunk[O3], S)]]
  ): ZStream[R1, E1, O3] =
    ZStream[R1, E1, O3] {
      for {
        left  <- self.process
        right <- that.process
        pull <- ZStream
                  .unfoldChunkZIO(s)(s => f(s, left, right).flatMap(ZIO.done(_).unoption))
                  .process
      } yield pull
    }

  /**
   * Concatenates the specified stream with this stream, resulting in a stream
   * that emits the elements from this stream and then the elements from the specified stream.
   */
  def concat[R1 <: R, E1 >: E, O1 >: O](that: => ZStream[R1, E1, O1]): ZStream[R1, E1, O1] =
    ZStream {
      // This implementation is identical to ZStream.concatAll, but specialized so we can
      // maintain laziness on `that`. Laziness on concatenation is important for combinators
      // such as `forever`.
      for {
        currStream   <- Ref.make[ZIO[R1, Option[E1], Chunk[O1]]](Pull.end).toManaged
        switchStream <- ZManaged.switchable[R1, Nothing, ZIO[R1, Option[E1], Chunk[O1]]]
        switched     <- Ref.make(false).toManaged
        _            <- switchStream(self.process).flatMap(currStream.set).toManaged
        pull = {
          def go: ZIO[R1, Option[E1], Chunk[O1]] =
            currStream.get.flatten.catchAllCause {
              Cause.flipCauseOption(_) match {
                case Some(e) => Pull.failCause(e)
                case None =>
                  switched.getAndSet(true).flatMap {
                    if (_) Pull.end
                    else switchStream(that.process).flatMap(currStream.set) *> go
                  }
              }
            }

          go
        }
      } yield pull
    }

  /**
   * Composes this stream with the specified stream to create a cartesian product of elements
   * with a specified function.
   * The `that` stream would be run multiple times, for every element in the `this` stream.
   *
   * See also [[ZStream#zip]] and [[ZStream#<&>]] for the more common point-wise variant.
   */
  final def crossWith[R1 <: R, E1 >: E, O2, C](that: ZStream[R1, E1, O2])(f: (O, O2) => C): ZStream[R1, E1, C] =
    self.flatMap(l => that.map(r => f(l, r)))

  /**
   * Composes this stream with the specified stream to create a cartesian product of elements.
   * The `that` stream would be run multiple times, for every element in the `this` stream.
   *
   * See also [[ZStream#zip]] and [[ZStream#<&>]] for the more common point-wise variant.
   */
  final def cross[R1 <: R, E1 >: E, O2](that: ZStream[R1, E1, O2])(implicit
    zippable: Zippable[O, O2]
  ): ZStream[R1, E1, zippable.Out] =
    (self crossWith that)(zippable.zip(_, _))

  /**
   * Composes this stream with the specified stream to create a cartesian product of elements,
   * but keeps only elements from this stream.
   * The `that` stream would be run multiple times, for every element in the `this` stream.
   *
   * See also [[ZStream#zip]] and [[ZStream#<&>]] for the more common point-wise variant.
   */
  final def crossLeft[R1 <: R, E1 >: E, O2](that: ZStream[R1, E1, O2]): ZStream[R1, E1, O] =
    (self crossWith that)((o, _) => o)

  /**
   * Composes this stream with the specified stream to create a cartesian product of elements,
   * but keeps only elements from the other stream.
   * The `that` stream would be run multiple times, for every element in the `this` stream.
   *
   * See also [[ZStream#zip]] and [[ZStream#<&>]] for the more common point-wise variant.
   */
  final def crossRight[R1 <: R, E1 >: E, O2](that: ZStream[R1, E1, O2]): ZStream[R1, E1, O2] =
    (self crossWith that)((_, o2) => o2)

  /**
   * More powerful version of `ZStream#broadcast`. Allows to provide a function that determines what
   * queues should receive which elements. The decide function will receive the indices of the queues
   * in the resulting list.
   */
  final def distributedWith[E1 >: E](
    n: Int,
    maximumLag: Int,
    decide: O => UIO[Int => Boolean]
  ): ZManaged[R, Nothing, List[Dequeue[Exit[Option[E1], O]]]] =
    Promise.make[Nothing, O => UIO[UniqueKey => Boolean]].toManaged.flatMap { prom =>
      distributedWithDynamic(maximumLag, (o: O) => prom.await.flatMap(_(o)), _ => ZIO.unit).flatMap { next =>
        ZIO.collectAll {
          Range(0, n).map(id => next.map { case (key, queue) => ((key -> id), queue) })
        }.flatMap { entries =>
          val (mappings, queues) =
            entries.foldRight((Map.empty[UniqueKey, Int], List.empty[Dequeue[Exit[Option[E1], O]]])) {
              case ((mapping, queue), (mappings, queues)) =>
                (mappings + mapping, queue :: queues)
            }
          prom.succeed((o: O) => decide(o).map(f => (key: UniqueKey) => f(mappings(key)))).as(queues)
        }.toManaged
      }
    }

  /**
   * More powerful version of `ZStream#distributedWith`. This returns a function that will produce
   * new queues and corresponding indices.
   * You can also provide a function that will be executed after the final events are enqueued in all queues.
   * Shutdown of the queues is handled by the driver.
   * Downstream users can also shutdown queues manually. In this case the driver will
   * continue but no longer backpressure on them.
   */
  final def distributedWithDynamic(
    maximumLag: Int,
    decide: O => UIO[UniqueKey => Boolean],
    done: Exit[Option[E], Nothing] => UIO[Any] = (_: Any) => UIO.unit
  ): ZManaged[R, Nothing, UIO[(UniqueKey, Dequeue[Exit[Option[E], O]])]] =
    for {
      queuesRef <- Ref
                     .make[Map[UniqueKey, Queue[Exit[Option[E], O]]]](Map())
                     .toManagedWith(_.get.flatMap(qs => ZIO.foreach(qs.values)(_.shutdown)))
      add <- {
        val offer = (o: O) =>
          for {
            shouldProcess <- decide(o)
            queues        <- queuesRef.get
            _ <- ZIO
                   .foldLeft(queues)(List[UniqueKey]()) { case (acc, (id, queue)) =>
                     if (shouldProcess(id)) {
                       queue
                         .offer(Exit.succeed(o))
                         .foldCauseZIO(
                           {
                             // we ignore all downstream queues that were shut down and remove them later
                             case c if c.isInterrupted => ZIO.succeedNow(id :: acc)
                             case c                    => ZIO.failCause(c)
                           },
                           _ => ZIO.succeedNow(acc)
                         )
                     } else ZIO.succeedNow(acc)
                   }
                   .flatMap(ids => if (ids.nonEmpty) queuesRef.update(_ -- ids) else ZIO.unit)
          } yield ()

        for {
          queuesLock <- Semaphore.make(1).toManaged
          newQueue <- Ref
                        .make[UIO[(UniqueKey, Queue[Exit[Option[E], O]])]] {
                          for {
                            queue <- Queue.bounded[Exit[Option[E], O]](maximumLag)
                            id     = UniqueKey()
                            _     <- queuesRef.update(_ + (id -> queue))
                          } yield (id, queue)
                        }
                        .toManaged
          finalize = (endTake: Exit[Option[E], Nothing]) =>
                       // we need to make sure that no queues are currently being added
                       queuesLock.withPermit {
                         for {
                           // all newly created queues should end immediately
                           _ <- newQueue.set {
                                  for {
                                    queue <- Queue.bounded[Exit[Option[E], O]](1)
                                    _     <- queue.offer(endTake)
                                    id     = UniqueKey()
                                    _     <- queuesRef.update(_ + (id -> queue))
                                  } yield (id, queue)
                                }
                           queues <- queuesRef.get.map(_.values)
                           _ <- ZIO.foreach(queues) { queue =>
                                  queue.offer(endTake).catchSomeCause {
                                    case c if c.isInterrupted => ZIO.unit
                                  }
                                }
                           _ <- done(endTake)
                         } yield ()
                       }
          _ <- self
                 .foreachManaged(offer)
                 .foldCauseManaged(
                   cause => finalize(Exit.failCause(cause.map(Some(_)))).toManaged,
                   _ => finalize(Exit.fail(None)).toManaged
                 )
                 .fork
        } yield queuesLock.withPermit(newQueue.get.flatten)
      }
    } yield add

  /**
   * Converts this stream to a stream that executes its effects but emits no
   * elements. Useful for sequencing effects using streams:
   *
   * {{{
   * (Stream(1, 2, 3).tap(i => ZIO(println(i))) ++
   *   Stream.fromZIO(ZIO(println("Done!"))).drain ++
   *   Stream(4, 5, 6).tap(i => ZIO(println(i)))).run(Sink.drain)
   * }}}
   */
  final def drain: ZStream[R, E, Nothing] =
    mapChunks(_ => Chunk.empty)

  /**
   * Drains the provided stream in the background for as long as this stream is running.
   * If this stream ends before `other`, `other` will be interrupted. If `other` fails,
   * this stream will fail with that error.
   */
  final def drainFork[R1 <: R, E1 >: E](other: ZStream[R1, E1, Any]): ZStream[R1, E1, O] =
    ZStream.fromZIO(Promise.make[E1, Nothing]).flatMap { bgDied =>
      ZStream
        .managed(other.foreachManaged(_ => ZIO.unit).catchAllCause(bgDied.failCause(_).toManaged).fork) *>
        self.interruptWhen(bgDied)
    }

  /**
   * Drops the specified number of elements from this stream.
   */
  def drop(n: Long): ZStream[R, E, O] =
    ZStream {
      for {
        chunks     <- self.process
        counterRef <- Ref.make(0L).toManaged
        pull = {
          def go: ZIO[R, Option[E], Chunk[O]] =
            chunks.flatMap { chunk =>
              counterRef.get.flatMap { cnt =>
                if (cnt >= n) ZIO.succeedNow(chunk)
                else if (chunk.size <= (n - cnt)) counterRef.set(cnt + chunk.size) *> go
                else counterRef.set(cnt + (n - cnt)).as(chunk.drop((n - cnt).toInt))
              }
            }

          go
        }
      } yield pull
    }

  /**
   * Drops all elements of the stream until the specified predicate evaluates
   * to `true`.
   */
  final def dropUntil(pred: O => Boolean): ZStream[R, E, O] =
    dropWhile(!pred(_)).drop(1)

  /**
   * Drops all elements of the stream for as long as the specified predicate
   * evaluates to `true`.
   */
  def dropWhile(pred: O => Boolean): ZStream[R, E, O] =
    ZStream {
      for {
        chunks          <- self.process
        keepDroppingRef <- Ref.make(true).toManaged
        pull = {
          def go: ZIO[R, Option[E], Chunk[O]] =
            chunks.flatMap { chunk =>
              keepDroppingRef.get.flatMap { keepDropping =>
                if (!keepDropping) ZIO.succeedNow(chunk)
                else {
                  val remaining = chunk.dropWhile(pred)
                  val empty     = remaining.length <= 0

                  if (empty) go
                  else keepDroppingRef.set(false).as(remaining)
                }
              }
            }

          go
        }
      } yield pull
    }

  /**
   * Returns a stream whose failures and successes have been lifted into an
   * `Either`. The resulting stream cannot fail, because the failures have
   * been exposed as part of the `Either` success case.
   *
   * @note the stream will end as soon as the first error occurs.
   */
  final def either(implicit ev: CanFail[E]): ZStream[R, Nothing, Either[E, O]] =
    self.map(Right(_)).catchAll(e => ZStream(Left(e)))

  /**
   * Executes the provided finalizer after this stream's finalizers run.
   */
  final def ensuring[R1 <: R](fin: ZIO[R1, Nothing, Any]): ZStream[R1, E, O] =
    ZStream(self.process.ensuring(fin))

  /**
   * Executes the provided finalizer before this stream's finalizers run.
   */
  final def ensuringFirst[R1 <: R](fin: ZIO[R1, Nothing, Any]): ZStream[R1, E, O] =
    ZStream(self.process.ensuringFirst(fin))

  /**
   * Executes a pure fold over the stream of values - reduces all elements in the stream to a value of type `S`.
   */
  final def fold[S](s: S)(f: (S, O) => S): ZIO[R, E, S] =
    foldWhileManagedZIO(s)(_ => true)((s, a) => ZIO.succeedNow(f(s, a))).use(ZIO.succeedNow)

  /**
   * Executes an effectful fold over the stream of values.
   */
  @deprecated("use foldZIO", "2.0.0")
  final def foldM[R1 <: R, E1 >: E, S](s: S)(f: (S, O) => ZIO[R1, E1, S]): ZIO[R1, E1, S] =
    foldZIO[R1, E1, S](s)(f)

  /**
   * Executes a pure fold over the stream of values.
   * Returns a Managed value that represents the scope of the stream.
   */
  final def foldManaged[S](s: S)(f: (S, O) => S): ZManaged[R, E, S] =
    foldWhileManagedZIO(s)(_ => true)((s, a) => ZIO.succeedNow(f(s, a)))

  /**
   * Executes an effectful fold over the stream of values.
   * Returns a Managed value that represents the scope of the stream.
   */
  @deprecated("use foldManagedZIO", "2.0.0")
  final def foldManagedM[R1 <: R, E1 >: E, S](s: S)(f: (S, O) => ZIO[R1, E1, S]): ZManaged[R1, E1, S] =
    foldManagedZIO[R1, E1, S](s)(f)

  /**
   * Executes an effectful fold over the stream of values.
   * Returns a Managed value that represents the scope of the stream.
   */
  final def foldManagedZIO[R1 <: R, E1 >: E, S](s: S)(f: (S, O) => ZIO[R1, E1, S]): ZManaged[R1, E1, S] =
    foldWhileManagedZIO[R1, E1, S](s)(_ => true)(f)

  /**
   * Reduces the elements in the stream to a value of type `S`.
   * Stops the fold early when the condition is not fulfilled.
   * Example:
   * {{{
   *  Stream(1).forever.foldWhile(0)(_ <= 4)(_ + _) // UIO[Int] == 5
   * }}}
   */
  final def foldWhile[S](s: S)(cont: S => Boolean)(f: (S, O) => S): ZIO[R, E, S] =
    foldWhileManagedZIO(s)(cont)((s, a) => ZIO.succeedNow(f(s, a))).use(ZIO.succeedNow)

  /**
   * Executes an effectful fold over the stream of values.
   * Stops the fold early when the condition is not fulfilled.
   * Example:
   * {{{
   *   Stream(1)
   *     .forever                                // an infinite Stream of 1's
   *     .fold(0)(_ <= 4)((s, a) => UIO(s + a))  // UIO[Int] == 5
   * }}}
   *
   * @param cont function which defines the early termination condition
   */
  @deprecated("use foldWhileZIO", "2.0.0")
  final def foldWhileM[R1 <: R, E1 >: E, S](s: S)(cont: S => Boolean)(f: (S, O) => ZIO[R1, E1, S]): ZIO[R1, E1, S] =
    foldWhileZIO[R1, E1, S](s)(cont)(f)

  /**
   * Executes a pure fold over the stream of values.
   * Returns a Managed value that represents the scope of the stream.
   * Stops the fold early when the condition is not fulfilled.
   */
  def foldWhileManaged[S](s: S)(cont: S => Boolean)(f: (S, O) => S): ZManaged[R, E, S] =
    foldWhileManagedZIO(s)(cont)((s, a) => ZIO.succeedNow(f(s, a)))

  /**
   * Executes an effectful fold over the stream of values.
   * Returns a Managed value that represents the scope of the stream.
   * Stops the fold early when the condition is not fulfilled.
   * Example:
   * {{{
   *   Stream(1)
   *     .forever                                // an infinite Stream of 1's
   *     .fold(0)(_ <= 4)((s, a) => UIO(s + a))  // Managed[Nothing, Int]
   *     .use(ZIO.succeed)                       // UIO[Int] == 5
   * }}}
   *
   * @param cont function which defines the early termination condition
   */
  @deprecated("use foldWhileManagedZIO", "2.0.0")
  final def foldWhileManagedM[R1 <: R, E1 >: E, S](
    s: S
  )(cont: S => Boolean)(f: (S, O) => ZIO[R1, E1, S]): ZManaged[R1, E1, S] =
    foldWhileManagedZIO[R1, E1, S](s)(cont)(f)

  /**
   * Executes an effectful fold over the stream of values.
   * Returns a Managed value that represents the scope of the stream.
   * Stops the fold early when the condition is not fulfilled.
   * Example:
   * {{{
   *   Stream(1)
   *     .forever                                // an infinite Stream of 1's
   *     .fold(0)(_ <= 4)((s, a) => UIO(s + a))  // Managed[Nothing, Int]
   *     .use(ZIO.succeed)                       // UIO[Int] == 5
   * }}}
   *
   * @param cont function which defines the early termination condition
   */
  final def foldWhileManagedZIO[R1 <: R, E1 >: E, S](
    s: S
  )(cont: S => Boolean)(f: (S, O) => ZIO[R1, E1, S]): ZManaged[R1, E1, S] =
    process.flatMap { (is: ZIO[R, Option[E], Chunk[O]]) =>
      def loop(s1: S): ZIO[R1, E1, S] =
        if (!cont(s1)) UIO.succeedNow(s1)
        else
          is.foldZIO(
            {
              case Some(e) =>
                IO.fail(e)
              case None =>
                IO.succeedNow(s1)
            },
            (ch: Chunk[O]) => ch.foldZIO(s1)(f).flatMap(loop)
          )

      ZManaged.fromZIO(loop(s))
    }

  /**
   * Executes an effectful fold over the stream of values.
   * Stops the fold early when the condition is not fulfilled.
   * Example:
   * {{{
   *   Stream(1)
   *     .forever                                // an infinite Stream of 1's
   *     .fold(0)(_ <= 4)((s, a) => UIO(s + a))  // UIO[Int] == 5
   * }}}
   *
   * @param cont function which defines the early termination condition
   */
  final def foldWhileZIO[R1 <: R, E1 >: E, S](s: S)(cont: S => Boolean)(f: (S, O) => ZIO[R1, E1, S]): ZIO[R1, E1, S] =
    foldWhileManagedZIO[R1, E1, S](s)(cont)(f).use(ZIO.succeedNow)

  /**
   * Executes an effectful fold over the stream of values.
   */
  final def foldZIO[R1 <: R, E1 >: E, S](s: S)(f: (S, O) => ZIO[R1, E1, S]): ZIO[R1, E1, S] =
    foldWhileManagedZIO[R1, E1, S](s)(_ => true)(f).use(ZIO.succeedNow)

  /**
   * Consumes all elements of the stream, passing them to the specified callback.
   */
  final def foreach[R1 <: R, E1 >: E](f: O => ZIO[R1, E1, Any]): ZIO[R1, E1, Unit] =
    run(ZSink.foreach(f))

  /**
   * Consumes all elements of the stream, passing them to the specified callback.
   */
  final def foreachChunk[R1 <: R, E1 >: E](f: Chunk[O] => ZIO[R1, E1, Any]): ZIO[R1, E1, Unit] =
    run(ZSink.foreachChunk(f))

  /**
   * Like [[ZStream#foreachChunk]], but returns a `ZManaged` so the finalization order
   * can be controlled.
   */
  final def foreachChunkManaged[R1 <: R, E1 >: E](f: Chunk[O] => ZIO[R1, E1, Any]): ZManaged[R1, E1, Unit] =
    runManaged(ZSink.foreachChunk(f))

  /**
   * Like [[ZStream#foreach]], but returns a `ZManaged` so the finalization order
   * can be controlled.
   */
  final def foreachManaged[R1 <: R, E1 >: E](f: O => ZIO[R1, E1, Any]): ZManaged[R1, E1, Unit] =
    runManaged(ZSink.foreach(f))

  /**
   * Consumes elements of the stream, passing them to the specified callback,
   * and terminating consumption when the callback returns `false`.
   */
  final def foreachWhile[R1 <: R, E1 >: E](f: O => ZIO[R1, E1, Boolean]): ZIO[R1, E1, Unit] =
    run(ZSink.foreachWhile(f))

  /**
   * Like [[ZStream#foreachWhile]], but returns a `ZManaged` so the finalization order
   * can be controlled.
   */
  final def foreachWhileManaged[R1 <: R, E1 >: E](f: O => ZIO[R1, E1, Boolean]): ZManaged[R1, E1, Unit] =
    runManaged(ZSink.foreachWhile(f))

  /**
   * Repeats this stream forever.
   */
  def forever: ZStream[R, E, O] =
    ZStream {
      for {
        currStream   <- Ref.make[ZIO[R, Option[E], Chunk[O]]](Pull.end).toManaged
        switchStream <- ZManaged.switchable[R, Nothing, ZIO[R, Option[E], Chunk[O]]]
        _            <- switchStream(self.process).flatMap(currStream.set).toManaged
        pull = {
          def go: ZIO[R, Option[E], Chunk[O]] =
            currStream.get.flatten.catchAllCause {
              Cause.flipCauseOption(_) match {
                case Some(e) => Pull.failCause(e)
                case None =>
                  switchStream(self.process).flatMap(currStream.set) *> ZIO.yieldNow *> go
              }
            }

          go
        }
      } yield pull
    }

  /**
   * Filters the elements emitted by this stream using the provided function.
   */
  def filter(f: O => Boolean): ZStream[R, E, O] =
    mapChunks(_.filter(f))

  /**
   * Effectfully filters the elements emitted by this stream.
   */
  @deprecated("use filterZIO", "2.0.0")
  def filterM[R1 <: R, E1 >: E](f: O => ZIO[R1, E1, Boolean]): ZStream[R1, E1, O] =
    filterZIO(f)

  /**
   * Effectfully filters the elements emitted by this stream.
   */
  def filterZIO[R1 <: R, E1 >: E](f: O => ZIO[R1, E1, Boolean]): ZStream[R1, E1, O] =
    ZStream {
      self.process.mapZIO(BufferedPull.make(_)).map { os =>
        def pull: Pull[R1, E1, O] =
          os.pullElement.flatMap { o =>
            f(o).mapError(Some(_)).flatMap {
              if (_) UIO.succeed(Chunk.single(o))
              else pull
            }
          }

        pull
      }
    }

  /**
   * Filters this stream by the specified predicate, removing all elements for
   * which the predicate evaluates to true.
   */
  final def filterNot(pred: O => Boolean): ZStream[R, E, O] = filter(a => !pred(a))

  /**
   * Emits elements of this stream with a fixed delay in between, regardless of how long it
   * takes to produce a value.
   */
  final def fixed(duration: Duration): ZStream[R with Has[Clock], E, O] =
    schedule(Schedule.fixed(duration))

  /**
   * Returns a stream made of the concatenation in strict order of all the streams
   * produced by passing each element of this stream to `f0`
   */
  def flatMap[R1 <: R, E1 >: E, O2](f0: O => ZStream[R1, E1, O2]): ZStream[R1, E1, O2] = {
    def go(
      outerStream: ZIO[R1, Option[E1], Chunk[O]],
      currOuterChunk: Ref[(Chunk[O], Int)],
      currInnerStream: Ref[ZIO[R1, Option[E1], Chunk[O2]]],
      innerFinalizer: Ref[ZManaged.Finalizer]
    ): ZIO[R1, Option[E1], Chunk[O2]] = {
      def pullNonEmpty[R, E, O](pull: ZIO[R, Option[E], Chunk[O]]): ZIO[R, Option[E], Chunk[O]] =
        pull.flatMap(os => if (os.nonEmpty) UIO.succeed(os) else pullNonEmpty(pull))

      def closeInner =
        innerFinalizer.getAndSet(ZManaged.Finalizer.noop).flatMap(_.apply(Exit.unit))

      def pullOuter: ZIO[R1, Option[E1], Unit] =
        currOuterChunk.modify { case (chunk, nextIdx) =>
          if (nextIdx < chunk.size) (UIO.succeed(chunk(nextIdx)), (chunk, nextIdx + 1))
          else
            (
              pullNonEmpty(outerStream)
                .tap(os => currOuterChunk.set((os, 1)))
                .map(_.apply(0)),
              (chunk, nextIdx)
            )
        }.flatten.flatMap { o =>
          ZIO.uninterruptibleMask { restore =>
            for {
              releaseMap <- ZManaged.ReleaseMap.make
              pull       <- restore(f0(o).process.zio.provideSome[R1]((_, releaseMap)).map(_._2))
              _          <- currInnerStream.set(pull)
              _          <- innerFinalizer.set(releaseMap.releaseAll(_, ExecutionStrategy.Sequential))
            } yield ()
          }
        }

      currInnerStream.get.flatten.catchAllCause { c =>
        Cause.flipCauseOption(c) match {
          case Some(e) => Pull.failCause(e)
          case None    =>
            // The additional switch is needed to eagerly run the finalizer
            // *before* pulling another element from the outer stream.
            closeInner *>
              pullOuter *>
              go(outerStream, currOuterChunk, currInnerStream, innerFinalizer)
        }
      }
    }

    ZStream {
      for {
        outerStream     <- self.process
        currOuterChunk  <- Ref.make[(Chunk[O], Int)](Chunk.empty -> 0).toManaged
        currInnerStream <- Ref.make[ZIO[R1, Option[E1], Chunk[O2]]](Pull.end).toManaged
        innerFinalizer  <- ZManaged.finalizerRef(ZManaged.Finalizer.noop)
      } yield go(outerStream, currOuterChunk, currInnerStream, innerFinalizer)
    }
  }

  /**
   * Maps each element of this stream to another stream and returns the
   * non-deterministic merge of those streams, executing up to `n` inner streams
   * concurrently. Up to `outputBuffer` elements of the produced streams may be
   * buffered in memory by this operator.
   */
  final def flatMapPar[R1 <: R, E1 >: E, O2](n: Int, outputBuffer: Int = 16)(
    f: O => ZStream[R1, E1, O2]
  ): ZStream[R1, E1, O2] =
    ZStream[R1, E1, O2] {
      ZManaged.withChildren { getChildren =>
        for {
          out          <- Queue.bounded[ZIO[R1, Option[E1], Chunk[O2]]](outputBuffer).toManagedWith(_.shutdown)
          permits      <- Semaphore.make(n.toLong).toManaged
          innerFailure <- Promise.make[Cause[E1], Nothing].toManaged

          // - The driver stream forks an inner fiber for each stream created
          //   by f, with an upper bound of n concurrent fibers, enforced by the semaphore.
          //   - On completion, the driver stream tries to acquire all permits to verify
          //     that all inner fibers have finished.
          //     - If one of them failed (signalled by a promise), all other fibers are interrupted
          //     - If they all succeeded, Take.End is enqueued
          //   - On error, the driver stream interrupts all inner fibers and emits a
          //     Take.Fail value
          //   - Interruption is handled by running the finalizers which take care of cleanup
          // - Inner fibers enqueue Take values from their streams to the output queue
          //   - On error, an inner fiber enqueues a Take.Fail value and signals its failure
          //     with a promise. The driver will pick that up and interrupt all other fibers.
          //   - On interruption, an inner fiber does nothing
          //   - On completion, an inner fiber does nothing
          _ <- self.foreachManaged { a =>
                 for {
                   latch <- Promise.make[Nothing, Unit]
                   // If the inner stream completed successfully, release the permit so another
                   // stream can be executed. Otherwise, signal failure to the outer stream.
                   withPermitManaged = ZManaged.acquireReleaseExit(permits.acquire.commit)(
                                         _.fold(
                                           cause => innerFailure.fail(cause.stripFailures),
                                           _ => permits.release.commit
                                         )
                                       )
                   innerStream = withPermitManaged
                                   .tap(_ => latch.succeed(()).toManaged)
                                   .useDiscard(
                                     f(a)
                                       .foreachChunk(b => out.offer(UIO.succeedNow(b)))
                                       .foldCauseZIO(
                                         cause => out.offer(Pull.failCause(cause)) *> innerFailure.fail(cause),
                                         _ => ZIO.unit
                                       )
                                   )
                   _ <- innerStream.fork
                   // Make sure that the current inner stream has actually succeeded in acquiring
                   // a permit before continuing. Otherwise we could reach the end of the stream and
                   // acquire the permits ourselves before the inners had a chance to start.
                   _ <- latch.await
                 } yield ()
               }.foldCauseManaged(
                 cause => (getChildren.flatMap(Fiber.interruptAll(_)) *> out.offer(Pull.failCause(cause))).toManaged,
                 _ =>
                   innerFailure.await.interruptible
                     // Important to use `withPermits` here because the ZManaged#fork below may interrupt
                     // the driver, and we want the permits to be released in that case
                     .raceWith(permits.withPermits(n.toLong)(ZIO.unit).interruptible)(
                       // One of the inner fibers failed. It already enqueued its failure, so we
                       // interrupt the inner fibers. The finalizer below will make sure
                       // that they actually end.
                       leftDone = (_, permitAcquisition) =>
                         getChildren.flatMap(Fiber.interruptAll(_)) *> permitAcquisition.interrupt,
                       // All fibers completed successfully, so we signal that we're done.
                       rightDone = (_, failureAwait) => out.offer(Pull.end) *> failureAwait.interrupt
                     )
                     .toManaged
               ).fork
        } yield out.take.flatten
      }
    }

  /**
   * Maps each element of this stream to another stream and returns the non-deterministic merge
   * of those streams, executing up to `n` inner streams concurrently. When a new stream is created
   * from an element of the source stream, the oldest executing stream is cancelled. Up to `bufferSize`
   * elements of the produced streams may be buffered in memory by this operator.
   */
  final def flatMapParSwitch[R1 <: R, E1 >: E, O2](n: Int, bufferSize: Int = 16)(
    f: O => ZStream[R1, E1, O2]
  ): ZStream[R1, E1, O2] =
    ZStream[R1, E1, O2] {
      ZManaged.withChildren { getChildren =>
        for {
          // Modeled after flatMapPar.
          out          <- Queue.bounded[ZIO[R1, Option[E1], Chunk[O2]]](bufferSize).toManagedWith(_.shutdown)
          permits      <- Semaphore.make(n.toLong).toManaged
          innerFailure <- Promise.make[Cause[E1], Nothing].toManaged
          cancelers    <- Queue.bounded[Promise[Nothing, Unit]](n).toManagedWith(_.shutdown)
          _ <- self.foreachManaged { a =>
                 for {
                   canceler <- Promise.make[Nothing, Unit]
                   latch    <- Promise.make[Nothing, Unit]
                   size     <- cancelers.size
                   _ <- if (size < n) UIO.unit
                        else cancelers.take.flatMap(_.succeed(()))
                   _ <- cancelers.offer(canceler)
                   innerStream = permits.withPermitManaged
                                   .tap(_ => latch.succeed(()).toManaged)
                                   .useDiscard(
                                     f(a)
                                       .foreachChunk(o2s => out.offer(UIO.succeedNow(o2s)))
                                       .foldCauseZIO(
                                         cause => out.offer(Pull.failCause(cause)) *> innerFailure.fail(cause),
                                         _ => UIO.unit
                                       )
                                   )
                   _ <- (innerStream race canceler.await).fork
                   _ <- latch.await
                 } yield ()
               }.foldCauseManaged(
                 cause => (getChildren.flatMap(Fiber.interruptAll(_)) *> out.offer(Pull.failCause(cause))).toManaged,
                 _ =>
                   innerFailure.await
                     .raceWith(permits.withPermits(n.toLong)(UIO.unit))(
                       leftDone = (_, permitAcquisition) =>
                         getChildren.flatMap(Fiber.interruptAll(_)) *> permitAcquisition.interrupt,
                       rightDone = (_, failureAwait) => out.offer(Pull.end) *> failureAwait.interrupt
                     )
                     .toManaged
               ).fork
        } yield out.take.flatten
      }
    }

  /**
   * Flattens this stream-of-streams into a stream made of the concatenation in
   * strict order of all the streams.
   */
  def flatten[R1 <: R, E1 >: E, O1](implicit ev: O <:< ZStream[R1, E1, O1]): ZStream[R1, E1, O1] = flatMap(ev(_))

  /**
   * Submerges the chunks carried by this stream into the stream's structure, while
   * still preserving them.
   */
  def flattenChunks[O1](implicit ev: O <:< Chunk[O1]): ZStream[R, E, O1] =
    ZStream {
      self.process
        .mapZIO(BufferedPull.make(_))
        .map(_.pullElement.map(ev))
    }

  /**
   * Flattens [[Exit]] values. `Exit.Failure` values translate to stream failures
   * while `Exit.Success` values translate to stream elements.
   */
  def flattenExit[E1 >: E, O1](implicit ev: O <:< Exit[E1, O1]): ZStream[R, E1, O1] =
    mapZIO(o => ZIO.done(ev(o)))

  /**
   * Unwraps [[Exit]] values that also signify end-of-stream by failing with `None`.
   *
   * For `Exit[E, O]` values that do not signal end-of-stream, prefer:
   * {{{
   * stream.mapZIO(ZIO.done(_))
   * }}}
   */
  def flattenExitOption[E1 >: E, O1](implicit ev: O <:< Exit[Option[E1], O1]): ZStream[R, E1, O1] =
    ZStream {
      for {
        upstream <- self.process.mapZIO(BufferedPull.make(_))
        done     <- Ref.make(false).toManaged
        pull = done.get.flatMap {
                 if (_) Pull.end
                 else
                   upstream.pullElement
                     .foldZIO(
                       {
                         case None    => done.set(true) *> Pull.end
                         case Some(e) => Pull.fail(e)
                       },
                       os =>
                         ZIO
                           .done(ev(os))
                           .foldZIO(
                             {
                               case None    => done.set(true) *> Pull.end
                               case Some(e) => Pull.fail(e)
                             },
                             Pull.emit(_)
                           )
                     )
               }
      } yield pull
    }

  /**
   * Submerges the iterables carried by this stream into the stream's structure, while
   * still preserving them.
   */
  def flattenIterables[O1](implicit ev: O <:< Iterable[O1]): ZStream[R, E, O1] =
    map(o => Chunk.fromIterable(ev(o))).flattenChunks

  /**
   * Flattens a stream of streams into a stream by executing a non-deterministic
   * concurrent merge. Up to `n` streams may be consumed in parallel and up to
   * `outputBuffer` elements may be buffered by this operator.
   */
  def flattenPar[R1 <: R, E1 >: E, O1](n: Int, outputBuffer: Int = 16)(implicit
    ev: O <:< ZStream[R1, E1, O1]
  ): ZStream[R1, E1, O1] =
    flatMapPar[R1, E1, O1](n, outputBuffer)(ev(_))

  /**
   * Like [[flattenPar]], but executes all streams concurrently.
   */
  def flattenParUnbounded[R1 <: R, E1 >: E, O1](
    outputBuffer: Int = 16
  )(implicit ev: O <:< ZStream[R1, E1, O1]): ZStream[R1, E1, O1] =
    flattenPar[R1, E1, O1](Int.MaxValue, outputBuffer)

  /**
   * Unwraps [[Exit]] values and flatten chunks that also signify end-of-stream by failing with `None`.
   */
  final def flattenTake[E1 >: E, O1](implicit ev: O <:< Take[E1, O1]): ZStream[R, E1, O1] =
    map(_.exit).flattenExitOption[E1, Chunk[O1]].flattenChunks

  /**
   * More powerful version of [[ZStream.groupByKey]]
   */
  final def groupBy[R1 <: R, E1 >: E, K, V](
    f: O => ZIO[R1, E1, (K, V)],
    buffer: Int = 16
  ): ZStream.GroupBy[R1, E1, K, V] = {
    val qstream = ZStream.unwrapManaged {
      for {
        decider <- Promise.make[Nothing, (K, V) => UIO[UniqueKey => Boolean]].toManaged
        out <- Queue
                 .bounded[Exit[Option[E1], (K, Dequeue[Exit[Option[E1], V]])]](buffer)
                 .toManagedWith(_.shutdown)
        ref <- Ref.make[Map[K, UniqueKey]](Map()).toManaged
        add <- self
                 .mapZIO(f)
                 .distributedWithDynamic(
                   buffer,
                   (kv: (K, V)) => decider.await.flatMap(_.tupled(kv)),
                   out.offer
                 )
        _ <- decider.succeed { case (k, _) =>
               ref.get.map(_.get(k)).flatMap {
                 case Some(idx) => ZIO.succeedNow(_ == idx)
                 case None =>
                   add.flatMap { case (idx, q) =>
                     (ref.update(_ + (k -> idx)) *>
                       out.offer(Exit.succeed(k -> q.map(_.map(_._2))))).as(_ == idx)
                   }
               }
             }.toManaged
      } yield ZStream.fromQueueWithShutdown(out).flattenExitOption
    }
    new ZStream.GroupBy(qstream, buffer)
  }

  /**
   * Partition a stream using a function and process each stream individually.
   * This returns a data structure that can be used
   * to further filter down which groups shall be processed.
   *
   * After calling apply on the GroupBy object, the remaining groups will be processed
   * in parallel and the resulting streams merged in a nondeterministic fashion.
   *
   * Up to `buffer` elements may be buffered in any group stream before the producer
   * is backpressured. Take care to consume from all streams in order
   * to prevent deadlocks.
   *
   * Example:
   * Collect the first 2 words for every starting letter
   * from a stream of words.
   * {{{
   * ZStream.fromIterable(List("hello", "world", "hi", "holla"))
   *  .groupByKey(_.head) { case (k, s) => s.take(2).map((k, _)) }
   *  .runCollect
   *  .map(_ == List(('h', "hello"), ('h', "hi"), ('w', "world"))
   * }}}
   */
  final def groupByKey[K](
    f: O => K,
    buffer: Int = 16
  ): ZStream.GroupBy[R, E, K, O] =
    self.groupBy(a => ZIO.succeedNow((f(a), a)), buffer)

  /**
   * Halts the evaluation of this stream when the provided IO completes. The given IO
   * will be forked as part of the returned stream, and its success will be discarded.
   *
   * An element in the process of being pulled will not be interrupted when the IO
   * completes. See `interruptWhen` for this behavior.
   *
   * If the IO completes with a failure, the stream will emit that failure.
   */
  final def haltWhen[R1 <: R, E1 >: E](io: ZIO[R1, E1, Any]): ZStream[R1, E1, O] =
    ZStream {
      for {
        as    <- self.process
        runIO <- io.forkManaged
      } yield runIO.poll.flatMap {
        case None       => as
        case Some(exit) => exit.fold(cause => Pull.failCause(cause), _ => Pull.end)
      }
    }

  /**
   * Specialized version of haltWhen which halts the evaluation of this stream
   * after the given duration.
   *
   * An element in the process of being pulled will not be interrupted when the
   * given duration completes. See `interruptAfter` for this behavior.
   */
  final def haltAfter(duration: Duration): ZStream[R with Has[Clock], E, O] =
    haltWhen(Clock.sleep(duration))

  /**
   * Partitions the stream with specified chunkSize
   * @param chunkSize size of the chunk
   */
  def grouped(chunkSize: Int): ZStream[R, E, Chunk[O]] =
    aggregate(ZTransducer.collectAllN(chunkSize))

  /**
   * Partitions the stream with the specified chunkSize or until the specified
   * duration has passed, whichever is satisfied first.
   */
  def groupedWithin(chunkSize: Int, within: Duration): ZStream[R with Has[Clock], E, Chunk[O]] =
    aggregateAsyncWithin(ZTransducer.collectAllN(chunkSize), Schedule.spaced(within))

  /**
   * Halts the evaluation of this stream when the provided promise resolves.
   *
   * If the promise completes with a failure, the stream will emit that failure.
   */
  final def haltWhen[E1 >: E](p: Promise[E1, _]): ZStream[R, E1, O] =
    ZStream {
      for {
        as   <- self.process
        done <- Ref.make(false).toManaged
        pull = done.get flatMap {
                 if (_) Pull.end
                 else
                   p.poll.flatMap {
                     case None    => as
                     case Some(v) => done.set(true) *> v.mapError(Some(_)) *> Pull.end
                   }
               }
      } yield pull
    }

  /**
   * Interleaves this stream and the specified stream deterministically by
   * alternating pulling values from this stream and the specified stream.
   * When one stream is exhausted all remaining values in the other stream
   * will be pulled.
   */
  final def interleave[R1 <: R, E1 >: E, O1 >: O](that: ZStream[R1, E1, O1]): ZStream[R1, E1, O1] =
    self.interleaveWith(that)(ZStream(true, false).forever)

  /**
   * Combines this stream and the specified stream deterministically using the
   * stream of boolean values `b` to control which stream to pull from next.
   * `true` indicates to pull from this stream and `false` indicates to pull
   * from the specified stream. Only consumes as many elements as requested by
   * `b`. If either this stream or the specified stream are exhausted further
   * requests for values from that stream will be ignored.
   */
  final def interleaveWith[R1 <: R, E1 >: E, O1 >: O](
    that: ZStream[R1, E1, O1]
  )(b: ZStream[R1, E1, Boolean]): ZStream[R1, E1, O1] = {

    def loop(
      leftDone: Boolean,
      rightDone: Boolean,
      s: ZIO[R1, Option[E1], Boolean],
      left: ZIO[R, Option[E], O],
      right: ZIO[R1, Option[E1], O1]
    ): ZIO[R1, Nothing, Exit[Option[E1], (O1, (Boolean, Boolean, ZIO[R1, Option[E1], Boolean]))]] =
      s.foldCauseZIO(
        Cause.flipCauseOption(_) match {
          case None    => ZIO.succeedNow(Exit.fail(None))
          case Some(e) => ZIO.succeedNow(Exit.failCause(e.map(Some(_))))
        },
        b =>
          if (b && !leftDone) {
            left.foldCauseZIO(
              Cause.flipCauseOption(_) match {
                case None =>
                  if (rightDone) ZIO.succeedNow(Exit.fail(None))
                  else loop(true, rightDone, s, left, right)
                case Some(e) => ZIO.succeedNow(Exit.failCause(e.map(Some(_))))
              },
              a => ZIO.succeedNow(Exit.succeed((a, (leftDone, rightDone, s))))
            )
          } else if (!b && !rightDone)
            right.foldCauseZIO(
              Cause.flipCauseOption(_) match {
                case Some(e) => ZIO.succeedNow(Exit.failCause(e.map(Some(_))))
                case None =>
                  if (leftDone) ZIO.succeedNow(Exit.fail(None))
                  else loop(leftDone, true, s, left, right)
              },
              a => ZIO.succeedNow(Exit.succeed((a, (leftDone, rightDone, s))))
            )
          else loop(leftDone, rightDone, s, left, right)
      )

    ZStream {
      for {
        sides <- b.process.mapZIO(BufferedPull.make(_))
        result <-
          self
            .combine(that)((false, false, sides.pullElement)) { case ((leftDone, rightDone, sides), left, right) =>
              loop(leftDone, rightDone, sides, left, right)
            }
            .process
      } yield result
    }
  }

  /**
   * Intersperse stream with provided element similar to <code>List.mkString</code>.
   */
  final def intersperse[O1 >: O](middle: O1): ZStream[R, E, O1] =
    ZStream {
      for {
        state  <- ZRef.makeManaged(true)
        chunks <- self.process
        pull = chunks.flatMap { os =>
                 state.modify { first =>
                   val builder    = ChunkBuilder.make[O1]()
                   var flagResult = first

                   os.foreach { o =>
                     if (flagResult) {
                       flagResult = false
                       builder += o
                     } else {
                       builder += middle
                       builder += o
                     }
                   }

                   (builder.result(), flagResult)
                 }
               }
      } yield pull
    }

  /**
   * Intersperse and also add a prefix and a suffix
   */
  final def intersperse[O1 >: O](start: O1, middle: O1, end: O1): ZStream[R, E, O1] =
    ZStream(start) ++ intersperse(middle) ++ ZStream(end)

  /**
   * Interrupts the evaluation of this stream when the provided IO completes. The given
   * IO will be forked as part of this stream, and its success will be discarded. This
   * combinator will also interrupt any in-progress element being pulled from upstream.
   *
   * If the IO completes with a failure before the stream completes, the returned stream
   * will emit that failure.
   */
  final def interruptWhen[R1 <: R, E1 >: E](io: ZIO[R1, E1, Any]): ZStream[R1, E1, O] =
    ZStream {
      for {
        as    <- self.process
        runIO <- (io.asSomeError *> Pull.end).forkManaged
      } yield runIO.join.disconnect.raceFirst(as)
    }

  /**
   * Interrupts the evaluation of this stream when the provided promise resolves. This
   * combinator will also interrupt any in-progress element being pulled from upstream.
   *
   * If the promise completes with a failure, the stream will emit that failure.
   */
  final def interruptWhen[E1 >: E](p: Promise[E1, _]): ZStream[R, E1, O] =
    ZStream {
      for {
        as    <- self.process
        done  <- Ref.makeManaged(false)
        asPull = p.await.asSomeError *> done.set(true) *> Pull.end
        pull = (done.get <*> p.isDone) flatMap {
                 case (true, _) => Pull.end
                 case (_, true) => asPull
                 case _         => as.raceFirst(asPull)
               }
      } yield pull
    }

  /**
   * Specialized version of interruptWhen which interrupts the evaluation of this stream
   * after the given duration.
   */
  final def interruptAfter(duration: Duration): ZStream[R with Has[Clock], E, O] =
    interruptWhen(Clock.sleep(duration))

  /**
   * Enqueues elements of this stream into a queue. Stream failure and ending
   * will also be signalled.
   */
  @deprecated("use intoQueue", "2.0.0")
  final def into[R1 <: R, E1 >: E](
    queue: ZQueue[R1, Nothing, Nothing, Any, Take[E1, O], Any]
  ): ZIO[R1, E1, Unit] =
    intoQueue(queue)

  /**
   * Publishes elements of this stream to a hub. Stream failure and ending will
   * also be signalled.
   */
  final def intoHub[R1 <: R, E1 >: E](
    hub: ZHub[R1, Nothing, Nothing, Any, Take[E1, O], Any]
  ): ZIO[R1, E1, Unit] =
    intoQueue(hub.toQueue)

  /**
   * Like [[ZStream#intoHub]], but provides the result as a [[ZManaged]] to
   * allow for scope composition.
   */
  final def intoHubManaged[R1 <: R, E1 >: E](
    hub: ZHub[R1, Nothing, Nothing, Any, Take[E1, O], Any]
  ): ZManaged[R1, E1, Unit] =
    intoQueueManaged(hub.toQueue)

  /**
   * Like [[ZStream#into]], but provides the result as a [[ZManaged]] to allow
   * for scope composition.
   */
  @deprecated("use intoQueueManaged", "2.0.0")
  final def intoManaged[R1 <: R, E1 >: E](
    queue: ZQueue[R1, Nothing, Nothing, Any, Take[E1, O], Any]
  ): ZManaged[R1, E1, Unit] =
    intoQueueManaged(queue)

  /**
   * Enqueues elements of this stream into a queue. Stream failure and ending
   * will also be signalled.
   */
  final def intoQueue[R1 <: R, E1 >: E](
    queue: ZQueue[R1, Nothing, Nothing, Any, Take[E1, O], Any]
  ): ZIO[R1, E1, Unit] =
    intoQueueManaged(queue).useDiscard(UIO.unit)

  /**
   * Like [[ZStream#intoQueue]], but provides the result as a [[ZManaged]] to
   * allow for scope composition.
   */
  final def intoQueueManaged[R1 <: R, E1 >: E](
    queue: ZQueue[R1, Nothing, Nothing, Any, Take[E1, O], Any]
  ): ZManaged[R1, E1, Unit] =
    for {
      as <- self.process
      pull = {
        def go: ZIO[R1, Nothing, Unit] =
          as.foldCauseZIO(
            Cause
              .flipCauseOption(_)
              .fold[ZIO[R1, Nothing, Unit]](queue.offer(Take.end).unit)(c => queue.offer(Take.failCause(c)) *> go),
            a => queue.offer(Take.chunk(a)) *> go
          )

        go
      }
      _ <- pull.toManaged
    } yield ()

  /**
   * Locks the execution of this stream to the specified executor. Any streams
   * that are composed after this one will automatically be shifted back to the
   * previous executor.
   */
  @deprecated("use onExecutor", "2.0.0")
  def lock(executor: Executor): ZStream[R, E, O] =
    onExecutor(executor)

  /**
   * Transforms the elements of this stream using the supplied function.
   */
  def map[O2](f: O => O2): ZStream[R, E, O2] =
    mapChunks(_.map(f))

  /**
   * Statefully maps over the elements of this stream to produce new elements.
   */
  def mapAccum[S, O1](s: S)(f: (S, O) => (S, O1)): ZStream[R, E, O1] =
    mapAccumZIO(s)((s, a) => UIO.succeedNow(f(s, a)))

  /**
   * Statefully and effectfully maps over the elements of this stream to produce
   * new elements.
   */
  @deprecated("use mapAccumZIO", "2.0.0")
  final def mapAccumM[R1 <: R, E1 >: E, S, O1](s: S)(f: (S, O) => ZIO[R1, E1, (S, O1)]): ZStream[R1, E1, O1] =
    mapAccumZIO[R1, E1, S, O1](s)(f)

  /**
   * Statefully and effectfully maps over the elements of this stream to produce
   * new elements.
   */
  final def mapAccumZIO[R1 <: R, E1 >: E, S, O1](s: S)(f: (S, O) => ZIO[R1, E1, (S, O1)]): ZStream[R1, E1, O1] =
    ZStream {
      for {
        state <- Ref.make(s).toManaged
        pull  <- self.process.mapZIO(BufferedPull.make(_))
      } yield pull.pullElement.flatMap { o =>
        (for {
          s <- state.get
          t <- f(s, o)
          _ <- state.set(t._1)
        } yield Chunk.single(t._2)).asSomeError
      }
    }

  /**
   * Transforms the chunks emitted by this stream.
   */
  def mapChunks[O2](f: Chunk[O] => Chunk[O2]): ZStream[R, E, O2] =
    mapChunksZIO(c => UIO.succeed(f(c)))

  /**
   * Effectfully transforms the chunks emitted by this stream.
   */
  @deprecated("use mapChunksZIO", "2.0.0")
  def mapChunksM[R1 <: R, E1 >: E, O2](f: Chunk[O] => ZIO[R1, E1, Chunk[O2]]): ZStream[R1, E1, O2] =
    mapChunksZIO(f)

  /**
   * Effectfully transforms the chunks emitted by this stream.
   */
  def mapChunksZIO[R1 <: R, E1 >: E, O2](f: Chunk[O] => ZIO[R1, E1, Chunk[O2]]): ZStream[R1, E1, O2] =
    ZStream(self.process.map(_.flatMap(f(_).mapError(Some(_)))))

  /**
   * Maps each element to an iterable, and flattens the iterables into the
   * output of this stream.
   */
  def mapConcat[O2](f: O => Iterable[O2]): ZStream[R, E, O2] =
    mapConcatChunk(o => Chunk.fromIterable(f(o)))

  /**
   * Maps each element to a chunk, and flattens the chunks into the output of
   * this stream.
   */
  def mapConcatChunk[O2](f: O => Chunk[O2]): ZStream[R, E, O2] =
    mapChunks(_.flatMap(f))

  /**
   * Effectfully maps each element to a chunk, and flattens the chunks into
   * the output of this stream.
   */
  @deprecated("use mapConcatChunkZIO", "2.0.0")
  final def mapConcatChunkM[R1 <: R, E1 >: E, O2](f: O => ZIO[R1, E1, Chunk[O2]]): ZStream[R1, E1, O2] =
    mapConcatChunkZIO(f)

  /**
   * Effectfully maps each element to a chunk, and flattens the chunks into
   * the output of this stream.
   */
  final def mapConcatChunkZIO[R1 <: R, E1 >: E, O2](f: O => ZIO[R1, E1, Chunk[O2]]): ZStream[R1, E1, O2] =
    mapZIO(f).mapConcatChunk(identity)

  /**
   * Effectfully maps each element to an iterable, and flattens the iterables into
   * the output of this stream.
   */
  @deprecated("use mapConcatZIO", "2.0.0")
  final def mapConcatM[R1 <: R, E1 >: E, O2](f: O => ZIO[R1, E1, Iterable[O2]]): ZStream[R1, E1, O2] =
    mapConcatZIO(f)

  /**
   * Effectfully maps each element to an iterable, and flattens the iterables into
   * the output of this stream.
   */
  final def mapConcatZIO[R1 <: R, E1 >: E, O2](f: O => ZIO[R1, E1, Iterable[O2]]): ZStream[R1, E1, O2] =
    mapZIO(a => f(a).map(Chunk.fromIterable(_))).mapConcatChunk(identity)

  /**
   * Returns a stream whose failure and success channels have been mapped by
   * the specified pair of functions, `f` and `g`.
   */
  def mapBoth[E1, O1](f: E => E1, g: O => O1)(implicit ev: CanFail[E]): ZStream[R, E1, O1] =
    mapError(f).map(g)

  /**
   * Transforms the errors emitted by this stream using `f`.
   */
  def mapError[E2](f: E => E2): ZStream[R, E2, O] =
    ZStream(self.process.map(_.mapError(_.map(f))))

  /**
   * Transforms the full causes of failures emitted by this stream.
   */
  def mapErrorCause[E2](f: Cause[E] => Cause[E2]): ZStream[R, E2, O] =
    ZStream(
      self.process.map(
        _.mapErrorCause(
          Cause.flipCauseOption(_) match {
            case None    => Cause.fail(None)
            case Some(c) => f(c).map(Some(_))
          }
        )
      )
    )

  /**
   * Maps over elements of the stream with the specified effectful function.
   */
  @deprecated("use mapZIO", "2.0.0")
  def mapM[R1 <: R, E1 >: E, O2](f: O => ZIO[R1, E1, O2]): ZStream[R1, E1, O2] =
    mapZIO(f)

  /**
   * Maps over elements of the stream with the specified effectful function,
   * executing up to `n` invocations of `f` concurrently. Transformed elements
   * will be emitted in the original order.
   */
  @deprecated("use mapZIOPar", "2.0.0")
  final def mapMPar[R1 <: R, E1 >: E, O2](n: Int)(f: O => ZIO[R1, E1, O2]): ZStream[R1, E1, O2] =
    mapZIOPar[R1, E1, O2](n)(f)

  /**
   * Maps over elements of the stream with the specified effectful function,
   * executing up to `n` invocations of `f` concurrently. The element order
   * is not enforced by this combinator, and elements may be reordered.
   */
  @deprecated("use mapZIOParUnordered", "2.0.0")
  final def mapMParUnordered[R1 <: R, E1 >: E, O2](n: Int)(f: O => ZIO[R1, E1, O2]): ZStream[R1, E1, O2] =
    mapZIOParUnordered[R1, E1, O2](n)(f)

  /**
   * Maps over elements of the stream with the specified effectful function,
   * partitioned by `p` executing invocations of `f` concurrently. The number
   * of concurrent invocations of `f` is determined by the number of different
   * outputs of type `K`. Up to `buffer` elements may be buffered per partition.
   * Transformed elements may be reordered but the order within a partition is maintained.
   */
  @deprecated("use mapZIOPartitioned", "2.0.0")
  final def mapMPartitioned[R1 <: R, E1 >: E, O2, K](
    keyBy: O => K,
    buffer: Int = 16
  )(f: O => ZIO[R1, E1, O2]): ZStream[R1, E1, O2] =
    mapZIOPartitioned[R1, E1, O2, K](keyBy, buffer)(f)

  /**
   * Maps over elements of the stream with the specified effectful function.
   */
  def mapZIO[R1 <: R, E1 >: E, O2](f: O => ZIO[R1, E1, O2]): ZStream[R1, E1, O2] =
    ZStream {
      self.process.mapZIO(BufferedPull.make(_)).map { pull =>
        pull.pullElement.flatMap(f(_).mapBoth(Some(_), Chunk.single(_)))
      }
    }

  /**
   * Maps over elements of the stream with the specified effectful function,
   * executing up to `n` invocations of `f` concurrently. Transformed elements
   * will be emitted in the original order.
   */
  final def mapZIOPar[R1 <: R, E1 >: E, O2](n: Int)(f: O => ZIO[R1, E1, O2]): ZStream[R1, E1, O2] =
    ZStream[R1, E1, O2] {
      for {
        out         <- Queue.bounded[ZIO[R1, Option[E1], O2]](n).toManagedWith(_.shutdown)
        errorSignal <- Promise.make[E1, Nothing].toManaged
        permits     <- Semaphore.make(n.toLong).toManaged
        _ <- self.foreachManaged { a =>
               for {
                 p     <- Promise.make[E1, O2]
                 latch <- Promise.make[Nothing, Unit]
                 _     <- out.offer(p.await.mapError(Some(_)))
                 _ <- permits.withPermit {
                        latch.succeed(()) *>                      // Make sure we start evaluation before moving on to the next element
                          (errorSignal.await raceFirst f(a))      // Interrupt evaluation if another task fails
                            .tapErrorCause(errorSignal.failCause) // Notify other tasks of a failure
                            .intoPromise(p)                       // Transfer the result to the consuming stream
                      }.fork
                 _ <- latch.await
               } yield ()
             }.foldCauseManaged(
               c => out.offer(Pull.failCause(c)).toManaged,
               _ => (permits.withPermits(n.toLong)(ZIO.unit).interruptible *> out.offer(Pull.end)).toManaged
             ).fork
        consumer = out.take.flatten.map(Chunk.single(_))
      } yield consumer
    }

  /**
   * Maps over elements of the stream with the specified effectful function,
   * executing up to `n` invocations of `f` concurrently. The element order
   * is not enforced by this combinator, and elements may be reordered.
   */
  final def mapZIOParUnordered[R1 <: R, E1 >: E, O2](n: Int)(f: O => ZIO[R1, E1, O2]): ZStream[R1, E1, O2] =
    flatMapPar[R1, E1, O2](n)(a => ZStream.fromZIO(f(a)))

  /**
   * Maps over elements of the stream with the specified effectful function,
   * partitioned by `p` executing invocations of `f` concurrently. The number
   * of concurrent invocations of `f` is determined by the number of different
   * outputs of type `K`. Up to `buffer` elements may be buffered per partition.
   * Transformed elements may be reordered but the order within a partition is maintained.
   */
  final def mapZIOPartitioned[R1 <: R, E1 >: E, O2, K](
    keyBy: O => K,
    buffer: Int = 16
  )(f: O => ZIO[R1, E1, O2]): ZStream[R1, E1, O2] =
    groupByKey(keyBy, buffer).apply { case (_, s) => s.mapZIO(f) }

  /**
   * Merges this stream and the specified stream together.
   *
   * New produced stream will terminate when both specified stream terminate if no termination
   * strategy is specified.
   */
  final def merge[R1 <: R, E1 >: E, O1 >: O](
    that: ZStream[R1, E1, O1],
    strategy: TerminationStrategy = TerminationStrategy.Both
  ): ZStream[R1, E1, O1] =
    self.mergeWith[R1, E1, O1, O1](that, strategy)(identity, identity) // TODO: Dotty doesn't infer this properly

  /**
   * Merges this stream and the specified stream together. New produced stream will
   * terminate when either stream terminates.
   */
  final def mergeTerminateEither[R1 <: R, E1 >: E, O1 >: O](that: ZStream[R1, E1, O1]): ZStream[R1, E1, O1] =
    self.merge[R1, E1, O1](that, TerminationStrategy.Either)

  /**
   * Merges this stream and the specified stream together. New produced stream will
   * terminate when this stream terminates.
   */
  final def mergeTerminateLeft[R1 <: R, E1 >: E, O1 >: O](that: ZStream[R1, E1, O1]): ZStream[R1, E1, O1] =
    self.merge[R1, E1, O1](that, TerminationStrategy.Left)

  /**
   * Merges this stream and the specified stream together. New produced stream will
   * terminate when the specified stream terminates.
   */
  final def mergeTerminateRight[R1 <: R, E1 >: E, O1 >: O](that: ZStream[R1, E1, O1]): ZStream[R1, E1, O1] =
    self.merge[R1, E1, O1](that, TerminationStrategy.Right)

  /**
   * Merges this stream and the specified stream together to produce a stream of
   * eithers.
   */
  final def mergeEither[R1 <: R, E1 >: E, O2](that: ZStream[R1, E1, O2]): ZStream[R1, E1, Either[O, O2]] =
    self.mergeWith(that)(Left(_), Right(_))

  /**
   * Merges this stream and the specified stream together to a common element
   * type with the specified mapping functions.
   *
   * New produced stream will terminate when both specified stream terminate if
   * no termination strategy is specified.
   */
  final def mergeWith[R1 <: R, E1 >: E, O2, O3](
    that: ZStream[R1, E1, O2],
    strategy: TerminationStrategy = TerminationStrategy.Both
  )(l: O => O3, r: O2 => O3): ZStream[R1, E1, O3] =
    ZStream {
      import TerminationStrategy.{Left => L, Right => R, Either => E}

      for {
        handoff <- ZStream.Handoff.make[Take[E1, O3]].toManaged
        done    <- Ref.Synchronized.makeManaged[Option[Boolean]](None)
        chunksL <- self.process
        chunksR <- that.process
        handler = (pull: Pull[R1, E1, O3], terminate: Boolean) =>
                    done.get.flatMap {
                      case Some(true) =>
                        ZIO.succeedNow(false)
                      case _ =>
                        pull.exit.flatMap { exit =>
                          done.modifyZIO { done =>
                            ((done, exit.fold(c => Left(Cause.flipCauseOption(c)), Right(_))): @unchecked) match {
                              case (state @ Some(true), _) =>
                                ZIO.succeedNow((false, state))
                              case (state, Right(chunk)) =>
                                handoff.offer(Take.chunk(chunk)).as((true, state))
                              case (_, Left(Some(cause))) =>
                                handoff.offer(Take.failCause(cause)).as((false, Some(true)))
                              case (option, Left(None)) if terminate || option.isDefined =>
                                handoff.offer(Take.end).as((false, Some(true)))
                              case (None, Left(None)) =>
                                ZIO.succeedNow((false, Some(false)))
                            }
                          }
                        }
                    }.repeatWhileEquals(true).fork.interruptible.toManagedWith(_.interrupt)
        _ <- handler(chunksL.map(_.map(l)), List(L, E).contains(strategy))
        _ <- handler(chunksR.map(_.map(r)), List(R, E).contains(strategy))
      } yield {
        for {
          done   <- done.get
          take   <- if (done.contains(true)) handoff.poll.some else handoff.take
          result <- take.done
        } yield result
      }
    }

  /**
   * Runs the specified effect if this stream fails, providing the error to the effect if it exists.
   *
   * Note: Unlike [[ZIO.onError]], there is no guarantee that the provided effect will not be interrupted.
   */
  final def onError[R1 <: R](cleanup: Cause[E] => URIO[R1, Any]): ZStream[R1, E, O] =
    catchAllCause(cause => ZStream.fromZIO(cleanup(cause) *> ZIO.failCause(cause)))

  /**
   * Locks the execution of this stream to the specified executor. Any streams
   * that are composed after this one will automatically be shifted back to the
   * previous executor.
   */
  def onExecutor(executor: Executor): ZStream[R, E, O] =
    ZStream.fromZIO(ZIO.descriptor).flatMap { descriptor =>
      ZStream.managed(ZManaged.onExecutor(executor)) *>
        self <*
        ZStream.fromZIO {
          if (descriptor.isLocked) ZIO.shift(descriptor.executor)
          else ZIO.unshift
        }
    }

  /**
   * Switches to the provided stream in case this one fails with a typed error.
   *
   * See also [[ZStream#catchAll]].
   */
  final def orElse[R1 <: R, E2, O1 >: O](that: => ZStream[R1, E2, O1])(implicit ev: CanFail[E]): ZStream[R1, E2, O1] =
    catchAll(_ => that)

  /**
   * Switches to the provided stream in case this one fails with a typed error.
   *
   * See also [[ZStream#catchAll]].
   */
  final def orElseEither[R1 <: R, E2, O2](
    that: => ZStream[R1, E2, O2]
  )(implicit ev: CanFail[E]): ZStream[R1, E2, Either[O, O2]] =
    self.map(Left(_)) orElse that.map(Right(_))

  /**
   * Fails with given error in case this one fails with a typed error.
   *
   * See also [[ZStream#catchAll]].
   */
  final def orElseFail[E1](e1: => E1)(implicit ev: CanFail[E]): ZStream[R, E1, O] =
    orElse(ZStream.fail(e1))

  /**
   * Switches to the provided stream in case this one fails with the `None` value.
   *
   * See also [[ZStream#catchAll]].
   */
  final def orElseOptional[R1 <: R, E1, O1 >: O](
    that: => ZStream[R1, Option[E1], O1]
  )(implicit ev: E <:< Option[E1]): ZStream[R1, Option[E1], O1] =
    catchAll(ev(_).fold(that)(e => ZStream.fail(Some(e))))

  /**
   * Succeeds with the specified value if this one fails with a typed error.
   */
  final def orElseSucceed[O1 >: O](o1: => O1)(implicit ev: CanFail[E]): ZStream[R, Nothing, O1] =
    orElse(ZStream.succeed(o1))

  /**
   * Partition a stream using a predicate. The first stream will contain all element evaluated to true
   * and the second one will contain all element evaluated to false.
   * The faster stream may advance by up to buffer elements further than the slower one.
   */
  def partition(p: O => Boolean, buffer: Int = 16): ZManaged[R, E, (ZStream[Any, E, O], ZStream[Any, E, O])] =
    self.partitionEither(a => if (p(a)) ZIO.succeedNow(Left(a)) else ZIO.succeedNow(Right(a)), buffer)

  /**
   * Split a stream by a predicate. The faster stream may advance by up to buffer elements further than the slower one.
   */
  final def partitionEither[R1 <: R, E1 >: E, O2, O3](
    p: O => ZIO[R1, E1, Either[O2, O3]],
    buffer: Int = 16
  ): ZManaged[R1, E1, (ZStream[Any, E1, O2], ZStream[Any, E1, O3])] =
    self
      .mapZIO(p)
      .distributedWith(
        2,
        buffer,
        {
          case Left(_)  => ZIO.succeedNow(_ == 0)
          case Right(_) => ZIO.succeedNow(_ == 1)
        }
      )
      .flatMap {
        case q1 :: q2 :: Nil =>
          ZManaged.succeedNow {
            (
              ZStream.fromQueueWithShutdown(q1).flattenExitOption.collectLeft,
              ZStream.fromQueueWithShutdown(q2).flattenExitOption.collectRight
            )
          }
        case otherwise => ZManaged.dieMessage(s"partitionEither: expected two streams but got ${otherwise}")
      }

  /**
   * Peels off enough material from the stream to construct a `Z` using the
   * provided [[ZSink]] and then returns both the `Z` and the rest of the
   * [[ZStream]] in a managed resource. Like all [[ZManaged]] values, the provided
   * stream is valid only within the scope of [[ZManaged]].
   */
  def peel[R1 <: R, E1 >: E, O1 >: O, Z](
    sink: ZSink[R1, E1, O, O1, Z]
  ): ZManaged[R1, E1, (Z, ZStream[R, E, O1])] =
    self.process.flatMap { pull =>
      val stream = ZStream.repeatZIOChunkOption(pull)
      val s      = sink.exposeLeftover
      stream.run(s).toManaged.map(e => (e._1, ZStream.fromChunk(e._2) ++ stream))
    }

  /**
   * Provides the stream with its required environment, which eliminates
   * its dependency on `R`.
   */
  final def provide(r: R)(implicit ev: NeedsEnv[R]): ZStream[Any, E, O] =
    ZStream(self.process.provide(r).map(_.provide(r)))

  /**
   * Provides the part of the environment that is not part of the `ZEnv`,
   * leaving a stream that only depends on the `ZEnv`.
   *
   * {{{
   * val loggingLayer: ZLayer[Any, Nothing, Logging] = ???
   *
   * val stream: ZStream[ZEnv with Logging, Nothing, Unit] = ???
   *
   * val stream2 = stream.provideCustomLayer(loggingLayer)
   * }}}
   */
  def provideCustomLayer[E1 >: E, R1](
    layer: ZLayer[ZEnv, E1, R1]
  )(implicit ev1: ZEnv with R1 <:< R, ev2: Has.Union[ZEnv, R1], tagged: Tag[R1]): ZStream[ZEnv, E1, O] =
    provideSomeLayer[ZEnv](layer)

  /**
   * Provides a layer to the stream, which translates it to another level.
   */
  final def provideLayer[E1 >: E, R0, R1](layer: ZLayer[R0, E1, R1])(implicit ev: R1 <:< R): ZStream[R0, E1, O] =
    ZStream.managed {
      for {
        r  <- layer.build.map(ev)
        as <- self.process.provide(r)
      } yield as.provide(r)
    }.flatMap(ZStream.repeatZIOChunkOption)

  /**
   * Provides some of the environment required to run this effect,
   * leaving the remainder `R0`.
   */
  final def provideSome[R0](env: R0 => R)(implicit ev: NeedsEnv[R]): ZStream[R0, E, O] =
    ZStream {
      for {
        r0 <- ZManaged.environment[R0]
        as <- self.process.provide(env(r0))
      } yield as.provide(env(r0))
    }

  /**
   * Splits the environment into two parts, providing one part using the
   * specified layer and leaving the remainder `R0`.
   *
   * {{{
   * val clockLayer: ZLayer[Any, Nothing, Clock] = ???
   *
   * val stream: ZStream[Clock with Has[Random], Nothing, Unit] = ???
   *
   * val stream2 = stream.provideSomeLayer[Has[Random]](clockLayer)
   * }}}
   */
  final def provideSomeLayer[R0]: ZStream.ProvideSomeLayer[R0, R, E, O] =
    new ZStream.ProvideSomeLayer[R0, R, E, O](self)

  /**
   * Keeps some of the errors, and terminates the fiber with the rest
   */
  final def refineOrDie[E1](
    pf: PartialFunction[E, E1]
  )(implicit ev1: E <:< Throwable, ev2: CanFail[E]): ZStream[R, E1, O] =
    refineOrDieWith(pf)(ev1)

  /**
   * Keeps some of the errors, and terminates the fiber with the rest, using
   * the specified function to convert the `E` into a `Throwable`.
   */
  final def refineOrDieWith[E1](
    pf: PartialFunction[E, E1]
  )(f: E => Throwable)(implicit ev: CanFail[E]): ZStream[R, E1, O] =
    self.catchAll(err => (pf lift err).fold[ZStream[R, E1, O]](ZStream.die(f(err)))(ZStream.fail(_)))

  /**
   * Repeats the entire stream using the specified schedule. The stream will execute normally,
   * and then repeat again according to the provided schedule.
   */
  final def repeat[R1 <: R, B](schedule: Schedule[R1, Any, B]): ZStream[R1 with Has[Clock], E, O] =
    repeatEither(schedule) collect { case Right(a) => a }

  /**
   * Repeats the entire stream using the specified schedule. The stream will execute normally,
   * and then repeat again according to the provided schedule. The schedule output will be emitted at
   * the end of each repetition.
   */
  final def repeatEither[R1 <: R, B](schedule: Schedule[R1, Any, B]): ZStream[R1 with Has[Clock], E, Either[B, O]] =
    repeatWith(schedule)(Right(_), Left(_))

  /**
   * Repeats each element of the stream using the provided schedule. Repetitions are done in
   * addition to the first execution, which means using `Schedule.recurs(1)` actually results in
   * the original effect, plus an additional recurrence, for a total of two repetitions of each
   * value in the stream.
   */
  final def repeatElements[R1 <: R](schedule: Schedule[R1, O, Any]): ZStream[R1 with Has[Clock], E, O] =
    repeatElementsEither(schedule).collect { case Right(a) => a }

  /**
   * Repeats each element of the stream using the provided schedule. When the schedule is finished,
   * then the output of the schedule will be emitted into the stream. Repetitions are done in
   * addition to the first execution, which means using `Schedule.recurs(1)` actually results in
   * the original effect, plus an additional recurrence, for a total of two repetitions of each
   * value in the stream.
   */
  final def repeatElementsEither[R1 <: R, E1 >: E, B](
    schedule: Schedule[R1, O, B]
  ): ZStream[R1 with Has[Clock], E1, Either[B, O]] =
    repeatElementsWith(schedule)(Right.apply, Left.apply)

  /**
   * Repeats each element of the stream using the provided schedule. When the schedule is finished,
   * then the output of the schedule will be emitted into the stream. Repetitions are done in
   * addition to the first execution, which means using `Schedule.recurs(1)` actually results in
   * the original effect, plus an additional recurrence, for a total of two repetitions of each
   * value in the stream.
   *
   * This function accepts two conversion functions, which allow the output of this stream and the
   * output of the provided schedule to be unified into a single type. For example, `Either` or
   * similar data type.
   */
  final def repeatElementsWith[R1 <: R, E1 >: E, B, C](
    schedule: Schedule[R1, O, B]
  )(f: O => C, g: B => C): ZStream[R1 with Has[Clock], E1, C] =
    ZStream {
      for {
        as     <- self.process.mapZIO(BufferedPull.make(_))
        driver <- schedule.driver.toManaged
        state  <- Ref.make[Option[O]](None).toManaged
        pull = {
          def go: ZIO[R1 with Has[Clock], Option[E1], Chunk[C]] =
            state.get.flatMap {
              case None =>
                as.pullElement.flatMap(o => state.set(Some(o)) as Chunk.single(f(o)))

              case Some(o) =>
                val advance = driver.next(o) as Chunk(f(o))
                val reset   = driver.last.orDie.map(b => Chunk.single(g(b))) <* driver.reset <* state.set(None)

                advance orElse reset
            }

          go
        }
      } yield pull
    }

  /**
   * Repeats the entire stream using the specified schedule. The stream will execute normally,
   * and then repeat again according to the provided schedule. The schedule output will be emitted at
   * the end of each repetition and can be unified with the stream elements using the provided functions.
   */
  final def repeatWith[R1 <: R, B, C](
    schedule: Schedule[R1, Any, B]
  )(f: O => C, g: B => C): ZStream[R1 with Has[Clock], E, C] =
    ZStream[R1 with Has[Clock], E, C] {
      for {
        sdriver    <- schedule.driver.toManaged
        switchPull <- ZManaged.switchable[R1, Nothing, ZIO[R1, Option[E], Chunk[C]]]
        currPull   <- switchPull(self.map(f).process).flatMap(as => Ref.make(as)).toManaged
        doneRef    <- Ref.make(false).toManaged
        pull = {
          def go: ZIO[R1 with Has[Clock], Option[E], Chunk[C]] =
            doneRef.get.flatMap { done =>
              if (done) Pull.end
              else
                currPull.get.flatten.foldZIO(
                  {
                    case e @ Some(_) => ZIO.fail(e)
                    case None =>
                      val scheduleOutput = sdriver.last.orDie.map(g)

                      sdriver
                        .next(())
                        .foldZIO(
                          _ => doneRef.set(true) *> Pull.end,
                          _ =>
                            switchPull((self.map(f) ++ ZStream.fromZIO(scheduleOutput)).process)
                              .tap(currPull.set(_)) *> go
                        )
                  },
                  ZIO.succeedNow(_)
                )
            }
          go
        }
      } yield pull
    }

  /**
   * When the stream fails, retry it according to the given schedule
   *
   * This retries the entire stream, so will re-execute all of the stream's acquire operations.
   *
   * The schedule is reset as soon as the first element passes through the stream again.
   *
   * @param schedule Schedule receiving as input the errors of the stream
   * @return Stream outputting elements of all attempts of the stream
   */
  def retry[R1 <: R](schedule: Schedule[R1, E, _]): ZStream[R1 with Has[Clock], E, O] =
    ZStream {
      for {
        driver       <- schedule.driver.toManaged
        currStream   <- Ref.make[ZIO[R, Option[E], Chunk[O]]](Pull.end).toManaged
        switchStream <- ZManaged.switchable[R, Nothing, ZIO[R, Option[E], Chunk[O]]]
        _            <- switchStream(self.process).flatMap(currStream.set).toManaged
        pull = {
          def loop: ZIO[R1 with Has[Clock], Option[E], Chunk[O]] =
            currStream.get.flatten.catchSome { case Some(e) =>
              driver
                .next(e)
                .foldZIO(
                  // Failure of the schedule indicates it doesn't accept the input
                  _ => Pull.fail(e),
                  _ =>
                    switchStream(self.process).flatMap(currStream.set) *>
                      // Reset the schedule to its initial state when a chunk is successfully pulled
                      loop.tap(_ => driver.reset)
                )
            }

          loop
        }
      } yield pull
    }

  /**
   * Fails with the error `None` if value is `Left`.
   */
  final def right[O1, O2](implicit ev: O <:< Either[O1, O2]): ZStream[R, Option[E], O2] =
    self.mapError(Some(_)).rightOrFail(None)

  /**
   * Fails with given error 'e' if value is `Left`.
   */
  final def rightOrFail[O1, O2, E1 >: E](e: => E1)(implicit ev: O <:< Either[O1, O2]): ZStream[R, E1, O2] =
    self.mapZIO(ev(_).fold(_ => ZIO.fail(e), ZIO.succeedNow(_)))

  /**
   * Runs the sink on the stream to produce either the sink's result or an error.
   */
  def run[R1 <: R, E1 >: E, B](sink: ZSink[R1, E1, O, Any, B]): ZIO[R1, E1, B] =
    runManaged(sink).useNow

  def runManaged[R1 <: R, E1 >: E, B](sink: ZSink[R1, E1, O, Any, B]): ZManaged[R1, E1, B] =
    (process <*> sink.push).mapZIO { case (pull, push) =>
      def go: ZIO[R1, E1, B] = pull.foldCauseZIO(
        Cause
          .flipCauseOption(_)
          .fold(
            push(None).foldCauseZIO(
              c => Cause.flipCauseEither(c.map(_._1)).fold(IO.failCause(_), ZIO.succeedNow),
              _ => IO.dieMessage("empty stream / empty sinks")
            )
          )(IO.failCause(_)),
        os =>
          push(Some(os))
            .foldCauseZIO(c => Cause.flipCauseEither(c.map(_._1)).fold(IO.failCause(_), ZIO.succeedNow), _ => go)
      )

      go
    }

  /**
   * Runs the stream and collects all of its elements to a chunk.
   */
  def runCollect: ZIO[R, E, Chunk[O]] = run(ZSink.collectAll[O])

  /**
   * Runs the stream and emits the number of elements processed
   *
   * Equivalent to `run(ZSink.count)`
   */
  final def runCount: ZIO[R, E, Long] = self.run(ZSink.count)

  /**
   * Runs the stream only for its effects. The emitted elements are discarded.
   */
  def runDrain: ZIO[R, E, Unit] =
    foreach(_ => ZIO.unit)

  /**
   * Runs the stream to collect the first value emitted by it without running
   * the rest of the stream.
   */
  def runHead: ZIO[R, E, Option[O]] =
    run(ZSink.head)

  /**
   * Runs the stream to completion and yields the last value emitted by it,
   * discarding the rest of the elements.
   */
  def runLast: ZIO[R, E, Option[O]] =
    run(ZSink.last)

  /**
   * Runs the stream to a sink which sums elements, provided they are Numeric.
   *
   * Equivalent to `run(Sink.sum[A])`
   */
  final def runSum[O1 >: O](implicit ev: Numeric[O1]): ZIO[R, E, O1] = run(ZSink.sum[O1])

  /**
   * Statefully maps over the elements of this stream to produce all intermediate results
   * of type `S` given an initial S.
   */
  def scan[S](s: S)(f: (S, O) => S): ZStream[R, E, S] =
    scanZIO(s)((s, a) => ZIO.succeedNow(f(s, a)))

  /**
   * Statefully and effectfully maps over the elements of this stream to produce all
   * intermediate results of type `S` given an initial S.
   */
  @deprecated("use scanZIO", "2.0.0")
  def scanM[R1 <: R, E1 >: E, S](s: S)(f: (S, O) => ZIO[R1, E1, S]): ZStream[R1, E1, S] =
    scanZIO[R1, E1, S](s)(f)

  /**
   * Statefully maps over the elements of this stream to produce all intermediate results.
   *
   * See also [[ZStream#scan]].
   */
  def scanReduce[O1 >: O](f: (O1, O) => O1): ZStream[R, E, O1] =
    scanReduceZIO[R, E, O1]((curr, next) => ZIO.succeedNow(f(curr, next)))

  /**
   * Statefully and effectfully maps over the elements of this stream to produce all
   * intermediate results.
   *
   * See also [[ZStream#scanM]].
   */
  @deprecated("use scanReduceZIO", "2.0.0")
  def scanReduceM[R1 <: R, E1 >: E, O1 >: O](f: (O1, O) => ZIO[R1, E1, O1]): ZStream[R1, E1, O1] =
    scanReduceZIO(f)

  /**
   * Statefully and effectfully maps over the elements of this stream to produce all
   * intermediate results.
   *
   * See also [[ZStream#scanM]].
   */
  def scanReduceZIO[R1 <: R, E1 >: E, O1 >: O](f: (O1, O) => ZIO[R1, E1, O1]): ZStream[R1, E1, O1] =
    ZStream[R1, E1, O1] {
      for {
        state <- Ref.makeManaged[Option[O1]](None)
        pull  <- self.process.mapZIO(BufferedPull.make(_))
      } yield pull.pullElement.flatMap { curr =>
        state.get.flatMap {
          case Some(s) => f(s, curr).tap(o => state.set(Some(o))).map(Chunk.single).asSomeError
          case None    => state.set(Some(curr)).as(Chunk.single(curr))
        }
      }
    }

  /**
   * Statefully and effectfully maps over the elements of this stream to produce all
   * intermediate results of type `S` given an initial S.
   */
  def scanZIO[R1 <: R, E1 >: E, S](s: S)(f: (S, O) => ZIO[R1, E1, S]): ZStream[R1, E1, S] =
    ZStream(s) ++ mapAccumZIO[R1, E1, S, S](s)((s, a) => f(s, a).map(s => (s, s)))

  /**
   * Schedules the output of the stream using the provided `schedule`.
   */
  final def schedule[R1 <: R](schedule: Schedule[R1, O, Any]): ZStream[R1 with Has[Clock], E, O] =
    scheduleEither(schedule).collect { case Right(a) => a }

  /**
   * Schedules the output of the stream using the provided `schedule` and emits its output at
   * the end (if `schedule` is finite).
   */
  final def scheduleEither[R1 <: R, E1 >: E, B](
    schedule: Schedule[R1, O, B]
  ): ZStream[R1 with Has[Clock], E1, Either[B, O]] =
    scheduleWith(schedule)(Right.apply, Left.apply)

  /**
   * Schedules the output of the stream using the provided `schedule` and emits its output at
   * the end (if `schedule` is finite).
   * Uses the provided function to align the stream and schedule outputs on the same type.
   */
  final def scheduleWith[R1 <: R, E1 >: E, B, C](
    schedule: Schedule[R1, O, B]
  )(f: O => C, g: B => C): ZStream[R1 with Has[Clock], E1, C] =
    ZStream[R1 with Has[Clock], E1, C] {
      for {
        as     <- self.process.mapZIO(BufferedPull.make(_))
        driver <- schedule.driver.toManaged
        pull = as.pullElement.flatMap(o =>
                 driver.next(o).as(Chunk(f(o))) orElse (driver.last.orDie.map(b => Chunk(f(o), g(b))) <* driver.reset)
               )
      } yield pull
    }

  /**
   * Converts an option on values into an option on errors.
   */
  final def some[O2](implicit ev: O <:< Option[O2]): ZStream[R, Option[E], O2] =
    self.mapError(Some(_)).someOrFail(None)

  /**
   * Extracts the optional value, or returns the given 'default'.
   */
  final def someOrElse[O2](default: => O2)(implicit ev: O <:< Option[O2]): ZStream[R, E, O2] =
    map(_.getOrElse(default))

  /**
   * Extracts the optional value, or fails with the given error 'e'.
   */
  final def someOrFail[O2, E1 >: E](e: => E1)(implicit ev: O <:< Option[O2]): ZStream[R, E1, O2] =
    self.mapZIO(ev(_).fold[IO[E1, O2]](ZIO.fail(e))(ZIO.succeedNow(_)))

  /**
   * Takes the specified number of elements from this stream.
   */
  def take(n: Long): ZStream[R, E, O] =
    if (n <= 0) ZStream.empty
    else
      ZStream {
        for {
          chunks     <- self.process
          counterRef <- Ref.make(0L).toManaged
          pull = counterRef.get.flatMap { cnt =>
                   if (cnt >= n) Pull.end
                   else
                     for {
                       chunk <- chunks
                       taken = if (chunk.size <= (n - cnt)) chunk
                               // The difference (n - cnt) is smaller than chunk.size, which
                               // is an int, so this int coercion is safe.
                               else chunk.take((n - cnt).toInt)
                       _ <- counterRef.set(cnt + taken.length)
                     } yield taken
                 }
        } yield pull
      }

  /**
   * Takes the last specified number of elements from this stream.
   */
  def takeRight(n: Int): ZStream[R, E, O] =
    if (n <= 0) ZStream.empty
    else
      ZStream {
        for {
          pull  <- self.process.mapZIO(BufferedPull.make(_))
          queue <- ZQueue.sliding[O](n).toManaged
          done  <- Ref.makeManaged(false)
        } yield done.get.flatMap {
          if (_) Pull.end
          else
            pull.pullElement.tap(queue.offer).as(Chunk.empty).catchSome { case None =>
              done.set(true) *> queue.takeAll.map(Chunk.fromIterable(_))
            }
        }
      }

  /**
   * Takes all elements of the stream until the specified predicate evaluates
   * to `true`.
   */
  def takeUntil(pred: O => Boolean): ZStream[R, E, O] =
    ZStream {
      for {
        chunks        <- self.process
        keepTakingRef <- Ref.make(true).toManaged
        pull = keepTakingRef.get.flatMap { keepTaking =>
                 if (!keepTaking) Pull.end
                 else
                   for {
                     chunk <- chunks
                     taken  = chunk.takeWhile(!pred(_))
                     last   = chunk.drop(taken.length).take(1)
                     _     <- keepTakingRef.set(false).when(last.nonEmpty)
                   } yield taken ++ last
               }
      } yield pull
    }

  /**
   * Takes all elements of the stream until the specified effectual predicate
   * evaluates to `true`.
   */
  @deprecated("use takeUntilZIO", "2.0.0")
  def takeUntilM[R1 <: R, E1 >: E](pred: O => ZIO[R1, E1, Boolean]): ZStream[R1, E1, O] =
    takeUntilZIO(pred)

  /**
   * Takes all elements of the stream until the specified effectual predicate
   * evaluates to `true`.
   */
  def takeUntilZIO[R1 <: R, E1 >: E](pred: O => ZIO[R1, E1, Boolean]): ZStream[R1, E1, O] =
    ZStream {
      for {
        chunks        <- self.process
        keepTakingRef <- Ref.make(true).toManaged
        pull = keepTakingRef.get.flatMap { keepTaking =>
                 if (!keepTaking) Pull.end
                 else
                   for {
                     chunk <- chunks
                     taken <- chunk.takeWhileZIO(pred(_).map(!_)).asSomeError
                     last   = chunk.drop(taken.length).take(1)
                     _     <- keepTakingRef.set(false).when(last.nonEmpty)
                   } yield taken ++ last
               }
      } yield pull
    }

  /**
   * Takes all elements of the stream for as long as the specified predicate
   * evaluates to `true`.
   */
  def takeWhile(pred: O => Boolean): ZStream[R, E, O] =
    ZStream {
      for {
        chunks  <- self.process
        doneRef <- Ref.make(false).toManaged
        pull = doneRef.get.flatMap {
                 if (_) Pull.end
                 else
                   for {
                     chunk <- chunks
                     taken  = chunk.takeWhile(pred)
                     _     <- doneRef.set(true).when(taken.length < chunk.length)
                   } yield taken
               }
      } yield pull
    }

  /**
   * Adds an effect to consumption of every element of the stream.
   */
  final def tap[R1 <: R, E1 >: E](f0: O => ZIO[R1, E1, Any]): ZStream[R1, E1, O] =
    mapZIO(o => f0(o).as(o))

  /**
   * Throttles the chunks of this stream according to the given bandwidth parameters using the token bucket
   * algorithm. Allows for burst in the processing of elements by allowing the token bucket to accumulate
   * tokens up to a `units + burst` threshold. Chunks that do not meet the bandwidth constraints are dropped.
   * The weight of each chunk is determined by the `costFn` function.
   */
  final def throttleEnforce(units: Long, duration: Duration, burst: Long = 0)(
    costFn: Chunk[O] => Long
  ): ZStream[R with Has[Clock], E, O] =
    throttleEnforceZIO(units, duration, burst)(os => UIO.succeedNow(costFn(os)))

  /**
   * Throttles the chunks of this stream according to the given bandwidth parameters using the token bucket
   * algorithm. Allows for burst in the processing of elements by allowing the token bucket to accumulate
   * tokens up to a `units + burst` threshold. Chunks that do not meet the bandwidth constraints are dropped.
   * The weight of each chunk is determined by the `costFn` effectful function.
   */
  @deprecated("use throttleEnforceZIO", "2.0.0")
  final def throttleEnforceM[R1 <: R, E1 >: E](units: Long, duration: Duration, burst: Long = 0)(
    costFn: Chunk[O] => ZIO[R1, E1, Long]
  ): ZStream[R1 with Has[Clock], E1, O] =
    throttleEnforceZIO[R1 with Has[Clock], E1](units, duration, burst)(costFn)

  /**
   * Throttles the chunks of this stream according to the given bandwidth parameters using the token bucket
   * algorithm. Allows for burst in the processing of elements by allowing the token bucket to accumulate
   * tokens up to a `units + burst` threshold. Chunks that do not meet the bandwidth constraints are dropped.
   * The weight of each chunk is determined by the `costFn` effectful function.
   */
  final def throttleEnforceZIO[R1 <: R, E1 >: E](units: Long, duration: Duration, burst: Long = 0)(
    costFn: Chunk[O] => ZIO[R1, E1, Long]
  ): ZStream[R1 with Has[Clock], E1, O] =
    ZStream {
      for {
        chunks      <- self.process
        currentTime <- Clock.nanoTime.toManaged
        bucket      <- Ref.make((units, currentTime)).toManaged
        pull = {
          def go: ZIO[R1 with Has[Clock], Option[E1], Chunk[O]] =
            chunks.flatMap { chunk =>
              (costFn(chunk).mapError(Some(_)) <*> Clock.nanoTime) flatMap { case (weight, current) =>
                bucket.modify { case (tokens, timestamp) =>
                  val elapsed = current - timestamp
                  val cycles  = elapsed.toDouble / duration.toNanos
                  val available = {
                    val sum = tokens + (cycles * units).toLong
                    val max =
                      if (units + burst < 0) Long.MaxValue
                      else units + burst

                    if (sum < 0) max
                    else math.min(sum, max)
                  }

                  if (weight <= available)
                    (Some(chunk), (available - weight, current))
                  else
                    (None, (available, current))
                } flatMap {
                  case Some(os) => UIO.succeedNow(os)
                  case None     => go
                }
              }
            }

          go
        }
      } yield pull
    }

  /**
   * Delays the chunks of this stream according to the given bandwidth parameters using the token bucket
   * algorithm. Allows for burst in the processing of elements by allowing the token bucket to accumulate
   * tokens up to a `units + burst` threshold. The weight of each chunk is determined by the `costFn`
   * function.
   */
  final def throttleShape(units: Long, duration: Duration, burst: Long = 0)(
    costFn: Chunk[O] => Long
  ): ZStream[R with Has[Clock], E, O] =
    throttleShapeZIO(units, duration, burst)(os => UIO.succeedNow(costFn(os)))

  /**
   * Delays the chunks of this stream according to the given bandwidth parameters using the token bucket
   * algorithm. Allows for burst in the processing of elements by allowing the token bucket to accumulate
   * tokens up to a `units + burst` threshold. The weight of each chunk is determined by the `costFn`
   * effectful function.
   */
  @deprecated("use throttleShapeZIO", "2.0.0")
  final def throttleShapeM[R1 <: R, E1 >: E](units: Long, duration: Duration, burst: Long = 0)(
    costFn: Chunk[O] => ZIO[R1, E1, Long]
  ): ZStream[R1 with Has[Clock], E1, O] =
    throttleShapeZIO[R1 with Has[Clock], E1](units, duration, burst)(costFn)

  /**
   * Delays the chunks of this stream according to the given bandwidth parameters using the token bucket
   * algorithm. Allows for burst in the processing of elements by allowing the token bucket to accumulate
   * tokens up to a `units + burst` threshold. The weight of each chunk is determined by the `costFn`
   * effectful function.
   */
  final def throttleShapeZIO[R1 <: R, E1 >: E](units: Long, duration: Duration, burst: Long = 0)(
    costFn: Chunk[O] => ZIO[R1, E1, Long]
  ): ZStream[R1 with Has[Clock], E1, O] =
    ZStream {
      for {
        chunks      <- self.process
        currentTime <- Clock.nanoTime.toManaged
        bucket      <- Ref.make((units, currentTime)).toManaged
        pull = for {
                 chunk   <- chunks
                 weight  <- costFn(chunk).mapError(Some(_))
                 current <- Clock.nanoTime
                 delay <- bucket.modify { case (tokens, timestamp) =>
                            val elapsed = current - timestamp
                            val cycles  = elapsed.toDouble / duration.toNanos
                            val available = {
                              val sum = tokens + (cycles * units).toLong
                              val max =
                                if (units + burst < 0) Long.MaxValue
                                else units + burst

                              if (sum < 0) max
                              else math.min(sum, max)
                            }

                            val remaining = available - weight
                            val waitCycles =
                              if (remaining >= 0) 0
                              else -remaining.toDouble / units
                            val delay = Duration.Finite((waitCycles * duration.toNanos).toLong)

                            (delay, (remaining, current))

                          }
                 _ <- Clock.sleep(delay).when(delay > Duration.Zero)
               } yield chunk
      } yield pull
    }

  final def debounce[E1 >: E, O2 >: O](d: Duration): ZStream[R with Has[Clock], E1, O2] = {
    sealed abstract class State
    case object NotStarted                                  extends State
    case class Previous(fiber: Fiber[Nothing, O2])          extends State
    case class Current(fiber: Fiber[Option[E1], Chunk[O2]]) extends State
    case object Done                                        extends State

    ZStream[R with Has[Clock], E1, O2] {
      for {
        chunks <- self.process
        ref <- Ref.make[State](NotStarted).toManagedWith {
                 _.get.flatMap {
                   case Previous(fiber) => fiber.interrupt
                   case Current(fiber)  => fiber.interrupt
                   case _               => ZIO.unit
                 }
               }
        pull = {
          def store(chunk: Chunk[O2]): URIO[Has[Clock], Chunk[O2]] =
            chunk.lastOption
              .map(last => Clock.sleep(d).as(last).forkDaemon.flatMap(f => ref.set(Previous(f))))
              .getOrElse(ref.set(NotStarted))
              .as(Chunk.empty)

          ref.get.flatMap {
            case Previous(fiber) =>
              fiber.join.raceWith[R with Has[Clock], Option[E1], Option[E1], Chunk[O2], Chunk[O2]](chunks)(
                {
                  case (Exit.Success(value), current) =>
                    ref.set(Current(current)).as(Chunk.single(value))
                  case (Exit.Failure(cause), current) =>
                    current.interrupt *> Pull.failCause(cause)
                },
                {
                  case (Exit.Success(chunk), _) if chunk.isEmpty =>
                    Pull.empty
                  case (Exit.Success(chunk), previous) =>
                    previous.interrupt *> store(chunk)
                  case (Exit.Failure(cause), previous) =>
                    Cause.flipCauseOption(cause) match {
                      case Some(e) =>
                        previous.interrupt *> Pull.failCause(e)
                      case None =>
                        previous.join.map(Chunk.single) <* ref.set(Done)
                    }
                },
                Some(ZScope.global)
              )
            case Current(fiber) =>
              fiber.join.flatMap(store)
            case NotStarted =>
              chunks.flatMap(store)
            case Done =>
              Pull.end
          }
        }
      } yield pull
    }
  }

  /**
   * Ends the stream if it does not produce a value after d duration.
   */
  final def timeout(d: Duration): ZStream[R with Has[Clock], E, O] =
    ZStream[R with Has[Clock], E, O] {
      for {
        timeout <- Ref.make(false).toManaged
        next    <- self.process
        pull = timeout.get.flatMap {
                 if (_) Pull.end
                 else
                   next.timeout(d).flatMap {
                     case Some(a) => Pull.emit(a)
                     case None    => timeout.set(true) *> Pull.end
                   }
               }
      } yield pull
    }

  /**
   * Fails the stream with given error if it does not produce a value after d duration.
   */
  final def timeoutError[E1 >: E](e: => E1)(d: Duration): ZStream[R with Has[Clock], E1, O] =
    self
      .timeoutErrorCause(Cause.empty)(d)
      .mapErrorCause(_ => Cause.fail(e))

  /**
   * Halts the stream with given cause if it does not produce a value after d duration.
   */
  final def timeoutErrorCause[E1 >: E](cause: Cause[E1])(d: Duration): ZStream[R with Has[Clock], E1, O] =
    ZStream[R with Has[Clock], E1, O] {
      self.process.map { next =>
        next.timeout(d).flatMap {
          case Some(a) => Pull.emit(a)
          case None    => Pull.failCause(cause)
        }
      }
    }

  /**
   * Switches the stream if it does not produce a value after d duration.
   */
  final def timeoutTo[R1 <: R, E1 >: E, O2 >: O](
    d: Duration
  )(that: ZStream[R1, E1, O2]): ZStream[R1 with Has[Clock], E1, O2] = {
    object StreamTimeout extends Throwable
    self.timeoutErrorCause(Cause.die(StreamTimeout))(d).catchSomeCause { case Cause.Die(StreamTimeout) => that }
  }

  /**
   * Converts the stream to a managed hub of chunks. After the managed hub is
   * used, the hub will never again produce values and should be discarded.
   */
  def toHub(capacity: Int): ZManaged[R, Nothing, ZHub[Nothing, Any, Any, Nothing, Nothing, Take[E, O]]] =
    for {
      hub <- Hub.bounded[Take[E, O]](capacity).toManagedWith(_.shutdown)
      _   <- self.intoHubManaged(hub).fork
    } yield hub

  /**
   * Converts this stream of bytes into a `java.io.InputStream` wrapped in a [[ZManaged]].
   * The returned input stream will only be valid within the scope of the ZManaged.
   */
  def toInputStream(implicit ev0: E <:< Throwable, ev1: O <:< Byte): ZManaged[R, E, java.io.InputStream] =
    for {
      runtime <- ZIO.runtime[R].toManaged
      pull    <- process.asInstanceOf[ZManaged[R, Nothing, ZIO[R, Option[Throwable], Chunk[Byte]]]]
    } yield ZInputStream.fromPull(runtime, pull)

  /**
   * Converts this stream into a `scala.collection.Iterator` wrapped in a [[ZManaged]].
   * The returned iterator will only be valid within the scope of the ZManaged.
   */
  def toIterator: ZManaged[R, Nothing, Iterator[Either[E, O]]] =
    for {
      runtime <- ZIO.runtime[R].toManaged
      pull    <- process
    } yield {
      def unfoldPull: Iterator[Either[E, O]] =
        runtime.unsafeRunSync(pull) match {
          case Exit.Success(chunk) => chunk.iterator.map(Right(_)) ++ unfoldPull
          case Exit.Failure(cause) =>
            cause.failureOrCause match {
              case Left(None)    => Iterator.empty
              case Left(Some(e)) => Iterator.single(Left(e))
              case Right(c)      => throw FiberFailure(c)
            }
        }

      unfoldPull
    }

  /**
   * Converts this stream of chars into a `java.io.Reader` wrapped in a [[ZManaged]].
   * The returned reader will only be valid within the scope of the ZManaged.
   */
  def toReader(implicit ev0: E <:< Throwable, ev1: O <:< Char): ZManaged[R, E, java.io.Reader] =
    for {
      runtime <- ZIO.runtime[R].toManaged
      pull    <- process.asInstanceOf[ZManaged[R, Nothing, ZIO[R, Option[Throwable], Chunk[Char]]]]
    } yield ZReader.fromPull(runtime, pull)

  /**
   * Converts the stream to a managed queue of chunks. After the managed queue is used,
   * the queue will never again produce values and should be discarded.
   */
  final def toQueue(capacity: Int = 2): ZManaged[R, Nothing, Dequeue[Take[E, O]]] =
    for {
      queue <- Queue.bounded[Take[E, O]](capacity).toManagedWith(_.shutdown)
      _     <- self.intoQueueManaged(queue).fork
    } yield queue

  /**
   * Converts the stream into an unbounded managed queue. After the managed queue
   * is used, the queue will never again produce values and should be discarded.
   */
  final def toQueueUnbounded: ZManaged[R, Nothing, Dequeue[Take[E, O]]] =
    for {
      queue <- Queue.unbounded[Take[E, O]].toManagedWith(_.shutdown)
      _     <- self.intoQueueManaged(queue).fork
    } yield queue

  /**
   * Applies the transducer to the stream and emits its outputs.
   */
  def transduce[R1 <: R, E1 >: E, O3](transducer: ZTransducer[R1, E1, O, O3]): ZStream[R1, E1, O3] =
    aggregate(transducer)

  /**
   * Updates a service in the environment of this effect.
   */
  final def updateService[M] =
    new ZStream.UpdateService[R, E, O, M](self)

  /**
   * Updates a service at the specified key in the environment of this effect.
   */
  final def updateServiceAt[Service]: ZStream.UpdateServiceAt[R, E, O, Service] =
    new ZStream.UpdateServiceAt[R, E, O, Service](self)

  /**
   * Threads the stream through the transformation function `f`.
   */
  final def via[R2, E2, O2](f: ZStream[R, E, O] => ZStream[R2, E2, O2]): ZStream[R2, E2, O2] = f(self)

  /**
   * Returns this stream if the specified condition is satisfied, otherwise returns an empty stream.
   */
  def when(b: => Boolean): ZStream[R, E, O] =
    ZStream.when(b)(self)

  /**
   * Returns this stream if the specified effectful condition is satisfied, otherwise returns an empty stream.
   */
  @deprecated("use whenZIO", "2.0.0")
  def whenM[R1 <: R, E1 >: E](b: ZIO[R1, E1, Boolean]): ZStream[R1, E1, O] =
    whenZIO(b)

  /**
   * Returns this stream if the specified effectful condition is satisfied, otherwise returns an empty stream.
   */
  def whenZIO[R1 <: R, E1 >: E](b: ZIO[R1, E1, Boolean]): ZStream[R1, E1, O] =
    ZStream.whenZIO(b)(self)

  /**
   * Equivalent to [[filter]] but enables the use of filter clauses in for-comprehensions
   */
  def withFilter(predicate: O => Boolean): ZStream[R, E, O] =
    filter(predicate)

  /**
   * Runs this stream on the specified runtime configuration. Any streams that
   * are composed after this one will be run on the previous executor.
   */
  def withRuntimeConfig(runtimeConfig: => RuntimeConfig): ZStream[R, E, O] =
    ZStream.fromZIO(ZIO.runtimeConfig).flatMap { currentRuntimeConfig =>
      ZStream.managed(ZManaged.withRuntimeConfig(runtimeConfig)) *>
        self <*
        ZStream.fromZIO(ZIO.setRuntimeConfig(currentRuntimeConfig))
    }

  /**
   * Zips this stream with another point-wise, but keeps only the outputs of this stream.
   *
   * The new stream will end when one of the sides ends.
   */
  def zipLeft[R1 <: R, E1 >: E, O2](that: ZStream[R1, E1, O2]): ZStream[R1, E1, O] = zipWith(that)((o, _) => o)

  /**
   * Zips this stream with another point-wise, but keeps only the outputs of the other stream.
   *
   * The new stream will end when one of the sides ends.
   */
  def zipRight[R1 <: R, E1 >: E, O2](that: ZStream[R1, E1, O2]): ZStream[R1, E1, O2] = zipWith(that)((_, o2) => o2)

  /**
   * Zips this stream with another point-wise and emits tuples of elements from both streams.
   *
   * The new stream will end when one of the sides ends.
   */
  def zip[R1 <: R, E1 >: E, O2](that: ZStream[R1, E1, O2])(implicit
    zippable: Zippable[O, O2]
  ): ZStream[R1, E1, zippable.Out] =
    zipWith(that)(zippable.zip(_, _))

  /**
   * Zips this stream with another point-wise, creating a new stream of pairs of elements
   * from both sides.
   *
   * The defaults `defaultLeft` and `defaultRight` will be used if the streams have different lengths
   * and one of the streams has ended before the other.
   */
  def zipAll[R1 <: R, E1 >: E, O1 >: O, O2](
    that: ZStream[R1, E1, O2]
  )(defaultLeft: O1, defaultRight: O2): ZStream[R1, E1, (O1, O2)] =
    zipAllWith(that)((_, defaultRight), (defaultLeft, _))((_, _))

  /**
   * Zips this stream with another point-wise, and keeps only elements from this stream.
   *
   * The provided default value will be used if the other stream ends before this one.
   */
  def zipAllLeft[R1 <: R, E1 >: E, O1 >: O, O2](that: ZStream[R1, E1, O2])(default: O1): ZStream[R1, E1, O1] =
    zipAllWith(that)(identity, _ => default)((o, _) => o)

  /**
   * Zips this stream with another point-wise, and keeps only elements from the other stream.
   *
   * The provided default value will be used if this stream ends before the other one.
   */
  def zipAllRight[R1 <: R, E1 >: E, O2](that: ZStream[R1, E1, O2])(default: O2): ZStream[R1, E1, O2] =
    zipAllWith(that)(_ => default, identity)((_, o2) => o2)

  /**
   * Zips this stream with another point-wise. The provided functions will be used to create elements
   * for the composed stream.
   *
   * The functions `left` and `right` will be used if the streams have different lengths
   * and one of the streams has ended before the other.
   */
  def zipAllWith[R1 <: R, E1 >: E, O2, O3](
    that: ZStream[R1, E1, O2]
  )(left: O => O3, right: O2 => O3)(both: (O, O2) => O3): ZStream[R1, E1, O3] =
    zipAllWithExec(that)(ExecutionStrategy.Parallel)(left, right)(both)

  /**
   * Zips this stream with another point-wise. The provided functions will be used to create elements
   * for the composed stream.
   *
   * The functions `left` and `right` will be used if the streams have different lengths
   * and one of the streams has ended before the other.
   *
   * The execution strategy `exec` will be used to determine whether to pull
   * from the streams sequentially or in parallel.
   */
  def zipAllWithExec[R1 <: R, E1 >: E, O2, O3](
    that: ZStream[R1, E1, O2]
  )(exec: ExecutionStrategy)(left: O => O3, right: O2 => O3)(both: (O, O2) => O3): ZStream[R1, E1, O3] = {
    sealed trait Status
    case object Running   extends Status
    case object LeftDone  extends Status
    case object RightDone extends Status
    case object End       extends Status
    type State = (Status, Either[Chunk[O], Chunk[O2]])

    def handleSuccess(
      maybeO: Option[Chunk[O]],
      maybeO2: Option[Chunk[O2]],
      excess: Either[Chunk[O], Chunk[O2]]
    ): Exit[Nothing, (Chunk[O3], State)] = {
      val (excessL, excessR) = excess.fold(l => (l, Chunk.empty), r => (Chunk.empty, r))
      val chunkL             = maybeO.fold(excessL)(upd => excessL ++ upd)
      val chunkR             = maybeO2.fold(excessR)(upd => excessR ++ upd)
      val (emit, newExcess)  = zipChunks(chunkL, chunkR, both)
      val (fullEmit, status) = (maybeO.isDefined, maybeO2.isDefined) match {
        case (true, true) => (emit, Running)
        case (false, false) =>
          val leftover: Chunk[O3] = newExcess.fold[Chunk[O3]](_.map(left), _.map(right))
          (emit ++ leftover, End)
        case (false, true) => (emit, LeftDone)
        case (true, false) => (emit, RightDone)
      }
      Exit.succeed((fullEmit, (status, newExcess)))
    }

    combineChunks(that)((Running, Left(Chunk())): State) {
      case ((Running, excess), pullL, pullR) =>
        exec match {
          case ExecutionStrategy.Sequential =>
            pullL.unoption
              .zipWith(pullR.unoption)(handleSuccess(_, _, excess))
              .catchAllCause(e => UIO.succeedNow(Exit.failCause(e.map(Some(_)))))
          case _ =>
            pullL.unoption
              .zipWithPar(pullR.unoption)(handleSuccess(_, _, excess))
              .catchAllCause(e => UIO.succeedNow(Exit.failCause(e.map(Some(_)))))
        }
      case ((LeftDone, excess), _, pullR) =>
        pullR.unoption
          .map(handleSuccess(None, _, excess))
          .catchAllCause(e => UIO.succeedNow(Exit.failCause(e.map(Some(_)))))
      case ((RightDone, excess), pullL, _) =>
        pullL.unoption
          .map(handleSuccess(_, None, excess))
          .catchAllCause(e => UIO.succeedNow(Exit.failCause(e.map(Some(_)))))
      case ((End, _), _, _) => UIO.succeedNow(Exit.fail(None))
    }
  }

  /**
   * Zips this stream with another point-wise and applies the function to the paired elements.
   *
   * The new stream will end when one of the sides ends.
   */
  def zipWith[R1 <: R, E1 >: E, O2, O3](
    that: ZStream[R1, E1, O2]
  )(f: (O, O2) => O3): ZStream[R1, E1, O3] = {
    sealed trait State[+W1, +W2]
    case class Running[W1, W2](excess: Either[Chunk[W1], Chunk[W2]]) extends State[W1, W2]
    case class LeftDone[W1](excessL: NonEmptyChunk[W1])              extends State[W1, Nothing]
    case class RightDone[W2](excessR: NonEmptyChunk[W2])             extends State[Nothing, W2]
    case object End                                                  extends State[Nothing, Nothing]

    def handleSuccess(
      leftUpd: Option[Chunk[O]],
      rightUpd: Option[Chunk[O2]],
      excess: Either[Chunk[O], Chunk[O2]]
    ): Exit[Option[Nothing], (Chunk[O3], State[O, O2])] = {
      val (left, right) = {
        val (leftExcess, rightExcess) = excess.fold(l => (l, Chunk.empty), r => (Chunk.empty, r))
        val l                         = leftUpd.fold(leftExcess)(upd => leftExcess ++ upd)
        val r                         = rightUpd.fold(rightExcess)(upd => rightExcess ++ upd)
        (l, r)
      }
      val (emit, newExcess): (Chunk[O3], Either[Chunk[O], Chunk[O2]]) = zipChunks(left, right, f)
      (leftUpd.isDefined, rightUpd.isDefined) match {
        case (true, true)   => Exit.succeed((emit, Running(newExcess)))
        case (false, false) => Exit.fail(None)
        case _ => {
          val newState = newExcess match {
            case Left(l)  => l.nonEmptyOrElse[State[O, O2]](End)(LeftDone(_))
            case Right(r) => r.nonEmptyOrElse[State[O, O2]](End)(RightDone(_))
          }
          Exit.succeed((emit, newState))
        }
      }
    }

    combineChunks(that)(Running(Left(Chunk.empty)): State[O, O2]) { (st, p1, p2) =>
      st match {
        case Running(excess) =>
          {
            p1.unoption.zipWithPar(p2.unoption) { case (l, r) =>
              handleSuccess(l, r, excess)
            }
          }.catchAllCause(e => UIO.succeedNow(Exit.failCause(e.map(Some(_)))))
        case LeftDone(excessL) =>
          {
            p2.unoption.map(handleSuccess(None, _, Left(excessL)))
          }.catchAllCause(e => UIO.succeedNow(Exit.failCause(e.map(Some(_)))))
        case RightDone(excessR) => {
          p1.unoption
            .map(handleSuccess(_, None, Right(excessR)))
            .catchAllCause(e => UIO.succeedNow(Exit.failCause(e.map(Some(_)))))
        }
        case End => {
          UIO.succeedNow(Exit.fail(None))
        }
      }
    }
  }

  /**
   * Zips this stream together with the index of elements.
   */
  final def zipWithIndex: ZStream[R, E, (O, Long)] =
    mapAccum(0L)((index, a) => (index + 1, (a, index)))

  /**
   * Zips the two streams so that when a value is emitted by either of the two streams,
   * it is combined with the latest value from the other stream to produce a result.
   *
   * Note: tracking the latest value is done on a per-chunk basis. That means that
   * emitted elements that are not the last value in chunks will never be used for zipping.
   */
  final def zipWithLatest[R1 <: R, E1 >: E, O2, O3](
    that: ZStream[R1, E1, O2]
  )(f: (O, O2) => O3): ZStream[R1, E1, O3] = {
    def pullNonEmpty[R, E, O](pull: ZIO[R, Option[E], Chunk[O]]): ZIO[R, Option[E], Chunk[O]] =
      pull.flatMap(chunk => if (chunk.isEmpty) pullNonEmpty(pull) else UIO.succeedNow(chunk))

    ZStream {
      for {
        left  <- self.process.map(pullNonEmpty(_))
        right <- that.process.map(pullNonEmpty(_))
        pull <- (ZStream.fromZIOOption {
                  left.raceWith(right)(
                    (leftDone, rightFiber) => ZIO.done(leftDone).zipWith(rightFiber.join)((_, _, true)),
                    (rightDone, leftFiber) => ZIO.done(rightDone).zipWith(leftFiber.join)((r, l) => (l, r, false))
                  )
                }.flatMap { case (l, r, leftFirst) =>
                  ZStream.fromZIO(Ref.make(l(l.size - 1)) <*> Ref.make(r(r.size - 1))).flatMap {
                    case (latestLeft, latestRight) =>
                      ZStream.fromChunk(
                        if (leftFirst) r.map(f(l(l.size - 1), _))
                        else l.map(f(_, r(r.size - 1)))
                      ) ++
                        ZStream
                          .repeatZIOOption(
                            left.tap(chunk => latestLeft.set(chunk(chunk.size - 1))) <*> latestRight.get
                          )
                          .mergeWith(
                            ZStream.repeatZIOOption(
                              right.tap(chunk => latestRight.set(chunk(chunk.size - 1))) <*> latestLeft.get
                            )
                          )(
                            { case (leftChunk, rightLatest) =>
                              leftChunk.map(f(_, rightLatest))
                            },
                            { case (rightChunk, leftLatest) =>
                              rightChunk.map(f(leftLatest, _))
                            }
                          )
                          .flatMap(ZStream.fromChunk(_))
                  }
                }).process

      } yield pull
    }
  }

  /**
   * Zips each element with the next element if present.
   */
  final def zipWithNext: ZStream[R, E, (O, Option[O])] =
    ZStream {
      for {
        chunks <- self.process
        ref    <- Ref.make[Option[O]](None).toManaged
        last    = ref.getAndSet(None).some.map((_, None)).map(Chunk.single)
        pull = for {
                 prev   <- ref.get
                 chunk  <- chunks
                 (s, c)  = chunk.mapAccum(prev)((prev, curr) => (Some(curr), prev.map((_, curr))))
                 _      <- ref.set(s)
                 result <- Pull.emit(c.collect { case Some((prev, curr)) => (prev, Some(curr)) })
               } yield result
      } yield pull.orElseOptional(last)
    }

  /**
   * Zips each element with the previous element. Initially accompanied by `None`.
   */
  final def zipWithPrevious: ZStream[R, E, (Option[O], O)] =
    mapAccum[Option[O], (Option[O], O)](None)((prev, next) => (Some(next), (prev, next)))

  /**
   * Zips each element with both the previous and next element.
   */
  final def zipWithPreviousAndNext: ZStream[R, E, (Option[O], O, Option[O])] =
    zipWithPrevious.zipWithNext.map { case ((prev, curr), next) => (prev, curr, next.map(_._2)) }
}

object ZStream extends ZStreamPlatformSpecificConstructors {

  /**
   * The default chunk size used by the various combinators and constructors of [[ZStream]].
   */
  final val DefaultChunkSize = 4096

  /**
   * Submerges the error case of an `Either` into the `ZStream`.
   */
  def absolve[R, E, O](xs: ZStream[R, E, Either[E, O]]): ZStream[R, E, O] =
    xs.mapZIO(ZIO.fromEither(_))

  /**
   * Accesses the environment of the stream.
   */
  def access[R]: AccessPartiallyApplied[R] =
    new AccessPartiallyApplied[R]

  /**
   * Accesses the environment of the stream in the context of an effect.
   */
  @deprecated("use accessZIO", "2.0.0")
  def accessM[R]: AccessZIOPartiallyApplied[R] =
    accessZIO

  /**
   * Accesses the environment of the stream in the context of an effect.
   */
  def accessZIO[R]: AccessZIOPartiallyApplied[R] =
    new AccessZIOPartiallyApplied[R]

  /**
   * Accesses the environment of the stream in the context of a stream.
   */
  def accessStream[R]: AccessStreamPartiallyApplied[R] =
    new AccessStreamPartiallyApplied[R]

  /**
   * Creates a stream from a single value that will get cleaned up after the
   * stream is consumed
   */
  def acquireReleaseWith[R, E, A](acquire: ZIO[R, E, A])(release: A => URIO[R, Any]): ZStream[R, E, A] =
    managed(ZManaged.acquireReleaseWith(acquire)(release))

  /**
   * Creates a stream from a single value that will get cleaned up after the
   * stream is consumed
   */
  def acquireReleaseExitWith[R, E, A](
    acquire: ZIO[R, E, A]
  )(release: (A, Exit[Any, Any]) => URIO[R, Any]): ZStream[R, E, A] =
    managed(ZManaged.acquireReleaseExitWith(acquire)(release))

  /**
   * Creates a new [[ZStream]] from a managed effect that yields chunks.
   * The effect will be evaluated repeatedly until it fails with a `None`
   * (to signify stream end) or a `Some(E)` (to signify stream failure).
   *
   * The stream evaluation guarantees proper acquisition and release of the
   * [[ZManaged]].
   */
  def apply[R, E, O](
    process: ZManaged[R, Nothing, ZIO[R, Option[E], Chunk[O]]]
  ): ZStream[R, E, O] =
    new ZStream(process) {}

  /**
   * Creates a pure stream from a variable list of values
   */
  def apply[A](as: A*): ZStream[Any, Nothing, A] = fromIterable(as)

  /**
   * Locks the execution of the specified stream to the blocking executor. Any
   * streams that are composed after this one will automatically be shifted
   * back to the previous executor.
   */
  def blocking[R, E, A](stream: ZStream[R, E, A]): ZStream[R, E, A] =
    ZStream.fromZIO(ZIO.blockingExecutor).flatMap(stream.onExecutor)

  /**
   * Creates a stream from a single value that will get cleaned up after the
   * stream is consumed
   */
  @deprecated("use acquireReleaseWith", "2.0.0")
  def bracket[R, E, A](acquire: ZIO[R, E, A])(release: A => URIO[R, Any]): ZStream[R, E, A] =
    acquireReleaseWith(acquire)(release)

  /**
   * Creates a stream from a single value that will get cleaned up after the
   * stream is consumed
   */
  @deprecated("use acquireReleaseExitWith", "2.0.0")
  def bracketExit[R, E, A](
    acquire: ZIO[R, E, A]
  )(release: (A, Exit[Any, Any]) => URIO[R, Any]): ZStream[R, E, A] =
    acquireReleaseExitWith(acquire)(release)

  /**
   * Composes the specified streams to create a cartesian product of elements
   * with a specified function. Subsequent streams would be run multiple times,
   * for every combination of elements in the prior streams.
   *
   * See also [[ZStream#zipN[R,E,A,B,C]*]] for the more common point-wise variant.
   */
  @deprecated("use cross", "2.0.0")
  def crossN[R, E, A, B, C](zStream1: ZStream[R, E, A], zStream2: ZStream[R, E, B])(
    f: (A, B) => C
  ): ZStream[R, E, C] =
    zStream1.crossWith(zStream2)(f)

  /**
   * Composes the specified streams to create a cartesian product of elements
   * with a specified function. Subsequent stream would be run multiple times,
   * for every combination of elements in the prior streams.
   *
   * See also [[ZStream#zipN[R,E,A,B,C,D]*]] for the more common point-wise variant.
   */
  @deprecated("use cross", "2.0.0")
  def crossN[R, E, A, B, C, D](
    zStream1: ZStream[R, E, A],
    zStream2: ZStream[R, E, B],
    zStream3: ZStream[R, E, C]
  )(
    f: (A, B, C) => D
  ): ZStream[R, E, D] =
    for {
      a <- zStream1
      b <- zStream2
      c <- zStream3
    } yield f(a, b, c)

  /**
   * Composes the specified streams to create a cartesian product of elements
   * with a specified function. Subsequent stream would be run multiple times,
   * for every combination of elements in the prior streams.
   *
   * See also [[ZStream#zipN[R,E,A,B,C,D,F]*]] for the more common point-wise variant.
   */
  @deprecated("use cross", "2.0.0")
  def crossN[R, E, A, B, C, D, F](
    zStream1: ZStream[R, E, A],
    zStream2: ZStream[R, E, B],
    zStream3: ZStream[R, E, C],
    zStream4: ZStream[R, E, D]
  )(
    f: (A, B, C, D) => F
  ): ZStream[R, E, F] =
    for {
      a <- zStream1
      b <- zStream2
      c <- zStream3
      d <- zStream4
    } yield f(a, b, c, d)

  /**
   * Concatenates all of the streams in the chunk to one stream.
   */
  def concatAll[R, E, O](streams: Chunk[ZStream[R, E, O]]): ZStream[R, E, O] =
    ZStream {
      val chunkSize = streams.size

      for {
        currIndex    <- Ref.make(0).toManaged
        currStream   <- Ref.make[ZIO[R, Option[E], Chunk[O]]](Pull.end).toManaged
        switchStream <- ZManaged.switchable[R, Nothing, ZIO[R, Option[E], Chunk[O]]]
        pull = {
          def go: ZIO[R, Option[E], Chunk[O]] =
            currStream.get.flatten.catchAllCause {
              Cause.flipCauseOption(_) match {
                case Some(e) => Pull.failCause(e)
                case None =>
                  currIndex.getAndUpdate(_ + 1).flatMap { i =>
                    if (i >= chunkSize) Pull.end
                    else switchStream(streams(i).process).flatMap(currStream.set) *> go
                  }
              }
            }

          go
        }
      } yield pull
    }

  /**
   * The stream that dies with the `ex`.
   */
  def die(ex: => Throwable): ZStream[Any, Nothing, Nothing] =
    fromZIO(ZIO.die(ex))

  /**
   * The stream that dies with an exception described by `msg`.
   */
  def dieMessage(msg: => String): ZStream[Any, Nothing, Nothing] =
    fromZIO(ZIO.dieMessage(msg))

  /**
   * The stream that ends with the [[zio.Exit]] value `exit`.
   */
  def done[E, A](exit: Exit[E, A]): ZStream[Any, E, A] =
    fromZIO(ZIO.done(exit))

  /**
   * The empty stream
   */
  val empty: ZStream[Any, Nothing, Nothing] =
    ZStream(ZManaged.succeedNow(Pull.end))

  /**
   * Accesses the whole environment of the stream.
   */
  def environment[R]: ZStream[R, Nothing, R] =
    fromZIO(ZIO.environment[R])

  /**
   * The stream that always fails with the `error`
   */
  def fail[E](error: => E): ZStream[Any, E, Nothing] =
    fromZIO(ZIO.fail(error))

  /**
   * The stream that always fails with `cause`.
   */
  def failCause[E](cause: => Cause[E]): ZStream[Any, E, Nothing] =
    fromZIO(ZIO.failCause(cause))

  /**
   * Creates a one-element stream that never fails and executes the finalizer when it ends.
   */
  def finalizer[R](finalizer: URIO[R, Any]): ZStream[R, Nothing, Any] =
    acquireReleaseWith[R, Nothing, Unit](UIO.unit)(_ => finalizer)

  /**
   * Constructs a  `ZStream` value of the appropriate type for the specified
   * input.
   */
  def from[Input](input: => Input)(implicit constructor: ZStreamConstructor[Input]): constructor.Out =
    constructor.make(input)

  /**
   * Creates a stream from a [[zio.Chunk]] of values
   *
   * @param c a chunk of values
   * @return a finite stream of values
   */
  def fromChunk[O](c: => Chunk[O]): ZStream[Any, Nothing, O] =
    ZStream {
      for {
        doneRef <- Ref.make(false).toManaged
        pull = doneRef.modify { done =>
                 if (done || c.isEmpty) Pull.end -> true
                 else ZIO.succeedNow(c)          -> true
               }.flatten
      } yield pull
    }

  /**
   * Creates a stream from a subscription to a hub.
   */
  def fromChunkHub[R, E, O](hub: ZHub[Nothing, R, Any, E, Nothing, Chunk[O]]): ZStream[R, E, O] =
    managed(hub.subscribe).flatMap(queue => fromChunkQueue(queue))

  /**
   * Creates a stream from a subscription to a hub in the context of a managed
   * effect. The managed effect describes subscribing to receive messages from
   * the hub while the stream describes taking messages from the hub.
   */
  def fromChunkHubManaged[R, E, O](
    hub: ZHub[Nothing, R, Any, E, Nothing, Chunk[O]]
  ): ZManaged[Any, Nothing, ZStream[R, E, O]] =
    hub.subscribe.map(queue => fromChunkQueue(queue))

  /**
   * Creates a stream from a subscription to a hub.
   *
   * The hub will be shut down once the stream is closed.
   */
  def fromChunkHubWithShutdown[R, E, O](hub: ZHub[Nothing, R, Any, E, Nothing, Chunk[O]]): ZStream[R, E, O] =
    fromChunkHub(hub).ensuringFirst(hub.shutdown)

  /**
   * Creates a stream from a subscription to a hub in the context of a managed
   * effect. The managed effect describes subscribing to receive messages from
   * the hub while the stream describes taking messages from the hub.
   *
   * The hub will be shut down once the stream is closed.
   */
  def fromChunkHubManagedWithShutdown[R, E, O](
    hub: ZHub[Nothing, R, Any, E, Nothing, Chunk[O]]
  ): ZManaged[Any, Nothing, ZStream[R, E, O]] =
    fromChunkHubManaged(hub).map(_.ensuringFirst(hub.shutdown))

  /**
   * Creates a stream from a queue of values
   */
  def fromChunkQueue[R, E, O](queue: ZQueue[Nothing, R, Any, E, Nothing, Chunk[O]]): ZStream[R, E, O] =
    repeatZIOChunkOption {
      queue.take
        .catchAllCause(c =>
          queue.isShutdown.flatMap { down =>
            if (down && c.isInterrupted) Pull.end
            else Pull.failCause(c)
          }
        )
    }

  /**
   * Creates a stream from a queue of values. The queue will be shutdown once the stream is closed.
   */
  def fromChunkQueueWithShutdown[R, E, O](queue: ZQueue[Nothing, R, Any, E, Nothing, Chunk[O]]): ZStream[R, E, O] =
    fromChunkQueue(queue).ensuringFirst(queue.shutdown)

  /**
   * Creates a stream from an arbitrary number of chunks.
   */
  def fromChunks[O](cs: Chunk[O]*): ZStream[Any, Nothing, O] =
    fromIterable(cs).flatMap(fromChunk(_))

  /**
   * Creates a stream from an effect producing a value of type `A`
   */
  @deprecated("use fromZIO", "2.0.0")
  def fromEffect[R, E, A](fa: ZIO[R, E, A]): ZStream[R, E, A] =
    fromZIO(fa)

  /**
   * Creates a stream from an effect producing a value of type `A` or an empty Stream
   */
  @deprecated("use fromZIOOption", "2.0.0")
  def fromEffectOption[R, E, A](fa: ZIO[R, Option[E], A]): ZStream[R, E, A] =
    fromZIOOption(fa)

  /**
   * Creates a stream from an effect producing a value of type `A`
   */
  def fromZIO[R, E, A](fa: ZIO[R, E, A]): ZStream[R, E, A] =
    fromZIOOption(fa.mapError(Some(_)))

  /**
   * Creates a stream from an effect producing a value of type `A` or an empty Stream
   */
  def fromZIOOption[R, E, A](fa: ZIO[R, Option[E], A]): ZStream[R, E, A] =
    ZStream {
      for {
        doneRef <- Ref.make(false).toManaged
        pull = doneRef.modify {
                 if (_) Pull.end              -> true
                 else fa.map(Chunk.single(_)) -> true
               }.flatten
      } yield pull
    }

  /**
   * Creates a stream from a subscription to a hub.
   */
  def fromHub[R, E, A](
    hub: ZHub[Nothing, R, Any, E, Nothing, A],
    maxChunkSize: Int = DefaultChunkSize
  ): ZStream[R, E, A] =
    managed(hub.subscribe).flatMap(queue => fromQueue(queue, maxChunkSize))

  /**
   * Creates a stream from a subscription to a hub in the context of a managed
   * effect. The managed effect describes subscribing to receive messages from
   * the hub while the stream describes taking messages from the hub.
   */
  def fromHubManaged[R, E, A](
    hub: ZHub[Nothing, R, Any, E, Nothing, A],
    maxChunkSize: Int = DefaultChunkSize
  ): ZManaged[Any, Nothing, ZStream[R, E, A]] =
    hub.subscribe.map(queue => fromQueueWithShutdown(queue, maxChunkSize))

  /**
   * Creates a stream from a subscription to a hub.
   *
   * The hub will be shut down once the stream is closed.
   */
  def fromHubWithShutdown[R, E, A](
    hub: ZHub[Nothing, R, Any, E, Nothing, A],
    maxChunkSize: Int = DefaultChunkSize
  ): ZStream[R, E, A] =
    fromHub(hub, maxChunkSize).ensuringFirst(hub.shutdown)

  /**
   * Creates a stream from a subscription to a hub in the context of a managed
   * effect. The managed effect describes subscribing to receive messages from
   * the hub while the stream describes taking messages from the hub.
   *
   * The hub will be shut down once the stream is closed.
   */
  def fromHubManagedWithShutdown[R, E, A](
    hub: ZHub[Nothing, R, Any, E, Nothing, A],
    maxChunkSize: Int = DefaultChunkSize
  ): ZManaged[Any, Nothing, ZStream[R, E, A]] =
    fromHubManaged(hub, maxChunkSize).map(_.ensuringFirst(hub.shutdown))

  /**
   * Creates a stream from an iterable collection of values
   */
  def fromIterable[O](as: => Iterable[O]): ZStream[Any, Nothing, O] =
    fromChunk(Chunk.fromIterable(as))

  /**
   * Creates a stream from an effect producing a value of type `Iterable[A]`
   */
  @deprecated("use fromIterableZIO", "2.0.0")
  def fromIterableM[R, E, O](iterable: ZIO[R, E, Iterable[O]]): ZStream[R, E, O] =
    fromIterableZIO(iterable)

  /**
   * Creates a stream from an effect producing a value of type `Iterable[A]`
   */
  def fromIterableZIO[R, E, O](iterable: ZIO[R, E, Iterable[O]]): ZStream[R, E, O] =
    fromZIO(iterable).mapConcat(identity)

  /**
   * Creates a stream from an iterator that may throw exceptions.
   */
  def fromIterator[A](iterator: => Iterator[A], maxChunkSize: Int = 1): ZStream[Any, Throwable, A] =
    ZStream {
      ZManaged
        .attempt(iterator)
        .fold(
          Pull.fail,
          iterator =>
            ZIO.attempt {
              if (maxChunkSize <= 1) {
                if (iterator.isEmpty) Pull.end else Pull.emit(iterator.next())
              } else {
                val builder = ChunkBuilder.make[A](maxChunkSize)
                var i       = 0
                while (i < maxChunkSize && iterator.hasNext) {
                  val a = iterator.next()
                  builder += a
                  i += 1
                }
                val chunk = builder.result()
                if (chunk.isEmpty) Pull.end else Pull.emit(chunk)
              }
            }.asSomeError.flatten
        )
    }

  /**
   * Creates a stream from an iterator that may potentially throw exceptions
   */
  @deprecated("use fromIteratorZIO", "2.0.0")
  def fromIteratorEffect[R, A](
    iterator: ZIO[R, Throwable, Iterator[A]]
  ): ZStream[R, Throwable, A] =
    fromIteratorZIO(iterator)

  /**
   * Creates a stream from a managed iterator
   */
  def fromIteratorManaged[R, A](iterator: ZManaged[R, Throwable, Iterator[A]]): ZStream[R, Throwable, A] =
    managed(iterator).flatMap(fromIterator(_))

  /**
   * Creates a stream from an iterator that does not throw exceptions.
   */
  def fromIteratorSucceed[A](iterator: => Iterator[A], maxChunkSize: Int = 1): ZStream[Any, Nothing, A] =
    ZStream {
      Managed.succeed(iterator).map { iterator =>
        ZIO.succeed {
          if (maxChunkSize <= 1) {
            if (iterator.isEmpty) Pull.end else Pull.emit(iterator.next())
          } else {
            val builder = ChunkBuilder.make[A](maxChunkSize)
            var i       = 0
            while (i < maxChunkSize && iterator.hasNext) {
              val a = iterator.next()
              builder += a
              i += 1
            }
            val chunk = builder.result()
            if (chunk.isEmpty) Pull.end else Pull.emit(chunk)
          }
        }.flatten
      }
    }

  /**
   * Creates a stream from an iterator that does not throw exceptions.
   */
  @deprecated("use fromIteratorSucceed", "2.0.0")
  def fromIteratorTotal[A](iterator: => Iterator[A], maxChunkSize: Int = 1): ZStream[Any, Nothing, A] =
    fromIteratorSucceed(iterator)

  /**
   * Creates a stream from an iterator that may potentially throw exceptions
   */
  def fromIteratorZIO[R, A](
    iterator: ZIO[R, Throwable, Iterator[A]]
  ): ZStream[R, Throwable, A] =
    fromZIO(iterator).flatMap(fromIterator(_))

  /**
   * Creates a stream from a Java iterator that may throw exceptions
   */
  def fromJavaIterator[A](iterator: => ju.Iterator[A]): ZStream[Any, Throwable, A] =
    fromIterator {
      val it = iterator // Scala 2.13 scala.collection.Iterator has `iterator` in local scope
      new Iterator[A] {
        def next(): A        = it.next
        def hasNext: Boolean = it.hasNext
      }
    }

  /**
   * Creates a stream from a Java iterator that may potentially throw exceptions
   */
  @deprecated("use fromJavaIteratorZIO", "2.0.0")
  def fromJavaIteratorEffect[R, A](
    iterator: ZIO[R, Throwable, ju.Iterator[A]]
  ): ZStream[R, Throwable, A] =
    fromJavaIteratorZIO(iterator)

  /**
   * Creates a stream from a managed iterator
   */
  def fromJavaIteratorManaged[R, A](iterator: ZManaged[R, Throwable, ju.Iterator[A]]): ZStream[R, Throwable, A] =
    managed(iterator).flatMap(fromJavaIterator(_))

  /**
   * Creates a stream from a Java iterator
   */
  def fromJavaIteratorSucceed[A](iterator: => ju.Iterator[A]): ZStream[Any, Nothing, A] =
    fromIteratorSucceed {
      val it = iterator // Scala 2.13 scala.collection.Iterator has `iterator` in local scope
      new Iterator[A] {
        def next(): A        = it.next
        def hasNext: Boolean = it.hasNext
      }
    }

  /**
   * Creates a stream from a Java iterator
   */
  @deprecated("use fromJavaIteratorSucceed", "2.0.0")
  def fromJavaIteratorTotal[A](iterator: => ju.Iterator[A]): ZStream[Any, Nothing, A] =
    fromJavaIteratorSucceed(iterator)

  /**
   * Creates a stream from a Java iterator that may potentially throw exceptions
   */
  def fromJavaIteratorZIO[R, A](
    iterator: ZIO[R, Throwable, ju.Iterator[A]]
  ): ZStream[R, Throwable, A] =
    fromZIO(iterator).flatMap(fromJavaIterator(_))

  /**
   * Creates a stream from a queue of values
   *
   * @param maxChunkSize Maximum number of queued elements to put in one chunk in the stream
   */
  def fromQueue[R, E, O](
    queue: ZQueue[Nothing, R, Any, E, Nothing, O],
    maxChunkSize: Int = DefaultChunkSize
  ): ZStream[R, E, O] =
    repeatZIOChunkOption {
      queue
        .takeBetween(1, maxChunkSize)
        .map(Chunk.fromIterable)
        .catchAllCause(c =>
          queue.isShutdown.flatMap { down =>
            if (down && c.isInterrupted) Pull.end
            else Pull.failCause(c)
          }
        )
    }

  /**
   * Creates a stream from a queue of values. The queue will be shutdown once the stream is closed.
   *
   * @param maxChunkSize Maximum number of queued elements to put in one chunk in the stream
   */
  def fromQueueWithShutdown[R, E, O](
    queue: ZQueue[Nothing, R, Any, E, Nothing, O],
    maxChunkSize: Int = DefaultChunkSize
  ): ZStream[R, E, O] =
    fromQueue(queue, maxChunkSize).ensuringFirst(queue.shutdown)

  /**
   * Creates a stream from a [[zio.Schedule]] that does not require any further
   * input. The stream will emit an element for each value output from the
   * schedule, continuing for as long as the schedule continues.
   */
  def fromSchedule[R, A](schedule: Schedule[R, Any, A]): ZStream[R with Has[Clock], Nothing, A] =
    unwrap(schedule.driver.map(driver => repeatZIOOption(driver.next(()))))

  /**
   * Creates a stream from a [[zio.stm.TQueue]] of values.
   */
  def fromTQueue[A](queue: TQueue[A]): ZStream[Any, Nothing, A] =
    repeatZIOChunk(queue.take.map(Chunk.single(_)).commit)

  /**
   * The stream that always halts with `cause`.
   */
  @deprecated("use failCause", "2.0.0")
  def halt[E](cause: => Cause[E]): ZStream[Any, E, Nothing] =
    failCause(cause)

  /**
   * The infinite stream of iterative function application: a, f(a), f(f(a)), f(f(f(a))), ...
   */
  def iterate[A](a: A)(f: A => A): ZStream[Any, Nothing, A] =
    ZStream(Ref.make(a).toManaged.map(_.getAndUpdate(f).map(Chunk.single(_))))

  /**
   * Creates a single-valued stream from a managed resource
   */
  def managed[R, E, A](managed: ZManaged[R, E, A]): ZStream[R, E, A] =
    ZStream {
      for {
        doneRef   <- Ref.make(false).toManaged
        finalizer <- ZManaged.ReleaseMap.makeManaged(ExecutionStrategy.Sequential)
        pull = ZIO.uninterruptibleMask { restore =>
                 doneRef.get.flatMap { done =>
                   if (done) Pull.end
                   else
                     (for {
                       a <-
                         restore(managed.zio.map(_._2).provideSome[R]((_, finalizer))).onError(_ => doneRef.set(true))
                       _ <- doneRef.set(true)
                     } yield Chunk(a)).mapError(Some(_))
                 }
               }
      } yield pull
    }

  /**
   * Merges a variable list of streams in a non-deterministic fashion.
   * Up to `n` streams may be consumed in parallel and up to
   * `outputBuffer` chunks may be buffered by this operator.
   */
  def mergeAll[R, E, O](n: Int, outputBuffer: Int = 16)(
    streams: ZStream[R, E, O]*
  ): ZStream[R, E, O] =
    fromIterable(streams).flattenPar(n, outputBuffer)

  /**
   * Like [[mergeAll]], but runs all streams concurrently.
   */
  def mergeAllUnbounded[R, E, O](outputBuffer: Int = 16)(
    streams: ZStream[R, E, O]*
  ): ZStream[R, E, O] = mergeAll(Int.MaxValue, outputBuffer)(streams: _*)

  /**
   * The stream that never produces any value or fails with any error.
   */
  val never: ZStream[Any, Nothing, Nothing] =
    ZStream(ZManaged.succeedNow(UIO.never))

  /**
   * Like [[unfold]], but allows the emission of values to end one step further than
   * the unfolding of the state. This is useful for embedding paginated APIs,
   * hence the name.
   */
  def paginate[R, E, A, S](s: S)(f: S => (A, Option[S])): ZStream[Any, Nothing, A] =
    paginateZIO(s)(s => ZIO.succeedNow(f(s)))

  /**
   * Like [[unfoldChunk]], but allows the emission of values to end one step further than
   * the unfolding of the state. This is useful for embedding paginated APIs,
   * hence the name.
   */
  def paginateChunk[A, S](s: S)(f: S => (Chunk[A], Option[S])): ZStream[Any, Nothing, A] =
    paginateChunkZIO(s)(s => ZIO.succeedNow(f(s)))

  /**
   * Like [[unfoldChunkM]], but allows the emission of values to end one step further than
   * the unfolding of the state. This is useful for embedding paginated APIs,
   * hence the name.
   */
  @deprecated("use paginateChunkZIO", "2.0.0")
  def paginateChunkM[R, E, A, S](s: S)(f: S => ZIO[R, E, (Chunk[A], Option[S])]): ZStream[R, E, A] =
    paginateChunkZIO(s)(f)

  /**
   * Like [[unfoldChunkZIO]], but allows the emission of values to end one step further than
   * the unfolding of the state. This is useful for embedding paginated APIs,
   * hence the name.
   */
  def paginateChunkZIO[R, E, A, S](s: S)(f: S => ZIO[R, E, (Chunk[A], Option[S])]): ZStream[R, E, A] =
    ZStream {
      for {
        ref <- Ref.make(Option(s)).toManaged
      } yield ref.get.flatMap {
        case Some(s) => f(s).foldZIO(Pull.fail, { case (as, s) => ref.set(s).as(as) })
        case None    => Pull.end
      }
    }

  /**
   * Like [[unfoldM]], but allows the emission of values to end one step further than
   * the unfolding of the state. This is useful for embedding paginated APIs,
   * hence the name.
   */
  @deprecated("use paginateZIO", "2.0.0")
  def paginateM[R, E, A, S](s: S)(f: S => ZIO[R, E, (A, Option[S])]): ZStream[R, E, A] =
    paginateZIO(s)(f)

  /**
   * Like [[unfoldZIO]], but allows the emission of values to end one step further than
   * the unfolding of the state. This is useful for embedding paginated APIs,
   * hence the name.
   */
  def paginateZIO[R, E, A, S](s: S)(f: S => ZIO[R, E, (A, Option[S])]): ZStream[R, E, A] =
    paginateChunkZIO(s)(f(_).map { case (a, s) => Chunk.single(a) -> s })

  /**
   * Constructs a stream from a range of integers (lower bound included, upper bound not included)
   */
  def range(min: Int, max: Int, chunkSize: Int = DefaultChunkSize): ZStream[Any, Nothing, Int] = {
    val pull = (ref: Ref[Int]) =>
      for {
        start <- ref.getAndUpdate(_ + chunkSize)
        _     <- ZIO.when(start >= max)(ZIO.fail(None))
      } yield Chunk.fromIterable(Range(start, (start + chunkSize).min(max)))
    ZStream(Ref.makeManaged(min).map(pull))
  }

  /**
   * Repeats the provided value infinitely.
   */
  def repeat[A](a: => A): ZStream[Any, Nothing, A] =
    repeatZIO(UIO.succeed(a))

  /**
   * Creates a stream from an effect producing a value of type `A` which repeats forever.
   */
  @deprecated("use repeatZIO", "2.0.0")
  def repeatEffect[R, E, A](fa: ZIO[R, E, A]): ZStream[R, E, A] =
    repeatZIO(fa)

  /**
   * Creates a stream from an effect producing chunks of `A` values which repeats forever.
   */
  @deprecated("use repeatZIOChunk", "2.0.0")
  def repeatEffectChunk[R, E, A](fa: ZIO[R, E, Chunk[A]]): ZStream[R, E, A] =
    repeatZIOChunk(fa)

  /**
   * Creates a stream from an effect producing chunks of `A` values until it fails with None.
   */
  @deprecated("use repeatZIOChunkOption", "2.0.0")
  def repeatEffectChunkOption[R, E, A](fa: ZIO[R, Option[E], Chunk[A]]): ZStream[R, E, A] =
    repeatZIOChunkOption(fa)

  /**
   * Creates a stream from an effect producing values of type `A` until it fails with None.
   */
  @deprecated("use repeatZIOOption", "2.0.0")
  def repeatEffectOption[R, E, A](fa: ZIO[R, Option[E], A]): ZStream[R, E, A] =
    repeatZIOOption(fa)

  /**
   * Creates a stream from an effect producing a value of type `A`, which is repeated using the
   * specified schedule.
   */
  @deprecated("use repeatZIOWithSchedule", "2.0.0")
  def repeatEffectWith[R, E, A](effect: ZIO[R, E, A], schedule: Schedule[R, A, Any]): ZStream[R with Has[Clock], E, A] =
    repeatZIOWithSchedule(effect, schedule)

  /**
   * Repeats the value using the provided schedule.
   */
  @deprecated("use repeatWithSchedule", "2.0.0")
  def repeatWith[R, A](a: => A, schedule: Schedule[R, A, _]): ZStream[R with Has[Clock], Nothing, A] =
    repeatWithSchedule(a, schedule)

  /**
   * Repeats the value using the provided schedule.
   */
  def repeatWithSchedule[R, A](a: => A, schedule: Schedule[R, A, _]): ZStream[R with Has[Clock], Nothing, A] =
    repeatZIOWithSchedule(UIO.succeed(a), schedule)

  /**
   * Creates a stream from an effect producing a value of type `A` which repeats forever.
   */
  def repeatZIO[R, E, A](fa: ZIO[R, E, A]): ZStream[R, E, A] =
    repeatZIOOption(fa.mapError(Some(_)))

  /**
   * Creates a stream from an effect producing chunks of `A` values which repeats forever.
   */
  def repeatZIOChunk[R, E, A](fa: ZIO[R, E, Chunk[A]]): ZStream[R, E, A] =
    repeatZIOChunkOption(fa.mapError(Some(_)))

  /**
   * Creates a stream from an effect producing chunks of `A` values until it fails with None.
   */
  def repeatZIOChunkOption[R, E, A](fa: ZIO[R, Option[E], Chunk[A]]): ZStream[R, E, A] =
    ZStream {
      for {
        done <- Ref.make(false).toManaged
        pull = done.get.flatMap {
                 if (_) Pull.end
                 else
                   fa.tapError {
                     case None    => done.set(true)
                     case Some(_) => ZIO.unit
                   }
               }
      } yield pull
    }

  /**
   * Creates a stream from an effect producing values of type `A` until it fails with None.
   */
  def repeatZIOOption[R, E, A](fa: ZIO[R, Option[E], A]): ZStream[R, E, A] =
    repeatZIOChunkOption(fa.map(Chunk.single(_)))

  /**
   * Creates a stream from an effect producing a value of type `A`, which is repeated using the
   * specified schedule.
   */
  def repeatZIOWithSchedule[R, E, A](
    effect: ZIO[R, E, A],
    schedule: Schedule[R, A, Any]
  ): ZStream[R with Has[Clock], E, A] =
    ZStream.fromZIO(effect zip schedule.driver).flatMap { case (a, driver) =>
      ZStream.succeed(a) ++
        ZStream.unfoldZIO(a)(driver.next(_).foldZIO(ZIO.succeed(_), _ => effect.map(nextA => Some(nextA -> nextA))))
    }

  /**
<<<<<<< HEAD
   * Accesses the specified service in the environment of the effect.
=======
   * Repeats the value using the provided schedule.
   */
  def repeatWith[R, A](a: => A, schedule: Schedule[R, A, _]): ZStream[R with Clock, Nothing, A] =
    repeatEffectWith(UIO.succeed(a), schedule)

  /**
   * Accesses the specified service in the environment of the stream.
>>>>>>> 170beaf2
   */
  def service[A: Tag]: ZStream[Has[A], Nothing, A] =
    ZStream.access(_.get[A])

  /**
<<<<<<< HEAD
   * Accesses the service corresponding to the specified key in the
   * environment.
   */
  def serviceAt[Service]: ZStream.ServiceAtPartiallyApplied[Service] =
    new ZStream.ServiceAtPartiallyApplied[Service]

  /**
   * Accesses the specified services in the environment of the effect.
=======
   * Accesses the specified services in the environment of the stream.
>>>>>>> 170beaf2
   */
  @deprecated("use service", "2.0.0")
  def services[A: Tag, B: Tag]: ZStream[Has[A] with Has[B], Nothing, (A, B)] =
    ZStream.access(r => (r.get[A], r.get[B]))

  /**
   * Accesses the specified services in the environment of the stream.
   */
  @deprecated("use service", "2.0.0")
  def services[A: Tag, B: Tag, C: Tag]: ZStream[Has[A] with Has[B] with Has[C], Nothing, (A, B, C)] =
    ZStream.access(r => (r.get[A], r.get[B], r.get[C]))

  /**
   * Accesses the specified services in the environment of the stream.
   */
  @deprecated("use service", "2.0.0")
  def services[A: Tag, B: Tag, C: Tag, D: Tag]
    : ZStream[Has[A] with Has[B] with Has[C] with Has[D], Nothing, (A, B, C, D)] =
    ZStream.access(r => (r.get[A], r.get[B], r.get[C], r.get[D]))

  /**
   * Accesses the specified service in the environment of the stream in the
   * context of an effect.
   */
  def serviceWith[Service]: ServiceWithPartiallyApplied[Service] =
    new ServiceWithPartiallyApplied[Service]

  /**
   * Accesses the specified service in the environment of the stream in the
   * context of a stream.
   */
  def serviceWithStream[Service]: ServiceWithStreamPartiallyApplied[Service] =
    new ServiceWithStreamPartiallyApplied[Service]

  /**
   * Creates a single-valued pure stream
   */
  def succeed[A](a: => A): ZStream[Any, Nothing, A] =
    fromChunk(Chunk.single(a))

  /**
   * A stream that emits Unit values spaced by the specified duration.
   */
  def tick(interval: Duration): ZStream[Has[Clock], Nothing, Unit] =
    repeatWithSchedule((), Schedule.spaced(interval))

  /**
   * A stream that contains a single `Unit` value.
   */
  val unit: ZStream[Any, Nothing, Unit] =
    succeed(())

  /**
   * Creates a stream by peeling off the "layers" of a value of type `S`
   */
  def unfold[S, A](s: S)(f: S => Option[(A, S)]): ZStream[Any, Nothing, A] =
    unfoldZIO(s)(s => ZIO.succeedNow(f(s)))

  /**
   * Creates a stream by peeling off the "layers" of a value of type `S`.
   */
  def unfoldChunk[S, A](s: S)(f: S => Option[(Chunk[A], S)]): ZStream[Any, Nothing, A] =
    unfoldChunkZIO(s)(s => ZIO.succeedNow(f(s)))

  /**
   * Creates a stream by effectfully peeling off the "layers" of a value of type `S`
   */
  @deprecated("use unfoldChunkZIO", "2.0.0")
  def unfoldChunkM[R, E, A, S](s: S)(f: S => ZIO[R, E, Option[(Chunk[A], S)]]): ZStream[R, E, A] =
    unfoldChunkZIO(s)(f)

  /**
   * Creates a stream by effectfully peeling off the "layers" of a value of type `S`
   */
  def unfoldChunkZIO[R, E, A, S](s: S)(f: S => ZIO[R, E, Option[(Chunk[A], S)]]): ZStream[R, E, A] =
    ZStream {
      for {
        done <- Ref.make(false).toManaged
        ref  <- Ref.make(s).toManaged
        pull = done.get.flatMap {
                 if (_) Pull.end
                 else {
                   ref.get
                     .flatMap(f)
                     .foldZIO(
                       Pull.fail,
                       opt =>
                         opt match {
                           case Some((a, s)) => ref.set(s).as(a)
                           case None         => done.set(true) *> Pull.end
                         }
                     )
                 }
               }
      } yield pull
    }

  /**
   * Creates a stream by effectfully peeling off the "layers" of a value of type `S`
   */
  @deprecated("use unfoldZIO", "2.0.0")
  def unfoldM[R, E, A, S](s: S)(f: S => ZIO[R, E, Option[(A, S)]]): ZStream[R, E, A] =
    unfoldZIO(s)(f)

  /**
   * Creates a stream by effectfully peeling off the "layers" of a value of type `S`
   */
  def unfoldZIO[R, E, A, S](s: S)(f: S => ZIO[R, E, Option[(A, S)]]): ZStream[R, E, A] =
    unfoldChunkZIO(s)(f(_).map(_.map { case (a, s) =>
      Chunk.single(a) -> s
    }))

  /**
   * Creates a stream produced from an effect
   */
  def unwrap[R, E, A](fa: ZIO[R, E, ZStream[R, E, A]]): ZStream[R, E, A] =
    fromZIO(fa).flatten

  /**
   * Creates a stream produced from a [[ZManaged]]
   */
  def unwrapManaged[R, E, A](fa: ZManaged[R, E, ZStream[R, E, A]]): ZStream[R, E, A] =
    managed(fa).flatten

  /**
   * Returns the specified stream if the given condition is satisfied, otherwise returns an empty stream.
   */
  def when[R, E, O](b: => Boolean)(zStream: => ZStream[R, E, O]): ZStream[R, E, O] =
    whenZIO(ZIO.succeed(b))(zStream)

  /**
   * Returns the resulting stream when the given `PartialFunction` is defined for the given value, otherwise returns an empty stream.
   */
  def whenCase[R, E, A, O](a: => A)(pf: PartialFunction[A, ZStream[R, E, O]]): ZStream[R, E, O] =
    whenCaseZIO(ZIO.succeed(a))(pf)

  /**
   * Returns the resulting stream when the given `PartialFunction` is defined for the given effectful value, otherwise returns an empty stream.
   */
  @deprecated("use whenCaseZIO", "2.0.0")
  def whenCaseM[R, E, A](a: ZIO[R, E, A]): WhenCaseZIO[R, E, A] =
    whenCaseZIO(a)

  /**
   * Returns the resulting stream when the given `PartialFunction` is defined for the given effectful value, otherwise returns an empty stream.
   */
  def whenCaseZIO[R, E, A](a: ZIO[R, E, A]): WhenCaseZIO[R, E, A] =
    new WhenCaseZIO(a)

  /**
   * Returns the specified stream if the given effectful condition is satisfied, otherwise returns an empty stream.
   */
  @deprecated("use whenZIO", "2.0.0")
  def whenM[R, E](b: ZIO[R, E, Boolean]): WhenZIO[R, E] =
    whenZIO(b)

  /**
   * Returns the specified stream if the given effectful condition is satisfied, otherwise returns an empty stream.
   */
  def whenZIO[R, E](b: ZIO[R, E, Boolean]) =
    new WhenZIO(b)

  /**
   * Zips the specified streams together with the specified function.
   */
  @deprecated("use zip", "2.0.0")
  def zipN[R, E, A, B, C](zStream1: ZStream[R, E, A], zStream2: ZStream[R, E, B])(
    f: (A, B) => C
  ): ZStream[R, E, C] =
    zStream1.zipWith(zStream2)(f)

  /**
   * Zips with specified streams together with the specified function.
   */
  @deprecated("use zip", "2.0.0")
  def zipN[R, E, A, B, C, D](zStream1: ZStream[R, E, A], zStream2: ZStream[R, E, B], zStream3: ZStream[R, E, C])(
    f: (A, B, C) => D
  ): ZStream[R, E, D] =
    (zStream1 <&> zStream2 <&> zStream3).map(f.tupled)

  /**
   * Returns an effect that executes the specified effects in parallel,
   * combining their results with the specified `f` function. If any effect
   * fails, then the other effects will be interrupted.
   */
  @deprecated("use zip", "2.0.0")
  def zipN[R, E, A, B, C, D, F](
    zStream1: ZStream[R, E, A],
    zStream2: ZStream[R, E, B],
    zStream3: ZStream[R, E, C],
    zStream4: ZStream[R, E, D]
  )(f: (A, B, C, D) => F): ZStream[R, E, F] =
    (zStream1 <&> zStream2 <&> zStream3 <&> zStream4).map(f.tupled)

  final class AccessPartiallyApplied[R](private val dummy: Boolean = true) extends AnyVal {
    def apply[A](f: R => A): ZStream[R, Nothing, A] =
      ZStream.environment[R].map(f)
  }

  final class AccessZIOPartiallyApplied[R](private val dummy: Boolean = true) extends AnyVal {
    def apply[E, A](f: R => ZIO[R, E, A]): ZStream[R, E, A] =
      ZStream.environment[R].mapZIO(f)
  }

  final class AccessStreamPartiallyApplied[R](private val dummy: Boolean = true) extends AnyVal {
    def apply[E, A](f: R => ZStream[R, E, A]): ZStream[R, E, A] =
      ZStream.environment[R].flatMap(f)
  }

  final class ServiceAtPartiallyApplied[Service](private val dummy: Boolean = true) extends AnyVal {
    def apply[Key](
      key: => Key
    )(implicit tag: Tag[Map[Key, Service]]): ZStream[HasMany[Key, Service], Nothing, Option[Service]] =
      ZStream.access(_.getAt(key))
  }

  final class ServiceWithPartiallyApplied[Service](private val dummy: Boolean = true) extends AnyVal {
    def apply[E, A](f: Service => ZIO[Has[Service], E, A])(implicit
      tag: Tag[Service]
    ): ZStream[Has[Service], E, A] =
      ZStream.fromZIO(ZIO.serviceWith(f))
  }

  final class ServiceWithStreamPartiallyApplied[Service](private val dummy: Boolean = true) extends AnyVal {
    def apply[E, A](f: Service => ZStream[Has[Service], E, A])(implicit
      tag: Tag[Service]
    ): ZStream[Has[Service], E, A] =
      ZStream.service[Service].flatMap(f)
  }

  /**
   * Representation of a grouped stream.
   * This allows to filter which groups will be processed.
   * Once this is applied all groups will be processed in parallel and the results will
   * be merged in arbitrary order.
   */
  final class GroupBy[-R, +E, +K, +V](
    private val grouped: ZStream[R, E, (K, Dequeue[Exit[Option[E], V]])],
    private val buffer: Int
  ) {

    /**
     * Only consider the first n groups found in the stream.
     */
    def first(n: Int): GroupBy[R, E, K, V] = {
      val g1 = grouped.zipWithIndex.filterZIO { case elem @ ((_, q), i) =>
        if (i < n) ZIO.succeedNow(elem).as(true)
        else q.shutdown.as(false)
      }.map(_._1)
      new GroupBy(g1, buffer)
    }

    /**
     * Filter the groups to be processed.
     */
    def filter(f: K => Boolean): GroupBy[R, E, K, V] = {
      val g1 = grouped.filterZIO { case elem @ (k, q) =>
        if (f(k)) ZIO.succeedNow(elem).as(true)
        else q.shutdown.as(false)
      }
      new GroupBy(g1, buffer)
    }

    /**
     * Run the function across all groups, collecting the results in an arbitrary order.
     */
    def apply[R1 <: R, E1 >: E, A](f: (K, ZStream[Any, E, V]) => ZStream[R1, E1, A]): ZStream[R1, E1, A] =
      grouped.flatMapPar[R1, E1, A](Int.MaxValue, buffer) { case (k, q) =>
        f(k, ZStream.fromQueueWithShutdown(q).flattenExitOption)
      }
  }

  final class ProvideSomeLayer[R0, -R, +E, +A](private val self: ZStream[R, E, A]) extends AnyVal {
    def apply[E1 >: E, R1](
      layer: ZLayer[R0, E1, R1]
    )(implicit ev1: R0 with R1 <:< R, ev2: Has.Union[R0, R1], tagged: Tag[R1]): ZStream[R0, E1, A] =
      self.provideLayer[E1, R0, R0 with R1](ZLayer.environment[R0] ++ layer)
  }

  final class UpdateService[-R, +E, +O, M](private val self: ZStream[R, E, O]) extends AnyVal {
    def apply[R1 <: R with Has[M]](f: M => M)(implicit ev: Has.IsHas[R1], tag: Tag[M]): ZStream[R1, E, O] =
      self.provideSome(ev.update(_, f))
  }

  final class UpdateServiceAt[-R, +E, +A, Service](private val self: ZStream[R, E, A]) extends AnyVal {
    def apply[R1 <: R with HasMany[Key, Service], Key](key: => Key)(
      f: Service => Service
    )(implicit ev: Has.IsHas[R1], tag: Tag[Map[Key, Service]]): ZStream[R1, E, A] =
      self.provideSome(ev.updateAt(_, key, f))
  }

  /**
   * A `ZStreamConstructor[Input]` knows how to construct a `ZStream` value
   * from an input of type `Input`. This allows the type of the `ZStream`
   * value constructed to depend on `Input`.
   */
  trait ZStreamConstructor[Input] {

    /**
     * The type of the `ZStream` value.
     */
    type Out

    /**
     * Constructs a `ZStream` value from the specified input.
     */
    def make(input: => Input): Out
  }

  object ZStreamConstructor extends ZStreamConstructorPlatformSpecific {

    /**
     * Constructs a `ZStream[RB, EB, B]` from a
     * `ZHub[RA, RB, EA, EB, A, Chunk[B]]`.
     */
    implicit def ChunkHubConstructor[RA, RB, EA, EB, A, B]
      : WithOut[ZHub[RA, RB, EA, EB, A, Chunk[B]], ZStream[RB, EB, B]] =
      new ZStreamConstructor[ZHub[RA, RB, EA, EB, A, Chunk[B]]] {
        type Out = ZStream[RB, EB, B]
        def make(input: => ZHub[RA, RB, EA, EB, A, Chunk[B]]): ZStream[RB, EB, B] =
          ZStream.fromChunkHub(input)
      }

    /**
     * Constructs a `ZStream[RB, EB, B]` from a
     * `ZQueue[RA, RB, EA, EB, A, Chunk[B]]`.
     */
    implicit def ChunkQueueConstructor[RA, RB, EA, EB, A, B]
      : WithOut[ZQueue[RA, RB, EA, EB, A, Chunk[B]], ZStream[RB, EB, B]] =
      new ZStreamConstructor[ZQueue[RA, RB, EA, EB, A, Chunk[B]]] {
        type Out = ZStream[RB, EB, B]
        def make(input: => ZQueue[RA, RB, EA, EB, A, Chunk[B]]): ZStream[RB, EB, B] =
          ZStream.fromChunkQueue(input)
      }

    /**
     * Constructs a `ZStream[Any, Nothing, A]` from an `Iterable[Chunk[A]]`.
     */
    implicit def ChunksConstructor[A, Collection[Element] <: Iterable[Element]]
      : WithOut[Collection[Chunk[A]], ZStream[Any, Nothing, A]] =
      new ZStreamConstructor[Collection[Chunk[A]]] {
        type Out = ZStream[Any, Nothing, A]
        def make(input: => Collection[Chunk[A]]): ZStream[Any, Nothing, A] =
          ZStream.fromIterable(input).flatMap(ZStream.fromChunk(_))
      }

    /**
     * Constructs a `ZStream[R, E, A]` from a `ZIO[R, E, Iterable[A]]`.
     */
    implicit def IterableZIOConstructor[R, E, A, Collection[Element] <: Iterable[Element]]
      : WithOut[ZIO[R, E, Collection[A]], ZStream[R, E, A]] =
      new ZStreamConstructor[ZIO[R, E, Collection[A]]] {
        type Out = ZStream[R, E, A]
        def make(input: => ZIO[R, E, Collection[A]]): ZStream[R, E, A] =
          ZStream.fromIterableZIO(input)
      }

    /**
     * Constructs a `ZStream[Any, Throwable, A]` from an `Iterator[A]`.
     */
    implicit def IteratorConstructor[A, IteratorLike[Element] <: Iterator[Element]]
      : WithOut[IteratorLike[A], ZStream[Any, Throwable, A]] =
      new ZStreamConstructor[IteratorLike[A]] {
        type Out = ZStream[Any, Throwable, A]
        def make(input: => IteratorLike[A]): ZStream[Any, Throwable, A] =
          ZStream.fromIterator(input)
      }

    /**
     * Constructs a `ZStream[R, Throwable, A]` from a
     * `ZManaged[R, Throwable, Iterator[A]]`.
     */
    implicit def IteratorManagedConstructor[R, E <: Throwable, A, IteratorLike[Element] <: Iterator[Element]]
      : WithOut[ZManaged[R, E, IteratorLike[A]], ZStream[R, Throwable, A]] =
      new ZStreamConstructor[ZManaged[R, E, IteratorLike[A]]] {
        type Out = ZStream[R, Throwable, A]
        def make(input: => ZManaged[R, E, IteratorLike[A]]): ZStream[R, Throwable, A] =
          ZStream.fromIteratorManaged(input)
      }

    /**
     * Constructs a `ZStream[R, Throwable, A]` from a
     * `ZIO[R, Throwable, Iterator[A]]`.
     */
    implicit def IteratorZIOConstructor[R, E <: Throwable, A, IteratorLike[Element] <: Iterator[Element]]
      : WithOut[ZIO[R, E, IteratorLike[A]], ZStream[R, Throwable, A]] =
      new ZStreamConstructor[ZIO[R, E, IteratorLike[A]]] {
        type Out = ZStream[R, Throwable, A]
        def make(input: => ZIO[R, E, IteratorLike[A]]): ZStream[R, Throwable, A] =
          ZStream.fromIteratorZIO(input)
      }

    /**
     * Constructs a `ZStream[Any, Throwable, A]` from a
     * `java.util.Iterator[A]`.
     */
    implicit def JavaIteratorConstructor[A, JavaIteratorLike[Element] <: ju.Iterator[Element]]
      : WithOut[JavaIteratorLike[A], ZStream[Any, Throwable, A]] =
      new ZStreamConstructor[JavaIteratorLike[A]] {
        type Out = ZStream[Any, Throwable, A]
        def make(input: => JavaIteratorLike[A]): ZStream[Any, Throwable, A] =
          ZStream.fromJavaIterator(input)
      }

    /**
     * Constructs a `ZStream[R, Throwable, A]` from a
     * `ZManaged[R, Throwable, java.util.Iterator[A]]`.
     */
    implicit def JavaIteratorManagedConstructor[R, E <: Throwable, A, JavaIteratorLike[Element] <: ju.Iterator[Element]]
      : WithOut[ZManaged[R, E, JavaIteratorLike[A]], ZStream[R, Throwable, A]] =
      new ZStreamConstructor[ZManaged[R, E, JavaIteratorLike[A]]] {
        type Out = ZStream[R, Throwable, A]
        def make(input: => ZManaged[R, E, JavaIteratorLike[A]]): ZStream[R, Throwable, A] =
          ZStream.fromJavaIteratorManaged(input)
      }

    /**
     * Constructs a `ZStream[R, Throwable, A]` from a
     * `ZIO[R, Throwable, java.util.Iterator[A]]`.
     */
    implicit def JavaIteratorZIOConstructor[R, E <: Throwable, A, JavaIteratorLike[Element] <: ju.Iterator[Element]]
      : WithOut[ZIO[R, E, JavaIteratorLike[A]], ZStream[R, Throwable, A]] =
      new ZStreamConstructor[ZIO[R, E, JavaIteratorLike[A]]] {
        type Out = ZStream[R, Throwable, A]
        def make(input: => ZIO[R, E, JavaIteratorLike[A]]): ZStream[R, Throwable, A] =
          ZStream.fromJavaIteratorZIO(input)
      }

    /**
     * Constructs a `ZStream[R, Nothing, A]` from a `Schedule[R, Any, A]`.
     */
    implicit def ScheduleConstructor[R, A]: WithOut[Schedule[R, Any, A], ZStream[R with Has[Clock], Nothing, A]] =
      new ZStreamConstructor[Schedule[R, Any, A]] {
        type Out = ZStream[R with Has[Clock], Nothing, A]
        def make(input: => Schedule[R, Any, A]): ZStream[R with Has[Clock], Nothing, A] =
          ZStream.fromSchedule(input)
      }

    /**
     * Constructs a `ZStream[Any, Nothing, A]` from a `TQueue[A]`.
     */
    implicit def TQueueConstructor[A]: WithOut[TQueue[A], ZStream[Any, Nothing, A]] =
      new ZStreamConstructor[TQueue[A]] {
        type Out = ZStream[Any, Nothing, A]
        def make(input: => TQueue[A]): ZStream[Any, Nothing, A] =
          ZStream.fromTQueue(input)
      }
  }

  trait ZStreamConstructorLowPriority1 extends ZStreamConstructorLowPriority2 {

    /**
     * Constructs a `ZStream[Any, Nothing, A]` from a `Chunk[A]`.
     */
    implicit def ChunkConstructor[A]: WithOut[Chunk[A], ZStream[Any, Nothing, A]] =
      new ZStreamConstructor[Chunk[A]] {
        type Out = ZStream[Any, Nothing, A]
        def make(input: => Chunk[A]): ZStream[Any, Nothing, A] =
          ZStream.fromChunk(input)
      }

    /**
     * Constructs a `ZStream[RB, EB, B]` from a `ZHub[RA, RB, EA, EB, A, B]`.
     */
    implicit def HubConstructor[RA, RB, EA, EB, A, B]: WithOut[ZHub[RA, RB, EA, EB, A, B], ZStream[RB, EB, B]] =
      new ZStreamConstructor[ZHub[RA, RB, EA, EB, A, B]] {
        type Out = ZStream[RB, EB, B]
        def make(input: => ZHub[RA, RB, EA, EB, A, B]): ZStream[RB, EB, B] =
          ZStream.fromHub(input)
      }

    /**
     * Constructs a `ZStream[Any, Nothing, A]` from a `Iterable[A]`.
     */
    implicit def IterableConstructor[A, Collection[Element] <: Iterable[Element]]
      : WithOut[Collection[A], ZStream[Any, Nothing, A]] =
      new ZStreamConstructor[Collection[A]] {
        type Out = ZStream[Any, Nothing, A]
        def make(input: => Collection[A]): ZStream[Any, Nothing, A] =
          ZStream.fromIterable(input)
      }

    /**
     * Constructs a `ZStream[RB, EB, B]` from a `ZQueue[RA, RB, EA, EB, A, B]`.
     */
    implicit def QueueConstructor[RA, RB, EA, EB, A, B]: WithOut[ZQueue[RA, RB, EA, EB, A, B], ZStream[RB, EB, B]] =
      new ZStreamConstructor[ZQueue[RA, RB, EA, EB, A, B]] {
        type Out = ZStream[RB, EB, B]
        def make(input: => ZQueue[RA, RB, EA, EB, A, B]): ZStream[RB, EB, B] =
          ZStream.fromQueue(input)
      }

    /**
     * Construct a `ZStream[R, E, A]` from a `ZIO[R, Option[E], A]`.
     */
    implicit def ZIOOptionConstructor[R, E, A]: WithOut[ZIO[R, Option[E], A], ZStream[R, E, A]] =
      new ZStreamConstructor[ZIO[R, Option[E], A]] {
        type Out = ZStream[R, E, A]
        def make(input: => ZIO[R, Option[E], A]): ZStream[R, E, A] =
          ZStream.fromZIOOption(input)
      }

    /**
     * Construct a `ZStream[R, E, A]` from a `ZIO[R, Option[E], A]`.
     */
    implicit def ZIOOptionNoneConstructor[R, A]: WithOut[ZIO[R, None.type, A], ZStream[R, Nothing, A]] =
      new ZStreamConstructor[ZIO[R, None.type, A]] {
        type Out = ZStream[R, Nothing, A]
        def make(input: => ZIO[R, None.type, A]): ZStream[R, Nothing, A] =
          ZStream.fromZIOOption(input)
      }

    /**
     * Construct a `ZStream[R, E, A]` from a `ZIO[R, Option[E], A]`.
     */
    implicit def ZIOOptionSomeConstructor[R, E, A]: WithOut[ZIO[R, Some[E], A], ZStream[R, E, A]] =
      new ZStreamConstructor[ZIO[R, Some[E], A]] {
        type Out = ZStream[R, E, A]
        def make(input: => ZIO[R, Some[E], A]): ZStream[R, E, A] =
          ZStream.fromZIOOption(input)
      }
  }

  trait ZStreamConstructorLowPriority2 extends ZStreamConstructorLowPriority3 {

    /**
     * Construct a `ZStream[R, E, A]` from a `ZIO[R, E, A]`.
     */
    implicit def ZIOConstructor[R, E, A]: WithOut[ZIO[R, E, A], ZStream[R, E, A]] =
      new ZStreamConstructor[ZIO[R, E, A]] {
        type Out = ZStream[R, E, A]
        def make(input: => ZIO[R, E, A]): ZStream[R, E, A] =
          ZStream.fromZIO(input)
      }
  }

  trait ZStreamConstructorLowPriority3 {

    /**
     * The type of the `ZStreamConstructor` with the type of the `ZStream` value.
     */
    type WithOut[In, Out0] = ZStreamConstructor[In] { type Out = Out0 }

    /**
     * Construct a `ZStream[R, E, A]` from a `ZIO[R, E, A]`.
     */
    implicit def SucceedConstructor[A]: WithOut[A, ZStream[Any, Nothing, A]] =
      new ZStreamConstructor[A] {
        type Out = ZStream[Any, Nothing, A]
        def make(input: => A): ZStream[Any, Nothing, A] =
          ZStream.succeed(input)
      }
  }

  type Pull[-R, +E, +O] = ZIO[R, Option[E], Chunk[O]]

  private[zio] object Pull {
    def emit[A](a: A): IO[Nothing, Chunk[A]]                                      = UIO(Chunk.single(a))
    def emit[A](as: Chunk[A]): IO[Nothing, Chunk[A]]                              = UIO(as)
    def fromDequeue[E, A](d: Dequeue[stream.Take[E, A]]): IO[Option[E], Chunk[A]] = d.take.flatMap(_.done)
    def fail[E](e: E): IO[Option[E], Nothing]                                     = IO.fail(Some(e))
    def failCause[E](c: Cause[E]): IO[Option[E], Nothing]                         = IO.failCause(c).mapError(Some(_))
    @deprecated("use failCause", "2.0.0")
    def halt[E](c: Cause[E]): IO[Option[E], Nothing] = failCause(c)
    def empty[A]: IO[Nothing, Chunk[A]]              = UIO(Chunk.empty)
    val end: IO[Option[Nothing], Nothing]            = IO.fail(None)
  }

  private[zio] case class BufferedPull[R, E, A](
    upstream: ZIO[R, Option[E], Chunk[A]],
    done: Ref[Boolean],
    cursor: Ref[(Chunk[A], Int)]
  ) {
    def ifNotDone[R1, E1, A1](fa: ZIO[R1, Option[E1], A1]): ZIO[R1, Option[E1], A1] =
      done.get.flatMap(
        if (_) Pull.end
        else fa
      )

    def update: ZIO[R, Option[E], Unit] =
      ifNotDone {
        upstream.foldZIO(
          {
            case None    => done.set(true) *> Pull.end
            case Some(e) => Pull.fail(e)
          },
          chunk => cursor.set(chunk -> 0)
        )
      }

    def pullElement: ZIO[R, Option[E], A] =
      ifNotDone {
        cursor.modify { case (chunk, idx) =>
          if (idx >= chunk.size) (update *> pullElement, (Chunk.empty, 0))
          else (UIO.succeedNow(chunk(idx)), (chunk, idx + 1))
        }.flatten
      }

    def pullChunk: ZIO[R, Option[E], Chunk[A]] =
      ifNotDone {
        cursor.modify { case (chunk, idx) =>
          if (idx >= chunk.size) (update *> pullChunk, (Chunk.empty, 0))
          else (UIO.succeedNow(chunk.drop(idx)), (Chunk.empty, 0))
        }.flatten
      }

  }

  private[zio] object BufferedPull {
    def make[R, E, A](
      pull: ZIO[R, Option[E], Chunk[A]]
    ): ZIO[R, Nothing, BufferedPull[R, E, A]] =
      for {
        done   <- Ref.make(false)
        cursor <- Ref.make[(Chunk[A], Int)](Chunk.empty -> 0)
      } yield BufferedPull(pull, done, cursor)
  }

  /**
   * A synchronous queue-like abstraction that allows a producer to offer
   * an element and wait for it to be taken, and allows a consumer to wait
   * for an element to be available.
   */
  private[zio] class Handoff[A](ref: Ref[Handoff.State[A]]) {
    def offer(a: A): UIO[Unit] =
      Promise.make[Nothing, Unit].flatMap { p =>
        ref.modify {
          case s @ Handoff.State.Full(_, notifyProducer) => (notifyProducer.await *> offer(a), s)
          case Handoff.State.Empty(notifyConsumer)       => (notifyConsumer.succeed(()) *> p.await, Handoff.State.Full(a, p))
        }.flatten
      }

    def take: UIO[A] =
      Promise.make[Nothing, Unit].flatMap { p =>
        ref.modify {
          case Handoff.State.Full(a, notifyProducer)   => (notifyProducer.succeed(()).as(a), Handoff.State.Empty(p))
          case s @ Handoff.State.Empty(notifyConsumer) => (notifyConsumer.await *> take, s)
        }.flatten
      }

    def poll: UIO[Option[A]] =
      Promise.make[Nothing, Unit].flatMap { p =>
        ref.modify {
          case Handoff.State.Full(a, notifyProducer) => (notifyProducer.succeed(()).as(Some(a)), Handoff.State.Empty(p))
          case s @ Handoff.State.Empty(_)            => (ZIO.succeedNow(None), s)
        }.flatten
      }
  }

  private[zio] object Handoff {
    def make[A]: UIO[Handoff[A]] =
      Promise
        .make[Nothing, Unit]
        .flatMap(p => Ref.make[State[A]](State.Empty(p)))
        .map(new Handoff(_))

    sealed trait State[+A]
    object State {
      case class Empty(notifyConsumer: Promise[Nothing, Unit])          extends State[Nothing]
      case class Full[+A](a: A, notifyProducer: Promise[Nothing, Unit]) extends State[A]
    }
  }

  final class WhenZIO[R, E](private val b: ZIO[R, E, Boolean]) extends AnyVal {
    def apply[R1 <: R, E1 >: E, O](zStream: ZStream[R1, E1, O]): ZStream[R1, E1, O] =
      fromZIO(b).flatMap(if (_) zStream else ZStream.empty)
  }

  final class WhenCaseZIO[R, E, A](private val a: ZIO[R, E, A]) extends AnyVal {
    def apply[R1 <: R, E1 >: E, O](pf: PartialFunction[A, ZStream[R1, E1, O]]): ZStream[R1, E1, O] =
      fromZIO(a).flatMap(pf.applyOrElse(_, (_: A) => ZStream.empty))
  }

  sealed trait TerminationStrategy
  object TerminationStrategy {
    case object Left   extends TerminationStrategy
    case object Right  extends TerminationStrategy
    case object Both   extends TerminationStrategy
    case object Either extends TerminationStrategy
  }

  implicit final class RefineToOrDieOps[R, E <: Throwable, A](private val self: ZStream[R, E, A]) extends AnyVal {

    /**
     * Keeps some of the errors, and terminates the fiber with the rest.
     */
    def refineToOrDie[E1 <: E: ClassTag](implicit ev: CanFail[E]): ZStream[R, E1, A] =
      self.refineOrDie { case e: E1 => e }
  }

  implicit final class SyntaxOps[-R, +E, O](self: ZStream[R, E, O]) {
    /*
     * Collect elements of the given type flowing through the stream, and filters out others.
     */
    def collectType[O1 <: O](implicit tag: ClassTag[O1]): ZStream[R, E, O1] =
      self.collect({ case o if tag.runtimeClass.isInstance(o) => o.asInstanceOf[O1] })
  }

  /**
   * An `Emit[R, E, A, B]` represents an asynchronous callback that can be
   * called multiple times. The callback can be called with a value of type
   * `ZIO[R, Option[E], Chunk[A]]`, where succeeding with a `Chunk[A]`
   * indicates to emit those elements, failing with `Some[E]` indicates to
   * terminate with that error, and failing with `None` indicates to terminate
   * with an end of stream signal.
   */
  trait Emit[+R, -E, -A, +B] extends (ZIO[R, Option[E], Chunk[A]] => B) {

    def apply(v1: ZIO[R, Option[E], Chunk[A]]): B

    /**
     * Emits a chunk containing the specified values.
     */
    def chunk(as: Chunk[A]): B =
      apply(ZIO.succeedNow(as))

    /**
     * Terminates with a cause that dies with the specified `Throwable`.
     */
    def die(t: Throwable): B =
      apply(ZIO.die(t))

    /**
     * Terminates with a cause that dies with a `Throwable` with the specified
     * message.
     */
    def dieMessage(message: String): B =
      apply(ZIO.dieMessage(message))

    /**
     * Either emits the specified value if this `Exit` is a `Success` or else
     * terminates with the specified cause if this `Exit` is a `Failure`.
     */
    def done(exit: Exit[E, A]): B =
      apply(ZIO.done(exit.mapBoth(e => Some(e), a => Chunk(a))))

    /**
     * Terminates with an end of stream signal.
     */
    def end: B =
      apply(ZIO.fail(None))

    /**
     * Terminates with the specified error.
     */
    def fail(e: E): B =
      apply(ZIO.fail(Some(e)))

    /**
     * Either emits the success value of this effect or terminates the stream
     * with the failure value of this effect.
     */
    @deprecated("use fromZIOChunk", "2.0.0")
    def fromEffect(zio: ZIO[R, E, A]): B =
      fromZIO(zio)

    /**
     * Either emits the success value of this effect or terminates the stream
     * with the failure value of this effect.
     */
    @deprecated("use fromZIOChunk", "2.0.0")
    def fromEffectChunk(zio: ZIO[R, E, Chunk[A]]): B =
      fromZIOChunk(zio)

    /**
     * Either emits the success value of this effect or terminates the stream
     * with the failure value of this effect.
     */
    def fromZIO(zio: ZIO[R, E, A]): B =
      apply(zio.mapBoth(e => Some(e), a => Chunk(a)))

    /**
     * Either emits the success value of this effect or terminates the stream
     * with the failure value of this effect.
     */
    def fromZIOChunk(zio: ZIO[R, E, Chunk[A]]): B =
      apply(zio.mapError(e => Some(e)))

    /**
     * Terminates the stream with the specified cause.
     */
    def halt(cause: Cause[E]): B =
      apply(ZIO.failCause(cause.map(e => Some(e))))

    /**
     * Emits a chunk containing the specified value.
     */
    def single(a: A): B =
      apply(ZIO.succeedNow(Chunk(a)))
  }
}<|MERGE_RESOLUTION|>--- conflicted
+++ resolved
@@ -4503,23 +4503,12 @@
     }
 
   /**
-<<<<<<< HEAD
    * Accesses the specified service in the environment of the effect.
-=======
-   * Repeats the value using the provided schedule.
-   */
-  def repeatWith[R, A](a: => A, schedule: Schedule[R, A, _]): ZStream[R with Clock, Nothing, A] =
-    repeatEffectWith(UIO.succeed(a), schedule)
-
-  /**
-   * Accesses the specified service in the environment of the stream.
->>>>>>> 170beaf2
    */
   def service[A: Tag]: ZStream[Has[A], Nothing, A] =
     ZStream.access(_.get[A])
 
   /**
-<<<<<<< HEAD
    * Accesses the service corresponding to the specified key in the
    * environment.
    */
@@ -4528,9 +4517,6 @@
 
   /**
    * Accesses the specified services in the environment of the effect.
-=======
-   * Accesses the specified services in the environment of the stream.
->>>>>>> 170beaf2
    */
   @deprecated("use service", "2.0.0")
   def services[A: Tag, B: Tag]: ZStream[Has[A] with Has[B], Nothing, (A, B)] =
