--- conflicted
+++ resolved
@@ -2364,7 +2364,6 @@
     catchAllCause(cause => ZStream.fromZIO(cleanup(cause) *> ZIO.failCause(cause)))
 
   /**
-<<<<<<< HEAD
    * Locks the execution of this stream to the specified executor. Any streams
    * that are composed after this one will automatically be shifted back to the
    * previous executor.
@@ -2377,7 +2376,9 @@
           if (descriptor.isLocked) ZIO.shift(descriptor.executor)
           else ZIO.unshift
         }
-=======
+    }
+
+  /**
    * Runs this stream on the specified platform. Any streams that are composed
    * after this one will be run on the previous executor.
    */
@@ -2386,7 +2387,6 @@
       ZStream.managed(ZManaged.onPlatform(platform)) *>
         self <*
         ZStream.fromZIO(ZIO.setPlatform(currentPlatform))
->>>>>>> da378cfc
     }
 
   /**
