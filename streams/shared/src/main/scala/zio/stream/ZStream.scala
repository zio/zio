--- conflicted
+++ resolved
@@ -461,15 +461,18 @@
   }
 
   /**
-    * Converts the stream to a managed list of queues. Every value will be replicated to every queue with the
-    * slowest queue being allowed to buffer maximumLag elements before the driver is backpressured.
-    * The downstream queues will be provided with elements in the same order they are returned, so
-    * the fastest queue might have seen up to (maximumLag + 1) elements more than the slowest queue if it
-    * has a lower index than the slowest queue.
-    * During the finalizer the driver will wait for all queues to shutdown in order to signal completion.
-    * After managed queue is used, the queue will never again produce values and should be discarded.
-    */
-  final def broadcastedQueues[E1 >: E, A1 >: A](n: Int, maximumLag: Int): ZManaged[R, Nothing, List[Queue[Take[E1, A1]]]] = {
+   * Converts the stream to a managed list of queues. Every value will be replicated to every queue with the
+   * slowest queue being allowed to buffer maximumLag elements before the driver is backpressured.
+   * The downstream queues will be provided with elements in the same order they are returned, so
+   * the fastest queue might have seen up to (maximumLag + 1) elements more than the slowest queue if it
+   * has a lower index than the slowest queue.
+   * During the finalizer the driver will wait for all queues to shutdown in order to signal completion.
+   * After managed queue is used, the queue will never again produce values and should be discarded.
+   */
+  final def broadcastedQueues[E1 >: E, A1 >: A](
+    n: Int,
+    maximumLag: Int
+  ): ZManaged[R, Nothing, List[Queue[Take[E1, A1]]]] = {
     val decider = ZIO.succeed((_: Int) => true)
     distributedWith(n, maximumLag, _ => decider)
   }
@@ -563,9 +566,9 @@
     self.take(0).drain
 
   /**
-    * More powerful version of `ZStream#toQueues`. Allows to provide a function that determines what
-    * queues should receive which elements.
-    */
+   * More powerful version of `ZStream#toQueues`. Allows to provide a function that determines what
+   * queues should receive which elements.
+   */
   final def distributedWith[E1 >: E, A1 >: A](
     n: Int,
     maximumLag: Int,
@@ -578,12 +581,12 @@
     }
 
   /**
-    * More powerful version of `ZStream#toQueuesBalanced`. This returns a function that will produce
-    * new queues and corresponding indices.
-    * You can also provide a function that will be executed after the final events are enqueued in all queues
-    * but before the queues are actually shutdown.
-    * Shutdown of the queues is handled by the driver.
-    */
+   * More powerful version of `ZStream#toQueuesBalanced`. This returns a function that will produce
+   * new queues and corresponding indices.
+   * You can also provide a function that will be executed after the final events are enqueued in all queues
+   * but before the queues are actually shutdown.
+   * Shutdown of the queues is handled by the driver.
+   */
   final def distributedDynamicWith[E1 >: E, A1 >: A](
     maximumLag: Int,
     decide: A => UIO[Int => Boolean],
@@ -597,11 +600,10 @@
           for {
             queues <- queues.get
             _ <- ZIO.foreach_(queues) { q =>
-              q
-                .offer(a)
-                .catchAllCause(c => if (c.interrupted) ZIO.unit else ZIO.halt(c))
-              // we don't care if downstream queues shut down
-            }
+                  q.offer(a)
+                    .catchSomeCause { case c if (c.interrupted) => ZIO.unit }
+                // we don't care if downstream queues shut down
+                }
           } yield ()
 
         val offer = (a: A) =>
@@ -609,28 +611,27 @@
             decider <- decide(a)
             queues  <- queues.get
             _ <- ZIO.foreach_(queues.zipWithIndex.collect { case (q, id) if decider(id) => q }) { q =>
-              q
-                .offer(Take.Value(a))
-                .catchAllCause(c => if (c.interrupted) ZIO.unit else ZIO.halt(c))
-            }
+                  q.offer(Take.Value(a))
+                    .catchSomeCause { case c if (c.interrupted) => ZIO.unit }
+                }
           } yield ()
 
         for {
           add <- Ref
-            .make[UIO[(Int, Queue[Take[E1, A1]])]] {
-            Queue
-              .bounded[Take[E1, A1]](maximumLag)
-              .flatMap(q => queues.modify(old => ((old.length, q), old :+ q)))
-              .uninterruptible
-          }
-            .toManaged_
+                  .make[UIO[(Int, Queue[Take[E1, A1]])]] {
+                    Queue
+                      .bounded[Take[E1, A1]](maximumLag)
+                      .flatMap(q => queues.modify(old => ((old.length, q), old :+ q)))
+                      .uninterruptible
+                  }
+                  .toManaged_
           _ <- self
-            .foreachManaged(offer)
-            .foldCauseM(
-              cause => (broadcast(Take.Fail(cause)) *> done(Take.Fail(cause))).toManaged_,
-              _ => (broadcast(Take.End) *> done(Take.End)).toManaged_
-            )
-            .fork
+                .foreachManaged(offer)
+                .foldCauseM(
+                  cause => (broadcast(Take.Fail(cause)) *> done(Take.Fail(cause))).toManaged_,
+                  _ => (broadcast(Take.End) *> done(Take.End)).toManaged_
+                )
+                .fork
         } yield add.get.flatten
 
       }
@@ -988,18 +989,16 @@
    */
   def groupBy[R1 <: R, E1 >: E, K, V, A1](
     f: A => ZIO[R1, E1, (K, V)],
-    n: Long = 1,
     buffer: Int = 16
   ): ZStream.GroupBy[R1, E1, K, V] = {
-    val stream = ZStream.unwrapManaged {
+    val qstream = ZStream.unwrapManaged {
       for {
         decider <- Promise.make[Nothing, (K, V) => UIO[Int => Boolean]].toManaged_
-        out     <- Queue.bounded[Take[E1, (K, Stream[E1, V])]](buffer).toManaged(_.shutdown)
-        emit    <- Ref.make[Boolean](true).toManaged_
-        offer = { (a: Take[E1, (K, Stream[E1, V])]) =>
-          out.offer(a).catchAllCause(c => if (c.interrupted) emit.set(false).unit else ZIO.halt(c))
-        }
-        ref <- Ref.make[Map[K, Int]](Map()).toManaged_
+        out <- Queue
+                .bounded[Take[E1, (K, ZQueue[Any, Nothing, Any, Nothing, Nothing, Take[E1, V]])]](buffer)
+                .toManaged(_.shutdown)
+        emit <- Ref.make[Boolean](true).toManaged_
+        ref  <- Ref.make[Map[K, Int]](Map()).toManaged_
         add <- {
           self
             .mapM(f)
@@ -1007,7 +1006,7 @@
               buffer, { kv: (K, V) =>
                 decider.await.flatMap(_.tupled(kv))
               },
-              offer(_)
+              out.offer
             )
         }
         _ <- decider.succeed {
@@ -1020,29 +1019,25 @@
                         add.flatMap {
                           case (idx, q) =>
                             (ref.update(_ + (k -> idx)) *>
-                              offer(Take.Value(k -> ZStream.fromQueueWithShutdown(q).unTake.map(_._2)))).as(_ == idx)
+                              out.offer(Take.Value(k -> q.map(_.map(_._2))))).as(_ == idx)
                         }
                       case false => ZIO.succeed(_ => false)
                     }
                 }
             }.toManaged_
-      } yield ZStream.fromQueueWithShutdown(out).unTake
-    }
-    new ZStream.GroupBy(stream, n, buffer)
+      } yield ZStream.fromQueue(out).unTake
+    }
+    new ZStream.GroupBy(qstream, buffer)
   }
 
   /**
-   * Group a stream using a function. This returns a stream of stream with each stream corresponding
-   * to a key value that has occurred. The driver stream will wait for all child streams to finish.
-   * Note that both the number of active keys and the number of buffered elements per key are limited.
-   * Prefer to use this with `ZStream#flatMapParSema` in order to prevent deadlocks.
+   * Group a stream using a function.
    */
   def groupByKey[R1 <: R, E1 >: E, K](
     f: A => K,
-    n: Long = 1,
     buffer: Int = 16
   ): ZStream.GroupBy[R1, E1, K, A] =
-    self.groupBy(a => ZIO.succeed((f(a), a)), n, buffer)
+    self.groupBy(a => ZIO.succeed((f(a), a)), buffer)
 
   /**
    * Interleaves this stream and the specified stream deterministically by
@@ -1273,8 +1268,8 @@
     self.partitionEither(a => if (p(a)) ZIO.succeed(Left(a)) else ZIO.succeed(Right(a)), buffer)
 
   /**
-    * Split a stream by a predicate. The faster stream may advance by up to buffer elements further than the slower one.
-    */
+   * Split a stream by a predicate. The faster stream may advance by up to buffer elements further than the slower one.
+   */
   def partitionEither[B, C, R1 <: R, E1 >: E](
     p: A => ZIO[R1, E1, Either[B, C]],
     buffer: Int = 16
@@ -1289,8 +1284,8 @@
         case q1 :: q2 :: Nil =>
           ZManaged.succeed {
             (
-              ZStream.fromQueueWithShutdown(q1).unTake.collect { case Left(x)  => x },
-              ZStream.fromQueueWithShutdown(q2).unTake.collect { case Right(x) => x }
+              ZStream.fromQueue(q1).unTake.collect { case Left(x)  => x },
+              ZStream.fromQueue(q2).unTake.collect { case Right(x) => x }
             )
           }
         case _ => ZManaged.dieMessage("Internal error.")
@@ -1461,27 +1456,6 @@
    * Takes the specified number of elements from this stream.
    */
   final def take(n: Int): ZStream[R, E, A] =
-<<<<<<< HEAD
-    if (n <= 0) {
-      new ZStream[R, E, A] {
-        override def fold[R1 <: R, E1 >: E, A1 >: A, S]: Fold[R1, E1, A1, S] =
-          ZManaged.succeed { (s, _, _) =>
-            ZManaged.succeed(s)
-          }
-      }
-    } else
-      new ZStream[R, E, A] {
-        override def fold[R1 <: R, E1 >: E, A1 >: A, S]: Fold[R1, E1, A1, S] =
-          ZManaged.succeed { (s, cont, f) =>
-            self.zipWithIndex.fold[R1, E1, (A, Int), (S, Boolean)].flatMap { fold =>
-              fold(s -> true, tp => cont(tp._1) && tp._2, {
-                case ((s, _), (a, i)) =>
-                  f(s, a).map((_, i < n - 1))
-              }).map(_._1)
-            }
-          }
-      }
-=======
     new ZStream[R, E, A] {
       override def process =
         for {
@@ -1493,7 +1467,6 @@
           }.flatten
         } yield pull
     }
->>>>>>> 781a3384
 
   /**
    * Takes all elements of the stream for as long as the specified predicate
@@ -1643,35 +1616,6 @@
     transduceManaged[R1, E1, A1, C](ZManaged.succeed(sink))
 
   /**
-   * Acquire a permit for every consumer task.
-   */
-  final def withPermit(sema: Semaphore): ZStream[R, E, A] =
-    withPermits(sema, 1)
-
-  /**
-   * Acquire n permits for every consumer task.
-   */
-  final def withPermits(sema: Semaphore, n: Long): ZStream[R, E, A] =
-    new ZStream[R, E, A] {
-      def fold[R1 <: R, E1 >: E, A1 >: A, S]: ZStream.Fold[R1, E1, A1, S] =
-        ZManaged.effectTotal { (s, cont, f) =>
-          self.fold[R1, E1, A1, S].flatMap { fold =>
-            fold(s, cont, (s, a) => sema.withPermits(n)(f(s, a)))
-          }
-        }
-    }
-
-  /**
-   * Adds a shared semaphore with n permits to the stream
-   */
-  final def withSemaphore(n: Long): ZStream[R, E, (Semaphore, A)] =
-    ZStream.unwrap {
-      Semaphore.make(n).map { sema =>
-        self.map((sema, _))
-      }
-    }
-
-  /**
    * Zips this stream together with the specified stream.
    */
   final def zip[R1 <: R, E1 >: E, B](that: ZStream[R1, E1, B], lc: Int = 2, rc: Int = 2): ZStream[R1, E1, (A, B)] =
@@ -1723,21 +1667,8 @@
   /**
    * Zips this stream together with the index of elements of the stream.
    */
-<<<<<<< HEAD
-  def zipWithIndex: ZStream[R, E, (A, Int)] = new ZStream[R, E, (A, Int)] {
-    override def fold[R1 <: R, E1 >: E, A1 >: (A, Int), S]: Fold[R1, E1, A1, S] =
-      ZManaged.effectTotal { (s, cont, f) =>
-        self.fold[R1, E1, A, (S, Int)].flatMap { fold =>
-          fold((s, 0), tp => cont(tp._1), {
-            case ((s, index), a) => f(s, (a, index)).map(s => (s, index + 1))
-          }).map(_._1)
-        }
-      }
-  }
-=======
   def zipWithIndex: ZStream[R, E, (A, Int)] =
     self.mapAccum(0)((index, a) => (index + 1, (a, index)))
->>>>>>> 781a3384
 }
 
 object ZStream extends ZStreamPlatformSpecific {
@@ -1764,24 +1695,48 @@
       s.mapM(t => Take.option(UIO.succeed(t))).collectWhile { case Some(v) => v }
   }
 
-  final class GroupBy[-R, +E, +K, +V](private val grouped: ZStream[R, E, (K, Stream[E, V])], private val permits: Long, private val buffer: Int) {
+  /**
+   * Representation of a grouped stream.
+   * This allows to filter which groups will be processed.
+   * Once this is applied all groups will be processed in parallel and the results will
+   * be merged in arbitrary order.
+   */
+  final class GroupBy[-R, +E, +K, +V](
+    private val grouped: ZStream[R, E, (K, ZQueue[Any, Nothing, Any, Nothing, Nothing, Take[E, V]])],
+    private val buffer: Int
+  ) {
 
     /**
      * Only consider the first n groups found in the stream.
      */
-    def first(n: Int): GroupBy[R, E, K, V] =
-      new GroupBy(grouped.take(n), permits, buffer)
+    def first(n: Int): GroupBy[R, E, K, V] = {
+      val g1 = grouped.zipWithIndex.filterM {
+        case elem @ ((_, q), i) =>
+          if (i < n) ZIO.succeed(elem).as(true)
+          else q.shutdown.as(false)
+      }.map(_._1)
+      new GroupBy(g1, buffer)
+    }
+
+    /**
+     * Filter the groups to be processed.
+     */
+    def filter(f: K => Boolean): GroupBy[R, E, K, V] = {
+      val g1 = grouped.filterM {
+        case elem @ (k, q) =>
+          if (f(k)) ZIO.succeed(elem).as(true)
+          else q.shutdown.as(false)
+      }
+      new GroupBy(g1, buffer)
+    }
 
     /**
      * Run the function across all groups, collecting the results in an arbitrary order.
      */
     def apply[R1 <: R, E1 >: E, A](f: (K, Stream[E, V]) => ZStream[R1, E1, A]): ZStream[R1, E1, A] =
-      ZStream.unwrap {
-        Semaphore.make(permits).map { sema =>
-          grouped.flatMapPar[R1, E1, A](Int.MaxValue, buffer) { case (k, s) =>
-            f(k, s.withPermit(sema))
-          }
-        }
+      grouped.flatMapPar[R1, E1, A](Int.MaxValue, buffer) {
+        case (k, q) =>
+          f(k, ZStream.fromQueue(q).unTake)
       }
   }
 
@@ -2064,23 +2019,6 @@
     }
 
   /**
-   * Creates a stream from a [[zio.ZQueue]] of values
-   * The queue will be shut down once the stream is finished
-   */
-  final def fromQueueWithShutdown[R, E, A](queue: ZQueue[_, _, R, E, _, A]): ZStream[R, E, A] =
-    new ZStream[R, E, A] {
-      def fold[R1 <: R, E1 >: E, A1 >: A, S]: Fold[R1, E1, A1, S] = {
-        val fold: Fold[R1, E1, A1, S] = ZManaged.effectTotal { (s, cont, f) =>
-          def loop(s: S): ZIO[R1, E1, S] =
-            if (!cont(s)) queue.shutdown *> ZIO.succeed(s)
-            else queue.take.flatMap(f(s, _).flatMap(loop))
-          loop(s).toManaged_
-        }
-        fold.ensuringFirst(queue.shutdown)
-      }
-    }
-
-  /**
    * The stream that always halts with `cause`.
    */
   final def halt[E](cause: Cause[E]): ZStream[Any, E, Nothing] = fromEffect(ZIO.halt(cause))
@@ -2182,14 +2120,8 @@
    */
   final def unwrapManaged[R, E, A](fa: ZManaged[R, E, ZStream[R, E, A]]): ZStream[R, E, A] =
     new ZStream[R, E, A] {
-      def fold[R1 <: R, E1 >: E, A1 >: A, S]: Fold[R1, E1, A1, S] =
-        ZManaged.effectTotal { (s, cont, f) =>
-          for {
-            stream <- fa
-            fold   <- stream.fold[R1, E1, A1, S]
-            s      <- fold(s, cont, f)
-          } yield s
-        }
+      def process: ZManaged[R, E, InputStream[R, E, A]] =
+        fa.flatMap(_.process)
     }
 
 }