--- conflicted
+++ resolved
@@ -986,24 +986,14 @@
   /**
    * Executes the provided finalizer after this stream's finalizers run.
    */
-<<<<<<< HEAD
   final def ensuring[R1 <: R](fin: ZIO[R1, Nothing, Any]): ZStream[R1, E, A] =
-    ZStream[R1, E, A](self.process.ensuring(fin))
-=======
-  final def ensuring[R1 <: R](fin: ZIO[R1, Nothing, _]): ZStream[R1, E, A] =
     ZStream(self.process.ensuring(fin))
->>>>>>> 978cce73
 
   /**
    * Executes the provided finalizer before this stream's finalizers run.
    */
-<<<<<<< HEAD
   final def ensuringFirst[R1 <: R](fin: ZIO[R1, Nothing, Any]): ZStream[R1, E, A] =
-    ZStream[R1, E, A](self.process.ensuringFirst(fin))
-=======
-  final def ensuringFirst[R1 <: R](fin: ZIO[R1, Nothing, _]): ZStream[R1, E, A] =
     ZStream(self.process.ensuringFirst(fin))
->>>>>>> 978cce73
 
   /**
    * Filters this stream by the specified predicate, retaining all elements for
