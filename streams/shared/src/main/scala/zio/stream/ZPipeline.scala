--- conflicted
+++ resolved
@@ -296,15 +296,8 @@
         _ => ZChannel.fromZIO(push(None)).flatMap(out => ZChannel.write(out))
       )
 
-<<<<<<< HEAD
-    val channel: ZChannel[Env, Nothing, Chunk[In], Any, Err, Chunk[Out], Any] =
-      ZChannel.unwrapScoped[Env][Nothing, Chunk[In], Any, Err, Chunk[Out], Any] {
-        push.map(pull)
-      }
-=======
     val channel: ZChannel[Env, ZNothing, Chunk[In], Any, Err, Chunk[Out], Any] =
-      ZChannel.unwrapManaged(push.map(pull))
->>>>>>> 0fe1608f
+      ZChannel.unwrapScoped[Env](push.map(pull))
 
     new ZPipeline(channel)
   }
