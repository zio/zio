/*
 * Copyright 2020-2021 John A. De Goes and the ZIO Contributors
 *
 * Licensed under the Apache License, Version 2.0 (the "License");
 * you may not use this file except in compliance with the License.
 * You may obtain a copy of the License at
 *
 *     http://www.apache.org/licenses/LICENSE-2.0
 *
 * Unless required by applicable law or agreed to in writing, software
 * distributed under the License is distributed on an "AS IS" BASIS,
 * WITHOUT WARRANTIES OR CONDITIONS OF ANY KIND, either express or implied.
 * See the License for the specific language governing permissions and
 * limitations under the License.
 */

package zio.stream

import zio._
import zio.stacktracer.TracingImplicits.disableAutoTrace

import java.nio.charset.{Charset, StandardCharsets}
import scala.collection.mutable

// Contract notes for transducers:
// - When a None is received, the transducer must flush all of its internal state
//   and remain empty until subsequent Some(Chunk) values.
//
//   Stated differently, after a first push(None), all subsequent push(None) must
//   result in Chunk.empty.
abstract class ZTransducer[-R, +E, -I, +O](val push: ZManaged[R, Nothing, Option[Chunk[I]] => ZIO[R, E, Chunk[O]]]) {
  self =>

  /**
   * Compose this transducer with another transducer, resulting in a composite transducer.
   */
  def >>>[R1 <: R, E1 >: E, O2 >: O, O3](
    that: ZTransducer[R1, E1, O2, O3]
  )(implicit trace: ZTraceElement): ZTransducer[R1, E1, I, O3] =
    ZTransducer {
      self.push.zipWith(that.push) { (pushLeft, pushRight) =>
        {
          case None =>
            pushLeft(None).flatMap(cl =>
              if (cl.isEmpty) pushRight(None)
              else pushRight(Some(cl)).zipWith(pushRight(None))(_ ++ _)
            )
          case inputs @ Some(_) =>
            pushLeft(inputs).flatMap(cl => pushRight(Some(cl)))
        }
      }
    }

  /**
   * Compose this transducer with a sink, resulting in a sink that processes elements by piping
   * them through this transducer and piping the results into the sink.
   */
  def >>>[R1 <: R, E1 >: E, O2 >: O, I1 <: I, L, Z](
    that: ZSink[R1, E1, O2, L, Z]
  )(implicit trace: ZTraceElement): ZSink[R1, E1, I1, L, Z] =
    ZSink[R1, E1, I1, L, Z] {
      self.push.zipWith(that.push) { (pushSelf, pushThat) =>
        {
          case None =>
            pushSelf(None)
              .mapError(e => (Left(e), Chunk.empty))
              .flatMap(chunk => pushThat(Some(chunk)) *> pushThat(None))
          case inputs @ Some(_) =>
            pushSelf(inputs)
              .mapError(e => (Left(e), Chunk.empty))
              .flatMap(chunk => pushThat(Some(chunk)))
        }
      }
    }

  /**
   * Transforms the inputs of this transducer.
   */
  final def contramap[J](f: J => I)(implicit trace: ZTraceElement): ZTransducer[R, E, J, O] =
    ZTransducer(self.push.map(push => is => push(is.map(_.map(f)))))

  /**
   * Effectually transforms the inputs of this transducer
   */
  @deprecated("use contramapZIO", "2.0.0")
  final def contramapM[R1 <: R, E1 >: E, J](f: J => ZIO[R1, E1, I])(implicit
    trace: ZTraceElement
  ): ZTransducer[R1, E1, J, O] =
    contramapZIO(f)

  /**
   * Effectually transforms the inputs of this transducer
   */
  final def contramapZIO[R1 <: R, E1 >: E, J](f: J => ZIO[R1, E1, I])(implicit
    trace: ZTraceElement
  ): ZTransducer[R1, E1, J, O] =
    ZTransducer[R1, E1, J, O](self.push.map(push => is => ZIO.foreach(is)(_.mapZIO(f)).flatMap(push)))

  /**
   * Filters the outputs of this transducer.
   */
  final def filter(p: O => Boolean)(implicit trace: ZTraceElement): ZTransducer[R, E, I, O] =
    ZTransducer(self.push.map(push => i => push(i).map(_.filter(p))))

  /**
   * Filters the inputs of this transducer.
   */
  final def filterInput[I1 <: I](p: I1 => Boolean)(implicit trace: ZTraceElement): ZTransducer[R, E, I1, O] =
    ZTransducer(self.push.map(push => is => push(is.map(_.filter(p)))))

  /**
   * Effectually filters the inputs of this transducer.
   */
  @deprecated("use filterInputZIO", "2.0.0")
  final def filterInputM[R1 <: R, E1 >: E, I1 <: I](p: I1 => ZIO[R1, E1, Boolean])(implicit
    trace: ZTraceElement
  ): ZTransducer[R1, E1, I1, O] =
    filterInputZIO(p)

  /**
   * Effectually filters the inputs of this transducer.
   */
  final def filterInputZIO[R1 <: R, E1 >: E, I1 <: I](p: I1 => ZIO[R1, E1, Boolean])(implicit
    trace: ZTraceElement
  ): ZTransducer[R1, E1, I1, O] =
    ZTransducer[R1, E1, I1, O](self.push.map(push => is => ZIO.foreach(is)(_.filterZIO(p)).flatMap(push)))

  /**
   * Transforms the outputs of this transducer.
   */
  final def map[P](f: O => P)(implicit trace: ZTraceElement): ZTransducer[R, E, I, P] =
    ZTransducer(self.push.map(push => i => push(i).map(_.map(f))))

  /**
   * Transforms the chunks emitted by this transducer.
   */
  final def mapChunks[O2](f: Chunk[O] => Chunk[O2])(implicit trace: ZTraceElement): ZTransducer[R, E, I, O2] =
    ZTransducer {
      self.push.map(push => (input: Option[Chunk[I]]) => push(input).map(f))
    }

  /**
   * Effectfully transforms the chunks emitted by this transducer.
   */
  @deprecated("use mapChunksZIO", "2.0.0")
  final def mapChunksM[R1 <: R, E1 >: E, O2](
    f: Chunk[O] => ZIO[R1, E1, Chunk[O2]]
  )(implicit trace: ZTraceElement): ZTransducer[R1, E1, I, O2] =
    mapChunksZIO(f)

  /**
   * Effectfully transforms the chunks emitted by this transducer.
   */
  final def mapChunksZIO[R1 <: R, E1 >: E, O2](
    f: Chunk[O] => ZIO[R1, E1, Chunk[O2]]
  )(implicit trace: ZTraceElement): ZTransducer[R1, E1, I, O2] =
    ZTransducer {
      self.push.map(push => (input: Option[Chunk[I]]) => push(input).flatMap(f))
    }

  /**
   * Transforms the outputs of this transducer.
   */
  final def mapError[E1](f: E => E1)(implicit trace: ZTraceElement): ZTransducer[R, E1, I, O] =
    ZTransducer(self.push.map(push => i => push(i).mapError(f)))

  /**
   * Effectually transforms the outputs of this transducer
   */
  @deprecated("use mapZIO", "2.0.0")
  final def mapM[R1 <: R, E1 >: E, P](f: O => ZIO[R1, E1, P])(implicit
    trace: ZTraceElement
  ): ZTransducer[R1, E1, I, P] =
    mapZIO(f)

  /**
   * Effectually transforms the outputs of this transducer
   */
  final def mapZIO[R1 <: R, E1 >: E, P](f: O => ZIO[R1, E1, P])(implicit
    trace: ZTraceElement
  ): ZTransducer[R1, E1, I, P] =
    ZTransducer[R1, E1, I, P](self.push.map(push => i => push(i).flatMap(_.mapZIO(f))))
}

object ZTransducer extends ZTransducerPlatformSpecificConstructors {
  def apply[R, E, I, O](
    push: ZManaged[R, Nothing, Option[Chunk[I]] => ZIO[R, E, Chunk[O]]]
  ): ZTransducer[R, E, I, O] =
    new ZTransducer(push) {}

  /**
   * Shorthand form for [[ZTransducer.identity]]. Use as:
   * {{{
   * ZTransducer[Int].filter(_ % 2 != 0)
   * }}}
   */
  def apply[I]: ZTransducer[Any, Nothing, I, I] = identity[I](ZTraceElement.empty)

  /**
   * Reads the first n values from the stream and uses them to choose the transducer that will be used for the remainder of the stream.
   * If the stream ends before it has collected n values the partial chunk will be provided to f.
   */
  def branchAfter[R, E, I, O](
    n: Int
  )(f: Chunk[I] => ZTransducer[R, E, I, O])(implicit trace: ZTraceElement): ZTransducer[R, E, I, O] =
    ZTransducer {
      sealed trait State
      object State {
        final case class Collecting(data: Chunk[I]) extends State
        final case class Emitting(finalizer: ZManaged.Finalizer, push: Option[Chunk[I]] => ZIO[R, E, Chunk[O]])
            extends State
        val initial: State = Collecting(Chunk.empty)
      }

      val toCollect = Math.max(0, n)

      ZManaged.scope.flatMap { scope =>
        Ref.Synchronized.makeManaged(State.initial).map { stateRef =>
          {
            case None =>
              stateRef.getAndSet(State.initial).flatMap {
                case State.Emitting(finalizer, push) =>
                  push(None) <* finalizer(Exit.unit)
                case State.Collecting(data) =>
                  f(data).push.use(_(None))
              }
            case Some(data) =>
              stateRef.modifyZIO {
                case s @ State.Emitting(_, push) =>
                  push(Some(data)).map((_, s))
                case s @ State.Collecting(collected) =>
                  if (data.isEmpty) ZIO.succeedNow((Chunk.empty, s))
                  else {
                    val remaining = toCollect - collected.length
                    if (remaining <= data.length) {
                      val (newCollected, remainder) = data.splitAt(remaining)
                      scope(f(collected ++ newCollected).push).flatMap { case (finalizer, push) =>
                        push(Some(remainder)).map((_, State.Emitting(finalizer, push)))
                      }
                    } else {
                      ZIO.succeedNow((Chunk.empty, State.Collecting(collected ++ data)))
                    }
                  }
              }
          }
        }
      }
    }

  /**
   * Creates a transducer accumulating incoming values into chunks of maximum size `n`.
   */
  def collectAllN[I](n: Int)(implicit trace: ZTraceElement): ZTransducer[Any, Nothing, I, Chunk[I]] =
    ZTransducer {

      def go(in: Chunk[I], leftover: Chunk[I], outBuilder: ChunkBuilder[Chunk[I]]): (Chunk[Chunk[I]], Chunk[I]) = {
        val (left, nextIn) = in.splitAt(n - leftover.size)

        if (leftover.size + left.size < n) outBuilder.result() -> (leftover ++ left)
        else {
          val nextOutBuilder =
            if (leftover.nonEmpty) outBuilder += (leftover ++ left)
            else outBuilder += left
          go(nextIn, Chunk.empty, nextOutBuilder)
        }
      }

      ZRef.makeManaged[Chunk[I]](Chunk.empty).map { stateRef =>
        {
          case None =>
            stateRef
              .getAndSet(Chunk.empty)
              .map { leftover =>
                if (leftover.nonEmpty) Chunk(leftover)
                else Chunk.empty
              }

          case Some(in) =>
            stateRef.modify { leftover =>
              val (out, nextLeftover) = go(in, leftover, ChunkBuilder.make())
              out -> nextLeftover
            }
        }
      }
    }

  /**
   * Creates a transducer accumulating incoming values into maps of up to `n` keys. Elements
   * are mapped to keys using the function `key`; elements mapped to the same key will
   * be merged with the function `f`.
   */
  def collectAllToMapN[K, I](
    n: Long
  )(key: I => K)(f: (I, I) => I)(implicit trace: ZTraceElement): ZTransducer[Any, Nothing, I, Map[K, I]] =
    foldWeighted(Map[K, I]())((acc, i: I) => if (acc contains key(i)) 0 else 1, n) { (acc, i) =>
      val k = key(i)

      if (acc contains k) acc.updated(k, f(acc(k), i))
      else acc.updated(k, i)
    }.filter(_.nonEmpty)

  /**
   * Creates a transducer accumulating incoming values into sets of maximum size `n`.
   */
  def collectAllToSetN[I](n: Long)(implicit trace: ZTraceElement): ZTransducer[Any, Nothing, I, Set[I]] =
    foldWeighted(Set[I]())((acc, i: I) => if (acc(i)) 0 else 1, n)(_ + _).filter(_.nonEmpty)

  /**
   * Accumulates incoming elements into a chunk as long as they verify predicate `p`.
   */
  def collectAllWhile[I](p: I => Boolean)(implicit trace: ZTraceElement): ZTransducer[Any, Nothing, I, List[I]] =
    fold[I, (List[I], Boolean)]((Nil, true))(_._2) { case ((as, _), a) =>
      if (p(a)) (a :: as, true) else (as, false)
    }.map(_._1.reverse).filter(_.nonEmpty)

  /**
   * Accumulates incoming elements into a chunk as long as they verify effectful predicate `p`.
   */
  @deprecated("use collectAllWhileZIO", "2.0.0")
  def collectAllWhileM[R, E, I](p: I => ZIO[R, E, Boolean])(implicit
    trace: ZTraceElement
  ): ZTransducer[R, E, I, List[I]] =
    collectAllWhileZIO(p)

  /**
   * Accumulates incoming elements into a chunk as long as they verify effectful predicate `p`.
   */
  def collectAllWhileZIO[R, E, I](p: I => ZIO[R, E, Boolean])(implicit
    trace: ZTraceElement
  ): ZTransducer[R, E, I, List[I]] =
    foldZIO[R, E, I, (List[I], Boolean)]((Nil, true))(_._2) { case ((as, _), a) =>
      p(a).map(if (_) (a :: as, true) else (as, false))
    }.map(_._1.reverse).filter(_.nonEmpty)

  /**
   * Creates a transducer that always dies with the specified exception.
   */
  def die(e: => Throwable)(implicit trace: ZTraceElement): ZTransducer[Any, Nothing, Any, Nothing] =
    ZTransducer(Managed.succeed((_: Any) => IO.die(e)))

  /**
   * Creates a transducer that starts consuming values as soon as one fails
   * the predicate `p`.
   */
  def dropWhile[I](p: I => Boolean)(implicit trace: ZTraceElement): ZTransducer[Any, Nothing, I, I] =
    ZTransducer {
      for {
        dropping <- ZRef.makeManaged(true)
        push = { (is: Option[Chunk[I]]) =>
          is match {
            case None => UIO(Chunk.empty)
            case Some(is) =>
              dropping.modify {
                case false => is -> false
                case true =>
                  val is1 = is.dropWhile(p)
                  is1 -> (is1.length == 0)
              }
          }
        }
      } yield push
    }

  /**
   * Creates a transducer that starts consuming values as soon as one fails
   * the effectful predicate `p`.
   */
  @deprecated("use dropWhileZIO", "2.0.0")
  def dropWhileM[R, E, I](p: I => ZIO[R, E, Boolean])(implicit trace: ZTraceElement): ZTransducer[R, E, I, I] =
    dropWhileZIO(p)

  /**
   * Creates a transducer that starts consuming values as soon as one fails
   * the effectful predicate `p`.
   */
  def dropWhileZIO[R, E, I](p: I => ZIO[R, E, Boolean])(implicit trace: ZTraceElement): ZTransducer[R, E, I, I] =
    ZTransducer {
      for {
        dropping <- ZRef.makeManaged(true)
        push = { (is: Option[Chunk[I]]) =>
          is match {
            case None => UIO(Chunk.empty)
            case Some(is) =>
              dropping.get.flatMap {
                case false => UIO(is -> false)
                case true  => is.dropWhileZIO(p).map(is1 => is1 -> is1.isEmpty)
              }.flatMap { case (is, pt) => dropping.set(pt) as is }
          }
        }
      } yield push
    }

  /**
   * Creates a transducer that always fails with the specified failure.
   */
  def fail[E](e: => E)(implicit trace: ZTraceElement): ZTransducer[Any, E, Any, Nothing] =
    ZTransducer(ZManaged.succeed((_: Option[Any]) => ZIO.fail(e)))

  /**
   * Creates a transducer by folding over a structure of type `O` for as long as
   * `contFn` results in `true`. The transducer will emit a value when `contFn`
   * evaluates to `false` and then restart the folding.
   */
  def fold[I, O](
    z: O
  )(contFn: O => Boolean)(f: (O, I) => O)(implicit trace: ZTraceElement): ZTransducer[Any, Nothing, I, O] =
    ZTransducer {
      def go(in: Chunk[I], state: O, progress: Boolean): (Chunk[O], O, Boolean) =
        in.foldLeft[(Chunk[O], O, Boolean)]((Chunk.empty, state, progress)) { case ((os0, state, _), i) =>
          val o = f(state, i)
          if (contFn(o))
            (os0, o, true)
          else
            (os0 :+ o, z, false)
        }

      ZRef.makeManaged[Option[O]](Some(z)).map { state =>
        {
          case Some(in) =>
            state.modify { s =>
              val (o, s2, progress) = go(in, s.getOrElse(z), s.nonEmpty)
              if (progress)
                o -> Some(s2)
              else
                o -> None
            }
          case None => state.getAndSet(None).map(_.fold[Chunk[O]](Chunk.empty)(Chunk.single(_)))
        }
      }
    }

  /**
   * Creates a transducer by folding over a structure of type `O`. The transducer will
   * fold the inputs until the stream ends, resulting in a stream with one element.
   */
  def foldLeft[I, O](z: O)(f: (O, I) => O)(implicit trace: ZTraceElement): ZTransducer[Any, Nothing, I, O] =
    fold(z)(_ => true)(f)

  /**
   * Creates a transducer by effectfully folding over a structure of type `O`. The transducer will
   * fold the inputs until the stream ends, resulting in a stream with one element.
   */
  @deprecated("use foldLeftZIO", "2.0.0")
  def foldLeftM[R, E, I, O](z: O)(f: (O, I) => ZIO[R, E, O])(implicit trace: ZTraceElement): ZTransducer[R, E, I, O] =
    foldLeftZIO(z)(f)

  /**
   * Creates a transducer by effectfully folding over a structure of type `O`. The transducer will
   * fold the inputs until the stream ends, resulting in a stream with one element.
   */
  def foldLeftZIO[R, E, I, O](z: O)(f: (O, I) => ZIO[R, E, O])(implicit trace: ZTraceElement): ZTransducer[R, E, I, O] =
    foldZIO(z)(_ => true)(f)

  /**
   * Creates a sink by effectfully folding over a structure of type `S`.
   */
  @deprecated("use foldZIO", "2.0.0")
  def foldM[R, E, I, O](z: O)(contFn: O => Boolean)(f: (O, I) => ZIO[R, E, O])(implicit
    trace: ZTraceElement
  ): ZTransducer[R, E, I, O] =
    foldZIO(z)(contFn)(f)

  /**
   * Creates a transducer that folds elements of type `I` into a structure
   * of type `O` until `max` elements have been folded.
   *
   * Like [[foldWeighted]], but with a constant cost function of 1.
   */
  def foldUntil[I, O](z: O, max: Long)(f: (O, I) => O)(implicit trace: ZTraceElement): ZTransducer[Any, Nothing, I, O] =
    fold[I, (O, Long)]((z, 0))(_._2 < max) { case ((o, count), i) =>
      (f(o, i), count + 1)
    }.map(_._1)

  /**
   * Creates a transducer that effectfully folds elements of type `I` into a structure
   * of type `O` until `max` elements have been folded.
   *
   * Like [[foldWeightedM]], but with a constant cost function of 1.
   */
  @deprecated("use foldUntilZIO", "2.0.0")
  def foldUntilM[R, E, I, O](z: O, max: Long)(f: (O, I) => ZIO[R, E, O])(implicit
    trace: ZTraceElement
  ): ZTransducer[R, E, I, O] =
    foldUntilZIO(z, max)(f)

  /**
   * Creates a transducer that effectfully folds elements of type `I` into a structure
   * of type `O` until `max` elements have been folded.
   *
   * Like [[foldWeightedM]], but with a constant cost function of 1.
   */
  def foldUntilZIO[R, E, I, O](z: O, max: Long)(f: (O, I) => ZIO[R, E, O])(implicit
    trace: ZTraceElement
  ): ZTransducer[R, E, I, O] =
    foldZIO[R, E, I, (O, Long)]((z, 0))(_._2 < max) { case ((o, count), i) =>
      f(o, i).map((_, count + 1))
    }.map(_._1)

  /**
   * Creates a transducer that folds elements of type `I` into a structure
   * of type `O`, until `max` worth of elements (determined by the `costFn`)
   * have been folded.
   *
   * @note Elements that have an individual cost larger than `max` will
   * force the transducer to cross the `max` cost. See [[foldWeightedDecompose]]
   * for a variant that can handle these cases.
   */
  def foldWeighted[I, O](z: O)(costFn: (O, I) => Long, max: Long)(f: (O, I) => O)(implicit
    trace: ZTraceElement
  ): ZTransducer[Any, Nothing, I, O] =
    foldWeightedDecompose[I, O](z)(costFn, max, Chunk.single(_))(f)

  /**
   * Creates a transducer that folds elements of type `I` into a structure
   * of type `O`, until `max` worth of elements (determined by the `costFn`)
   * have been folded.
   *
   * The `decompose` function will be used for decomposing elements that
   * cause an `O` aggregate to cross `max` into smaller elements. For
   * example:
   * {{{
   * Stream(1, 5, 1)
   *  .aggregate(
   *    ZTransducer
   *      .foldWeightedDecompose(List[Int]())((_, i: Int) => i.toLong, 4,
   *        (i: Int) => if (i > 1) Chunk(i - 1, 1) else Chunk(i)) { (acc, el) =>
   *        el :: acc
   *      }
   *      .map(_.reverse)
   *  )
   *  .runCollect
   * }}}
   *
   * The stream would emit the elements `List(1), List(4), List(1, 1)`.
   *
   * Be vigilant with this function, it has to generate "simpler" values
   * or the fold may never end. A value is considered indivisible if
   * `decompose` yields the empty chunk or a single-valued chunk. In
   * these cases, there is no other choice than to yield a value that
   * will cross the threshold.
   *
   * The [[foldWeightedDecomposeM]] allows the decompose function
   * to return a `ZIO` value, and consequently it allows the transducer
   * to fail.
   */
  def foldWeightedDecompose[I, O](
    z: O
  )(costFn: (O, I) => Long, max: Long, decompose: I => Chunk[I])(
    f: (O, I) => O
  )(implicit trace: ZTraceElement): ZTransducer[Any, Nothing, I, O] =
    ZTransducer {
      case class FoldWeightedState(result: O, cost: Long)

      val initial = FoldWeightedState(z, 0)

      def go(
        in: Chunk[I],
        os0: Chunk[O],
        state: FoldWeightedState,
        dirty: Boolean
      ): (Chunk[O], FoldWeightedState, Boolean) =
        in.foldLeft[(Chunk[O], FoldWeightedState, Boolean)]((os0, state, dirty)) { case ((os0, state, _), i) =>
          val total = state.cost + costFn(state.result, i)

          if (total > max) {
            val is = decompose(i)

            if (is.length <= 1 && !dirty)
              // If `i` cannot be decomposed, we need to cross the `max` threshold. To
              // minimize "injury", we only allow this when we haven't added anything else
              // to the aggregate (dirty = false).
              (os0 :+ f(state.result, if (is.nonEmpty) is(0) else i), initial, false)
            else if (is.length <= 1 && dirty) {
              // If the state is dirty and `i` cannot be decomposed, we close the current
              // aggregate and a create new one from `is`. We're not adding `f(initial, i)` to
              // the results immediately because it could be that `i` by itself does not
              // cross the threshold, so we can attempt to aggregate it with subsequent elements.
              val elem = if (is.nonEmpty) is(0) else i
              (os0 :+ state.result, FoldWeightedState(f(initial.result, elem), costFn(initial.result, elem)), true)
            } else
              // `i` got decomposed, so we will recurse and see whether the decomposition
              // can be aggregated without crossing `max`.
              go(is, os0, state, dirty)
          } else (os0, FoldWeightedState(f(state.result, i), total), true)
        }

      ZRef.makeManaged[Option[FoldWeightedState]](Some(initial)).map { state =>
        {
          case Some(in) =>
            state.modify { s =>
              val (o, s2, dirty) = go(in, Chunk.empty, s.getOrElse(initial), s.nonEmpty)
              if (dirty)
                o -> Some(s2)
              else
                o -> None
            }
          case None => state.getAndSet(None).map(_.fold[Chunk[O]](Chunk.empty)(s => Chunk.single(s.result)))
        }
      }
    }

  /**
   * Creates a transducer that effectfully folds elements of type `I` into a structure
   * of type `S`, until `max` worth of elements (determined by the `costFn`) have
   * been folded.
   *
   * The `decompose` function will be used for decomposing elements that
   * cause an `S` aggregate to cross `max` into smaller elements. Be vigilant with
   * this function, it has to generate "simpler" values or the fold may never end.
   * A value is considered indivisible if `decompose` yields the empty chunk or a
   * single-valued chunk. In these cases, there is no other choice than to yield
   * a value that will cross the threshold.
   *
   * See [[foldWeightedDecompose]] for an example.
   */
  @deprecated("use foldWeightedDecomposeZIO", "2.0.0")
  def foldWeightedDecomposeM[R, E, I, O](z: O)(
    costFn: (O, I) => ZIO[R, E, Long],
    max: Long,
    decompose: I => ZIO[R, E, Chunk[I]]
  )(f: (O, I) => ZIO[R, E, O])(implicit trace: ZTraceElement): ZTransducer[R, E, I, O] =
    foldWeightedDecomposeZIO(z)(costFn, max, decompose)(f)

  /**
   * Creates a transducer that effectfully folds elements of type `I` into a structure
   * of type `S`, until `max` worth of elements (determined by the `costFn`) have
   * been folded.
   *
   * The `decompose` function will be used for decomposing elements that
   * cause an `S` aggregate to cross `max` into smaller elements. Be vigilant with
   * this function, it has to generate "simpler" values or the fold may never end.
   * A value is considered indivisible if `decompose` yields the empty chunk or a
   * single-valued chunk. In these cases, there is no other choice than to yield
   * a value that will cross the threshold.
   *
   * See [[foldWeightedDecompose]] for an example.
   */
  def foldWeightedDecomposeZIO[R, E, I, O](z: O)(
    costFn: (O, I) => ZIO[R, E, Long],
    max: Long,
    decompose: I => ZIO[R, E, Chunk[I]]
  )(f: (O, I) => ZIO[R, E, O])(implicit trace: ZTraceElement): ZTransducer[R, E, I, O] =
    ZTransducer {
      final case class FoldWeightedState(result: O, cost: Long)

      val initial = FoldWeightedState(z, 0)

      def go(
        in: Chunk[I],
        os: Chunk[O],
        state: FoldWeightedState,
        dirty: Boolean
      ): ZIO[R, E, (Chunk[O], FoldWeightedState, Boolean)] =
        in.foldZIO[R, E, (Chunk[O], FoldWeightedState, Boolean)]((os, state, dirty)) { case ((os, state, _), i) =>
          costFn(state.result, i).flatMap { cost =>
            val total = cost + state.cost
            if (total > max)
              decompose(i).flatMap(is =>
                // See comments on `foldWeightedDecompose` for details on every case here.
                if (is.length <= 1 && !dirty)
                  f(state.result, if (is.nonEmpty) is(0) else i).map(o => ((os :+ o), initial, false))
                else if (is.length <= 1 && dirty) {
                  val elem = if (is.nonEmpty) is(0) else i

                  f(initial.result, elem).zipWith(costFn(initial.result, elem)) { (s, cost) =>
                    (os :+ state.result, FoldWeightedState(s, cost), true)
                  }
                } else go(is, os, state, dirty)
              )
            else
              f(state.result, i).map(o => (os, FoldWeightedState(o, total), true))
          }
        }

      ZRef.makeManaged[Option[FoldWeightedState]](Some(initial)).map { state =>
        {
          case Some(in) =>
            state.get.flatMap(s => go(in, Chunk.empty, s.getOrElse(initial), s.nonEmpty)).flatMap {
              case (os, s, dirty) =>
                if (dirty)
                  state.set(Some(s)) *> Push.emit(os)
                else
                  state.set(None) *> Push.emit(os)
            }
          case None =>
            state.getAndSet(None).map(_.fold[Chunk[O]](Chunk.empty)(s => Chunk.single(s.result)))
        }
      }
    }

  /**
   * Creates a transducer that effectfully folds elements of type `I` into a structure
   * of type `S`, until `max` worth of elements (determined by the `costFn`) have
   * been folded.
   *
   * @note Elements that have an individual cost larger than `max` will
   * force the transducer to cross the `max` cost. See [[foldWeightedDecomposeM]]
   * for a variant that can handle these cases.
   */
  @deprecated("use foldWeightedZIO", "2.0.0")
  def foldWeightedM[R, E, I, O](
    z: O
  )(costFn: (O, I) => ZIO[R, E, Long], max: Long)(f: (O, I) => ZIO[R, E, O])(implicit
    trace: ZTraceElement
  ): ZTransducer[R, E, I, O] =
    foldWeightedZIO(z)(costFn, max)(f)

  /**
   * Creates a transducer that effectfully folds elements of type `I` into a structure
   * of type `S`, until `max` worth of elements (determined by the `costFn`) have
   * been folded.
   *
   * @note Elements that have an individual cost larger than `max` will
   * force the transducer to cross the `max` cost. See [[foldWeightedDecomposeM]]
   * for a variant that can handle these cases.
   */
  def foldWeightedZIO[R, E, I, O](
    z: O
  )(costFn: (O, I) => ZIO[R, E, Long], max: Long)(f: (O, I) => ZIO[R, E, O])(implicit
    trace: ZTraceElement
  ): ZTransducer[R, E, I, O] =
    foldWeightedDecomposeZIO(z)(costFn, max, (i: I) => UIO.succeedNow(Chunk.single(i)))(f)

  /**
   * Creates a sink by effectfully folding over a structure of type `S`.
   */
  def foldZIO[R, E, I, O](
    z: O
  )(contFn: O => Boolean)(f: (O, I) => ZIO[R, E, O])(implicit trace: ZTraceElement): ZTransducer[R, E, I, O] =
    ZTransducer {
      val initial = Some(z)

      def go(in: Chunk[I], state: O, progress: Boolean): ZIO[R, E, (Chunk[O], O, Boolean)] =
        in.foldZIO[R, E, (Chunk[O], O, Boolean)]((Chunk.empty, state, progress)) { case ((os0, state, _), i) =>
          f(state, i).map { o =>
            if (contFn(o))
              (os0, o, true)
            else
              (os0 :+ o, z, false)
          }
        }

      ZRef.makeManaged[Option[O]](initial).map { state =>
        {
          case Some(in) =>
            state.get.flatMap(s => go(in, s.getOrElse(z), s.nonEmpty)).flatMap { case (os, s, progress) =>
              if (progress)
                state.set(Some(s)) *> Push.emit(os)
              else
                state.set(None) *> Push.emit(os)
            }
          case None =>
            state.getAndSet(None).map(_.fold[Chunk[O]](Chunk.empty)(Chunk.single(_)))
        }
      }
    }

  /**
   * Creates a transducer that always evaluates the specified effect.
   */
  @deprecated("use fromZIO", "2.0.0")
  def fromEffect[R, E, A](zio: ZIO[R, E, A])(implicit trace: ZTraceElement): ZTransducer[R, E, Any, A] =
    fromZIO(zio)

  /**
   * Creates a transducer that purely transforms incoming values.
   */
  def fromFunction[I, O](f: I => O)(implicit trace: ZTraceElement): ZTransducer[Any, Nothing, I, O] =
    identity.map(f)

  /**
   * Creates a transducer that effectfully transforms incoming values.
   */
  @deprecated("use fromFunctionZIO", "2.0.0")
  def fromFunctionM[R, E, I, O](f: I => ZIO[R, E, O])(implicit trace: ZTraceElement): ZTransducer[R, E, I, O] =
    fromFunctionZIO(f)

  /**
   * Creates a transducer that effectfully transforms incoming values.
   */
  def fromFunctionZIO[R, E, I, O](f: I => ZIO[R, E, O])(implicit trace: ZTraceElement): ZTransducer[R, E, I, O] =
    identity.mapZIO(f(_))

  /**
   * Creates a transducer from a chunk processing function.
   */
  def fromPush[R, E, I, O](push: Option[Chunk[I]] => ZIO[R, E, Chunk[O]])(implicit
    trace: ZTraceElement
  ): ZTransducer[R, E, I, O] =
    ZTransducer(Managed.succeed(push))

  /**
   * Creates a transducer that always evaluates the specified effect.
   */
  def fromZIO[R, E, A](zio: ZIO[R, E, A])(implicit trace: ZTraceElement): ZTransducer[R, E, Any, A] =
    ZTransducer(Managed.succeed((_: Any) => zio.map(Chunk.single(_))))

  /**
   * Creates a transducer that groups on adjacent keys, calculated by function f.<br>
   * With this transducer we can mimic fs2 groupAdjacentBy.<br>
   * This can be used like e.g. zstream.aggregate(groupAdjacentBy(_._1))
   */
  def groupAdjacentBy[I, K](
    f: I => K
  )(implicit trace: ZTraceElement): ZTransducer[Any, Nothing, I, (K, NonEmptyChunk[I])] =
    ZTransducer {
      def go(
        in: Chunk[I],
        state: Option[(K, NonEmptyChunk[I])]
      ): (Chunk[(K, NonEmptyChunk[I])], Option[(K, NonEmptyChunk[I])]) =
        in.foldLeft[(Chunk[(K, NonEmptyChunk[I])], Option[(K, NonEmptyChunk[I])])]((Chunk.empty, state)) {
          case ((os0, state), i) =>
            state match {
              case None => (os0, Some((f(i), NonEmptyChunk(i))))
              case Some((key, aggregated)) =>
                val newKey = f(i)
                if (key == newKey) (os0, Some((key, aggregated :+ i)))
                else (os0 :+ ((key, aggregated)), Some((newKey, NonEmptyChunk(i))))
            }
        }

      ZRef.makeManaged[Option[(K, NonEmptyChunk[I])]](None).map { state =>
        {
          case Some(in) => state.modify(go(in, _))
          case None     => state.getAndSet(None).map(_.fold[Chunk[(K, NonEmptyChunk[I])]](Chunk.empty)(Chunk.single))
        }
      }
    }

  /**
   * Creates a transducer that returns the first element of the stream, if it exists.
   */
  def head[O](implicit trace: ZTraceElement): ZTransducer[Any, Nothing, O, Option[O]] =
    foldLeft[O, Option[O]](Option.empty[O]) { case (acc, a) =>
      acc match {
        case Some(_) => acc
        case None    => Some(a)
      }
    }

  /**
   * The identity transducer. Passes elements through.
   */
  def identity[I](implicit trace: ZTraceElement): ZTransducer[Any, Nothing, I, I] =
    ZTransducer.fromPush {
      case Some(is) => ZIO.succeedNow(is)
      case None     => ZIO.succeedNow(Chunk.empty)
    }

  /**
   * Decodes chunks of ISO/IEC 8859-1 bytes into strings.
   *
   * This transducer uses the String constructor's behavior when handling malformed byte
   * sequences.
   */
  def iso_8859_1Decode(implicit trace: ZTraceElement): ZTransducer[Any, Nothing, Byte, String] =
    ZTransducer.fromPush {
      case Some(is) => ZIO.succeedNow(Chunk.single(new String(is.toArray, StandardCharsets.ISO_8859_1)))
      case None     => ZIO.succeedNow(Chunk.empty)
    }

  /**
   * Creates a transducer that returns the last element of the stream, if it exists.
   */
  def last[O](implicit trace: ZTraceElement): ZTransducer[Any, Nothing, O, Option[O]] =
    foldLeft[O, Option[O]](Option.empty[O])((_, a) => Some(a))

  /**
   * Emits the provided chunk before emitting any other value.
   */
  def prepend[A](values: Chunk[A])(implicit trace: ZTraceElement): ZTransducer[Any, Nothing, A, A] =
    ZTransducer {
      ZRef.makeManaged(values).map[Option[Chunk[A]] => ZIO[Any, Nothing, Chunk[A]]] { stateRef =>
        {
          case None =>
            stateRef.getAndSet(Chunk.empty)
          case Some(xs) =>
            stateRef.getAndSet(Chunk.empty).map(c => if (c.isEmpty) xs else c ++ xs)
        }
      }
    }

  /**
   * Splits strings on newlines. Handles both Windows newlines (`\r\n`) and UNIX newlines (`\n`).
   */
  def splitLines(implicit trace: ZTraceElement): ZTransducer[Any, Nothing, String, String] =
    ZTransducer {
      ZRef.makeManaged[(Option[String], Boolean)]((None, false)).map[Option[Chunk[String]] => UIO[Chunk[String]]] {
        stateRef =>
          {
            case None =>
              stateRef.getAndSet((None, false)).flatMap {
                case (None, _)      => ZIO.succeedNow(Chunk.empty)
                case (Some(str), _) => ZIO.succeedNow(Chunk(str))
              }

            case Some(strings) =>
              stateRef.modify { case (leftover, wasSplitCRLF) =>
                val buf    = mutable.ArrayBuffer[String]()
                var inCRLF = wasSplitCRLF
                var carry  = leftover getOrElse ""

                strings.foreach { string =>
                  val concat = carry + string

                  if (concat.length() > 0) {
                    var i =
                      // If we had a split CRLF, we start reading
                      // from the last character of the leftover (which was the '\r')
                      if (inCRLF && carry.length > 0) carry.length - 1
                      // Otherwise we just skip over the entire previous leftover as
                      // it doesn't contain a newline.
                      else carry.length
                    var sliceStart = 0

                    while (i < concat.length()) {
                      if (concat(i) == '\n') {
                        buf += concat.substring(sliceStart, i)
                        i += 1
                        sliceStart = i
                      } else if (concat(i) == '\r' && (i + 1) < concat.length && concat(i + 1) == '\n') {
                        buf += concat.substring(sliceStart, i)
                        i += 2
                        sliceStart = i
                      } else if (concat(i) == '\r' && i == concat.length - 1) {
                        inCRLF = true
                        i += 1
                      } else {
                        i += 1
                      }
                    }

                    carry = concat.substring(sliceStart, concat.length)
                  }
                }

                (Chunk.fromArray(buf.toArray), (if (carry.length() > 0) Some(carry) else None, inCRLF))
              }
          }
      }
    }

  /**
   * Splits strings on a delimiter.
   */
  def splitOn(delimiter: String)(implicit trace: ZTraceElement): ZTransducer[Any, Nothing, String, String] = {
    val chars = ZTransducer.fromFunction[String, Chunk[Char]](s => Chunk.fromArray(s.toArray)).mapChunks(_.flatten)
    val split = splitOnChunk(Chunk.fromArray(delimiter.toArray)).map(_.mkString(""))
    chars >>> split
  }

  /**
   * Splits elements on a delimiter and transforms the splits into desired output.
   */
  def splitOnChunk[A](delimiter: Chunk[A])(implicit trace: ZTraceElement): ZTransducer[Any, Nothing, A, Chunk[A]] =
    ZTransducer {
      ZRef.makeManaged[(Option[Chunk[A]], Int)](None -> 0).map { state =>
        {
          case None =>
            state.modify {
              case s @ (None, _)    => Chunk.empty         -> s
              case (Some(chunk), _) => Chunk.single(chunk) -> (None -> 0)
            }
          case Some(inputChunk: Chunk[A]) =>
            state.modify { s0 =>
              var out: mutable.ArrayBuffer[Chunk[A]] = null
              var chunkIndex                         = 0
              var buffer: Chunk[A]                   = s0._1.getOrElse(Chunk.empty)
              var delimIndex                         = s0._2
              while (chunkIndex < inputChunk.length) {
                val in    = buffer :+ inputChunk(chunkIndex)
                var index = buffer.length
                var start = 0
                buffer = Chunk.empty
                while (index < in.length) {
                  while (delimIndex < delimiter.length && index < in.length && in(index) == delimiter(delimIndex)) {
                    delimIndex += 1
                    index += 1
                  }
                  if (delimIndex == delimiter.length || in.isEmpty) {
                    if (out eq null) out = mutable.ArrayBuffer[Chunk[A]]()
                    val slice = in.slice(start, index - delimiter.length)
                    out += slice
                    delimIndex = 0
                    start = index
                  }
                  if (index < in.length) {
                    delimIndex = 0
                    while (index < in.length && in(index) != delimiter(0)) index += 1
                  }
                }

                if (start < in.length) {
                  buffer = in.drop(start)
                }

                chunkIndex += 1
              }

              val chunk = if (out eq null) Chunk.empty else Chunk.fromArray(out.toArray)
              val buf   = if (buffer.isEmpty) None else Some(buffer)
              chunk -> (buf -> delimIndex)
            }
        }
      }
    }

  /**
   * Creates a transducer produced from an effect.
   */
<<<<<<< HEAD
  def unwrap[R, E, I, O](zio: ZIO[R, E, ZTransducer[R, E, I, O]]): ZTransducer[R, E, I, O] =
=======
  def unwrap[R, E, I, O](zio: ZIO[R, E, ZTransducer[R, E, I, O]])(implicit
    trace: ZTraceElement
  ): ZTransducer[R, E, I, O] =
>>>>>>> 338645ec
    unwrapManaged(zio.toManaged)

  /**
   * Creates a transducer produced from a managed effect.
   */
<<<<<<< HEAD
  def unwrapManaged[R, E, I, O](managed: ZManaged[R, E, ZTransducer[R, E, I, O]]): ZTransducer[R, E, I, O] =
=======
  def unwrapManaged[R, E, I, O](managed: ZManaged[R, E, ZTransducer[R, E, I, O]])(implicit
    trace: ZTraceElement
  ): ZTransducer[R, E, I, O] =
>>>>>>> 338645ec
    ZTransducer(managed.fold(e => ZTransducer.fail(e), Predef.identity).flatMap(_.push))

  /**
   * Decodes chunks of Unicode bytes into strings.
   *
   * Detects byte order marks for UTF-8, UTF-16BE, UTF-16LE, UTF-32BE, UTF-32LE or defaults
   * to UTF-8 if no BOM is detected.
   */
  def utfDecode(implicit trace: ZTraceElement): ZTransducer[Any, Nothing, Byte, String] =
    branchAfter(4) { bytes =>
      bytes.toList match {
        case 0 :: 0 :: -2 :: -1 :: Nil if Charset.isSupported("UTF-32BE") => utf32BEDecode
        case -2 :: -1 :: 0 :: 0 :: Nil if Charset.isSupported("UTF-32LE") => utf32LEDecode
        case -17 :: -69 :: -65 :: x1 :: Nil                               => prepend(Chunk(x1)) >>> utf8Decode
        case -2 :: -1 :: x1 :: x2 :: Nil                                  => prepend(Chunk(x1, x2)) >>> utf16BEDecode
        case -1 :: -2 :: x1 :: x2 :: Nil                                  => prepend(Chunk(x1, x2)) >>> utf16LEDecode
        case _                                                            => prepend(bytes) >>> utf8Decode
      }
    }

  /**
   * Decodes chunks of UTF-8 bytes into strings.
   *
   * This transducer uses the String constructor's behavior when handling malformed byte
   * sequences.
   */
  def utf8Decode(implicit trace: ZTraceElement): ZTransducer[Any, Nothing, Byte, String] = {
    val transducer = ZTransducer[Any, Nothing, Byte, String] {
      def is2ByteSequenceStart(b: Byte) = (b & 0xe0) == 0xc0
      def is3ByteSequenceStart(b: Byte) = (b & 0xf0) == 0xe0
      def is4ByteSequenceStart(b: Byte) = (b & 0xf8) == 0xf0
      def computeSplit(chunk: Chunk[Byte]) = {
        // There are 3 bad patterns we need to check to detect an incomplete chunk:
        // - 2/3/4 byte sequences that start on the last byte
        // - 3/4 byte sequences that start on the second-to-last byte
        // - 4 byte sequences that start on the third-to-last byte
        //
        // Otherwise, we can convert the entire concatenated chunk to a string.
        val len = chunk.length

        if (
          len >= 1 &&
          (is2ByteSequenceStart(chunk(len - 1)) ||
            is3ByteSequenceStart(chunk(len - 1)) ||
            is4ByteSequenceStart(chunk(len - 1)))
        )
          len - 1
        else if (
          len >= 2 &&
          (is3ByteSequenceStart(chunk(len - 2)) ||
            is4ByteSequenceStart(chunk(len - 2)))
        )
          len - 2
        else if (len >= 3 && is4ByteSequenceStart(chunk(len - 3)))
          len - 3
        else len
      }

      ZRef.makeManaged[Chunk[Byte]](Chunk.empty).map { stateRef =>
        {
          case None =>
            stateRef.getAndSet(Chunk.empty).flatMap { leftovers =>
              if (leftovers.isEmpty) ZIO.succeedNow(Chunk.empty)
              else ZIO.succeedNow(Chunk.single(new String(leftovers.toArray[Byte], StandardCharsets.UTF_8)))
            }

          case Some(bytes) =>
            stateRef.modify { leftovers =>
              val concat = leftovers ++ bytes

              val (toConvert, newLeftovers) = concat.splitAt(computeSplit(concat))

              if (toConvert.isEmpty) (Chunk.empty, newLeftovers.materialize)
              else (Chunk.single(new String(toConvert.toArray[Byte], "UTF-8")), newLeftovers.materialize)
            }
        }
      }
    }

    // handle optional byte order mark
    branchAfter(3) { bytes =>
      bytes.toList match {
        case -17 :: -69 :: -65 :: Nil =>
          transducer
        case _ =>
          prepend(bytes) >>> transducer
      }
    }
  }

  /**
   * Decodes chunks of UTF-16 bytes into strings.
   * If no byte order mark is found big-endianness is assumed.
   *
   * This transducer uses the endisn-specific String constructor's behavior when handling
   * malformed byte sequences.
   */
  def utf16Decode(implicit trace: ZTraceElement): ZTransducer[Any, Nothing, Byte, String] =
    branchAfter(2) { bytes =>
      bytes.toList match {
        case -2 :: -1 :: Nil =>
          utf16BEDecode
        case -1 :: -2 :: Nil =>
          utf16LEDecode
        case _ =>
          prepend(bytes) >>> utf16BEDecode
      }
    }

  /**
   * Decodes chunks of UTF-16BE bytes into strings.
   *
   * This transducer uses the String constructor's behavior when handling malformed byte
   * sequences.
   */
  def utf16BEDecode(implicit trace: ZTraceElement): ZTransducer[Any, Nothing, Byte, String] =
    utfFixedLengthDecode(StandardCharsets.UTF_16BE, 2)

  /**
   * Decodes chunks of UTF-16LE bytes into strings.
   *
   * This transducer uses the String constructor's behavior when handling malformed byte
   * sequences.
   */
  def utf16LEDecode(implicit trace: ZTraceElement): ZTransducer[Any, Nothing, Byte, String] =
    utfFixedLengthDecode(StandardCharsets.UTF_16LE, 2)

  /**
   * Decodes chunks of UTF-32 bytes into strings.
   * If no byte order mark is found big-endianness is assumed.
   */
  def utf32Decode(implicit trace: ZTraceElement): ZTransducer[Any, Nothing, Byte, String] =
    branchAfter(4) { bytes =>
      bytes.toList match {
        case 0 :: 0 :: -2 :: -1 :: Nil =>
          utf32BEDecode
        case -1 :: -2 :: 0 :: 0 :: Nil =>
          utf32LEDecode
        case _ =>
          prepend(bytes) >>> utf32BEDecode
      }
    }

  /**
   * Decodes chunks of UTF-32BE bytes into strings.
   *
   * This transducer uses the String constructor's behavior when handling malformed byte
   * sequences.
   */
  def utf32BEDecode(implicit trace: ZTraceElement): ZTransducer[Any, Nothing, Byte, String] =
    utfFixedLengthDecode(Charset.forName("UTF-32BE"), 4)

  /**
   * Decodes chunks of UTF-32LE bytes into strings.
   *
   * This transducer uses the String constructor's behavior when handling malformed byte
   * sequences.
   */
  def utf32LEDecode(implicit trace: ZTraceElement): ZTransducer[Any, Nothing, Byte, String] =
    utfFixedLengthDecode(Charset.forName("UTF-32LE"), 4)

  private def utfFixedLengthDecode(charset: Charset, width: Int)(implicit
    trace: ZTraceElement
  ): ZTransducer[Any, Nothing, Byte, String] =
    ZTransducer {
      ZRef.makeManaged[Chunk[Byte]](Chunk.empty).map { stateRef =>
        {
          case None =>
            stateRef.getAndSet(Chunk.empty).flatMap { leftovers =>
              if (leftovers.isEmpty) ZIO.succeedNow(Chunk.empty)
              else ZIO.succeedNow(Chunk.single(new String(leftovers.toArray[Byte], charset)))
            }
          case Some(bytes) =>
            stateRef.modify { old =>
              val data      = old ++ bytes
              val remainder = data.length % width
              if (remainder == 0) {
                val decoded = new String(data.toArray, charset)
                (Chunk.single(decoded), Chunk.empty)
              } else {
                val (fullChunk, rest) = data.splitAt(data.length - remainder)
                val decoded           = new String(fullChunk.toArray, charset)
                (Chunk.single(decoded), rest)
              }
            }
        }
      }
    }

  /**
   * Decodes chunks of US-ASCII bytes into strings.
   *
   * This transducer uses the String constructor's behavior when handling malformed byte
   * sequences.
   */
  def usASCIIDecode(implicit trace: ZTraceElement): ZTransducer[Any, Nothing, Byte, String] =
    ZTransducer.fromPush {
      case Some(chunk) => ZIO.succeedNow(Chunk.single(new String(chunk.toArray, StandardCharsets.US_ASCII)))
      case None        => ZIO.succeedNow(Chunk.empty)
    }

  object Push {
    def emit[A](a: A): UIO[Chunk[A]]         = IO.succeedNow(Chunk.single(a))
    def emit[A](as: Chunk[A]): UIO[Chunk[A]] = IO.succeedNow(as)
    val next: UIO[Chunk[Nothing]]            = IO.succeedNow(Chunk.empty)
  }
}<|MERGE_RESOLUTION|>--- conflicted
+++ resolved
@@ -1008,25 +1008,17 @@
   /**
    * Creates a transducer produced from an effect.
    */
-<<<<<<< HEAD
-  def unwrap[R, E, I, O](zio: ZIO[R, E, ZTransducer[R, E, I, O]]): ZTransducer[R, E, I, O] =
-=======
   def unwrap[R, E, I, O](zio: ZIO[R, E, ZTransducer[R, E, I, O]])(implicit
     trace: ZTraceElement
   ): ZTransducer[R, E, I, O] =
->>>>>>> 338645ec
     unwrapManaged(zio.toManaged)
 
   /**
    * Creates a transducer produced from a managed effect.
    */
-<<<<<<< HEAD
-  def unwrapManaged[R, E, I, O](managed: ZManaged[R, E, ZTransducer[R, E, I, O]]): ZTransducer[R, E, I, O] =
-=======
   def unwrapManaged[R, E, I, O](managed: ZManaged[R, E, ZTransducer[R, E, I, O]])(implicit
     trace: ZTraceElement
   ): ZTransducer[R, E, I, O] =
->>>>>>> 338645ec
     ZTransducer(managed.fold(e => ZTransducer.fail(e), Predef.identity).flatMap(_.push))
 
   /**
