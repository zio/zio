--- conflicted
+++ resolved
@@ -83,67 +83,6 @@
     ZStream.absolve(ev(self))
 
   /**
-<<<<<<< HEAD
-   * Aggregates elements of this stream using the provided sink for as long
-   * as the downstream operators on the stream are busy.
-   *
-   * This operator divides the stream into two asynchronous "islands". Operators upstream
-   * of this operator run on one fiber, while downstream operators run on another. Whenever
-   * the downstream fiber is busy processing elements, the upstream fiber will feed elements
-   * into the sink until it signals completion.
-   *
-   * Any sink can be used here, but see [[Sink.foldWeightedM]] and [[Sink.foldUntilM]] for
-   * sinks that cover the common usecases.
-   */
-  final def aggregateAsync[R1 <: R, E1 >: E, O1 >: O, P](transducer: ZTransducer[R1, E1, O1, P]): ZStream[R1, E1, P] =
-    ZStream {
-      for {
-        pull   <- self.process
-        push   <- transducer.push
-        bucket <- ZQueue.bounded[Take[E1, P]](1).toManaged(_.shutdown)
-        done   <- ZRef.makeManaged(false)
-        produce = {
-          def finish: ZIO[R1, Nothing, Boolean] =
-            push(None)
-              .repeat(Schedule.doWhile(_.isEmpty))
-              .foldCauseM(
-                Cause
-                  .sequenceCauseOption(_)
-                  .fold(bucket.offer(Take.End))(c => bucket.offer(Exit.halt(c.map(Some(_))))),
-                ps => bucket.offer(Exit.succeed(ps))
-              )
-              .as(false)
-
-          def maybeDrain(os: Chunk[O]): ZIO[R1, Nothing, Boolean] =
-            push(Some(os))
-              .foldCauseM(
-                Cause.sequenceCauseOption(_).fold(IO.unit)(c => bucket.offer(Exit.halt(c.map(Some(_)))).unit),
-                ps => bucket.offer(Exit.succeed(ps))
-              )
-              .as(true)
-
-          val go: ZIO[R1, Nothing, Boolean] =
-            pull.foldCauseM(
-              Cause.sequenceCauseOption(_).fold(finish)(c => bucket.offer(Exit.halt(c.map(Some(_)))).as(true)),
-              maybeDrain
-            )
-
-          go.repeat(Schedule.doWhile(identity))
-        }
-
-        consume = {
-          lazy val go: ZIO[R1, Option[E1], Chunk[P]] =
-            bucket.take.flatMap(take => done.set(true).when(take == Take.End) *> Pull.fromTake(take))
-
-          done.get.flatMap {
-            if (_)
-              Pull.end
-            else
-              go
-          }
-        }
-      } yield produce.fork *> consume
-=======
    * Applies an aggregator to the stream, which converts one or more elements
    * of type `A` into elements of type `B`.
    */
@@ -172,8 +111,68 @@
           go
         }
       } yield run
->>>>>>> cde25424
-    }
+    }
+
+  /**
+   * Aggregates elements of this stream using the provided sink for as long
+   * as the downstream operators on the stream are busy.
+   *
+   * This operator divides the stream into two asynchronous "islands". Operators upstream
+   * of this operator run on one fiber, while downstream operators run on another. Whenever
+   * the downstream fiber is busy processing elements, the upstream fiber will feed elements
+   * into the sink until it signals completion.
+   *
+   * Any sink can be used here, but see [[Sink.foldWeightedM]] and [[Sink.foldUntilM]] for
+   * sinks that cover the common usecases.
+   */
+  final def aggregateAsync[R1 <: R, E1 >: E, O1 >: O, P](transducer: ZTransducer[R1, E1, O1, P]): ZStream[R1, E1, P] =
+    ZStream {
+      for {
+        pull   <- self.process
+        push   <- transducer.push
+        bucket <- ZQueue.bounded[Take[E1, P]](1).toManaged(_.shutdown)
+        done   <- ZRef.makeManaged(false)
+        produce = {
+          def finish: ZIO[R1, Nothing, Boolean] =
+            push(None)
+              .repeat(Schedule.doWhile(_.isEmpty))
+              .foldCauseM(
+                Cause
+                  .sequenceCauseOption(_)
+                  .fold(bucket.offer(Take.End))(c => bucket.offer(Exit.halt(c.map(Some(_))))),
+                ps => bucket.offer(Exit.succeed(ps))
+              )
+              .as(false)
+
+          def maybeDrain(os: Chunk[O]): ZIO[R1, Nothing, Boolean] =
+            push(Some(os))
+              .foldCauseM(
+                Cause.sequenceCauseOption(_).fold(IO.unit)(c => bucket.offer(Exit.halt(c.map(Some(_)))).unit),
+                ps => bucket.offer(Exit.succeed(ps))
+              )
+              .as(true)
+
+          val go: ZIO[R1, Nothing, Boolean] =
+            pull.foldCauseM(
+              Cause.sequenceCauseOption(_).fold(finish)(c => bucket.offer(Exit.halt(c.map(Some(_)))).as(true)),
+              maybeDrain
+            )
+
+          go.repeat(Schedule.doWhile(identity))
+        }
+
+        consume = {
+          lazy val go: ZIO[R1, Option[E1], Chunk[P]] =
+            bucket.take.flatMap(take => done.set(true).when(take == Take.End) *> Pull.fromTake(take))
+
+          done.get.flatMap {
+            if (_)
+              Pull.end
+            else
+              go
+          }
+        }
+      } yield produce.fork *> consume
 
   /**
    * Maps the success values of this stream to the specified constant value.
