--- conflicted
+++ resolved
@@ -603,11 +603,7 @@
     mergeStrategy: ZChannel.MergeStrategy = ZChannel.MergeStrategy.BackPressure
   )(
     f: OutElem => ZChannel[Env1, InErr1, InElem1, InDone1, OutErr1, OutElem2, Any]
-<<<<<<< HEAD
-  ): ZChannel[Env1, InErr1, InElem1, InDone1, OutErr1, OutElem2, Any] =
-=======
   )(implicit trace: ZTraceElement): ZChannel[Env1, InErr1, InElem1, InDone1, OutErr1, OutElem2, Any] =
->>>>>>> 338645ec
     ZChannel.mergeAll(self.mapOut(f), n, bufferSize, mergeStrategy)
 
   def mergeMapWith[
@@ -721,12 +717,8 @@
     OutElem2,
     OutDone1 >: OutDone
   ](n: Int)(f: (OutDone1, OutDone1) => OutDone1)(implicit
-<<<<<<< HEAD
-    ev: OutElem <:< ZChannel[Env1, InErr1, InElem1, InDone1, OutErr1, OutElem2, OutDone1]
-=======
     ev: OutElem <:< ZChannel[Env1, InErr1, InElem1, InDone1, OutErr1, OutElem2, OutDone1],
     trace: ZTraceElement
->>>>>>> 338645ec
   ): ZChannel[Env1, InErr1, InElem1, InDone1, OutErr1, OutElem2, OutDone1] =
     ZChannel.mergeAllWith(self.mapOut(ev), n)(f)
 
@@ -1211,11 +1203,7 @@
 
   def managed[Env, InErr, InElem, InDone, OutErr, OutElem, OutDone, A](m: ZManaged[Env, OutErr, A])(
     use: A => ZChannel[Env, InErr, InElem, InDone, OutErr, OutElem, OutDone]
-<<<<<<< HEAD
-  ): ZChannel[Env, InErr, InElem, InDone, OutErr, OutElem, OutDone] =
-=======
   )(implicit trace: ZTraceElement): ZChannel[Env, InErr, InElem, InDone, OutErr, OutElem, OutDone] =
->>>>>>> 338645ec
     acquireReleaseExitWith[Env, InErr, InElem, InDone, OutErr, ReleaseMap, OutElem, OutDone](ReleaseMap.make)(
       (releaseMap, exit) =>
         releaseMap.releaseAll(
@@ -1231,11 +1219,7 @@
         .flatMap(use)
     }
 
-<<<<<<< HEAD
-  def managedOut[R, E, A](m: ZManaged[R, E, A]): ZChannel[R, Any, Any, Any, E, A, Any] =
-=======
   def managedOut[R, E, A](m: ZManaged[R, E, A])(implicit trace: ZTraceElement): ZChannel[R, Any, Any, Any, E, A, Any] =
->>>>>>> 338645ec
     acquireReleaseOutExitWith(ReleaseMap.make)((releaseMap, exit) =>
       releaseMap.releaseAll(
         exit,
@@ -1258,11 +1242,7 @@
     n: Int,
     bufferSize: Int = 16,
     mergeStrategy: MergeStrategy = MergeStrategy.BackPressure
-<<<<<<< HEAD
-  ): ZChannel[Env, InErr, InElem, InDone, OutErr, OutElem, Any] =
-=======
   )(implicit trace: ZTraceElement): ZChannel[Env, InErr, InElem, InDone, OutErr, OutElem, Any] =
->>>>>>> 338645ec
     mergeAllWith(channels, n, bufferSize, mergeStrategy)((_, _) => ())
 
   def mergeAllUnbounded[Env, InErr, InElem, InDone, OutErr, OutElem](
@@ -1275,11 +1255,7 @@
       ZChannel[Env, InErr, InElem, InDone, OutErr, OutElem, Any],
       Any
     ]
-<<<<<<< HEAD
-  ): ZChannel[Env, InErr, InElem, InDone, OutErr, OutElem, Any] =
-=======
   )(implicit trace: ZTraceElement): ZChannel[Env, InErr, InElem, InDone, OutErr, OutElem, Any] =
->>>>>>> 338645ec
     mergeAll(channels, Int.MaxValue)
 
   def mergeAllUnboundedWith[Env, InErr, InElem, InDone, OutErr, OutElem, OutDone](
@@ -1292,13 +1268,9 @@
       ZChannel[Env, InErr, InElem, InDone, OutErr, OutElem, OutDone],
       OutDone
     ]
-<<<<<<< HEAD
-  )(f: (OutDone, OutDone) => OutDone): ZChannel[Env, InErr, InElem, InDone, OutErr, OutElem, OutDone] =
-=======
   )(f: (OutDone, OutDone) => OutDone)(implicit
     trace: ZTraceElement
   ): ZChannel[Env, InErr, InElem, InDone, OutErr, OutElem, OutDone] =
->>>>>>> 338645ec
     mergeAllWith(channels, Int.MaxValue)(f)
 
   def mergeAllWith[Env, InErr, InElem, InDone, OutErr, OutElem, OutDone](
@@ -1314,13 +1286,9 @@
     n: Int,
     bufferSize: Int = 16,
     mergeStrategy: MergeStrategy = MergeStrategy.BackPressure
-<<<<<<< HEAD
-  )(f: (OutDone, OutDone) => OutDone): ZChannel[Env, InErr, InElem, InDone, OutErr, OutElem, OutDone] =
-=======
   )(
     f: (OutDone, OutDone) => OutDone
   )(implicit trace: ZTraceElement): ZChannel[Env, InErr, InElem, InDone, OutErr, OutElem, OutDone] =
->>>>>>> 338645ec
     managed {
       ZManaged.withChildren { getChildren =>
         for {
