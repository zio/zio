--- conflicted
+++ resolved
@@ -118,14 +118,10 @@
   def fail[E](e: => E): ZTransducer[Any, E, Any, Nothing] =
     ZTransducer(ZManaged.succeed((_: Option[Any]) => ZIO.fail(e)))
 
-<<<<<<< HEAD
   def fromEffect[R, E, A](zio: ZIO[R, E, A]): ZTransducer[R, E, Any, A] =
-    ZTransducer(Managed.succeed((_: Any) => zio.map(Chunk.single(_)).mapError(Some(_))))
-
-  def fromPush[R, E, I, O](push: Option[Chunk[I]] => ZIO[R, Option[E], Chunk[O]]): ZTransducer[R, E, I, O] =
-=======
+    ZTransducer(Managed.succeed((_: Any) => zio.map(Chunk.single(_))))
+
   def fromPush[R, E, I, O](push: Option[Chunk[I]] => ZIO[R, E, Chunk[O]]): ZTransducer[R, E, I, O] =
->>>>>>> 8d2ac05a
     ZTransducer(Managed.succeed(push))
 
   /**
