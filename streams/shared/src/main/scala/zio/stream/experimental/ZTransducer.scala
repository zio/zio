package zio.stream.experimental

import zio._

abstract class ZTransducer[-R, +E, -I, +O](
  val push: ZManaged[R, Nothing, Option[Chunk[I]] => ZIO[R, Option[E], Chunk[O]]]
) extends ZConduit[R, E, I, O, Unit](push.map(_.andThen(_.mapError {
      case Some(e) => Left(e)
      case None    => Right(())
    }))) { self =>

  /**
   * Compose this transducer with another transducer, resulting in a composite transducer.
   */
  def >>>[R1 <: R, E1 >: E, O2 >: O, O3](that: ZTransducer[R1, E1, O2, O3]): ZTransducer[R1, E1, I, O3] =
    ZTransducer {
      for {
        pushLeft  <- self.push
        pushRight <- that.push
        push = (input: Option[Chunk[I]]) =>
          pushLeft(input).foldM(
            {
              case Some(e) => ZIO.fail(Some(e))
              case None    => pushRight(None)
            },
            chunk => pushRight(Some(chunk))
          )
      } yield push
    }

  /**
   * Compose this transducer with a sink, resulting in a sink that processes elements by piping
   * them through this transducer and piping the results into the sink.
   */
  def >>>[R1 <: R, E1 >: E, O2 >: O, I1 <: I, Z](that: ZSink[R1, E1, O2, Z]): ZSink[R1, E1, I1, Z] =
    ZSink {
      for {
        pushSelf <- self.push
        pushThat <- that.push
        push = (is: Option[Chunk[I]]) =>
          pushSelf(is).foldM(
            {
              case Some(e) => ZIO.fail(Left(e))
              case None    => pushThat(None)
            },
            chunk => pushThat(Some(chunk))
          )
      } yield push
    }
}

object ZTransducer {
  def apply[R, E, I, O](
    push: ZManaged[R, Nothing, Option[Chunk[I]] => ZIO[R, Option[E], Chunk[O]]]
  ): ZTransducer[R, E, I, O] =
    new ZTransducer(push) {}

  /**
   * A transducer that re-chunks the elements fed to it into chunks of up to
   * `n` elements each.
   */
  def chunkN[I](n: Int): ZTransducer[Any, Nothing, I, I] =
    ZTransducer {
      for {
        buffered <- ZRef.makeManaged[Chunk[I]](Chunk.empty)
        push = { (input: Option[Chunk[I]]) =>
          input match {
            case None => buffered.getAndSet(Chunk.empty)
            case Some(is) =>
              buffered.modify { buf0 =>
                val buf = buf0 ++ is
                if (buf.length >= n) {
                  val (out, buf1) = buf.splitAt(n)
                  Push.emit(out) -> buf1
                } else
                  Push.next -> buf
              }.flatten
          }
        }
      } yield push
    }

<<<<<<< HEAD
  def collectAllWhile[I](p: I => Boolean): ZTransducer[Any, Nothing, I, I] =
    ZTransducer {
      for {
        buffered <- ZRef.makeManaged[Chunk[I]](Chunk.empty)
        push = { (in: Option[Chunk[I]]) =>
          buffered.modify { buf0 =>
            val buf = in.foldLeft(buf0)(_ ++ _)
            val out = buf.takeWhile(p)
            (if (out.isEmpty) Push.next else Push.emit(out)) -> buf.drop(out.length + 1)
          }.flatten
        }
      } yield push
    }

  object Push {
    def emit[A](a: A): UIO[Chunk[A]]                          = IO.succeedNow(Chunk.single(a))
    def emit[A](as: Chunk[A]): UIO[Chunk[A]]                  = IO.succeedNow(as)
    def fail[E](e: E): IO[Either[E, Nothing], Nothing]        = IO.fail(Left(e))
    def halt[E](c: Cause[E]): IO[Either[E, Nothing], Nothing] = IO.halt(c).mapError(Left(_))
    val next: IO[Either[Nothing, Unit], Nothing]              = IO.fail(Right(()))
  }
=======
  def fromPush[R, E, I, O](push: Option[Chunk[I]] => ZIO[R, Option[E], Chunk[O]]): ZTransducer[R, E, I, O] =
    ZTransducer(Managed.succeed(push))
>>>>>>> 85867bd8
}<|MERGE_RESOLUTION|>--- conflicted
+++ resolved
@@ -80,7 +80,6 @@
       } yield push
     }
 
-<<<<<<< HEAD
   def collectAllWhile[I](p: I => Boolean): ZTransducer[Any, Nothing, I, I] =
     ZTransducer {
       for {
@@ -95,6 +94,9 @@
       } yield push
     }
 
+  def fromPush[R, E, I, O](push: Option[Chunk[I]] => ZIO[R, Option[E], Chunk[O]]): ZTransducer[R, E, I, O] =
+    ZTransducer(Managed.succeed(push))
+
   object Push {
     def emit[A](a: A): UIO[Chunk[A]]                          = IO.succeedNow(Chunk.single(a))
     def emit[A](as: Chunk[A]): UIO[Chunk[A]]                  = IO.succeedNow(as)
@@ -102,8 +104,4 @@
     def halt[E](c: Cause[E]): IO[Either[E, Nothing], Nothing] = IO.halt(c).mapError(Left(_))
     val next: IO[Either[Nothing, Unit], Nothing]              = IO.fail(Right(()))
   }
-=======
-  def fromPush[R, E, I, O](push: Option[Chunk[I]] => ZIO[R, Option[E], Chunk[O]]): ZTransducer[R, E, I, O] =
-    ZTransducer(Managed.succeed(push))
->>>>>>> 85867bd8
 }