package zio.stream

import zio.ZManaged.ReleaseMap
import zio.{ZIO, _}
import zio.stacktracer.TracingImplicits.disableAutoTrace
import zio.stream.internal.{AsyncInputConsumer, AsyncInputProducer, ChannelExecutor, SingleProducerAsyncInput}
import ChannelExecutor.ChannelState
import zio.stream.ZChannel.{ChildExecutorDecision, UpstreamPullRequest, UpstreamPullStrategy}

/**
 * A `ZChannel[In, Env, Err, Out, Z]` is a nexus of I/O operations, which
 * supports both reading and writing. A channel may read values of type `In` and
 * write values of type `Out`. When the channel finishes, it yields a value of
 * type `Z`. A channel may fail with a value of type `Err`.
 *
 * Channels are the foundation of ZIO Streams: both streams and sinks are built
 * on channels. Most users shouldn't have to use channels directly, as streams
 * and sinks are much more convenient and cover all common use cases. However,
 * when adding new stream and sink operators, or doing something highly
 * specialized, it may be useful to use channels directly.
 *
 * Channels compose in a variety of ways:
 *
 *   - Piping. One channel can be piped to another channel, assuming the input
 *     type of the second is the same as the output type of the first.
 *   - Sequencing. The terminal value of one channel can be used to create
 *     another channel, and both the first channel and the function that makes
 *     the second channel can be composed into a channel.
 *   - Concating. The output of one channel can be used to create other
 *     channels, which are all concatenated together. The first channel and the
 *     function that makes the other channels can be composed into a channel.
 */
sealed trait ZChannel[-Env, -InErr, -InElem, -InDone, +OutErr, +OutElem, +OutDone] { self =>

  /**
   * Returns a new channel that is the sequential composition of this channel
   * and the specified channel. The returned channel terminates with a tuple of
   * the terminal values of both channels.
   *
   * This is a symbol operator for [[ZChannel#zip]].
   */
  final def <*>[
    Env1 <: Env,
    InErr1 <: InErr,
    InElem1 <: InElem,
    InDone1 <: InDone,
    OutErr1 >: OutErr,
    OutElem1 >: OutElem,
    OutDone2
  ](
    that: => ZChannel[Env1, InErr1, InElem1, InDone1, OutErr1, OutElem1, OutDone2]
  )(implicit
    zippable: Zippable[OutDone, OutDone2],
    trace: ZTraceElement
  ): ZChannel[Env1, InErr1, InElem1, InDone1, OutErr1, OutElem1, zippable.Out] =
    self.flatMap(z => that.map(z2 => zippable.zip(z, z2)))

  /**
   * Returns a new channel that is the sequential composition of this channel
   * and the specified channel. The returned channel terminates with the
   * terminal value of the other channel.
   *
   * This is a symbol operator for [[ZChannel#zipRight]].
   */
  final def *>[
    Env1 <: Env,
    InErr1 <: InErr,
    InElem1 <: InElem,
    InDone1 <: InDone,
    OutErr1 >: OutErr,
    OutElem1 >: OutElem,
    OutDone2
  ](
    that: => ZChannel[Env1, InErr1, InElem1, InDone1, OutErr1, OutElem1, OutDone2]
  )(implicit trace: ZTraceElement): ZChannel[Env1, InErr1, InElem1, InDone1, OutErr1, OutElem1, OutDone2] =
    self.flatMap(_ => that)

  /**
   * Returns a new channel that is the sequential composition of this channel
   * and the specified channel. The returned channel terminates with the
   * terminal value of this channel.
   *
   * This is a symbol operator for [[ZChannel#zipLeft]].
   */
  final def <*[
    Env1 <: Env,
    InErr1 <: InErr,
    InElem1 <: InElem,
    InDone1 <: InDone,
    OutErr1 >: OutErr,
    OutElem1 >: OutElem,
    OutDone2
  ](
    that: => ZChannel[Env1, InErr1, InElem1, InDone1, OutErr1, OutElem1, OutDone2]
  )(implicit trace: ZTraceElement): ZChannel[Env1, InErr1, InElem1, InDone1, OutErr1, OutElem1, OutDone] =
    self.flatMap(z => that.as(z))

  /**
   * Returns a new channel that pipes the output of this channel into the
   * specified channel. The returned channel has the input type of this channel,
   * and the output type of the specified channel, terminating with the value of
   * the specified channel.
   *
   * This is a symbolic operator for [[ZChannel#pipeTo]].
   */
  final def >>>[Env1 <: Env, OutErr2, OutElem2, OutDone2](
    that: => ZChannel[Env1, OutErr, OutElem, OutDone, OutErr2, OutElem2, OutDone2]
  )(implicit trace: ZTraceElement): ZChannel[Env1, InErr, InElem, InDone, OutErr2, OutElem2, OutDone2] =
    self pipeTo that

  /**
   * Returns a new channel that is the same as this one, except the terminal
   * value of the channel is the specified constant value.
   *
   * This method produces the same result as mapping this channel to the
   * specified constant value.
   */
  final def as[OutDone2](z2: => OutDone2)(implicit
    trace: ZTraceElement
  ): ZChannel[Env, InErr, InElem, InDone, OutErr, OutElem, OutDone2] =
    self.map(_ => z2)

  /**
   * Returns a new channel that is the same as this one, except if this channel
   * errors for any typed error, then the returned channel will switch over to
   * using the fallback channel returned by the specified error handler.
   */
  final def catchAll[
    Env1 <: Env,
    InErr1 <: InErr,
    InElem1 <: InElem,
    InDone1 <: InDone,
    OutErr2,
    OutElem1 >: OutElem,
    OutDone1 >: OutDone
  ](
    f: OutErr => ZChannel[Env1, InErr1, InElem1, InDone1, OutErr2, OutElem1, OutDone1]
  )(implicit trace: ZTraceElement): ZChannel[Env1, InErr1, InElem1, InDone1, OutErr2, OutElem1, OutDone1] =
    catchAllCause((cause: Cause[OutErr]) => cause.failureOrCause.fold(f(_), ZChannel.failCause(_)))

  /**
   * Returns a new channel that is the same as this one, except if this channel
   * errors for any cause at all, then the returned channel will switch over to
   * using the fallback channel returned by the specified error handler.
   */
  final def catchAllCause[
    Env1 <: Env,
    InErr1 <: InErr,
    InElem1 <: InElem,
    InDone1 <: InDone,
    OutErr2,
    OutElem1 >: OutElem,
    OutDone1 >: OutDone
  ](
    f: Cause[OutErr] => ZChannel[Env1, InErr1, InElem1, InDone1, OutErr2, OutElem1, OutDone1]
  )(implicit trace: ZTraceElement): ZChannel[Env1, InErr1, InElem1, InDone1, OutErr2, OutElem1, OutDone1] =
    ZChannel.Fold(self, new ZChannel.Fold.K(ZChannel.Fold.successIdentity[OutDone1], f))

  /**
   * Returns a new channel whose outputs are fed to the specified factory
   * function, which creates new channels in response. These new channels are
   * sequentially concatenated together, and all their outputs appear as outputs
   * of the newly returned channel.
   */
  final def concatMap[Env1 <: Env, InErr1 <: InErr, InElem1 <: InElem, InDone1 <: InDone, OutErr1 >: OutErr, OutElem2](
    f: OutElem => ZChannel[Env1, InErr1, InElem1, InDone1, OutErr1, OutElem2, Any]
  )(implicit trace: ZTraceElement): ZChannel[Env1, InErr1, InElem1, InDone1, OutErr1, OutElem2, Any] =
    concatMapWith(f)((_, _) => (), (_, _) => ())

  /**
   * Returns a new channel whose outputs are fed to the specified factory
   * function, which creates new channels in response. These new channels are
   * sequentially concatenated together, and all their outputs appear as outputs
   * of the newly returned channel. The provided merging function is used to
   * merge the terminal values of all channels into the single terminal value of
   * the returned channel.
   */
  final def concatMapWith[
    Env1 <: Env,
    InErr1 <: InErr,
    InElem1 <: InElem,
    InDone1 <: InDone,
    OutErr1 >: OutErr,
    OutElem2,
    OutDone2,
    OutDone3
  ](
    f: OutElem => ZChannel[Env1, InErr1, InElem1, InDone1, OutErr1, OutElem2, OutDone2]
  )(
    g: (OutDone2, OutDone2) => OutDone2,
    h: (OutDone2, OutDone) => OutDone3
  )(implicit trace: ZTraceElement): ZChannel[Env1, InErr1, InElem1, InDone1, OutErr1, OutElem2, OutDone3] =
<<<<<<< HEAD
    ZChannel.ConcatAll(
      g,
      h,
      (_: UpstreamPullRequest[OutElem]) => UpstreamPullStrategy.PullAfterNext(None),
      (_: OutElem2) => ChildExecutorDecision.Continue,
      self,
      f
    )

  /**
   * Returns a new channel whose outputs are fed to the specified factory
   * function, which creates new channels in response. These new channels are
   * sequentially concatenated together, and all their outputs appear as outputs
   * of the newly returned channel. The provided merging function is used to
   * merge the terminal values of all channels into the single terminal value of
   * the returned channel.
   */
  final def concatMapWithCustom[
    Env1 <: Env,
    InErr1 <: InErr,
    InElem1 <: InElem,
    InDone1 <: InDone,
    OutErr1 >: OutErr,
    OutElem2,
    OutDone2,
    OutDone3
  ](
    f: OutElem => ZChannel[Env1, InErr1, InElem1, InDone1, OutErr1, OutElem2, OutDone2]
  )(
    g: (OutDone2, OutDone2) => OutDone2,
    h: (OutDone2, OutDone) => OutDone3,
    onPull: UpstreamPullRequest[OutElem] => UpstreamPullStrategy[OutElem2],
    onEmit: OutElem2 => ChildExecutorDecision
  )(implicit trace: ZTraceElement): ZChannel[Env1, InErr1, InElem1, InDone1, OutErr1, OutElem2, OutDone3] =
    ZChannel.ConcatAll(g, h, onPull, onEmit, self, f)
=======
    ZChannel.ConcatAll(g, h, () => self, f)
>>>>>>> 3b3edad1

  /**
   * Returns a new channel, which is the same as this one, except its outputs
   * are filtered and transformed by the specified partial function.
   */
  final def collect[OutElem2](
    f: PartialFunction[OutElem, OutElem2]
  )(implicit trace: ZTraceElement): ZChannel[Env, InErr, InElem, InDone, OutErr, OutElem2, OutDone] = {
    val pf = f.lift
    lazy val collector: ZChannel[Env, OutErr, OutElem, OutDone, OutErr, OutElem2, OutDone] =
      ZChannel.readWith(
        pf(_: OutElem) match {
          case None       => collector
          case Some(out2) => ZChannel.write(out2) *> collector
        },
        (e: OutErr) => ZChannel.fail(e),
        (z: OutDone) => ZChannel.succeedNow(z)
      )

    self pipeTo collector
  }

  /**
   * Returns a new channel, which is the concatenation of all the channels that
   * are written out by this channel. This method may only be called on channels
   * that output other channels.
   */
  final def concatOut[Env1 <: Env, InErr1 <: InErr, InElem1 <: InElem, InDone1 <: InDone, OutErr1 >: OutErr, OutElem2](
    implicit
    ev: OutElem <:< ZChannel[Env1, InErr1, InElem1, InDone1, OutErr1, OutElem2, Any],
    trace: ZTraceElement
  ): ZChannel[Env1, InErr1, InElem1, InDone1, OutErr1, OutElem2, Any] =
    ZChannel.concatAll(self.mapOut(ev))

  def contramap[InDone0](
    f: InDone0 => InDone
  )(implicit trace: ZTraceElement): ZChannel[Env, InErr, InElem, InDone0, OutErr, OutElem, OutDone] = {
    lazy val reader: ZChannel[Any, InErr, InElem, InDone0, InErr, InElem, InDone] =
      ZChannel.readWith(
        (in: InElem) => ZChannel.write(in) *> reader,
        (err: InErr) => ZChannel.fail(err),
        (done0: InDone0) => ZChannel.succeedNow(f(done0))
      )

    reader >>> self
  }

  def contramapIn[InElem0](
    f: InElem0 => InElem
  )(implicit trace: ZTraceElement): ZChannel[Env, InErr, InElem0, InDone, OutErr, OutElem, OutDone] = {
    lazy val reader: ZChannel[Any, InErr, InElem0, InDone, InErr, InElem, InDone] =
      ZChannel.readWith(
        (in: InElem0) => ZChannel.write(f(in)) *> reader,
        (err: InErr) => ZChannel.fail(err),
        (done: InDone) => ZChannel.succeedNow(done)
      )

    reader >>> self
  }

  def contramapInZIO[InElem0, Env1 <: Env](
    f: InElem0 => ZIO[Env1, InErr, InElem]
  )(implicit trace: ZTraceElement): ZChannel[Env1, InErr, InElem0, InDone, OutErr, OutElem, OutDone] = {
    lazy val reader: ZChannel[Env1, InErr, InElem0, InDone, InErr, InElem, InDone] =
      ZChannel.readWith(
        (in: InElem0) => ZChannel.fromZIO(f(in)).flatMap(ZChannel.write(_)) *> reader,
        (err: InErr) => ZChannel.fail(err),
        (done: InDone) => ZChannel.succeedNow(done)
      )

    reader >>> self
  }

  def contramapZIO[InDone0, Env1 <: Env](
    f: InDone0 => ZIO[Env1, InErr, InDone]
  )(implicit trace: ZTraceElement): ZChannel[Env1, InErr, InElem, InDone0, OutErr, OutElem, OutDone] = {
    lazy val reader: ZChannel[Env1, InErr, InElem, InDone0, InErr, InElem, InDone] =
      ZChannel.readWith(
        (in: InElem) => ZChannel.write(in) *> reader,
        (err: InErr) => ZChannel.fail(err),
        (done0: InDone0) => ZChannel.fromZIO(f(done0))
      )

    reader >>> self
  }

  /**
   * Returns a new channel, which is the same as this one, except that all the
   * outputs are collected and bundled into a tuple together with the terminal
   * value of this channel.
   *
   * As the channel returned from this channel collects all of this channel's
   * output into an in- memory chunk, it is not safe to call this method on
   * channels that output a large or unbounded number of values.
   */
  def doneCollect(implicit
    trace: ZTraceElement
  ): ZChannel[Env, InErr, InElem, InDone, OutErr, Nothing, (Chunk[OutElem], OutDone)] =
    ZChannel.suspend {
      val builder = ChunkBuilder.make[OutElem]()

      lazy val reader: ZChannel[Env, OutErr, OutElem, OutDone, OutErr, Nothing, OutDone] =
        ZChannel.readWith(
          (out: OutElem) => ZChannel.succeed(builder += out) *> reader,
          (e: OutErr) => ZChannel.fail(e),
          (z: OutDone) => ZChannel.succeedNow(z)
        )

      (self pipeTo reader).flatMap(z => ZChannel.succeed((builder.result(), z)))
    }

  /**
   * Returns a new channel which reads all the elements from upstream's output
   * channel and ignores them, then terminates with the upstream result value.
   */
  def drain(implicit trace: ZTraceElement): ZChannel[Env, InErr, InElem, InDone, OutErr, Nothing, OutDone] = {
    lazy val drainer: ZChannel[Env, OutErr, OutElem, OutDone, OutErr, Nothing, OutDone] =
      ZChannel.readWith(
        (_: OutElem) => drainer,
        (e: OutErr) => ZChannel.fail(e),
        (z: OutDone) => ZChannel.succeedNow(z)
      )

    self.pipeTo(drainer)
  }

  def embedInput[InErr2, InElem2, InDone2](input: AsyncInputProducer[InErr2, InElem2, InDone2])(implicit
    noInputErrors: Any <:< InErr,
    noInputElements: Any <:< InElem,
    noInputDone: Any <:< InDone,
    trace: ZTraceElement
  ): ZChannel[Env, InErr2, InElem2, InDone2, OutErr, OutElem, OutDone] =
    ZChannel.Bridge(input, self.asInstanceOf[ZChannel[Env, Any, Any, Any, OutErr, OutElem, OutDone]])

  /**
   * Returns a new channel, which is the same as this one, except it will be
   * interrupted when the specified effect completes. If the effect completes
   * successfully before the underlying channel is done, then the returned
   * channel will yield the success value of the effect as its terminal value.
   * On the other hand, if the underlying channel finishes first, then the
   * returned channel will yield the success value of the underlying channel as
   * its terminal value.
   */
  final def interruptWhen[Env1 <: Env, OutErr1 >: OutErr, OutDone1 >: OutDone](
    io: ZIO[Env1, OutErr1, OutDone1]
  )(implicit trace: ZTraceElement): ZChannel[Env1, InErr, InElem, InDone, OutErr1, OutElem, OutDone1] =
    self.mergeWith(ZChannel.fromZIO(io))(
      selfDone => ZChannel.MergeDecision.done(ZIO.done(selfDone)),
      ioDone => ZChannel.MergeDecision.done(ZIO.done(ioDone))
    )

  /**
   * Returns a new channel, which is the same as this one, except it will be
   * interrupted when the specified promise is completed. If the promise is
   * completed before the underlying channel is done, then the returned channel
   * will yield the value of the promise. Otherwise, if the underlying channel
   * finishes first, then the returned channel will yield the value of the
   * underlying channel.
   */
  final def interruptWhen[OutErr1 >: OutErr, OutDone1 >: OutDone](
    promise: Promise[OutErr1, OutDone1]
  )(implicit trace: ZTraceElement): ZChannel[Env, InErr, InElem, InDone, OutErr1, OutElem, OutDone1] =
    interruptWhen(promise.await)

  /**
   * Returns a new channel that collects the output and terminal value of this
   * channel, which it then writes as output of the returned channel.
   */
  final def emitCollect(implicit
    trace: ZTraceElement
  ): ZChannel[Env, InErr, InElem, InDone, OutErr, (Chunk[OutElem], OutDone), Unit] =
    doneCollect.flatMap(t => ZChannel.write(t))

  /**
   * Returns a new channel with an attached finalizer. The finalizer is
   * guaranteed to be executed so long as the channel begins execution (and
   * regardless of whether or not it completes).
   */
  final def ensuringWith[Env1 <: Env](
    finalizer: Exit[OutErr, OutDone] => URIO[Env1, Any]
  )(implicit trace: ZTraceElement): ZChannel[Env1, InErr, InElem, InDone, OutErr, OutElem, OutDone] =
    ZChannel.Ensuring(self, finalizer)

  final def ensuring[Env1 <: Env](
    finalizer: URIO[Env1, Any]
  )(implicit trace: ZTraceElement): ZChannel[Env1, InErr, InElem, InDone, OutErr, OutElem, OutDone] =
    ensuringWith(_ => finalizer)

  /**
   * Returns a new channel, which sequentially combines this channel, together
   * with the provided factory function, which creates a second channel based on
   * the terminal value of this channel. The result is a channel that will first
   * perform the functions of this channel, before performing the functions of
   * the created channel (including yielding its terminal value).
   */
  final def flatMap[
    Env1 <: Env,
    InErr1 <: InErr,
    InElem1 <: InElem,
    InDone1 <: InDone,
    OutErr1 >: OutErr,
    OutElem1 >: OutElem,
    OutDone2
  ](
    f: OutDone => ZChannel[Env1, InErr1, InElem1, InDone1, OutErr1, OutElem1, OutDone2]
  )(implicit trace: ZTraceElement): ZChannel[Env1, InErr1, InElem1, InDone1, OutErr1, OutElem1, OutDone2] =
    ZChannel.Fold(self, new ZChannel.Fold.K(f, ZChannel.Fold.failCauseIdentity[OutErr1]))

  /**
   * Returns a new channel, which flattens the terminal value of this channel.
   * This function may only be called if the terminal value of this channel is
   * another channel of compatible types.
   */
  final def flatten[
    Env1 <: Env,
    InErr1 <: InErr,
    InElem1 <: InElem,
    InDone1 <: InDone,
    OutErr1 >: OutErr,
    OutElem1 >: OutElem,
    OutDone2
  ](implicit
    ev: OutDone <:< ZChannel[Env1, InErr1, InElem1, InDone1, OutErr1, OutElem1, OutDone2],
    trace: ZTraceElement
  ): ZChannel[Env1, InErr1, InElem1, InDone1, OutErr1, OutElem1, OutDone2] =
    self.flatMap(ev)

  /**
   */
  final def foldChannel[
    Env1 <: Env,
    InErr1 <: InErr,
    InElem1 <: InElem,
    InDone1 <: InDone,
    OutErr1,
    OutElem1 >: OutElem,
    OutDone1
  ](
    onErr: OutErr => ZChannel[Env1, InErr1, InElem1, InDone1, OutErr1, OutElem1, OutDone1],
    onSucc: OutDone => ZChannel[Env1, InErr1, InElem1, InDone1, OutErr1, OutElem1, OutDone1]
  )(implicit trace: ZTraceElement): ZChannel[Env1, InErr1, InElem1, InDone1, OutErr1, OutElem1, OutDone1] =
    foldCauseChannel(
      _.failureOrCause match {
        case Left(err)    => onErr(err)
        case Right(cause) => ZChannel.failCause(cause)
      },
      onSucc
    )

  /**
   */
  final def foldCauseChannel[
    Env1 <: Env,
    InErr1 <: InErr,
    InElem1 <: InElem,
    InDone1 <: InDone,
    OutErr1,
    OutElem1 >: OutElem,
    OutDone1
  ](
    onErr: Cause[OutErr] => ZChannel[Env1, InErr1, InElem1, InDone1, OutErr1, OutElem1, OutDone1],
    onSucc: OutDone => ZChannel[Env1, InErr1, InElem1, InDone1, OutErr1, OutElem1, OutDone1]
  )(implicit trace: ZTraceElement): ZChannel[Env1, InErr1, InElem1, InDone1, OutErr1, OutElem1, OutDone1] =
    ZChannel.Fold(self, new ZChannel.Fold.K(onSucc, onErr))

  /**
   * Returns a new channel that will perform the operations of this one, until
   * failure, and then it will switch over to the operations of the specified
   * fallback channel.
   */
  final def orElse[
    Env1 <: Env,
    InErr1 <: InErr,
    InElem1 <: InElem,
    InDone1 <: InDone,
    OutErr2,
    OutElem1 >: OutElem,
    OutDone1 >: OutDone
  ](
    that: => ZChannel[Env1, InErr1, InElem1, InDone1, OutErr2, OutElem1, OutDone1]
  )(implicit trace: ZTraceElement): ZChannel[Env1, InErr1, InElem1, InDone1, OutErr2, OutElem1, OutDone1] =
    self.catchAll(_ => that)

  /**
   * Returns a new channel, which is the same as this one, except the terminal
   * value of the returned channel is created by applying the specified function
   * to the terminal value of this channel.
   */
  final def map[OutDone2](f: OutDone => OutDone2)(implicit
    trace: ZTraceElement
  ): ZChannel[Env, InErr, InElem, InDone, OutErr, OutElem, OutDone2] =
    self.flatMap(z => ZChannel.succeed(f(z)))

  /**
   * Returns a new channel, which is the same as this one, except the failure
   * value of the returned channel is created by applying the specified function
   * to the failure value of this channel.
   */
  final def mapError[OutErr2](f: OutErr => OutErr2)(implicit
    trace: ZTraceElement
  ): ZChannel[Env, InErr, InElem, InDone, OutErr2, OutElem, OutDone] =
    mapErrorCause(_.map(f))

  /**
   * A more powerful version of [[mapError]] which also surfaces the [[Cause]]
   * of the channel failure
   */
  final def mapErrorCause[OutErr2](
    f: Cause[OutErr] => Cause[OutErr2]
  )(implicit trace: ZTraceElement): ZChannel[Env, InErr, InElem, InDone, OutErr2, OutElem, OutDone] =
    catchAllCause((cause: Cause[OutErr]) => ZChannel.failCause(f(cause)))

  /**
   * Returns a new channel, which is the same as this one, except the terminal
   * value of the returned channel is created by applying the specified
   * effectful function to the terminal value of this channel.
   */
  final def mapZIO[Env1 <: Env, OutErr1 >: OutErr, OutDone2](
    f: OutDone => ZIO[Env1, OutErr1, OutDone2]
  )(implicit trace: ZTraceElement): ZChannel[Env1, InErr, InElem, InDone, OutErr1, OutElem, OutDone2] =
    self.flatMap(z => ZChannel.fromZIO(f(z)))

  /**
   * Returns a new channel, which is the merge of this channel and the specified
   * channel, where the behavior of the returned channel on left or right early
   * termination is decided by the specified `leftDone` and `rightDone` merge
   * decisions.
   */
  final def mergeWith[
    Env1 <: Env,
    InErr1 <: InErr,
    InElem1 <: InElem,
    InDone1 <: InDone,
    OutErr2,
    OutErr3,
    OutElem1 >: OutElem,
    OutDone2,
    OutDone3
  ](that: ZChannel[Env1, InErr1, InElem1, InDone1, OutErr2, OutElem1, OutDone2])(
    leftDone: Exit[OutErr, OutDone] => ZChannel.MergeDecision[Env1, OutErr2, OutDone2, OutErr3, OutDone3],
    rightDone: Exit[OutErr2, OutDone2] => ZChannel.MergeDecision[Env1, OutErr, OutDone, OutErr3, OutDone3]
  )(implicit trace: ZTraceElement): ZChannel[Env1, InErr1, InElem1, InDone1, OutErr3, OutElem1, OutDone3] = {
    type MergeState = ZChannel.MergeState[Env1, OutErr, OutErr2, OutErr3, OutElem1, OutDone, OutDone2, OutDone3]
    import ZChannel.MergeState._

    val m =
      for {
        input      <- SingleProducerAsyncInput.make[InErr1, InElem1, InDone1].toManaged
        queueReader = ZChannel.fromInput(input)
        pullL      <- (queueReader >>> self).toPull
        pullR      <- (queueReader >>> that).toPull
      } yield {
        def handleSide[Err, Done, Err2, Done2](
          exit: Exit[Err, Either[Done, OutElem1]],
          fiber: Fiber[Err2, Either[Done2, OutElem1]],
          pull: ZIO[Env1, Err, Either[Done, OutElem1]]
        )(
          done: Exit[Err, Done] => ZChannel.MergeDecision[Env1, Err2, Done2, OutErr3, OutDone3],
          both: (Fiber[Err, Either[Done, OutElem1]], Fiber[Err2, Either[Done2, OutElem1]]) => MergeState,
          single: (Exit[Err2, Done2] => ZIO[Env1, OutErr3, OutDone3]) => MergeState
        ): ZIO[Env1, Nothing, ZChannel[Env1, Any, Any, Any, OutErr3, OutElem1, OutDone3]] = {
          def onDecision(
            decision: ZChannel.MergeDecision[Env1, Err2, Done2, OutErr3, OutDone3]
          ): ZIO[Any, Nothing, ZChannel[Env1, Any, Any, Any, OutErr3, OutElem1, OutDone3]] =
            decision match {
              case ZChannel.MergeDecision.Done(zio) =>
                UIO.succeed(ZChannel.fromZIO(fiber.interrupt *> zio))
              case ZChannel.MergeDecision.Await(f) =>
                fiber.await.map {
                  case Exit.Success(Right(elem)) =>
                    ZChannel.write(elem) *> go(single(f))
                  case Exit.Success(Left(z)) =>
                    ZChannel.fromZIO(f(Exit.succeed(z)))
                  case Exit.Failure(cause) =>
                    ZChannel.fromZIO(f(Exit.failCause(cause)))
                }
            }

          exit match {
            case Exit.Success(Right(elem)) =>
              pull.forkDaemon.map { leftFiber =>
                ZChannel.write(elem) *> go(both(leftFiber, fiber))
              }

            case Exit.Success(Left(z)) =>
              onDecision(done(Exit.succeed(z)))

            case Exit.Failure(failure) =>
              onDecision(done(Exit.failCause(failure)))
          }
        }

        def go(state: MergeState): ZChannel[Env1, Any, Any, Any, OutErr3, OutElem1, OutDone3] =
          state match {
            case BothRunning(leftFiber, rightFiber) =>
              val lj: ZIO[Env1, OutErr, Either[OutDone, OutElem1]]   = leftFiber.join
              val rj: ZIO[Env1, OutErr2, Either[OutDone2, OutElem1]] = rightFiber.join

              ZChannel.unwrap {
                lj.raceWith(rj)(
                  (leftEx, _) =>
                    handleSide(leftEx, rightFiber, pullL)(
                      leftDone,
                      BothRunning(_, _),
                      LeftDone(_)
                    ),
                  (rightEx, _) =>
                    handleSide(rightEx, leftFiber, pullR)(
                      rightDone,
                      (l, r) => BothRunning(r, l),
                      RightDone(_)
                    )
                )
              }

            case LeftDone(f) =>
              ZChannel.unwrap {
                pullR.exit.map {
                  case Exit.Success(Right(elem)) => ZChannel.write(elem) *> go(LeftDone(f))
                  case Exit.Success(Left(z)) =>
                    ZChannel.fromZIO(f(Exit.succeed(z)))
                  case Exit.Failure(cause) =>
                    ZChannel.fromZIO(f(Exit.failCause(cause)))
                }
              }

            case RightDone(f) =>
              ZChannel.unwrap {
                pullL.exit.map {
                  case Exit.Success(Right(elem)) => ZChannel.write(elem) *> go(RightDone(f))
                  case Exit.Success(Left(z)) =>
                    ZChannel.fromZIO(f(Exit.succeed(z)))
                  case Exit.Failure(cause) =>
                    ZChannel.fromZIO(f(Exit.failCause(cause)))
                }
              }
          }

        ZChannel
          .fromZIO(pullL.forkDaemon.zipWith(pullR.forkDaemon)(BothRunning(_, _): MergeState))
          .flatMap(go)
          .embedInput(input)
      }

    ZChannel.unwrapManaged(m)
  }

  def mergeMap[Env1 <: Env, InErr1 <: InErr, InElem1 <: InElem, InDone1 <: InDone, OutErr1 >: OutErr, OutElem2](
    n: => Int,
    bufferSize: => Int = 16,
    mergeStrategy: => ZChannel.MergeStrategy = ZChannel.MergeStrategy.BackPressure
  )(
    f: OutElem => ZChannel[Env1, InErr1, InElem1, InDone1, OutErr1, OutElem2, Any]
  )(implicit trace: ZTraceElement): ZChannel[Env1, InErr1, InElem1, InDone1, OutErr1, OutElem2, Any] =
    ZChannel.mergeAll(self.mapOut(f), n, bufferSize, mergeStrategy)

  def mapOut[OutElem2](
    f: OutElem => OutElem2
  )(implicit trace: ZTraceElement): ZChannel[Env, InErr, InElem, InDone, OutErr, OutElem2, OutDone] = {
    lazy val reader: ZChannel[Env, OutErr, OutElem, OutDone, OutErr, OutElem2, OutDone] =
      ZChannel.readWith(
        out => ZChannel.write(f(out)) *> reader,
        (e: OutErr) => ZChannel.fail(e),
        (z: OutDone) => ZChannel.succeedNow(z)
      )

    self >>> reader
  }

  def mapOutZIO[Env1 <: Env, OutErr1 >: OutErr, OutElem2](
    f: OutElem => ZIO[Env1, OutErr1, OutElem2]
  )(implicit trace: ZTraceElement): ZChannel[Env1, InErr, InElem, InDone, OutErr1, OutElem2, OutDone] = {
    lazy val reader: ZChannel[Env1, OutErr, OutElem, OutDone, OutErr1, OutElem2, OutDone] =
      ZChannel.readWith(
        (out: OutElem) => ZChannel.fromZIO(f(out)).flatMap(ZChannel.write(_)) *> reader,
        (e: OutErr1) => ZChannel.fail(e),
        (z: OutDone) => ZChannel.succeedNow(z)
      )

    self >>> reader
  }

  def mapOutZIOPar[Env1 <: Env, OutErr1 >: OutErr, OutElem2](n: Int)(
    f: OutElem => ZIO[Env1, OutErr1, OutElem2]
  )(implicit trace: ZTraceElement): ZChannel[Env1, InErr, InElem, InDone, OutErr1, OutElem2, OutDone] =
    ZChannel.managed {
      ZManaged.withChildren { getChildren =>
        for {
          _           <- ZManaged.finalizer(getChildren.flatMap(Fiber.interruptAll(_)))
          queue       <- Queue.bounded[ZIO[Env1, OutErr1, Either[OutDone, OutElem2]]](n).toManagedWith(_.shutdown)
          errorSignal <- Promise.makeManaged[OutErr1, Nothing]
          permits     <- Semaphore.make(n.toLong).toManaged
          pull        <- self.toPull
          _ <- pull
                 .foldCauseZIO(
                   cause => queue.offer(ZIO.failCause(cause)),
                   {
                     case Left(outDone) =>
                       permits.withPermits(n.toLong)(ZIO.unit).interruptible *> queue.offer(ZIO.succeed(Left(outDone)))
                     case Right(outElem) =>
                       for {
                         p     <- Promise.make[OutErr1, OutElem2]
                         latch <- Promise.make[Nothing, Unit]
                         _     <- queue.offer(p.await.map(Right(_)))
                         _ <- permits.withPermit {
                                latch.succeed(()) *>
                                  (errorSignal.await raceFirst f(outElem))
                                    .tapErrorCause(errorSignal.failCause)
                                    .intoPromise(p)
                              }.fork
                         _ <- latch.await
                       } yield ()
                   }
                 )
                 .forever
                 .interruptible
                 .forkManaged
        } yield queue
      }
    } { queue =>
      lazy val consumer: ZChannel[Env1, Any, Any, Any, OutErr1, OutElem2, OutDone] =
        ZChannel.unwrap[Env1, Any, Any, Any, OutErr1, OutElem2, OutDone] {
          queue.take.flatten.foldCause(
            ZChannel.failCause(_),
            {
              case Left(outDone)  => ZChannel.succeedNow(outDone)
              case Right(outElem) => ZChannel.write(outElem) *> consumer
            }
          )
        }

      consumer
    }

  def mergeOut[Env1 <: Env, InErr1 <: InErr, InElem1 <: InElem, InDone1 <: InDone, OutErr1 >: OutErr, OutElem2](
    n: => Int
  )(implicit
    ev: OutElem <:< ZChannel[Env1, InErr1, InElem1, InDone1, OutErr1, OutElem2, Any],
    trace: ZTraceElement
  ): ZChannel[Env1, InErr1, InElem1, InDone1, OutErr1, OutElem2, Any] =
    ZChannel.mergeAll(self.mapOut(ev), n)

  def mergeOutWith[
    Env1 <: Env,
    InErr1 <: InErr,
    InElem1 <: InElem,
    InDone1 <: InDone,
    OutErr1 >: OutErr,
    OutElem2,
    OutDone1 >: OutDone
  ](n: => Int)(f: (OutDone1, OutDone1) => OutDone1)(implicit
    ev: OutElem <:< ZChannel[Env1, InErr1, InElem1, InDone1, OutErr1, OutElem2, OutDone1],
    trace: ZTraceElement
  ): ZChannel[Env1, InErr1, InElem1, InDone1, OutErr1, OutElem2, OutDone1] =
    ZChannel.mergeAllWith(self.mapOut(ev), n)(f)

  def never(implicit trace: ZTraceElement): ZChannel[Any, Any, Any, Any, Nothing, Nothing, Nothing] =
    ZChannel.fromZIO(ZIO.never)

  def orDie(implicit
    ev: OutErr <:< Throwable,
    trace: ZTraceElement
  ): ZChannel[Env, InErr, InElem, InDone, Nothing, OutElem, OutDone] =
    orDieWith(ev)

  def orDieWith(f: OutErr => Throwable)(implicit
    trace: ZTraceElement
  ): ZChannel[Env, InErr, InElem, InDone, Nothing, OutElem, OutDone] =
    self.catchAll(e => throw f(e))

  def pipeTo[Env1 <: Env, OutErr2, OutElem2, OutDone2](
    that: => ZChannel[Env1, OutErr, OutElem, OutDone, OutErr2, OutElem2, OutDone2]
  )(implicit trace: ZTraceElement): ZChannel[Env1, InErr, InElem, InDone, OutErr2, OutElem2, OutDone2] =
    ZChannel.PipeTo(() => self, () => that)

  def pipeToOrFail[Env1 <: Env, OutErr1 >: OutErr, OutElem2, OutDone2](
    that: => ZChannel[Env1, Nothing, OutElem, OutDone, OutErr1, OutElem2, OutDone2]
  )(implicit trace: ZTraceElement): ZChannel[Env1, InErr, InElem, InDone, OutErr1, OutElem2, OutDone2] = {

    case class ChannelFailure(err: OutErr1) extends Throwable

    lazy val reader: ZChannel[Env, OutErr, OutElem, OutDone, Nothing, OutElem, OutDone] =
      ZChannel.readWith(
        elem => ZChannel.write(elem) *> reader,
        err => ZChannel.failCause(Cause.die(ChannelFailure(err))),
        done => ZChannel.succeedNow(done)
      )

    lazy val writer: ZChannel[Env1, OutErr1, OutElem2, OutDone2, OutErr1, OutElem2, OutDone2] =
      ZChannel.readWithCause(
        elem => ZChannel.write(elem) *> writer,
        {
          case Cause.Die(ChannelFailure(err), _) => ZChannel.fail(err)
          case cause                             => ZChannel.failCause(cause)
        },
        done => ZChannel.succeedNow(done)
      )

    self >>> reader >>> that >>> writer
  }

  /**
   * Provides the channel with its required environment, which eliminates its
   * dependency on `Env`.
   */
  final def provideEnvironment(env: => ZEnvironment[Env])(implicit
    ev: NeedsEnv[Env],
    trace: ZTraceElement
  ): ZChannel[Any, InErr, InElem, InDone, OutErr, OutElem, OutDone] =
    ZChannel.Provide(() => env, self)

  def repeated(implicit trace: ZTraceElement): ZChannel[Env, InErr, InElem, InDone, OutErr, OutElem, Nothing] =
    self *> self.repeated

  def runManaged(implicit
    ev1: Any <:< InElem,
    ev2: OutElem <:< Nothing,
    trace: ZTraceElement
  ): ZManaged[Env, OutErr, OutDone] =
    ZManaged
      .acquireReleaseExitWith(
        UIO(
          new ChannelExecutor[Env, InErr, InElem, InDone, OutErr, OutElem, OutDone](
            () => self,
            null,
            executeCloseLastSubstream = identity[URIO[Env, Any]]
          )
        )
      ) { (exec, exit) =>
        val finalize = exec.close(exit)
        if (finalize ne null) finalize
        else ZIO.unit
      }
      .mapZIO { exec =>
        ZIO.suspendSucceed {
          def interpret(channelState: ChannelExecutor.ChannelState[Env, OutErr]): ZIO[Env, OutErr, OutDone] =
            channelState match {
              case ChannelState.Effect(zio) =>
                zio *> interpret(exec.run().asInstanceOf[ChannelState[Env, OutErr]])
              case ChannelState.Emit =>
                // Can't really happen because Out <:< Nothing. So just skip ahead.
                interpret(exec.run().asInstanceOf[ChannelState[Env, OutErr]])
              case ChannelState.Done =>
                ZIO.done(exec.getDone)
              case r @ ChannelState.Read(upstream, onEffect, onEmit, onDone) =>
                ChannelExecutor.readUpstream[Env, OutErr, OutDone](
                  r.asInstanceOf[ChannelState.Read[Env, OutErr]],
                  () => interpret(exec.run().asInstanceOf[ChannelState[Env, OutErr]])
                )
            }

          interpret(exec.run().asInstanceOf[ChannelState[Env, OutErr]])
        }
      }

  def run(implicit ev1: Any <:< InElem, ev2: OutElem <:< Nothing, trace: ZTraceElement): ZIO[Env, OutErr, OutDone] =
    runManaged.useNow

  def runCollect(implicit ev1: Any <:< InElem, trace: ZTraceElement): ZIO[Env, OutErr, (Chunk[OutElem], OutDone)] =
    doneCollect.run

  def runDrain(implicit ev1: Any <:< InElem, trace: ZTraceElement): ZIO[Env, OutErr, OutDone] =
    self.drain.run

  def unit(implicit trace: ZTraceElement): ZChannel[Env, InErr, InElem, InDone, OutErr, OutElem, Unit] =
    self.as(())

  def toPull(implicit trace: ZTraceElement): ZManaged[Env, Nothing, ZIO[Env, OutErr, Either[OutDone, OutElem]]] =
    ZManaged
      .acquireReleaseExitWith(
        UIO(
          new ChannelExecutor[Env, InErr, InElem, InDone, OutErr, OutElem, OutDone](
            () => self,
            null,
            identity[URIO[Env, Any]]
          )
        )
      ) { (exec, exit) =>
        val finalize = exec.close(exit)
        if (finalize ne null) finalize
        else ZIO.unit
      }
      .map { exec =>
        def interpret(
          channelState: ChannelExecutor.ChannelState[Env, OutErr]
        ): ZIO[Env, OutErr, Either[OutDone, OutElem]] =
          channelState match {
            case ChannelState.Done =>
              exec.getDone match {
                case Exit.Success(done)  => ZIO.succeed(Left(done))
                case Exit.Failure(cause) => ZIO.failCause(cause)
              }
            case ChannelState.Emit =>
              ZIO.succeed(Right(exec.getEmit))
            case ChannelState.Effect(zio) =>
              zio *> interpret(exec.run().asInstanceOf[ChannelState[Env, OutErr]])
            case r @ ChannelState.Read(upstream, onEffect, onEmit, onDone) =>
              ChannelExecutor.readUpstream[Env, OutErr, Either[OutDone, OutElem]](
                r.asInstanceOf[ChannelState.Read[Env, OutErr]],
                () => interpret(exec.run().asInstanceOf[ChannelState[Env, OutErr]])
              )
          }

        ZIO.suspendSucceed(interpret(exec.run().asInstanceOf[ChannelState[Env, OutErr]]))
      }

  def zip[
    Env1 <: Env,
    InErr1 <: InErr,
    InElem1 <: InElem,
    InDone1 <: InDone,
    OutErr1 >: OutErr,
    OutElem1 >: OutElem,
    OutDone2
  ](
    that: => ZChannel[Env1, InErr1, InElem1, InDone1, OutErr1, OutElem1, OutDone2]
  )(implicit
    zippable: Zippable[OutDone, OutDone2],
    trace: ZTraceElement
  ): ZChannel[Env1, InErr1, InElem1, InDone1, OutErr1, OutElem1, zippable.Out] =
    self.flatMap(l => that.map(r => zippable.zip(l, r)))

  def zipLeft[
    Env1 <: Env,
    InErr1 <: InErr,
    InElem1 <: InElem,
    InDone1 <: InDone,
    OutErr1 >: OutErr,
    OutElem1 >: OutElem,
    OutDone2
  ](
    that: => ZChannel[Env1, InErr1, InElem1, InDone1, OutErr1, OutElem1, OutDone2]
  )(implicit trace: ZTraceElement): ZChannel[Env1, InErr1, InElem1, InDone1, OutErr1, OutElem1, OutDone] =
    (self zip that).map(_._1)

  def zipPar[
    Env1 <: Env,
    InErr1 <: InErr,
    InElem1 <: InElem,
    InDone1 <: InDone,
    OutErr1 >: OutErr,
    OutElem1 >: OutElem,
    OutDone2
  ](
    that: => ZChannel[Env1, InErr1, InElem1, InDone1, OutErr1, OutElem1, OutDone2]
  )(implicit
    zippable: Zippable[OutDone, OutDone2],
    trace: ZTraceElement
  ): ZChannel[Env1, InErr1, InElem1, InDone1, OutErr1, OutElem1, zippable.Out] =
    self.mergeWith(that)(
      exit1 =>
        ZChannel.MergeDecision.Await[Env1, OutErr1, OutDone2, OutErr1, zippable.Out](exit2 =>
          ZIO.done(exit1.zip(exit2))
        ),
      exit2 =>
        ZChannel.MergeDecision.Await[Env1, OutErr1, OutDone, OutErr1, zippable.Out](exit1 => ZIO.done(exit1.zip(exit2)))
    )

  def zipParLeft[
    Env1 <: Env,
    InErr1 <: InErr,
    InElem1 <: InElem,
    InDone1 <: InDone,
    OutErr1 >: OutErr,
    OutElem1 >: OutElem,
    OutDone2
  ](
    that: => ZChannel[Env1, InErr1, InElem1, InDone1, OutErr1, OutElem1, OutDone2]
  )(implicit trace: ZTraceElement): ZChannel[Env1, InErr1, InElem1, InDone1, OutErr1, OutElem1, OutDone] =
    (self zipPar that).map(_._1)

  def zipParRight[
    Env1 <: Env,
    InErr1 <: InErr,
    InElem1 <: InElem,
    InDone1 <: InDone,
    OutErr1 >: OutErr,
    OutElem1 >: OutElem,
    OutDone2
  ](
    that: => ZChannel[Env1, InErr1, InElem1, InDone1, OutErr1, OutElem1, OutDone2]
  )(implicit trace: ZTraceElement): ZChannel[Env1, InErr1, InElem1, InDone1, OutErr1, OutElem1, OutDone2] =
    (self zipPar that).map(_._2)

  def zipRight[
    Env1 <: Env,
    InErr1 <: InErr,
    InElem1 <: InElem,
    InDone1 <: InDone,
    OutErr1 >: OutErr,
    OutElem1 >: OutElem,
    OutDone2
  ](
    that: => ZChannel[Env1, InErr1, InElem1, InDone1, OutErr1, OutElem1, OutDone2]
  )(implicit trace: ZTraceElement): ZChannel[Env1, InErr1, InElem1, InDone1, OutErr1, OutElem1, OutDone2] =
    (self zip that).map(_._2)
}

object ZChannel {
  private[zio] final case class PipeTo[
    Env,
    InErr,
    InElem,
    InDone,
    OutErr,
    OutErr2,
    OutElem,
    OutElem2,
    OutDone,
    OutDone2
  ](
    left: () => ZChannel[Env, InErr, InElem, InDone, OutErr, OutElem, OutDone],
    right: () => ZChannel[Env, OutErr, OutElem, OutDone, OutErr2, OutElem2, OutDone2]
  ) extends ZChannel[Env, InErr, InElem, InDone, OutErr2, OutElem2, OutDone2]

  private[zio] final case class Read[Env, InErr, InElem, InDone, OutErr, OutErr2, OutElem, OutElem2, OutDone, OutDone2](
    more: InElem => ZChannel[Env, InErr, InElem, InDone, OutErr2, OutElem2, OutDone2],
    done: Fold.K[Env, InErr, InElem, InDone, OutErr, OutErr2, OutElem2, OutDone, OutDone2]
  ) extends ZChannel[Env, InErr, InElem, InDone, OutErr2, OutElem2, OutDone2]
  private[zio] final case class SucceedNow[OutDone](terminal: OutDone)
      extends ZChannel[Any, Any, Any, Any, Nothing, Nothing, OutDone]
  private[zio] final case class Fail[OutErr](error: () => Cause[OutErr])
      extends ZChannel[Any, Any, Any, Any, OutErr, Nothing, Nothing]
  private[zio] final case class FromZIO[Env, OutErr, OutDone](zio: () => ZIO[Env, OutErr, OutDone])
      extends ZChannel[Env, Any, Any, Any, OutErr, Nothing, OutDone]
  private[zio] final case class Emit[OutElem](out: OutElem) extends ZChannel[Any, Any, Any, Any, Nothing, OutElem, Unit]
  private[zio] final case class Succeed[OutDone](effect: () => OutDone)
      extends ZChannel[Any, Any, Any, Any, Nothing, Nothing, OutDone]
  private[zio] final case class Suspend[Env, InErr, InElem, InDone, OutErr, OutElem, OutDone](
    effect: () => ZChannel[Env, InErr, InElem, InDone, OutErr, OutElem, OutDone]
  ) extends ZChannel[Env, InErr, InElem, InDone, OutErr, OutElem, OutDone]
  private[zio] final case class Ensuring[Env, InErr, InElem, InDone, OutErr, OutElem, OutDone](
    channel: ZChannel[Env, InErr, InElem, InDone, OutErr, OutElem, OutDone],
    finalizer: Exit[OutErr, OutDone] => ZIO[Env, Nothing, Any]
  ) extends ZChannel[Env, InErr, InElem, InDone, OutErr, OutElem, OutDone]
  private[zio] final case class ConcatAll[
    Env,
    InErr,
    InElem,
    InDone,
    OutErr,
    OutElem,
    OutElem2,
    OutDone,
    OutDone2,
    OutDone3
  ](
    combineInners: (OutDone, OutDone) => OutDone,
    combineAll: (OutDone, OutDone2) => OutDone3,
<<<<<<< HEAD
    onPull: UpstreamPullRequest[OutElem] => UpstreamPullStrategy[OutElem2],
    onEmit: OutElem2 => ChildExecutorDecision,
    value: ZChannel[Env, InErr, InElem, InDone, OutErr, OutElem, OutDone2],
=======
    value: () => ZChannel[Env, InErr, InElem, InDone, OutErr, OutElem, OutDone2],
>>>>>>> 3b3edad1
    k: OutElem => ZChannel[Env, InErr, InElem, InDone, OutErr, OutElem2, OutDone]
  ) extends ZChannel[Env, InErr, InElem, InDone, OutErr, OutElem2, OutDone3]
  private[zio] final case class Fold[Env, InErr, InElem, InDone, OutErr, OutErr2, OutElem, OutDone, OutDone2](
    value: ZChannel[Env, InErr, InElem, InDone, OutErr, OutElem, OutDone],
    k: Fold.K[Env, InErr, InElem, InDone, OutErr, OutErr2, OutElem, OutDone, OutDone2]
  ) extends ZChannel[Env, InErr, InElem, InDone, OutErr2, OutElem, OutDone2]
  object Fold {
    sealed abstract class Continuation[-Env, -InErr, -InElem, -InDone, OutErr, +OutErr2, +OutElem, OutDone, +OutDone2]
    private[zio] final case class K[-Env, -InErr, -InElem, -InDone, OutErr, +OutErr2, +OutElem, OutDone, +OutDone2](
      onSuccess: OutDone => ZChannel[Env, InErr, InElem, InDone, OutErr2, OutElem, OutDone2],
      onHalt: Cause[OutErr] => ZChannel[Env, InErr, InElem, InDone, OutErr2, OutElem, OutDone2]
    ) extends Continuation[Env, InErr, InElem, InDone, OutErr, OutErr2, OutElem, OutDone, OutDone2] {
      def onExit(exit: Exit[OutErr, OutDone]): ZChannel[Env, InErr, InElem, InDone, OutErr2, OutElem, OutDone2] =
        exit match {
          case Exit.Success(value) => onSuccess(value)
          case Exit.Failure(cause) => onHalt(cause)
        }
    }
    private[zio] final case class Finalizer[Env, OutErr, OutDone](finalizer: Exit[OutErr, OutDone] => URIO[Env, Any])
        extends Continuation[Env, Any, Any, Any, OutErr, Nothing, Nothing, OutDone, Nothing]

    private[this] def SuccessIdentity(implicit
      trace: ZTraceElement
    ): Any => ZChannel[Any, Any, Any, Any, Nothing, Nothing, Any] =
      ZChannel.succeedNow(_)
    def successIdentity[Z](implicit trace: ZTraceElement): Z => ZChannel[Any, Any, Any, Any, Nothing, Nothing, Z] =
      SuccessIdentity.asInstanceOf[Z => ZChannel[Any, Any, Any, Any, Nothing, Nothing, Z]]

    private[this] def FailCauseIdentity(implicit
      trace: ZTraceElement
    ): Cause[Any] => ZChannel[Any, Any, Any, Any, Any, Nothing, Nothing] =
      ZChannel.failCause(_)
    def failCauseIdentity[E](implicit
      trace: ZTraceElement
    ): Cause[E] => ZChannel[Any, Any, Any, Any, E, Nothing, Nothing] =
      FailCauseIdentity.asInstanceOf[Cause[E] => ZChannel[Any, Any, Any, Any, E, Nothing, Nothing]]
  }

  private[zio] final case class Bridge[-Env, -InErr, -InElem, -InDone, +OutErr, +OutElem, +OutDone](
    input: AsyncInputProducer[InErr, InElem, InDone],
    channel: ZChannel[Env, Any, Any, Any, OutErr, OutElem, OutDone]
  ) extends ZChannel[Env, InErr, InElem, InDone, OutErr, OutElem, OutDone]

  private[zio] final case class BracketOut[R, E, Z](
    acquire: () => ZIO[R, E, Z],
    finalizer: (Z, Exit[Any, Any]) => URIO[R, Any]
  ) extends ZChannel[R, Any, Any, Any, E, Z, Unit]

  private[zio] final case class Provide[Env, InErr, InElem, InDone, OutErr, OutElem, OutDone](
    environment: () => ZEnvironment[Env],
    inner: ZChannel[Env, InErr, InElem, InDone, OutErr, OutElem, OutDone]
  ) extends ZChannel[Any, InErr, InElem, InDone, OutErr, OutElem, OutDone]

  sealed abstract class MergeDecision[-R, -E0, -Z0, +E, +Z]
  object MergeDecision {
    case class Done[R, E, Z](zio: ZIO[R, E, Z])                        extends MergeDecision[R, Any, Any, E, Z]
    case class Await[R, E0, Z0, E, Z](f: Exit[E0, Z0] => ZIO[R, E, Z]) extends MergeDecision[R, E0, Z0, E, Z]

    def done[R, E, Z](zio: ZIO[R, E, Z]): MergeDecision[R, Any, Any, E, Z]                      = Done(zio)
    def await[R, E0, Z0, E, Z](f: Exit[E0, Z0] => ZIO[R, E, Z]): MergeDecision[R, E0, Z0, E, Z] = Await(f)
    def awaitConst[R, E, Z](zio: ZIO[R, E, Z]): MergeDecision[R, Any, Any, E, Z]                = Await(_ => zio)
  }

  def acquireReleaseOutWith[Env, OutErr, Acquired](acquire: => ZIO[Env, OutErr, Acquired])(
    release: Acquired => URIO[Env, Any]
  )(implicit trace: ZTraceElement): ZChannel[Env, Any, Any, Any, OutErr, Acquired, Unit] =
    acquireReleaseOutExitWith(acquire)((z, _) => release(z))

  def acquireReleaseOutExitWith[Env, OutErr, Acquired](acquire: => ZIO[Env, OutErr, Acquired])(
    release: (Acquired, Exit[Any, Any]) => URIO[Env, Any]
  )(implicit trace: ZTraceElement): ZChannel[Env, Any, Any, Any, OutErr, Acquired, Unit] =
    BracketOut(() => acquire, release)

  def acquireReleaseWith[Env, InErr, InElem, InDone, OutErr, Acquired, OutElem2, OutDone](
    acquire: => ZIO[Env, OutErr, Acquired]
  )(release: Acquired => URIO[Env, Any])(
    use: Acquired => ZChannel[Env, InErr, InElem, InDone, OutErr, OutElem2, OutDone]
  )(implicit trace: ZTraceElement): ZChannel[Env, InErr, InElem, InDone, OutErr, OutElem2, OutDone] =
    acquireReleaseExitWith[Env, InErr, InElem, InDone, OutErr, Acquired, OutElem2, OutDone](acquire)((a, _) =>
      release(a)
    )(use)

  def acquireReleaseExitWith[Env, InErr, InElem, InDone, OutErr, Acquired, OutElem2, OutDone](
    acquire: => ZIO[Env, OutErr, Acquired]
  )(release: (Acquired, Exit[OutErr, OutDone]) => URIO[Env, Any])(
    use: Acquired => ZChannel[Env, InErr, InElem, InDone, OutErr, OutElem2, OutDone]
  )(implicit trace: ZTraceElement): ZChannel[Env, InErr, InElem, InDone, OutErr, OutElem2, OutDone] =
    fromZIO(Ref.make[Exit[OutErr, OutDone] => URIO[Env, Any]](_ => UIO.unit)).flatMap { ref =>
      fromZIO(acquire.tap(a => ref.set(release(a, _))).uninterruptible)
        .flatMap(use)
        .ensuringWith(ex => ref.get.flatMap(_.apply(ex)))
    }

  /**
   * Creates a channel backed by a buffer. When the buffer is empty, the channel
   * will simply passthrough its input as output. However, when the buffer is
   * non-empty, the value inside the buffer will be passed along as output.
   */
  def buffer[InErr, InElem, InDone](
    empty: => InElem,
    isEmpty: InElem => Boolean,
    ref: => Ref[InElem]
  )(implicit trace: ZTraceElement): ZChannel[Any, InErr, InElem, InDone, InErr, InElem, InDone] =
    ZChannel.suspend {
      def buffer(
        empty: InElem,
        isEmpty: InElem => Boolean,
        ref: Ref[InElem]
      ): ZChannel[Any, InErr, InElem, InDone, InErr, InElem, InDone] =
        ZChannel.unwrap {
          ref.modify { v =>
            if (isEmpty(v))
              (
                ZChannel.readWith(
                  (in: InElem) => ZChannel.write(in) *> buffer(empty, isEmpty, ref),
                  (err: InErr) => ZChannel.fail(err),
                  (done: InDone) => ZChannel.succeedNow(done)
                ),
                v
              )
            else
              (ZChannel.write(v) *> buffer(empty, isEmpty, ref), empty)
          }
        }

      buffer(empty, isEmpty, ref)
    }

  def bufferChunk[InErr, InElem, InDone](
    ref: => Ref[Chunk[InElem]]
  )(implicit trace: ZTraceElement): ZChannel[Any, InErr, Chunk[InElem], InDone, InErr, Chunk[InElem], InDone] =
    buffer[InErr, Chunk[InElem], InDone](Chunk.empty, _.isEmpty, ref)

  def concatAll[Env, InErr, InElem, InDone, OutErr, OutElem, OutDone](
    channels: => ZChannel[
      Env,
      InErr,
      InElem,
      InDone,
      OutErr,
      ZChannel[Env, InErr, InElem, InDone, OutErr, OutElem, Any],
      Any
    ]
  )(implicit trace: ZTraceElement): ZChannel[Env, InErr, InElem, InDone, OutErr, OutElem, Any] =
    concatAllWith(channels)((_, _) => (), (_, _) => ())

  def concatAllWith[Env, InErr, InElem, InDone, OutErr, OutElem, OutDone, OutDone2, OutDone3](
    channels: => ZChannel[
      Env,
      InErr,
      InElem,
      InDone,
      OutErr,
      ZChannel[Env, InErr, InElem, InDone, OutErr, OutElem, OutDone],
      OutDone2
    ]
  )(
    f: (OutDone, OutDone) => OutDone,
    g: (OutDone, OutDone2) => OutDone3
  )(implicit trace: ZTraceElement): ZChannel[Env, InErr, InElem, InDone, OutErr, OutElem, OutDone3] =
    ConcatAll(
      f,
      g,
<<<<<<< HEAD
      (_: UpstreamPullRequest[ZChannel[Env, InErr, InElem, InDone, OutErr, OutElem, OutDone]]) =>
        UpstreamPullStrategy.PullAfterNext(None),
      (_: OutElem) => ChildExecutorDecision.Continue,
      channels,
      (channel: ZChannel[Env, InErr, InElem, InDone, OutErr, OutElem, OutDone]) => channel
    )

  private[zio] def effectTotal[OutDone](effect: => OutDone)(implicit
    trace: ZTraceElement
  ): ZChannel[Any, Any, Any, Any, Nothing, Nothing, OutDone] =
    EffectTotal(() => effect)

  private[zio] def effectSuspendTotal[Env, InErr, InElem, InDone, OutErr, OutElem, OutDone](
    effect: => ZChannel[Env, InErr, InElem, InDone, OutErr, OutElem, OutDone]
  )(implicit trace: ZTraceElement): ZChannel[Env, InErr, InElem, InDone, OutErr, OutElem, OutDone] =
    EffectSuspendTotal(() => effect)
=======
      () => channels,
      (channel: ZChannel[Env, InErr, InElem, InDone, OutErr, OutElem, OutDone]) => channel
    )
>>>>>>> 3b3edad1

  def succeedNow[Z](result: Z)(implicit trace: ZTraceElement): ZChannel[Any, Any, Any, Any, Nothing, Nothing, Z] =
    SucceedNow(result)

  def succeedWith[R, Z](f: ZEnvironment[R] => Z)(implicit
    trace: ZTraceElement
  ): ZChannel[R, Any, Any, Any, Nothing, Nothing, Z] =
    ZChannel.fromZIO(ZIO.environmentWith[R](f))

  def write[Out](out: Out)(implicit trace: ZTraceElement): ZChannel[Any, Any, Any, Any, Nothing, Out, Unit] =
    Emit(out)

  def writeAll[Out](outs: Out*)(implicit trace: ZTraceElement): ZChannel[Any, Any, Any, Any, Nothing, Out, Unit] =
    writeChunk(Chunk.fromIterable(outs))

  def writeChunk[Out](
    outs: Chunk[Out]
  )(implicit trace: ZTraceElement): ZChannel[Any, Any, Any, Any, Nothing, Out, Unit] = {
    def writer(idx: Int, len: Int): ZChannel[Any, Any, Any, Any, Nothing, Out, Unit] =
      if (idx == len) ZChannel.unit
      else ZChannel.write(outs(idx)) *> writer(idx + 1, len)

    writer(0, outs.size)
  }

  def fail[E](e: => E)(implicit trace: ZTraceElement): ZChannel[Any, Any, Any, Any, E, Nothing, Nothing] =
    failCause(Cause.fail(e))

  def fromEither[E, A](either: => Either[E, A])(implicit
    trace: ZTraceElement
  ): ZChannel[Any, Any, Any, Any, E, Nothing, A] =
    ZChannel.suspend(either.fold(ZChannel.fail(_), ZChannel.succeed(_)))

  def fromOption[A](option: => Option[A])(implicit
    trace: ZTraceElement
  ): ZChannel[Any, Any, Any, Any, None.type, Nothing, A] =
    ZChannel.suspend(
      option.fold[ZChannel[Any, Any, Any, Any, None.type, Nothing, A]](ZChannel.fail(None))(ZChannel.succeed(_))
    )

  def fromZIO[R, E, A](zio: => ZIO[R, E, A])(implicit trace: ZTraceElement): ZChannel[R, Any, Any, Any, E, Nothing, A] =
    FromZIO(() => zio)

  def failCause[E](cause: => Cause[E])(implicit
    trace: ZTraceElement
  ): ZChannel[Any, Any, Any, Any, E, Nothing, Nothing] =
    Fail(() => cause)

  def identity[Err, Elem, Done](implicit trace: ZTraceElement): ZChannel[Any, Err, Elem, Done, Err, Elem, Done] =
    readWith(
      (in: Elem) => write(in) *> identity[Err, Elem, Done],
      (err: Err) => fail(err),
      (done: Done) => succeedNow(done)
    )

  def interrupt(fiberId: => FiberId)(implicit
    trace: ZTraceElement
  ): ZChannel[Any, Any, Any, Any, Nothing, Nothing, Nothing] =
    failCause(Cause.interrupt(fiberId))

  def managed[Env, InErr, InElem, InDone, OutErr, OutElem, OutDone, A](m: => ZManaged[Env, OutErr, A])(
    use: A => ZChannel[Env, InErr, InElem, InDone, OutErr, OutElem, OutDone]
  )(implicit trace: ZTraceElement): ZChannel[Env, InErr, InElem, InDone, OutErr, OutElem, OutDone] =
    acquireReleaseExitWith[Env, InErr, InElem, InDone, OutErr, ReleaseMap, OutElem, OutDone](ReleaseMap.make)(
      (releaseMap, exit) =>
        releaseMap.releaseAll(
          exit,
          ExecutionStrategy.Sequential
        )
    ) { releaseMap =>
      fromZIO[Env, OutErr, A](
        ZManaged.currentReleaseMap
          .locally(releaseMap)(m.zio)
          .map(_._2)
      )
        .flatMap(use)
    }

  def managedOut[R, E, A](
    m: => ZManaged[R, E, A]
  )(implicit trace: ZTraceElement): ZChannel[R, Any, Any, Any, E, A, Any] =
    acquireReleaseOutExitWith(
      ReleaseMap.make.flatMap { releaseMap =>
        ZManaged.currentReleaseMap.locally(releaseMap)(m.zio).map { case (_, out) => (out, releaseMap) }
      }
    ) { case ((_, releaseMap), exit) =>
      releaseMap.releaseAll(exit, ExecutionStrategy.Sequential)
    }.mapOut(_._1)

  def mergeAll[Env, InErr, InElem, InDone, OutErr, OutElem](
    channels: => ZChannel[
      Env,
      InErr,
      InElem,
      InDone,
      OutErr,
      ZChannel[Env, InErr, InElem, InDone, OutErr, OutElem, Any],
      Any
    ],
    n: => Int,
    bufferSize: => Int = 16,
    mergeStrategy: => MergeStrategy = MergeStrategy.BackPressure
  )(implicit trace: ZTraceElement): ZChannel[Env, InErr, InElem, InDone, OutErr, OutElem, Any] =
    mergeAllWith(channels, n, bufferSize, mergeStrategy)((_, _) => ())

  def mergeAllUnbounded[Env, InErr, InElem, InDone, OutErr, OutElem](
    channels: => ZChannel[
      Env,
      InErr,
      InElem,
      InDone,
      OutErr,
      ZChannel[Env, InErr, InElem, InDone, OutErr, OutElem, Any],
      Any
    ]
  )(implicit trace: ZTraceElement): ZChannel[Env, InErr, InElem, InDone, OutErr, OutElem, Any] =
    mergeAll(channels, Int.MaxValue)

  def mergeAllUnboundedWith[Env, InErr, InElem, InDone, OutErr, OutElem, OutDone](
    channels: => ZChannel[
      Env,
      InErr,
      InElem,
      InDone,
      OutErr,
      ZChannel[Env, InErr, InElem, InDone, OutErr, OutElem, OutDone],
      OutDone
    ]
  )(f: (OutDone, OutDone) => OutDone)(implicit
    trace: ZTraceElement
  ): ZChannel[Env, InErr, InElem, InDone, OutErr, OutElem, OutDone] =
    mergeAllWith(channels, Int.MaxValue)(f)

  def mergeAllWith[Env, InErr, InElem, InDone, OutErr, OutElem, OutDone](
    channels: ZChannel[
      Env,
      InErr,
      InElem,
      InDone,
      OutErr,
      ZChannel[Env, InErr, InElem, InDone, OutErr, OutElem, OutDone],
      OutDone
    ],
    n: => Int,
    bufferSize: => Int = 16,
    mergeStrategy: => MergeStrategy = MergeStrategy.BackPressure
  )(
    f: (OutDone, OutDone) => OutDone
  )(implicit trace: ZTraceElement): ZChannel[Env, InErr, InElem, InDone, OutErr, OutElem, OutDone] =
    managed {
      ZManaged.withChildren { getChildren =>
        for {
          n             <- ZManaged.succeed(n)
          bufferSize    <- ZManaged.succeed(bufferSize)
          mergeStrategy <- ZManaged.succeed(mergeStrategy)
          _             <- ZManaged.finalizer(getChildren.flatMap(Fiber.interruptAll(_)))
          queue         <- Queue.bounded[ZIO[Env, OutErr, Either[OutDone, OutElem]]](bufferSize).toManagedWith(_.shutdown)
          cancelers     <- Queue.unbounded[Promise[Nothing, Unit]].toManagedWith(_.shutdown)
          lastDone      <- Ref.makeManaged[Option[OutDone]](None)
          errorSignal   <- Promise.makeManaged[Nothing, Unit]
          permits       <- Semaphore.make(n.toLong).toManaged
          pull          <- channels.toPull
          evaluatePull = (pull: ZIO[Env, OutErr, Either[OutDone, OutElem]]) =>
                           pull.flatMap {
                             case Left(done) =>
                               ZIO.succeed(Some(done))
                             case Right(outElem) =>
                               queue
                                 .offer(ZIO.succeedNow(Right(outElem)))
                                 .as(None)
                           }
                             .repeatUntil(_.isDefined)
                             .flatMap {
                               case Some(outDone) =>
                                 lastDone.update {
                                   case Some(lastDone) => Some(f(lastDone, outDone))
                                   case None           => Some(outDone)
                                 }
                               case None => ZIO.unit
                             }
                             .catchAllCause(cause => queue.offer(ZIO.failCause(cause)) *> errorSignal.succeed(()).unit)
          _ <- pull
                 .foldCauseZIO(
                   cause =>
                     getChildren
                       .flatMap(Fiber.interruptAll(_)) *> queue.offer(ZIO.failCause(cause)).as(false),
                   {
                     case Left(outDone) =>
                       errorSignal.await.raceWith(permits.withPermits(n.toLong)(ZIO.unit))(
                         leftDone = (_, permitAcquisition) =>
                           getChildren.flatMap(Fiber.interruptAll(_)) *> permitAcquisition.interrupt.as(false),
                         rightDone = (_, failureAwait) =>
                           failureAwait.interrupt *>
                             lastDone.get.flatMap {
                               case Some(lastDone) => queue.offer(ZIO.succeed(Left(f(lastDone, outDone))))
                               case None           => queue.offer(ZIO.succeed(Left(outDone)))
                             }.as(false)
                       )
                     case Right(channel) =>
                       mergeStrategy match {
                         case MergeStrategy.BackPressure =>
                           for {
                             latch   <- Promise.make[Nothing, Unit]
                             raceIOs  = channel.toPull.use(evaluatePull(_).race(errorSignal.await))
                             _       <- permits.withPermit(latch.succeed(()) *> raceIOs).fork
                             _       <- latch.await
                             errored <- errorSignal.isDone
                           } yield !errored
                         case MergeStrategy.BufferSliding =>
                           for {
                             canceler <- Promise.make[Nothing, Unit]
                             latch    <- Promise.make[Nothing, Unit]
                             size     <- cancelers.size
                             _        <- ZIO.when(size >= n)(cancelers.take.flatMap(_.succeed(())))
                             _        <- cancelers.offer(canceler)
                             raceIOs   = channel.toPull.use(evaluatePull(_).race(errorSignal.await).race(canceler.await))
                             _        <- permits.withPermit(latch.succeed(()) *> raceIOs).fork
                             _        <- latch.await
                             errored  <- errorSignal.isDone
                           } yield !errored
                       }
                   }
                 )
                 .repeatWhileEquals(true)
                 .forkManaged
        } yield queue
      }
    } { queue =>
      lazy val consumer: ZChannel[Env, Any, Any, Any, OutErr, OutElem, OutDone] =
        unwrap[Env, Any, Any, Any, OutErr, OutElem, OutDone] {
          queue.take.flatten.foldCause(
            cause => failCause(cause),
            {
              case Left(outDone)  => succeedNow(outDone)
              case Right(outElem) => write(outElem) *> consumer
            }
          )
        }

      consumer
    }

  def readWithCause[Env, InErr, InElem, InDone, OutErr, OutElem, OutDone](
    in: InElem => ZChannel[Env, InErr, InElem, InDone, OutErr, OutElem, OutDone],
    halt: Cause[InErr] => ZChannel[Env, InErr, InElem, InDone, OutErr, OutElem, OutDone],
    done: InDone => ZChannel[Env, InErr, InElem, InDone, OutErr, OutElem, OutDone]
  )(implicit trace: ZTraceElement): ZChannel[Env, InErr, InElem, InDone, OutErr, OutElem, OutDone] =
    Read[Env, InErr, InElem, InDone, InErr, OutErr, OutElem, OutElem, InDone, OutDone](in, new Fold.K(done, halt))

  def readWith[Env, InErr, InElem, InDone, OutErr, OutElem, OutDone](
    in: InElem => ZChannel[Env, InErr, InElem, InDone, OutErr, OutElem, OutDone],
    error: InErr => ZChannel[Env, InErr, InElem, InDone, OutErr, OutElem, OutDone],
    done: InDone => ZChannel[Env, InErr, InElem, InDone, OutErr, OutElem, OutDone]
  )(implicit trace: ZTraceElement): ZChannel[Env, InErr, InElem, InDone, OutErr, OutElem, OutDone] =
    readWithCause(in, (c: Cause[InErr]) => c.failureOrCause.fold(error, ZChannel.failCause(_)), done)

  def readOrFail[E, In](e: => E)(implicit trace: ZTraceElement): ZChannel[Any, Any, In, Any, E, Nothing, In] =
    Read[Any, Any, In, Any, Any, E, Nothing, Nothing, In, In](
      in => SucceedNow(in),
      new Fold.K((_: Any) => ZChannel.fail(e), (_: Any) => ZChannel.fail(e))
    )

  def read[In](implicit trace: ZTraceElement): ZChannel[Any, Any, In, Any, None.type, Nothing, In] =
    readOrFail(None)

  def succeed[Z](z: => Z)(implicit trace: ZTraceElement): ZChannel[Any, Any, Any, Any, Nothing, Nothing, Z] =
    Succeed(() => z)

  /**
   * Returns a lazily constructed channel.
   */
  def suspend[Env, InErr, InElem, InDone, OutErr, OutElem, OutDone](
    channel: => ZChannel[Env, InErr, InElem, InDone, OutErr, OutElem, OutDone]
  ): ZChannel[Env, InErr, InElem, InDone, OutErr, OutElem, OutDone] =
    Suspend(() => channel)

  val unit: ZChannel[Any, Any, Any, Any, Nothing, Nothing, Unit] =
    succeedNow(())(ZTraceElement.empty)

  def unwrap[Env, InErr, InElem, InDone, OutErr, OutElem, OutDone](
    channel: => ZIO[Env, OutErr, ZChannel[Env, InErr, InElem, InDone, OutErr, OutElem, OutDone]]
  )(implicit trace: ZTraceElement): ZChannel[Env, InErr, InElem, InDone, OutErr, OutElem, OutDone] =
    ZChannel.fromZIO(channel).flatten

  def unwrapManaged[Env, InErr, InElem, InDone, OutErr, OutElem, OutDone](
    channel: => ZManaged[Env, OutErr, ZChannel[Env, InErr, InElem, InDone, OutErr, OutElem, OutDone]]
  )(implicit trace: ZTraceElement): ZChannel[Env, InErr, InElem, InDone, OutErr, OutElem, OutDone] =
    ZChannel.concatAllWith(managedOut(channel))((d, _) => d, (d, _) => d)

  def fromHub[Err, Done, Elem](
    hub: => Hub[Either[Exit[Err, Done], Elem]]
  )(implicit trace: ZTraceElement): ZChannel[Any, Any, Any, Any, Err, Elem, Done] =
    ZChannel.managed(hub.subscribe)(fromQueue(_))

  def fromHubManaged[Err, Done, Elem](
    hub: => Hub[Either[Exit[Err, Done], Elem]]
  )(implicit trace: ZTraceElement): ZManaged[Any, Nothing, ZChannel[Any, Any, Any, Any, Err, Elem, Done]] =
    hub.subscribe.map(fromQueue(_))

  def fromInput[Err, Elem, Done](
    input: => AsyncInputConsumer[Err, Elem, Done]
  )(implicit trace: ZTraceElement): ZChannel[Any, Any, Any, Any, Err, Elem, Done] =
    ZChannel.suspend {
      def fromInput[Err, Elem, Done](
        input: => AsyncInputConsumer[Err, Elem, Done]
      ): ZChannel[Any, Any, Any, Any, Err, Elem, Done] =
        ZChannel.unwrap(
          input.takeWith(
            ZChannel.failCause(_),
            ZChannel.write(_) *> fromInput(input),
            ZChannel.succeedNow(_)
          )
        )

      fromInput(input)
    }

  def fromQueue[Err, Done, Elem](
    queue: => Dequeue[Either[Exit[Err, Done], Elem]]
  )(implicit trace: ZTraceElement): ZChannel[Any, Any, Any, Any, Err, Elem, Done] =
    ZChannel.suspend {
      def fromQueue(queue: Dequeue[Either[Exit[Err, Done], Elem]]): ZChannel[Any, Any, Any, Any, Err, Elem, Done] =
        ZChannel.fromZIO(queue.take).flatMap {
          case Right(elem) => write(elem) *> fromQueue(queue)
          case Left(exit) =>
            exit.fold(
              failCause(_),
              succeedNow(_)
            )
        }

      fromQueue(queue)
    }

  def toHub[Err, Done, Elem](
    hub: => Hub[Either[Exit[Err, Done], Elem]]
  )(implicit trace: ZTraceElement): ZChannel[Any, Err, Elem, Done, Nothing, Nothing, Any] =
    toQueue(hub.toQueue)

  def toQueue[Err, Done, Elem](
    queue: => Enqueue[Either[Exit[Err, Done], Elem]]
  )(implicit trace: ZTraceElement): ZChannel[Any, Err, Elem, Done, Nothing, Nothing, Any] =
    ZChannel.suspend {
      def toQueue(
        queue: Enqueue[Either[Exit[Err, Done], Elem]]
      ): ZChannel[Any, Err, Elem, Done, Nothing, Nothing, Any] =
        ZChannel.readWithCause(
          (in: Elem) => ZChannel.fromZIO(queue.offer(Right(in))) *> toQueue(queue),
          (cause: Cause[Err]) => ZChannel.fromZIO(queue.offer(Left(Exit.failCause(cause)))),
          (done: Done) => ZChannel.fromZIO(queue.offer(Left(Exit.succeed(done))))
        )

      toQueue(queue)
    }

  private[zio] sealed trait MergeState[Env, Err, Err1, Err2, Elem, Done, Done1, Done2]
  private[zio] object MergeState {
    case class BothRunning[Env, Err, Err1, Err2, Elem, Done, Done1, Done2](
      left: Fiber[Err, Either[Done, Elem]],
      right: Fiber[Err1, Either[Done1, Elem]]
    ) extends MergeState[Env, Err, Err1, Err2, Elem, Done, Done1, Done2]
    case class LeftDone[Env, Err, Err1, Err2, Elem, Done, Done1, Done2](
      f: Exit[Err1, Done1] => ZIO[Env, Err2, Done2]
    ) extends MergeState[Env, Err, Err1, Err2, Elem, Done, Done1, Done2]
    case class RightDone[Env, Err, Err1, Err2, Elem, Done, Done1, Done2](
      f: Exit[Err, Done] => ZIO[Env, Err2, Done2]
    ) extends MergeState[Env, Err, Err1, Err2, Elem, Done, Done1, Done2]
  }

  sealed trait MergeStrategy
  object MergeStrategy {
    case object BackPressure  extends MergeStrategy
    case object BufferSliding extends MergeStrategy
  }

  sealed trait ChildExecutorDecision
  object ChildExecutorDecision {

    /** Continue executing the current substream */
    case object Continue extends ChildExecutorDecision

    /**
     * Close the current substream with a given value and pass execution to the
     * next substream
     */
    final case class Close(value: Any) extends ChildExecutorDecision

    /**
     * Pass execution to the next substream. This either pulls a new element
     * from upstream, or yields to an already created active substream.
     */
    case object Yield extends ChildExecutorDecision

    // TODO: control emitted value (emit, skip, map to multiple emitted values?)
  }

  sealed trait UpstreamPullRequest[+A]
  object UpstreamPullRequest {
    final case class Pulled[+A](value: A)                   extends UpstreamPullRequest[A]
    final case class NoUpstream(activeDownstreamCount: Int) extends UpstreamPullRequest[Nothing]
  }

  sealed trait UpstreamPullStrategy[+A]
  object UpstreamPullStrategy {
    final case class PullAfterNext[+A](emitSeparator: Option[A])        extends UpstreamPullStrategy[A]
    final case class PullAfterAllEnqueued[+A](emitSeparator: Option[A]) extends UpstreamPullStrategy[A]
  }
}<|MERGE_RESOLUTION|>--- conflicted
+++ resolved
@@ -190,13 +190,12 @@
     g: (OutDone2, OutDone2) => OutDone2,
     h: (OutDone2, OutDone) => OutDone3
   )(implicit trace: ZTraceElement): ZChannel[Env1, InErr1, InElem1, InDone1, OutErr1, OutElem2, OutDone3] =
-<<<<<<< HEAD
     ZChannel.ConcatAll(
       g,
       h,
       (_: UpstreamPullRequest[OutElem]) => UpstreamPullStrategy.PullAfterNext(None),
       (_: OutElem2) => ChildExecutorDecision.Continue,
-      self,
+      () => self,
       f
     )
 
@@ -225,10 +224,7 @@
     onPull: UpstreamPullRequest[OutElem] => UpstreamPullStrategy[OutElem2],
     onEmit: OutElem2 => ChildExecutorDecision
   )(implicit trace: ZTraceElement): ZChannel[Env1, InErr1, InElem1, InDone1, OutErr1, OutElem2, OutDone3] =
-    ZChannel.ConcatAll(g, h, onPull, onEmit, self, f)
-=======
-    ZChannel.ConcatAll(g, h, () => self, f)
->>>>>>> 3b3edad1
+    ZChannel.ConcatAll(g, h, onPull, onEmit, () => self, f)
 
   /**
    * Returns a new channel, which is the same as this one, except its outputs
@@ -1078,13 +1074,9 @@
   ](
     combineInners: (OutDone, OutDone) => OutDone,
     combineAll: (OutDone, OutDone2) => OutDone3,
-<<<<<<< HEAD
     onPull: UpstreamPullRequest[OutElem] => UpstreamPullStrategy[OutElem2],
     onEmit: OutElem2 => ChildExecutorDecision,
-    value: ZChannel[Env, InErr, InElem, InDone, OutErr, OutElem, OutDone2],
-=======
     value: () => ZChannel[Env, InErr, InElem, InDone, OutErr, OutElem, OutDone2],
->>>>>>> 3b3edad1
     k: OutElem => ZChannel[Env, InErr, InElem, InDone, OutErr, OutElem2, OutDone]
   ) extends ZChannel[Env, InErr, InElem, InDone, OutErr, OutElem2, OutDone3]
   private[zio] final case class Fold[Env, InErr, InElem, InDone, OutErr, OutErr2, OutElem, OutDone, OutDone2](
@@ -1248,28 +1240,12 @@
     ConcatAll(
       f,
       g,
-<<<<<<< HEAD
       (_: UpstreamPullRequest[ZChannel[Env, InErr, InElem, InDone, OutErr, OutElem, OutDone]]) =>
         UpstreamPullStrategy.PullAfterNext(None),
       (_: OutElem) => ChildExecutorDecision.Continue,
-      channels,
-      (channel: ZChannel[Env, InErr, InElem, InDone, OutErr, OutElem, OutDone]) => channel
-    )
-
-  private[zio] def effectTotal[OutDone](effect: => OutDone)(implicit
-    trace: ZTraceElement
-  ): ZChannel[Any, Any, Any, Any, Nothing, Nothing, OutDone] =
-    EffectTotal(() => effect)
-
-  private[zio] def effectSuspendTotal[Env, InErr, InElem, InDone, OutErr, OutElem, OutDone](
-    effect: => ZChannel[Env, InErr, InElem, InDone, OutErr, OutElem, OutDone]
-  )(implicit trace: ZTraceElement): ZChannel[Env, InErr, InElem, InDone, OutErr, OutElem, OutDone] =
-    EffectSuspendTotal(() => effect)
-=======
       () => channels,
       (channel: ZChannel[Env, InErr, InElem, InDone, OutErr, OutElem, OutDone]) => channel
     )
->>>>>>> 3b3edad1
 
   def succeedNow[Z](result: Z)(implicit trace: ZTraceElement): ZChannel[Any, Any, Any, Any, Nothing, Nothing, Z] =
     SucceedNow(result)
