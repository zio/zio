--- conflicted
+++ resolved
@@ -1455,15 +1455,7 @@
             )
       )
 
-<<<<<<< HEAD
-    new ZSink(
-      ZChannel.unwrapScoped[R][Nothing, Chunk[I], Any, E, Chunk[L], Z] {
-        push.map(pull)
-      }
-    )
-=======
-    new ZSink(ZChannel.unwrapManaged(push.map(pull)))
->>>>>>> 0fe1608f
+    new ZSink(ZChannel.unwrapScoped[R](push.map(pull)))
   }
 
   /**
@@ -1689,15 +1681,8 @@
   /**
    * Creates a sink produced from a scoped effect.
    */
-<<<<<<< HEAD
   def unwrapScoped[R]: UnwrapScopedPartiallyApplied[R] =
     new UnwrapScopedPartiallyApplied[R]
-=======
-  def unwrapManaged[R, E, In, L, Z](
-    managed: => ZManaged[R, E, ZSink[R, E, In, L, Z]]
-  )(implicit trace: ZTraceElement): ZSink[R, E, In, L, Z] =
-    new ZSink(ZChannel.unwrapManaged(managed.map(_.channel)))
->>>>>>> 0fe1608f
 
   final class EnvironmentWithSinkPartiallyApplied[R](private val dummy: Boolean = true) extends AnyVal {
     def apply[R1 <: R, E, In, L, Z](
@@ -1710,6 +1695,6 @@
     def apply[E, In, L, Z](scoped: => ZIO[Scope with R, E, ZSink[R, E, In, L, Z]])(implicit
       trace: ZTraceElement
     ): ZSink[R, E, In, L, Z] =
-      new ZSink(ZChannel.unwrapScoped[R][Nothing, Chunk[In], Any, E, Chunk[L], Z](scoped.map(_.channel)))
+      new ZSink(ZChannel.unwrapScoped[R](scoped.map(_.channel)))
   }
 }