--- conflicted
+++ resolved
@@ -1164,13 +1164,8 @@
     z: => S
   )(costFn: (S, In) => ZIO[Env, Err, Long], max: Long)(
     f: (S, In) => ZIO[Env, Err, S]
-<<<<<<< HEAD
-  )(implicit trace: ZTraceElement): ZSink[Env, Err, In, In, S] =
+  )(implicit trace: Trace): ZSink[Env, Err, In, In, S] =
     foldWeightedDecomposeZIO(z)(costFn, max, (i: In) => ZIO.succeedNow(Chunk.single(i)))(f)
-=======
-  )(implicit trace: Trace): ZSink[Env, Err, In, In, S] =
-    foldWeightedDecomposeZIO(z)(costFn, max, (i: In) => UIO.succeedNow(Chunk.single(i)))(f)
->>>>>>> 8180b5eb
 
   /**
    * A sink that effectfully folds its inputs with the provided function,
