--- conflicted
+++ resolved
@@ -388,7 +388,9 @@
   final def fromJavaStream[A](stream: => java.util.stream.Stream[A])(implicit
     trace: ZTraceElement
   ): ZStream[Any, Throwable, A] =
-    ZStream.fromJavaIteratorManaged(ZManaged.acquireReleaseAttemptWith(stream)(_.close()).map(_.iterator()))
+    ZStream.fromJavaIteratorManaged(
+      ZIO.acquireRelease(ZIO.attempt(stream))(stream => ZIO.succeed(stream.close())).map(_.iterator())
+    )
 
   /**
    * Creates a stream from a Java stream
@@ -405,11 +407,7 @@
   final def fromJavaStreamManaged[R, A](
     stream: => ZIO[Scope with R, Throwable, java.util.stream.Stream[A]]
   )(implicit trace: ZTraceElement): ZStream[R, Throwable, A] =
-<<<<<<< HEAD
-    ZStream.fromJavaIteratorManaged[R, A](stream.flatMap(s => UIO(s.iterator())))
-=======
-    ZStream.managed(stream).flatMap(ZStream.fromJavaStream(_))
->>>>>>> 2ce27674
+    ZStream.managed[R, Throwable, java.util.stream.Stream[A]](stream).flatMap(ZStream.fromJavaStream(_))
 
   /**
    * Creates a stream from a Java stream
