package zio.stream.experimental

import java.io.{ IOException, InputStream }
<<<<<<< HEAD
=======
import java.{ util => ju }
>>>>>>> 3b58edac

import zio._
import zio.blocking.Blocking

trait ZStreamPlatformSpecificConstructors { self: ZStream.type =>

  /**
   * Creates a stream from a [[java.io.InputStream]]
   */
  def fromInputStream(
    is: => InputStream,
    chunkSize: Int = ZStream.DefaultChunkSize
  ): ZStream[Blocking, IOException, Byte] =
    ZStream {
      for {
        done       <- Ref.make(false).toManaged_
        buf        <- Ref.make(Array.ofDim[Byte](chunkSize)).toManaged_
        capturedIs <- Managed.effectTotal(is)
        pull = {
          def go: ZIO[Blocking, Option[IOException], Chunk[Byte]] = done.get.flatMap {
            if (_) Pull.end
            else
              for {
                bufArray <- buf.get
                bytesRead <- blocking
                              .effectBlocking(capturedIs.read(bufArray))
                              .refineToOrDie[IOException]
                              .mapError(Some(_))
                bytes <- if (bytesRead < 0)
                          done.set(true) *> Pull.end
                        else if (bytesRead == 0)
                          go
                        else if (bytesRead < bufArray.length)
                          Pull.emit(Chunk.fromArray(bufArray).take(bytesRead))
                        else
                          Pull.emit(Chunk.fromArray(bufArray))
              } yield bytes
          }

          go
        }
      } yield pull
    }

<<<<<<< HEAD
=======
  /**
   * Creates a stream from a Java stream
   */
  final def fromJavaStream[R, E, A](stream: => ju.stream.Stream[A]): ZStream[R, E, A] =
    ZStream.fromJavaIterator(stream.iterator())

  /**
   * Creates a stream from a managed Java stream
   */
  final def fromJavaStreamManaged[R, E, A](stream: ZManaged[R, E, ju.stream.Stream[A]]): ZStream[R, E, A] =
    ZStream.fromJavaIteratorManaged(stream.mapM(s => UIO(s.iterator())))
>>>>>>> 3b58edac
}<|MERGE_RESOLUTION|>--- conflicted
+++ resolved
@@ -1,10 +1,7 @@
 package zio.stream.experimental
 
 import java.io.{ IOException, InputStream }
-<<<<<<< HEAD
-=======
 import java.{ util => ju }
->>>>>>> 3b58edac
 
 import zio._
 import zio.blocking.Blocking
@@ -49,8 +46,6 @@
       } yield pull
     }
 
-<<<<<<< HEAD
-=======
   /**
    * Creates a stream from a Java stream
    */
@@ -62,5 +57,4 @@
    */
   final def fromJavaStreamManaged[R, E, A](stream: ZManaged[R, E, ju.stream.Stream[A]]): ZStream[R, E, A] =
     ZStream.fromJavaIteratorManaged(stream.mapM(s => UIO(s.iterator())))
->>>>>>> 3b58edac
 }