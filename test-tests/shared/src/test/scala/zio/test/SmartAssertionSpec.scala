--- conflicted
+++ resolved
@@ -481,11 +481,7 @@
 
   // The implicit trace will be used by assertTrue to report the
   // actual location.
-<<<<<<< HEAD
-  def customAssertion(string: String)(implicit trace: Trace): Assert =
-=======
-  def customAssertion(string: String)(implicit trace: ZTraceElement): TestResult =
->>>>>>> 9ee77b29
+  def customAssertion(string: String)(implicit trace: Trace): TestResult =
     assertTrue(string == "cool")
 
   // Test Types
