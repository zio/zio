--- conflicted
+++ resolved
@@ -17,22 +17,14 @@
           _ <- ZIO.environment[TestEnvironment]
           _ <- ZIO.service[Unit]
         } yield assertCompletes
-<<<<<<< HEAD
-      }.provideCustom(specLayer)
-=======
-      }.provideCustomLayer(layer)
->>>>>>> 2c86d632
+      }.provideCustomLayer(specLayer)
     ),
     suite("provideLayer")(
       test("does not have early initialization issues") {
         for {
           _ <- ZIO.service[Unit]
         } yield assertCompletes
-<<<<<<< HEAD
       }.provide(specLayer)
-=======
-      }.provideLayer(layer)
->>>>>>> 2c86d632
     ),
     suite("provideLayerShared")(
       test("gracefully handles fiber death") {
@@ -55,17 +47,10 @@
           }
         )
         for {
-<<<<<<< HEAD
           ref      <- Ref.make(true)
           specLayer = ZLayer.fromZIO(ref.set(false).as(ref))
-          _        <- execute(spec.provideCustomShared(specLayer) @@ ifEnvSet("foo"))
+          _        <- execute(spec.provideCustomLayerShared(specLayer) @@ ifEnvSet("foo"))
           result   <- ref.get
-=======
-          ref    <- Ref.make(true)
-          layer   = ZLayer.fromZIO(ref.set(false).as(ref))
-          _      <- execute(spec.provideCustomLayerShared(layer) @@ ifEnvSet("foo"))
-          result <- ref.get
->>>>>>> 2c86d632
         } yield assert(result)(isTrue)
       },
       test("is not interfered with by test level failures") {
@@ -122,11 +107,7 @@
                        _ <- ref.update(_ + n)
                      } yield assertCompletes
                    }
-<<<<<<< HEAD
-                 ).provideSomeShared[TestEnvironment](specLayer) @@ nondeterministic
-=======
-                 ).provideSomeLayerShared[TestEnvironment](layer) @@ nondeterministic
->>>>>>> 2c86d632
+                 ).provideSomeLayerShared[TestEnvironment](specLayer) @@ nondeterministic
           _      <- execute(spec)
           result <- ref.get
         } yield assert(result)(hasSize(isGreaterThan(1)))
@@ -145,11 +126,7 @@
               output <- TestConsole.output
             } yield assert(output)(equalTo(Vector("Hello, World!\n")))
           }
-<<<<<<< HEAD
-        ).provideSomeShared[TestEnvironment](specLayer) @@ silent
-=======
-        ).provideSomeLayerShared[TestEnvironment](layer) @@ silent
->>>>>>> 2c86d632
+        ).provideSomeLayerShared[TestEnvironment](specLayer) @@ silent
         assertM(succeeded(spec))(isTrue)
       },
       test("releases resources as soon as possible") {
@@ -167,11 +144,7 @@
                      test("test2") {
                        assertM(update)(equalTo(2))
                      }
-<<<<<<< HEAD
-                   ).provideCustomShared(specLayer),
-=======
-                   ).provideCustomLayerShared(layer),
->>>>>>> 2c86d632
+                   ).provideCustomLayerShared(specLayer),
                    suite("suite2")(
                      test("test1") {
                        assertM(update)(equalTo(1))
@@ -179,11 +152,7 @@
                      test("test2") {
                        assertM(update)(equalTo(2))
                      }
-<<<<<<< HEAD
-                   ).provideCustomShared(specLayer)
-=======
-                   ).provideCustomLayerShared(layer)
->>>>>>> 2c86d632
+                   ).provideCustomLayerShared(specLayer)
                  ) @@ sequential
           succeeded <- succeeded(spec)
           log       <- ref.get.map(_.reverse)
