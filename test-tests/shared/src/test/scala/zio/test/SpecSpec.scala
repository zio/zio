package zio.test

import zio.ZManaged
import zio.test.Assertion.{ equalTo, isFalse, isTrue }
import zio.test.TestOnlySpecData._
import zio.test.TestUtils._

<<<<<<< HEAD
object SpecSpec extends ZIOBaseSpec {

  def spec = suite("SpecSpec")(
    testM("provideManagedShared gracefully handles fiber death") {
      import zio.NeedsEnv.needsEnv
      val spec = suite("Suite1")(
        test("Test1") {
          assert(true, isTrue)
        }
      ).provideManagedShared(ZManaged.dieMessage("everybody dies"))
      for {
        _ <- execute(spec)
      } yield assertCompletes
    }
=======
object SpecSpec
    extends ZIOBaseSpec(
      suite("SpecSpec")(
        suite("SpecSpec")(
          testM("provideManagedShared gracefully handles fiber death") {
            import zio.NeedsEnv.needsEnv
            val spec = suite("Suite1")(
              test("Test1") {
                assert(true, isTrue)
              }
            ).provideManagedShared(ZManaged.dieMessage("everybody dies"))
            for {
              _ <- execute(spec)
            } yield assertCompletes
          }
        ),
        suite(".only(pattern)")(
          testM("ignores all tests except one matching the given label") {
            checkM(genSuite) { spec =>
              for {
                passed1 <- isSuccess(spec.only(passingTest))
                passed2 <- isSuccess(spec.only(failingTest))
              } yield assert(passed1, isTrue) && assert(passed2, isFalse)
            }
          },
          testM("ignores all tests except ones in the suite matching the given label") {
            checkM(genSuite) { spec =>
              for {
                passed1 <- isSuccess(spec.only(passingSuite))
                passed2 <- isSuccess(spec.only(failingSuite))
              } yield assert(passed1, isTrue) && assert(passed2, isFalse)
            }
          },
          testM("runs everything if root suite label given") {
            checkM(genSuite) { spec =>
              for {
                passed <- isSuccess(spec.only(rootSuite))
              } yield assert(passed, isFalse)
            }
          }
        )
      )
    )

object TestOnlySpecData {
  val failingTest  = "failing-test"
  val failingSuite = "failing-suite"
  val passingTest  = "passing-test"
  val passingSuite = "passing-suite"
  val rootSuite    = "root-suite"
  val genSuite = Gen.anyString zip Gen.anyString map {
    case (prefix, suffix) => mixedSpec(prefix, suffix)
  }
  def mixedSpec(prefix: String, suffix: String) = suite(prefix + rootSuite + suffix)(
    suite(prefix + failingSuite + suffix)(test(prefix + failingTest + suffix) {
      assert(1, equalTo(2))
    }),
    suite(prefix + passingSuite + suffix)(test(prefix + passingTest + suffix) {
      assert(1, equalTo(1))
    })
>>>>>>> 6c6a1ca2
  )
}<|MERGE_RESOLUTION|>--- conflicted
+++ resolved
@@ -2,70 +2,51 @@
 
 import zio.ZManaged
 import zio.test.Assertion.{ equalTo, isFalse, isTrue }
-import zio.test.TestOnlySpecData._
 import zio.test.TestUtils._
 
-<<<<<<< HEAD
 object SpecSpec extends ZIOBaseSpec {
 
   def spec = suite("SpecSpec")(
-    testM("provideManagedShared gracefully handles fiber death") {
-      import zio.NeedsEnv.needsEnv
-      val spec = suite("Suite1")(
-        test("Test1") {
-          assert(true, isTrue)
+    suite("SpecSpec")(
+      testM("provideManagedShared gracefully handles fiber death") {
+        import zio.NeedsEnv.needsEnv
+        val spec = suite("Suite1")(
+          test("Test1") {
+            assert(true, isTrue)
+          }
+        ).provideManagedShared(ZManaged.dieMessage("everybody dies"))
+        for {
+          _ <- execute(spec)
+        } yield assertCompletes
+      }
+    ),
+    suite(".only(pattern)")(
+      testM("ignores all tests except one matching the given label") {
+        checkM(genSuite) { spec =>
+          for {
+            passed1 <- isSuccess(spec.only(passingTest))
+            passed2 <- isSuccess(spec.only(failingTest))
+          } yield assert(passed1, isTrue) && assert(passed2, isFalse)
         }
-      ).provideManagedShared(ZManaged.dieMessage("everybody dies"))
-      for {
-        _ <- execute(spec)
-      } yield assertCompletes
-    }
-=======
-object SpecSpec
-    extends ZIOBaseSpec(
-      suite("SpecSpec")(
-        suite("SpecSpec")(
-          testM("provideManagedShared gracefully handles fiber death") {
-            import zio.NeedsEnv.needsEnv
-            val spec = suite("Suite1")(
-              test("Test1") {
-                assert(true, isTrue)
-              }
-            ).provideManagedShared(ZManaged.dieMessage("everybody dies"))
-            for {
-              _ <- execute(spec)
-            } yield assertCompletes
-          }
-        ),
-        suite(".only(pattern)")(
-          testM("ignores all tests except one matching the given label") {
-            checkM(genSuite) { spec =>
-              for {
-                passed1 <- isSuccess(spec.only(passingTest))
-                passed2 <- isSuccess(spec.only(failingTest))
-              } yield assert(passed1, isTrue) && assert(passed2, isFalse)
-            }
-          },
-          testM("ignores all tests except ones in the suite matching the given label") {
-            checkM(genSuite) { spec =>
-              for {
-                passed1 <- isSuccess(spec.only(passingSuite))
-                passed2 <- isSuccess(spec.only(failingSuite))
-              } yield assert(passed1, isTrue) && assert(passed2, isFalse)
-            }
-          },
-          testM("runs everything if root suite label given") {
-            checkM(genSuite) { spec =>
-              for {
-                passed <- isSuccess(spec.only(rootSuite))
-              } yield assert(passed, isFalse)
-            }
-          }
-        )
-      )
+      },
+      testM("ignores all tests except ones in the suite matching the given label") {
+        checkM(genSuite) { spec =>
+          for {
+            passed1 <- isSuccess(spec.only(passingSuite))
+            passed2 <- isSuccess(spec.only(failingSuite))
+          } yield assert(passed1, isTrue) && assert(passed2, isFalse)
+        }
+      },
+      testM("runs everything if root suite label given") {
+        checkM(genSuite) { spec =>
+          for {
+            passed <- isSuccess(spec.only(rootSuite))
+          } yield assert(passed, isFalse)
+        }
+      }
     )
+  )
 
-object TestOnlySpecData {
   val failingTest  = "failing-test"
   val failingSuite = "failing-suite"
   val passingTest  = "passing-test"
@@ -81,6 +62,5 @@
     suite(prefix + passingSuite + suffix)(test(prefix + passingTest + suffix) {
       assert(1, equalTo(1))
     })
->>>>>>> 6c6a1ca2
   )
 }