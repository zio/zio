package zio.test

import zio._
import zio.test.Assertion._
import zio.test.AssertionResult.FailureDetailsResult
import zio.test.GenUtils._
import zio.test.TestAspect.{nonFlaky, scala2Only}
import zio.test.{check => Check, checkN => CheckN}

import java.time.{Duration => _, _}
import scala.math.Numeric.DoubleIsFractional

object GenSpec extends ZIOBaseSpec {
  implicit val localDateTimeOrdering: Ordering[LocalDateTime] = _ compareTo _

  def spec: ZSpec[Environment, Failure] = suite("GenSpec")(
    suite("integration tests")(
      test("with bogus even property") {
        val gen = Gen.int(0, 100)

        def test(n: Int): TestResult = {
          val p = n % 2 == 0
          if (p) assert(())(Assertion.anything) else assert(n)(Assertion.nothing)
        }

        assertM(CheckN(100)(gen)(test).map { result =>
          result.failures.fold(false) {
            case BoolAlgebra.Value(FailureDetailsResult(failureDetails, _)) =>
              failureDetails.assertion.head.value.toString == "1"
            case _ => false
          }
        })(isTrue)
      },
      test("with bogus reverse property") {
        val gen = for {
          as <- Gen.int(0, 100).flatMap(Gen.listOfN(_)(Gen.int))
          bs <- Gen.int(0, 100).flatMap(Gen.listOfN(_)(Gen.int))
        } yield (as, bs)

        def test(a: (List[Int], List[Int])): TestResult = a match {
          case (as, bs) =>
            val p = (as ++ bs).reverse == (as.reverse ++ bs.reverse)
            if (p) assert(())(Assertion.anything) else assert((as, bs))(Assertion.nothing)
        }
        assertM(CheckN(100)(gen)(test).map { result =>
          result.failures.fold(false) {
            case BoolAlgebra.Value(FailureDetailsResult(failureDetails, _)) =>
              failureDetails.assertion.head.value.toString == "(List(0),List(1))" ||
                failureDetails.assertion.head.value.toString == "(List(1),List(0))" ||
                failureDetails.assertion.head.value.toString == "(List(0),List(-1))" ||
                failureDetails.assertion.head.value.toString == "(List(-1),List(0))"
            case _ => false
          }
        })(isTrue)
      },
      test("with randomly generated functions") {
        val ints                                           = Gen.listOf(Gen.int(-10, 10))
        val intBooleanFn: Gen[Has[Random], Int => Boolean] = Gen.function(Gen.boolean)

        Check(ints, intBooleanFn)((as, f) => assert(as.takeWhile(f).forall(f))(isTrue))
      },
      test("with multiple parameter function generator") {
        val ints                                       = Gen.int
        val genFn: Gen[Has[Random], (Int, Int) => Int] = Gen.function2(Gen.int)

        def swap[A, B, C](f: (A, B) => C): (B, A) => C =
          (b, a) => f(a, b)

        Check(ints, ints, genFn) { (a, b, f) =>
          val g = swap(swap(f))
          assert(f(a, b))(equalTo(g(a, b)))
        }
      },
      test("with shrinking nonempty list") {
        val gen = Gen.int(1, 100).flatMap(Gen.listOfN(_)(Gen.int))

        def test(a: List[Int]): TestResult = assert(a)(Assertion.nothing)

        assertM(CheckN(100)(gen)(test).map { result =>
          result.failures.fold(false) {
            case BoolAlgebra.Value(FailureDetailsResult(failureDetails, _)) =>
              failureDetails.assertion.head.value.toString == "List(0)"
            case _ => false
          }
        })(isTrue)
      }
    ),
    suite("monad laws")(
      test("monad left identity") {
        assertM(equal(smallInt.flatMap(a => Gen.const(a)), smallInt))(isTrue)
      },
      test("monad right identity") {
        val n = 10

        def f(n: Int): Gen[Has[Random], Int] = Gen.int(-n, n)

        assertM(equal(Gen.const(n).flatMap(f), f(n)))(isTrue)
      },
      test("monad associativity") {
        val fa = Gen.int(0, 2)

        def f(p: Int): Gen[Has[Random], (Int, Int)] =
          Gen.const(p) <*> Gen.int(0, 3)

        def g(p: (Int, Int)): Gen[Has[Random], (Int, Int, Int)] =
          Gen.const(p).zipWith(Gen.int(0, 5)) { case ((x, y), z) => (x, y, z) }

        assertM(equal(fa.flatMap(f).flatMap(g), fa.flatMap(a => f(a).flatMap(g))))(isTrue)
      }
    ),
    suite("sample")(
      test("alphaNumericChar generates numbers and letters") {
        checkSample(Gen.alphaNumericChar)(forall(isTrue), _.map(_.isLetterOrDigit))
      },
      test("alphaNumericString generates numbers and letters") {
        checkSample(Gen.alphaNumericString)(forall(isTrue), _.map(_.forall(_.isLetterOrDigit)))
      },
      test("alphaNumericStringBounded generates strings whose size is in bounds") {
        checkSample(Gen.alphaNumericStringBounded(2, 10))(forall(hasSizeString(isWithin(2, 10))))
      },
      test("dayOfWeek generates java.time.DayOfWeek values") {
        checkSample(Gen.dayOfWeek)(isTrue, ds => ds.forall(DayOfWeek.values().contains))
      },
      test("finiteDuration generates Duration values") {
        checkSample(Gen.finiteDuration)(isNonEmpty)
      },
      test("instant generates Instant values") {
        checkSample(Gen.instant)(isNonEmpty)
      },
      test("localDateTime generates LocalDateTime values") {
        checkSample(Gen.localDateTime)(isNonEmpty)
      },
      test("localDate generates java.time.LocalDate values") {
        checkSample(Gen.localDate)(isNonEmpty)
      },
      test("localTime generates java.time.LocalTime values") {
        checkSample(Gen.localTime)(isNonEmpty)
      },
      test("month generates java.time.Month values") {
        checkSample(Gen.month)(isTrue, ms => ms.forall(Month.values().contains))
      },
      test("monthDay generates java.time.MonthDay values") {
        checkSample(Gen.monthDay)(isNonEmpty)
      },
      test("offsetDateTime generates OffsetDateTime values") {
        checkSample(Gen.offsetDateTime)(isNonEmpty)
      },
      test("offsetTime generates java.time.OffsetTime values") {
        checkSample(Gen.offsetTime)(isNonEmpty)
      },
      test("period generates java.time.Period values") {
        checkSample(Gen.period)(isNonEmpty)
      },
      test("year generates java.time.Year values") {
        checkSample(Gen.year)(isNonEmpty)
      },
      test("yearMonth generates java.time.YearMonth values") {
        checkSample(Gen.yearMonth)(isNonEmpty)
      },
      test("zonedDateTime generates java.time.ZonedDateTime values") {
        checkSample(Gen.zonedDateTime)(isNonEmpty)
      },
      test("zoneId generates java.time.ZoneId values") {
        checkSample(Gen.zoneId)(isNonEmpty)
      },
      test("zoneOffset generates java.time.ZoneOffset values") {
        checkSample(Gen.zoneOffset)(isNonEmpty)
      },
      test("bigDecimal generates values in range") {
        val min        = BigDecimal("1.414213562373095048801688724209698")
        val max        = BigDecimal("2.0")
        val bigDecimal = Gen.bigDecimal(min, max)
        checkSample(bigDecimal)(forall(isGreaterThanEqualTo(min) && isLessThanEqualTo(max)))
      },
      test("bigInt generates values in range") {
        val min    = BigInt("1")
        val max    = BigInt("265252859812191058636308480000000")
        val bigInt = Gen.bigInt(min, max)
        checkSample(bigInt)(forall(isGreaterThanEqualTo(min) && isLessThanEqualTo(max)))
      },
      test("boolean generates true and false") {
        checkSample(Gen.boolean)(contains(true) && contains(false))
      },
      test("byte generates values in range") {
        checkSample(Gen.byte(38, 38))(forall(equalTo(38.toByte)))
      },
      test("char generates values in range") {
        checkSample(Gen.char(33, 123))(
          forall(isGreaterThanEqualTo(33) && isLessThanEqualTo(123)),
          _.map(_.toInt)
        )
      },
      test("chunkOf generates sizes in range") {
        checkSample(Gen.chunkOf(smallInt))(
          forall(isGreaterThanEqualTo(0) && isLessThanEqualTo(100)),
          _.map(_.length)
        )
      },
      test("chunkOfBounded generates chunks whose size is in bounds") {
        checkSample(Gen.chunkOfBounded(2, 10)(smallInt))(forall(hasSize(isWithin(2, 10))))
      },
      test("chunkOf1 generates nonempty chunks") {
        checkSample(Gen.chunkOf1(smallInt), size = 0)(forall(isNonEmpty), _.map(_.toChunk))
      },
      test("chunkOfN generates chunks of correct size") {
        checkSample(Gen.chunkOfN(10)(smallInt))(forall(equalTo(10)), _.map(_.length))
      },
      test("collect collects values a partial function is defined at") {
        checkSample(smallInt.collect { case n if n % 2 == 0 => n })(forall(equalTo(0)), _.map(_ % 2))
      },
      test("const generates constant value") {
        checkSample(Gen.const("constant"))(forall(equalTo("constant")))
      },
      test("double generates values in range") {
        checkSample(Gen.double(5.0, 9.0))(forall(isGreaterThanEqualTo(5.0) && isLessThan(9.0)))
      },
      test("exponential generates values between 0 and positive infinity") {
        checkSample(Gen.exponential)(forall(isGreaterThanEqualTo(0.0)))
      },
      test("filter filters values according to predicate") {
        checkSample(smallInt.filter(_ % 2 == 0))(forall(equalTo(0)), _.map(_ % 2))
      },
      test("finiteDuration generates values in range") {
        val min = 42.minutes + 23222.nanos
        val max = 3.hours + 30.seconds + 887999.nanos
        checkSample(Gen.finiteDuration(min, max))(forall(isGreaterThanEqualTo(min) && isLessThanEqualTo(max)))
      },
      test("function generates different functions") {
        val gen = for {
          f <- genStringIntFn
          g <- genStringIntFn
          s <- Gen.string(Gen.char)
        } yield f(s) == g(s)
        checkSample(gen)(isTrue, _.exists(!_))
      },
      test("function generates functions that are not constant") {
        val gen = for {
          f  <- genStringIntFn
          s1 <- Gen.string(Gen.char)
          s2 <- Gen.string(Gen.char)
        } yield f(s1) == f(s2)
        checkSample(gen)(isTrue, _.exists(!_))
      },
      test("function generates referentially transparent functions") {
        val gen = for {
          f <- genStringIntFn
          s <- Gen.string(Gen.char)
        } yield f(s) == f(s)
        checkSample(gen)(isTrue, _.forall(identity))
      },
      test("instant generates values in range") {
        val min = Instant.ofEpochSecond(-38457693893669L, 435345)
        val max = Instant.ofEpochSecond(74576982873324L, 345345345)
        checkSample(Gen.instant(min, max))(forall(isGreaterThanEqualTo(min) && isLessThanEqualTo(max)))
      },
      test("int generates values in range") {
        checkSample(smallInt)(forall(isGreaterThanEqualTo(-10) && isLessThanEqualTo(10)))
      },
      test("int is safe for ranges greater than Int.MaxValue") {
        val gen = Gen.int(0, Int.MaxValue)
        checkSample(gen)(forall(isGreaterThanEqualTo(0) && isLessThanEqualTo(Int.MaxValue)))
      },
      test("large generates sizes in range") {
        val gen = Gen.large(Gen.listOfN(_)(Gen.int(-10, 10)))
        checkSample(gen)(forall(isLessThanEqualTo(100)), _.map(_.length))
      },
      test("listOf generates sizes in range") {
        checkSample(Gen.listOf(smallInt))(
          forall(isGreaterThanEqualTo(0) && isLessThanEqualTo(100)),
          _.map(_.length)
        )
      },
      test("listOf1 generates nonempty lists") {
        checkSample(Gen.listOf1(smallInt), size = 0)(forall(isNonEmpty))
      },
      test("listOfBounded generates lists whose size is in bounds") {
        checkSample(Gen.listOfBounded(2, 10)(smallInt))(forall(hasSize(isWithin(2, 10))))
      },
      test("listOfN generates lists of correct size") {
        checkSample(Gen.listOfN(10)(smallInt))(forall(equalTo(10)), _.map(_.length))
      },
      test("localDateTime generates values in range") {
        val min = LocalDateTime.ofEpochSecond(-238756L, 987435, ZoneOffset.ofHours(12))
        val max = LocalDateTime.ofEpochSecond(3987384759834L, 4736, ZoneOffset.ofHours(-2))
        checkSample(Gen.localDateTime(min, max))(forall(isGreaterThanEqualTo(min) && isLessThanEqualTo(max)))
      },
      test("long generates values in range") {
        val min = -775050485969923566L
        val max = 2826409893363053690L
        checkSample(Gen.long(min, max))(forall(isGreaterThanEqualTo(min) && isLessThanEqualTo(max)))
      },
      test("mapZIO maps an effectual function over a generator") {
        val gen = Gen.int(1, 6).mapZIO(n => ZIO.succeed(n + 6))
        checkSample(gen)(forall(Assertion.isGreaterThanEqualTo(7) && isLessThanEqualTo(12)))
      },
      test("mapOf generates sizes in range") {
        checkSample(Gen.mapOf(smallInt, smallInt))(forall(hasSize(isGreaterThanEqualTo(0) && isLessThanEqualTo(100))))
      },
      test("mapOf1 generates nonempty maps") {
        checkSample(Gen.mapOf1(smallInt, smallInt), size = 0)(forall(isNonEmpty))
      },
      test("mapOfBounded generates maps whose size is in bounds") {
        checkSample(Gen.mapOfBounded(2, 10)(smallInt, smallInt))(forall(hasSize(isWithin(2, 10))))
      },
      test("mapOfN generates maps of correct size") {
        checkSample(Gen.mapOfN(10)(smallInt, smallInt))(forall(hasSize(equalTo(10))))
      },
      test("medium generates sizes in range") {
        val gen = Gen.medium(Gen.listOfN(_)(Gen.int(-10, 10)))
        checkSample(gen)(forall(isGreaterThanEqualTo(0) && isLessThanEqualTo(100)), _.map(_.length))
      },
      test("none generates the constant empty value") {
        checkSample(Gen.none)(forall(isNone))
      },
      test("offsetDateTime generates values in range") {
        val min = OffsetDateTime.ofInstant(Instant.ofEpochSecond(-98345983298736L, 34334), ZoneOffset.ofHours(7))
        val max = OffsetDateTime.ofInstant(Instant.ofEpochSecond(39847530948982L, 4875384), ZoneOffset.ofHours(3))
        checkSample(Gen.offsetDateTime(min, max))(forall(isGreaterThanEqualTo(min) && isLessThanEqualTo(max)))
      },
      test("optionOf generates optional values") {
        checkSample(Gen.option(smallInt))(exists(isNone) && exists(isSome(anything)))
      },
      test("partialFunction generates partial functions") {
        val gen = for {
          f <- Gen.partialFunction[Has[Random], String, Int](Gen.int(-10, 10))
          s <- Gen.string(Gen.char)
        } yield f.lift(s)
        checkSample(gen)(exists(isNone) && exists(isSome(anything)))
      },
      test("printableChar generates values in range") {
        checkSample(Gen.printableChar)(
          forall(isGreaterThanEqualTo(33) && isLessThanEqualTo(126)),
          _.map(_.toInt)
        )
      },
      test("setOf generates sizes in range") {
        checkSample(Gen.setOf(smallInt))(forall(hasSize(isGreaterThanEqualTo(0) && isLessThanEqualTo(100))))
      },
      test("setOf1 generates nonempty sets") {
        checkSample(Gen.setOf1(smallInt), size = 0)(forall(isNonEmpty))
      },
      test("setOfBounded generates sets whose size is in bounds") {
        checkSample(Gen.setOfBounded(2, 10)(smallInt))(forall(hasSize(isWithin(2, 10))))
      },
      test("setOfN generates sets of correct size") {
        checkSample(Gen.setOfN(10)(smallInt))(forall(hasSize(equalTo(10))))
      },
      test("short generates values in range") {
        checkSample(Gen.short(5, 10))(forall(isGreaterThanEqualTo(5) && isLessThanEqualTo(10)), _.map(_.toInt))
      },
      test("sized accesses size in environment") {
        checkSample(Gen.sized(Gen.const(_)), size = 50)(forall(equalTo(50)))
      } @@ nonFlaky,
      test("small generates sizes in range") {
        val gen = Gen.small(Gen.listOfN(_)(Gen.int(-10, 10)))
        checkSample(gen)(forall(isGreaterThanEqualTo(0) && isLessThanEqualTo(100)), _.map(_.length))
      },
      test("string generates sizes in range") {
        checkSample(Gen.string(Gen.printableChar))(
          forall(isGreaterThanEqualTo(0) && isLessThanEqualTo(100)),
          _.map(_.length)
        )
      },
      test("string1 generates nonempty strings") {
        checkSample(Gen.string1(Gen.printableChar), size = 0)(forall(isFalse), _.map(_.isEmpty))
      },
      test("stringBounded generates strings whose size is in bounds") {
        checkSample(Gen.stringBounded(2, 10)(Gen.printableChar))(forall(hasSizeString(isWithin(2, 10))))
      },
      test("stringN generates strings of correct size") {
        checkSample(Gen.stringN(10)(Gen.printableChar))(forall(equalTo(10)), _.map(_.length))
      },
      test("uniform generates values between 0 and 1") {
        checkSample(Gen.uniform)(forall(isGreaterThanEqualTo(0.0) && isLessThanEqualTo(1.0)))
      },
      test("unit generates the constant unit value") {
        checkSample(Gen.unit)(forall(equalTo(())))
      },
      test("vectorOf generates sizes in range") {
        checkSample(Gen.vectorOf(smallInt))(
          forall(isGreaterThanEqualTo(0) && isLessThanEqualTo(100)),
          _.map(_.length)
        )
      },
      test("vectorOfBounded generates vectors whose size is in bounds") {
        checkSample(Gen.vectorOfBounded(2, 10)(smallInt))(forall(hasSize(isWithin(2, 10))))
      },
      test("vectorOf1 generates nonempty vectors") {
        checkSample(Gen.vectorOf1(smallInt), size = 0)(forall(isNonEmpty))
      },
      test("vectorOfN generates vectors of correct size") {
        checkSample(Gen.vectorOfN(10)(smallInt))(forall(equalTo(10)), _.map(_.length))
      },
      test("weighted generates weighted distribution") {
        val weighted = Gen.weighted((Gen.const(true), 10), (Gen.const(false), 90))
        checkSample(weighted)(isTrue, ps => ps.count(!_) > ps.count(identity))
      },
      test("weighted never chooses a generator with zero probability") {
        val weighted = Gen.weighted((Gen.const(true), 1), (Gen.const(false), 0))
        checkSample(weighted)(isTrue, ps => ps.forall(identity))
      }
    ),
    suite("shrinks")(
      test("alphaNumericChar shrinks to zero") {
        checkShrink(Gen.alphaNumericChar)('0')
      },
      test("alphaNumericString shrinks to empty string") {
        checkShrink(Gen.alphaNumericString)("")
      },
      test("alphaNumericStringBounded shrinks to bottom of range") {
        checkShrink(Gen.alphaNumericStringBounded(2, 10))("00")
      },
      test("byte shrinks to zero") {
        checkShrink(Gen.byte)(0)
      },
      test("char shrinks to zero") {
        checkShrink(Gen.char)(0)
      },
      test("dayOfWeek shrinks to DayOfWeek.MONDAY") {
        checkShrink(Gen.dayOfWeek)(DayOfWeek.MONDAY)
      },
      test("finiteDuration shrinks to Duration.Zero") {
        checkShrink(Gen.finiteDuration)(Duration.Zero)
      },
      test("float shrinks to zero") {
        checkShrink(Gen.float)(0)
      },
      test("instant shrinks to Instant.MIN") {
        val min = Instant.ofEpochSecond(-93487534873L, 2387642L)
        val max = Instant.ofEpochSecond(394876L, 376542888L)
        checkShrink(Gen.instant(min, max))(min)
      },
      test("localDateTime shrinks to LocalDateTime.MIN") {
        checkShrink(Gen.localDateTime)(LocalDateTime.MIN)
      },
      test("int shrinks to zero") {
        checkShrink(Gen.int)(0)
      },
      test("long shrinks to zero") {
        checkShrink(Gen.long)(0)
      },
      test("localDate shrinks to LocalDate.MIN") {
        checkShrink(Gen.localDate)(LocalDate.MIN)
      },
      test("localTime shrinks to LocalTime.MIN") {
        checkShrink(Gen.localTime)(LocalTime.MIN)
      },
      test("month shrinks to Month.JANUARY") {
        checkShrink(Gen.month)(Month.JANUARY)
      },
      test("monthDay shrinks to MonthDay.of(Month.JANUARY, 1)") {
        checkShrink(Gen.monthDay)(MonthDay.of(Month.JANUARY, 1))
      },
      test("offsetDateTime shrinks to OffsetDateTime.MIN") {
        checkShrink(Gen.offsetDateTime)(OffsetDateTime.MIN)
      },
      test("offsetTime shrinks to OffsetTime.MIN") {
        checkShrink(Gen.offsetTime)(OffsetTime.MIN)
      },
      test("period shrinks to Period.ZERO") {
        checkShrink(Gen.period)(Period.ZERO)
      },
      test("short shrinks to zero") {
        checkShrink(Gen.short)(0)
      },
      test("string shrinks to empty string") {
        checkShrink(Gen.string)("")
      },
      test("unicodeChar shrinks to zero") {
        checkShrink(Gen.unicodeChar)(0)
      },
      test("year shrinks to Year.MIN_VALUE") {
        checkShrink(Gen.year)(Year.of(Year.MIN_VALUE))
      },
      test("yearMonth shrinks to YearMonth.of(Year.MIN_VALUE, Month.JANUARY)") {
        checkShrink(Gen.yearMonth)(YearMonth.of(Year.MIN_VALUE, Month.JANUARY))
      },
      test("zoneOffset shrinks to ZoneOffset.MIN") {
        checkShrink(Gen.zoneOffset)(ZoneOffset.MIN)
      },
      test("boolean shrinks to false") {
        checkShrink(Gen.boolean)(false)
      },
      test("byte shrinks to bottom of range") {
        checkShrink(Gen.byte(38, 123))(38)
      },
      test("char shrinks to bottom of range") {
        checkShrink(Gen.char(33, 123))(33)
      },
      test("chunkOf shrinks to empty vector") {
        checkShrink(Gen.chunkOf(smallInt))(Chunk.empty)
      },
      test("chunkOf1 shrinks to singleton vector") {
        checkShrink(Gen.chunkOf1(smallInt))(NonEmptyChunk(-10))
      },
      test("chunkOfBounded shrinks to bottom of range") {
        checkShrink(Gen.chunkOfBounded(2, 10)(smallInt))(Chunk(-10, -10))
      },
      test("chunkOfN shrinks elements") {
        checkShrink(Gen.chunkOfN(10)(smallInt))(Chunk.fill(10)(-10))
      },
      test("collect collects shrinks a partial function is defined at") {
        checkShrink(Gen.int(1, 10).collect { case n if n % 2 == 0 => n })(2)
      },
      test("double shrinks to bottom of range") {
        checkShrink(Gen.double(5.0, 9.0))(5.0)
      },
      test("either shrinks to left") {
        checkShrink(Gen.either(smallInt, smallInt))(Left(-10))
      },
      test("exponential shrinks to zero") {
        checkShrink(Gen.exponential)(0.0)
      },
      test("filter filters shrinks according to predicate") {
        checkShrink(Gen.int(1, 10).filter(_ % 2 == 0))(2)
      },
      test("finiteDuration shrinks to min") {
        val min = 97.minutes + 13.seconds + 32.nanos
        val max = 3.hours + 2.minutes + 45.seconds + 23453.nanos
        checkShrink(Gen.finiteDuration(min, max))(min)
      },
      test("instant shrinks to min") {
        val min = Instant.ofEpochSecond(-93487534873L, 2387642L)
        val max = Instant.ofEpochSecond(394876L, 376542888L)
        checkShrink(Gen.instant(min, max))(min)
      },
      test("int shrinks to bottom of range") {
        checkShrink(smallInt)(-10)
      },
      test("listOf shrinks to empty list") {
        checkShrink(Gen.listOf(smallInt))(Nil)
      },
      test("listOf1 shrinks to singleton list") {
        checkShrink(Gen.listOf1(smallInt))(::(-10, Nil))
      },
      test("listOfBounded shrinks to bottom of range") {
        checkShrink(Gen.listOfBounded(2, 10)(smallInt))(List(-10, -10))
      },
      test("listOfN shrinks elements") {
        checkShrink(Gen.listOfN(10)(smallInt))(List.fill(10)(-10))
      },
      test("localDateTime shrinks to min") {
        val min = LocalDateTime.ofEpochSecond(-349875349L, 38743843, ZoneOffset.ofHours(-13))
        val max = LocalDateTime.ofEpochSecond(-234234L, 34985434, ZoneOffset.ofHours(-1))
        checkShrink(Gen.localDateTime(min, max))(min)
      },
      test("long shrinks to bottom of range") {
        val min = -8649088475068069159L
        val max = 7907688119669724678L
        checkShrink(Gen.long(min, max))(min)
      },
      test("mapOf shrinks to empty map") {
        checkShrink(Gen.mapOf(smallInt, smallInt))(Map.empty)
      },
      test("mapOf1 shrinks to singleton map") {
        checkShrink(Gen.mapOf1(smallInt, smallInt))(Map(-10 -> -10))
      },
      test("mapOfBounded shrinks to bottom of range") {
        checkShrink(Gen.mapOfBounded(1, 10)(smallInt, smallInt))(Map(-10 -> -10))
      },
      test("mapOfN shrinks elements") {
        checkShrink(Gen.mapOfN(1)(smallInt, smallInt))(Map(-10 -> -10))
      },
      test("noShrink discards the shrinker for this generator") {
        assertM(shrinks(Gen.int.noShrink))(hasSize(equalTo(1)))
      },
      test("offsetDateTime shrinks to min") {
        val min = OffsetDateTime.ofInstant(Instant.ofEpochSecond(8345983298736L, 345), ZoneOffset.ofHours(-4))
        val max = OffsetDateTime.ofInstant(Instant.ofEpochSecond(348975394875348L, 56456456), ZoneOffset.ofHours(0))
        checkShrink(Gen.offsetDateTime(min, max))(min)
      },
      test("optionOf shrinks to None") {
        checkShrink(Gen.option(smallInt))(None)
      },
      test("printableChar shrinks to bottom of range") {
        checkShrink(Gen.printableChar)('!')
      },
      test("reshrink applies new shrinking logic") {
        val gen = Gen.int(0, 10).reshrink(Sample.shrinkIntegral(10))
        checkShrink(gen)(10)
      },
      test("setOf shrinks to empty set") {
        checkShrink(Gen.setOf(smallInt))(Set.empty)
      },
      test("setOf1 shrinks to singleton set") {
        checkShrink(Gen.setOf1(smallInt))(Set(-10))
      },
      test("setOfBounded shrinks to bottom of range") {
        checkShrink(Gen.setOfBounded(1, 10)(smallInt))(Set(-10))
      },
      test("setOfN shrinks elements") {
        checkShrink(Gen.setOfN(1)(smallInt))(Set(-10))
      },
      test("short shrinks to bottom of range") {
        checkShrink(Gen.short(5, 10))(5)
      },
      test("some shrinks to smallest value") {
        checkShrink(Gen.some(smallInt))(Some(-10))
      },
      test("string shrinks to empty string") {
        checkShrink(Gen.string(Gen.printableChar))("")
      },
      test("string1 shrinks to single character") {
        checkShrink(Gen.string1(Gen.printableChar))("!")
      },
      test("stringBounded shrinks to bottom of range") {
        checkShrink(Gen.stringBounded(2, 10)(Gen.printableChar))("!!")
      },
      test("stringN shrinks characters") {
        checkShrink(Gen.stringN(10)(Gen.printableChar))("!!!!!!!!!!")
      },
      test("uniform shrinks to zero") {
        checkShrink(Gen.uniform)(0.0)
      },
      test("vectorOf shrinks to empty vector") {
        checkShrink(Gen.vectorOf(smallInt))(Vector.empty)
      },
      test("vectorOf1 shrinks to singleton vector") {
        checkShrink(Gen.vectorOf1(smallInt))(Vector(-10))
      },
      test("vectorOfBounded shrinks to bottom of range") {
        checkShrink(Gen.vectorOfBounded(2, 10)(smallInt))(Vector(-10, -10))
      },
      test("vectorOfN shrinks elements") {
        checkShrink(Gen.vectorOfN(10)(smallInt))(Vector.fill(10)(-10))
      },
      test("zip shrinks correctly") {
        checkShrink(three <*> three)((0, 0))
      },
      test("zipWith shrinks correctly") {
        checkShrink(smallInt.zipWith(smallInt)(_ + _))(-20)
      }
    ),
<<<<<<< HEAD
    suite("zipWith")(
      test("left preservation") {
        check(deterministic, deterministic) { (a, b) =>
          for {
            left  <- sample(a.zip(b).map(_._1))
            right <- sample(a)
          } yield assert(left)(startsWith(right))
        }
      } @@ scala2Only,
      test("right preservation") {
        check(deterministic, deterministic) { (a, b) =>
          for {
            left  <- sample(a.zip(b).map(_._2))
            right <- sample(b)
          } yield assert(left)(startsWith(right))
        }
      } @@ scala2Only,
      test("shrinking") {
        check(random, random) { (a, b) =>
          for {
            left  <- shrink(a.zip(b))
            right <- shrink(a.cross(b))
          } yield assert(left)(equalTo(right))
        }
      },
      test("shrink search") {
        val gen      = shrinkable.zip(shrinkable)
        val smallInt = Gen.int(0, 9)
        check(smallInt, smallInt) { (m, n) =>
          for {
            result <- shrinkWith(gen) { case (x, y) => x < m && y < n }
          } yield assert(result.reverse.headOption)(isSome(equalTo((m, 0)) || equalTo((0, n))))
        }
      },
      test("determinism") {
        val gen = Gen.int <&> Gen.int
        assertM(gen.runHead)(isSome(equalTo((-1170105035, 234785527))))
      } @@ setSeed(42) @@ nonFlaky
    ),
=======
>>>>>>> 9542e266
    test("fromIterable constructs deterministic generators") {
      val expected   = List(2, 3, 3, 4, 4, 4, 5, 5, 5, 5, 6, 6, 6, 6, 6, 7, 7, 7, 7, 8, 8, 8, 9, 9, 10)
      val exhaustive = Gen.fromIterable(1 until 6)
      val actual     = exhaustive.zipWith(exhaustive)(_ + _)
      checkFinite(actual)(equalTo(expected))
    } @@ scala2Only, //todo fix when #2232 is resolved
    test("size can be modified locally") {
      val getSize = Gen.size.sample.collectSome.map(_.value).runCollect.map(_.head)
      val result = for {
        x <- Sized.withSize(200)(getSize)
        y <- getSize
      } yield x == 2 * y
      assertM(provideSize(result)(100))(isTrue)
    },
    test("suspend lazily constructs a generator") {
      check(genIntList)(as => assert(as.reverse.reverse)(equalTo(as)))
    },
    test("runCollect") {
      val domain = List.range(-10, 10)
      val gen    = Gen.fromIterable(domain)
      for {
        a <- gen.runCollect
        b <- gen.runCollect
      } yield assert(a)(equalTo(domain)) &&
        assert(b)(equalTo(domain))
    } @@ scala2Only,
    test("runCollectN") {
      val gen = Gen.int(-10, 10)
      for {
        a <- gen.runCollectN(100)
        b <- gen.runCollectN(100)
      } yield assert(a)(not(equalTo(b))) &&
        assert(a)(hasSize(equalTo(100))) &&
        assert(b)(hasSize(equalTo(100)))
    },
    test("runHead") {
      assertM(Gen.int(-10, 10).runHead)(isSome(isWithin(-10, 10)))
    },
    test("collectAll") {
      val gen = Gen.collectAll(
        List(
          Gen.fromIterable(List(1, 2)),
          Gen.fromIterable(List(3)),
          Gen.fromIterable(List(4, 5))
        )
      )
      assertM(gen.runCollect)(
        equalTo(
          List(
            List(1, 3, 4),
            List(1, 3, 5),
            List(2, 3, 4),
            List(2, 3, 5)
          )
        )
      )
    },
    test("unfoldGen") {
      sealed trait Command
      case object Pop                   extends Command
      final case class Push(value: Int) extends Command

      val genPop: Gen[Any, Command]          = Gen.const(Pop)
      def genPush: Gen[Has[Random], Command] = Gen.int.map(value => Push(value))

      val genCommands: Gen[Has[Random] with Has[Sized], List[Command]] =
        Gen.unfoldGen(0) { n =>
          if (n <= 0)
            genPush.map(command => (n + 1, command))
          else
            Gen.oneOf(
              genPop.map(command => (n - 1, command)),
              genPush.map(command => (n + 1, command))
            )
        }

      check(genCommands) { commands =>
        val stack = scala.collection.mutable.Stack.empty[Int]
        commands.foreach {
          case Pop         => stack.pop()
          case Push(value) => stack.push(value)
        }
        assertCompletes
      }
    }
  )
}<|MERGE_RESOLUTION|>--- conflicted
+++ resolved
@@ -631,48 +631,6 @@
         checkShrink(smallInt.zipWith(smallInt)(_ + _))(-20)
       }
     ),
-<<<<<<< HEAD
-    suite("zipWith")(
-      test("left preservation") {
-        check(deterministic, deterministic) { (a, b) =>
-          for {
-            left  <- sample(a.zip(b).map(_._1))
-            right <- sample(a)
-          } yield assert(left)(startsWith(right))
-        }
-      } @@ scala2Only,
-      test("right preservation") {
-        check(deterministic, deterministic) { (a, b) =>
-          for {
-            left  <- sample(a.zip(b).map(_._2))
-            right <- sample(b)
-          } yield assert(left)(startsWith(right))
-        }
-      } @@ scala2Only,
-      test("shrinking") {
-        check(random, random) { (a, b) =>
-          for {
-            left  <- shrink(a.zip(b))
-            right <- shrink(a.cross(b))
-          } yield assert(left)(equalTo(right))
-        }
-      },
-      test("shrink search") {
-        val gen      = shrinkable.zip(shrinkable)
-        val smallInt = Gen.int(0, 9)
-        check(smallInt, smallInt) { (m, n) =>
-          for {
-            result <- shrinkWith(gen) { case (x, y) => x < m && y < n }
-          } yield assert(result.reverse.headOption)(isSome(equalTo((m, 0)) || equalTo((0, n))))
-        }
-      },
-      test("determinism") {
-        val gen = Gen.int <&> Gen.int
-        assertM(gen.runHead)(isSome(equalTo((-1170105035, 234785527))))
-      } @@ setSeed(42) @@ nonFlaky
-    ),
-=======
->>>>>>> 9542e266
     test("fromIterable constructs deterministic generators") {
       val expected   = List(2, 3, 3, 4, 4, 4, 5, 5, 5, 5, 6, 6, 6, 6, 6, 7, 7, 7, 7, 8, 8, 8, 9, 9, 10)
       val exhaustive = Gen.fromIterable(1 until 6)
