--- conflicted
+++ resolved
@@ -78,13 +78,8 @@
 
 Modifies the delay of a schedule:
 
-<<<<<<< HEAD
-```tut:silent
-val boosted = Schedule.spaced(1.second).delayed(_ + 100.milliseconds.relative)
-=======
 ```scala mdoc:silent
 val boosted = Schedule.spaced(1.second).delayed(_ + 100.milliseconds)
->>>>>>> e16a2783
 ```
 
 Combines two schedules sequentially, by following the first policy until it ends, and then following the second policy:
