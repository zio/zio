--- conflicted
+++ resolved
@@ -8,11 +8,7 @@
 import scala.concurrent.Future
 
 object ZStreamPlatformSpecificSpec extends ZIOBaseSpec {
-<<<<<<< HEAD
   def spec = suite("ZStream JS")(
-=======
-  def spec: ZSpec[Environment, Failure] = suite("ZStream JS experimental")(
->>>>>>> 39963c54
     test("async")(check(Gen.chunkOf(Gen.int)) { chunk =>
       val s = ZStream.async[Any, Throwable, Int](k => chunk.foreach(a => k(Task.succeed(Chunk.single(a)))))
 
