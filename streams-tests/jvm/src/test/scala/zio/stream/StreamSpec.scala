--- conflicted
+++ resolved
@@ -4,14 +4,11 @@
 
 import StreamUtils._
 
+import zio._
 import zio.Exit.Success
 import zio.ZQueueSpecUtil.waitForSize
-<<<<<<< HEAD
-=======
-import zio._
-import zio.clock.Clock
->>>>>>> c677baf6
 import zio.duration._
+import zio.test._
 import zio.test.Assertion.{
   dies,
   equalTo,
@@ -27,15 +24,11 @@
   startsWith
 }
 import zio.test.TestAspect.flaky
-<<<<<<< HEAD
 
 import scala.{ Stream => _ }
 import Exit.Success
 import StreamUtils._
 import zio.test.environment.Live
-=======
-import zio.test._
->>>>>>> c677baf6
 
 object StreamSpec extends ZIOBaseSpec {
 
