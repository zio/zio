package zio.stream

import zio._
import zio.test.Assertion._
import zio.test.TestAspect.flaky
import zio.test._

import java.io._
import java.net.InetSocketAddress
import java.nio.channels.AsynchronousSocketChannel
import java.nio.charset.StandardCharsets
import java.nio.file.{Files, NoSuchFileException, Paths}
import java.nio.{Buffer, ByteBuffer}
import java.util.concurrent.CountDownLatch
import scala.concurrent.ExecutionContext.global

object ZStreamPlatformSpecificSpec extends ZIOBaseSpec {
  def socketClient(port: Int): ZIO[Scope, Throwable, AsynchronousSocketChannel] =
    ZIO.acquireRelease(ZIO.attemptBlockingIO(AsynchronousSocketChannel.open()).flatMap { client =>
      ZIO
        .fromFutureJava(client.connect(new InetSocketAddress("localhost", port)))
        .map(_ => client)
    })(c => ZIO.succeed(c.close()))

  def spec = suite("ZStream JVM")(
    suite("Constructors")(
      suite("asyncMaybe")(
        test("asyncMaybe signal end stream") {
          for {
            result <- ZStream
                        .asyncMaybe[Any, Nothing, Int] { k =>
                          k(IO.fail(None))
                          None
                        }
                        .runCollect
          } yield assert(result)(equalTo(Chunk.empty))
        },
        test("asyncMaybe Some")(check(Gen.chunkOf(Gen.int)) { chunk =>
          val s = ZStream.asyncMaybe[Any, Throwable, Int](_ => Some(ZStream.fromIterable(chunk)))

          assertZIO(s.runCollect.map(_.take(chunk.size)))(equalTo(chunk))
        }),
        test("asyncMaybe None")(check(Gen.chunkOf(Gen.int)) { chunk =>
          val s = ZStream.asyncMaybe[Any, Throwable, Int] { k =>
            global.execute(() => chunk.foreach(a => k(Task.succeed(Chunk.single(a)))))
            None
          }

          assertZIO(s.take(chunk.size.toLong).runCollect)(equalTo(chunk))
        }),
        test("asyncMaybe back pressure") {
          for {
            refCnt  <- Ref.make(0)
            refDone <- Ref.make[Boolean](false)
            stream = ZStream.asyncMaybe[Any, Throwable, Int](
                       cb => {
                         global.execute { () =>
                           // 1st consumed by sink, 2-6 – in queue, 7th – back pressured
                           (1 to 7).foreach(i => cb(refCnt.set(i) *> ZIO.succeedNow(Chunk.single(1))))
                           cb(refDone.set(true) *> ZIO.fail(None))
                         }
                         None
                       },
                       5
                     )
            run    <- stream.run(ZSink.take(1) *> ZSink.never).fork
            _      <- refCnt.get.repeatWhile(_ != 7)
            isDone <- refDone.get
            _      <- run.interrupt
          } yield assert(isDone)(isFalse)
        }
      ),
      suite("asyncZIO")(
        test("asyncZIO")(check(Gen.chunkOf(Gen.int).filter(_.nonEmpty)) { chunk =>
          for {
            latch <- Promise.make[Nothing, Unit]
            fiber <- ZStream
                       .asyncZIO[Any, Throwable, Int] { k =>
                         global.execute(() => chunk.foreach(a => k(Task.succeed(Chunk.single(a)))))
                         latch.succeed(()) *>
                           Task.unit
                       }
                       .take(chunk.size.toLong)
                       .run(ZSink.collectAll[Int])
                       .fork
            _ <- latch.await
            s <- fiber.join
          } yield assert(s)(equalTo(chunk))
        }),
        test("asyncZIO signal end stream") {
          for {
            result <- ZStream
                        .asyncZIO[Any, Nothing, Int] { k =>
                          global.execute(() => k(IO.fail(None)))
                          UIO.unit
                        }
                        .runCollect
          } yield assert(result)(equalTo(Chunk.empty))
        },
        test("asyncZIO back pressure") {
          for {
            refCnt  <- Ref.make(0)
            refDone <- Ref.make[Boolean](false)
            stream = ZStream.asyncZIO[Any, Throwable, Int](
                       cb => {
                         global.execute { () =>
                           // 1st consumed by sink, 2-6 – in queue, 7th – back pressured
                           (1 to 7).foreach(i => cb(refCnt.set(i) *> ZIO.succeedNow(Chunk.single(1))))
                           cb(refDone.set(true) *> ZIO.fail(None))
                         }
                         UIO.unit
                       },
                       5
                     )
            run    <- stream.run(ZSink.take(1) *> ZSink.never).fork
            _      <- refCnt.get.repeatWhile(_ != 7)
            isDone <- refDone.get
            _      <- run.interrupt
          } yield assert(isDone)(isFalse)
        }
      ),
      suite("asyncScoped")(
        test("asyncScoped")(check(Gen.chunkOf(Gen.int).filter(_.nonEmpty)) { chunk =>
          for {
            latch <- Promise.make[Nothing, Unit]
            fiber <- ZStream
                       .asyncScoped[Any, Throwable, Int] { k =>
                         global.execute(() => chunk.foreach(a => k(Task.succeed(Chunk.single(a)))))
                         latch.succeed(()) *>
                           Task.unit
                       }
                       .take(chunk.size.toLong)
                       .run(ZSink.collectAll)
                       .fork
            _ <- latch.await
            s <- fiber.join
          } yield assert(s)(equalTo(chunk))
        }),
        test("asyncScoped signal end stream") {
          for {
            result <- ZStream
                        .asyncScoped[Any, Nothing, Int] { k =>
                          global.execute(() => k(IO.fail(None)))
                          UIO.unit
                        }
                        .runCollect
          } yield assert(result)(equalTo(Chunk.empty))
        },
        test("asyncScoped back pressure") {
          for {
            refCnt  <- Ref.make(0)
            refDone <- Ref.make[Boolean](false)
            stream = ZStream.asyncScoped[Any, Throwable, Int](
                       cb => {
                         global.execute { () =>
                           // 1st consumed by sink, 2-6 – in queue, 7th – back pressured
                           (1 to 7).foreach(i => cb(refCnt.set(i) *> ZIO.succeedNow(Chunk.single(1))))
                           cb(refDone.set(true) *> ZIO.fail(None))
                         }
                         UIO.unit
                       },
                       5
                     )
            run    <- stream.run(ZSink.take(1) *> ZSink.never).fork
            _      <- refCnt.get.repeatWhile(_ != 7)
            isDone <- refDone.get
            _      <- run.interrupt
          } yield assert(isDone)(isFalse)
        }
      ),
      suite("asyncInterrupt")(
        test("asyncInterrupt Left") {
          for {
            cancelled <- Ref.make(false)
            latch     <- Promise.make[Nothing, Unit]
            fiber <- ZStream
                       .asyncInterrupt[Any, Nothing, Unit] { offer =>
                         global.execute(() => offer(ZIO.succeedNow(Chunk.unit)))
                         Left(cancelled.set(true))
                       }
                       .tap(_ => latch.succeed(()))
                       .runDrain
                       .fork
            _      <- latch.await
            _      <- fiber.interrupt
            result <- cancelled.get
          } yield assert(result)(isTrue)
        },
        test("asyncInterrupt Right")(check(Gen.chunkOf(Gen.int)) { chunk =>
          val s = ZStream.asyncInterrupt[Any, Throwable, Int](_ => Right(ZStream.fromIterable(chunk)))

          assertZIO(s.take(chunk.size.toLong).runCollect)(equalTo(chunk))
        }),
        test("asyncInterrupt signal end stream ") {
          for {
            result <- ZStream
                        .asyncInterrupt[Any, Nothing, Int] { k =>
                          global.execute(() => k(IO.fail(None)))
                          Left(UIO.succeedNow(()))
                        }
                        .runCollect
          } yield assert(result)(equalTo(Chunk.empty))
        },
        test("asyncInterrupt back pressure") {
          for {
            selfId  <- ZIO.fiberId
            refCnt  <- Ref.make(0)
            refDone <- Ref.make[Boolean](false)
            stream = ZStream.asyncInterrupt[Any, Throwable, Int](
                       cb => {
                         global.execute { () =>
                           // 1st consumed by sink, 2-6 – in queue, 7th – back pressured
                           (1 to 7).foreach(i => cb(refCnt.set(i) *> ZIO.succeedNow(Chunk.single(1))))
                           cb(refDone.set(true) *> ZIO.fail(None))
                         }
                         Left(UIO.unit)
                       },
                       5
                     )
            run    <- stream.run(ZSink.take(1) *> ZSink.never).fork
            _      <- refCnt.get.repeatWhile(_ != 7)
            isDone <- refDone.get
            exit   <- run.interrupt
          } yield assert(isDone)(isFalse) &&
            assert(exit.untraced)(failsCause(containsCause(Cause.interrupt(selfId))))
        }
      ),
      suite("fromFile")(
        test("reads from an existing file") {
          val data = (0 to 100).mkString

<<<<<<< HEAD
          ZIO.acquireReleaseWith {
            ZIO.attempt(Files.createTempFile("stream", "fromFile"))
          } { path =>
            ZIO.attempt(Files.delete(path)).orDie
          } { path =>
            ZIO.attempt(Files.write(path, data.getBytes(StandardCharsets.UTF_8))) *>
              assertM(
                ZStream
                  .fromPath(path, 24)
                  .via(ZPipeline.utf8Decode)
                  .mkString
              )(equalTo(data))
          }
=======
          ZIO
            .attempt(Files.createTempFile("stream", "fromFile"))
            .acquireReleaseWith(path => ZIO.attempt(Files.delete(path)).orDie) { path =>
              ZIO.attempt(Files.write(path, data.getBytes(StandardCharsets.UTF_8))) *>
                assertZIO(
                  ZStream
                    .fromPath(path, 24)
                    .via(ZPipeline.utf8Decode)
                    .mkString
                )(equalTo(data))
            }
>>>>>>> 9ee77b29
        },
        test("fails on a nonexistent file") {
          assertZIO(ZStream.fromPath(Paths.get("nonexistent"), 24).runDrain.exit)(
            fails(isSubtype[NoSuchFileException](anything))
          )
        }
      ),
      suite("fromReader")(
        test("reads non-empty file") {
          ZIO.acquireReleaseWith {
            ZIO.attempt(Files.createTempFile("stream", "reader"))
          } { path =>
            ZIO.succeed(Files.delete(path))
          } { path =>
            for {
              data <- ZIO.succeed((0 to 100).mkString)
              _    <- ZIO.attempt(Files.write(path, data.getBytes("UTF-8")))
              read <- ZStream.fromReader(new FileReader(path.toString)).runCollect.map(_.mkString)
            } yield assert(read)(equalTo(data))
          }
        },
        test("reads empty file") {
          ZIO.acquireReleaseWith {
            ZIO.attempt(Files.createTempFile("stream", "reader-empty"))
          } { path =>
            ZIO.succeed(Files.delete(path))
          } { path =>
            ZStream
              .fromReader(new FileReader(path.toString))
              .runCollect
              .map(_.mkString)
              .map(assert(_)(isEmptyString))
          }
        },
        test("fails on a failing reader") {
          final class FailingReader extends Reader {
            def read(x: Array[Char], a: Int, b: Int): Int = throw new IOException("failed")

            def close(): Unit = ()
          }

          ZStream
            .fromReader(new FailingReader)
            .runDrain
            .exit
            .map(assert(_)(fails(isSubtype[IOException](anything))))
        }
      ),
      suite("fromResource")(
        test("returns the content of the resource") {
          ZStream
            .fromResource("zio/stream/bom/quickbrown-UTF-8-with-BOM.txt")
            .via(ZPipeline.utf8Decode)
            .mkString
            .map(assert(_)(startsWithString("Sent")))
        },
        test("fails with FileNotFoundException if the stream does not exist") {
          assertZIO(ZStream.fromResource("does_not_exist").runDrain.exit)(
            fails(isSubtype[FileNotFoundException](hasMessage(containsString("does_not_exist"))))
          )
        }
      ),
      suite("fromSocketServer")(
        test("read data") {
          for {
            messages <- Gen.listOf1(Gen.byte).map(_.toArray).runCollectN(200)
            readMessages <- ZStream
                              .fromSocketServer(8896)
                              .zip(ZStream.scoped(socketClient(8896)))
                              .flatMap { case (serverChannel, clientChannel) =>
                                ZStream
                                  .fromIterable(messages)
                                  .mapZIO(m =>
                                    ZIO
                                      .fromFutureJava(
                                        clientChannel.write(ByteBuffer.wrap(m))
                                      ) *> serverChannel.read
                                      .take(m.size.toLong)
                                      .runCollect
                                  )

                              }
                              .take(messages.size.toLong)
                              .runCollect
            expectedOutput = messages.map(Chunk.fromArray)
          } yield assert(readMessages)(hasSameElementsDistinct(expectedOutput))
        },
        test("write data") {
          for {
            messages <- Gen.listOf1(Gen.byte).map(_.toArray).runCollectN(200)
            writtenMessages <- ZStream
                                 .fromSocketServer(8897)
                                 .zip(ZStream.scoped(socketClient(8897)))
                                 .flatMap { case (serverChannel, clientChannel) =>
                                   ZStream
                                     .fromIterable(messages)
                                     .mapZIO(m =>
                                       ZStream.fromIterable(m).run(serverChannel.write) *> {
                                         val buffer = ByteBuffer.allocate(m.length)

                                         ZIO
                                           .fromFutureJava(clientChannel.read(buffer))
                                           .repeatUntil(_ < 1)
                                           .map { _ =>
                                             (buffer: Buffer).flip()
                                             Chunk.fromArray(buffer.array)
                                           }
                                       }
                                     )
                                 }
                                 .take(messages.size.toLong)
                                 .runCollect
            expectedOutput = messages.map(Chunk.fromArray)
          } yield assert(writtenMessages)(hasSameElementsDistinct(expectedOutput))

        }
      ) @@ flaky(20), // socket connections can be flaky some times
      suite("fromOutputStreamWriter")(
        test("reads what is written") {
          check(Gen.listOf(Gen.chunkOf(Gen.byte)), Gen.int(1, 10)) { (bytess, chunkSize) =>
            val write    = (out: OutputStream) => for (bytes <- bytess) out.write(bytes.toArray)
            val expected = bytess.foldLeft[Chunk[Byte]](Chunk.empty)(_ ++ _)
            ZStream.fromOutputStreamWriter(write, chunkSize).runCollect.map(assert(_)(equalTo(expected)))
          }
        },
        test("captures errors") {
          val write = (_: OutputStream) => throw new Exception("boom")
          ZStream.fromOutputStreamWriter(write).runDrain.exit.map(assert(_)(fails(hasMessage(equalTo("boom")))))
        },
        test("is not affected by closing the output stream") {
          val data  = Array.tabulate[Byte](ZStream.DefaultChunkSize * 5 / 2)(_.toByte)
          val write = (out: OutputStream) => { out.write(data); out.close() }
          ZStream.fromOutputStreamWriter(write).runCollect.map(assert(_)(equalTo(Chunk.fromArray(data))))
        },
        test("is interruptable") {
          val latch = new CountDownLatch(1)
          val write = (out: OutputStream) => { latch.await(); out.write(42); }
          ZStream.fromOutputStreamWriter(write).runDrain.fork.flatMap(_.interrupt).map(assert(_)(isInterrupted))
        }
      )
    ),
    suite("from")(
      suite("java.util.stream.Stream")(
        test("JavaStream") {
          trait A
          trait JavaStreamLike[A] extends java.util.stream.Stream[A]
          lazy val javaStream: JavaStreamLike[A]        = ???
          lazy val actual                               = ZStream.from(javaStream)
          lazy val expected: ZStream[Any, Throwable, A] = actual
          lazy val _                                    = expected
          assertCompletes
        },
        // test("JavaStreamScoped") {
        //   trait R
        //   trait E extends Throwable
        //   trait A
        //   trait JavaStreamLike[A] extends java.util.stream.Stream[A]
        //   lazy val javaStreamScoped: ZIO[R with Scope, E, JavaStreamLike[A]] = ???
        //   lazy val actual                                               = ZStream.from(javaStreamScoped)
        //   lazy val expected: ZStream[R, Throwable, A]                   = actual
        //   lazy val _                                                    = expected
        //   assertCompletes
        // },
        test("JavaStreamZIO") {
          trait R
          trait E extends Throwable
          trait A
          trait JavaStreamLike[A] extends java.util.stream.Stream[A]
          lazy val javaStreamZIO: ZIO[R, E, JavaStreamLike[A]] = ???
          lazy val actual                                      = ZStream.from(javaStreamZIO)
          lazy val expected: ZStream[R, Throwable, A]          = actual
          lazy val _                                           = expected
          assertCompletes
        }
      )
    )
  )
}<|MERGE_RESOLUTION|>--- conflicted
+++ resolved
@@ -229,33 +229,19 @@
         test("reads from an existing file") {
           val data = (0 to 100).mkString
 
-<<<<<<< HEAD
           ZIO.acquireReleaseWith {
             ZIO.attempt(Files.createTempFile("stream", "fromFile"))
           } { path =>
             ZIO.attempt(Files.delete(path)).orDie
           } { path =>
             ZIO.attempt(Files.write(path, data.getBytes(StandardCharsets.UTF_8))) *>
-              assertM(
+              assertZIO(
                 ZStream
                   .fromPath(path, 24)
                   .via(ZPipeline.utf8Decode)
                   .mkString
               )(equalTo(data))
           }
-=======
-          ZIO
-            .attempt(Files.createTempFile("stream", "fromFile"))
-            .acquireReleaseWith(path => ZIO.attempt(Files.delete(path)).orDie) { path =>
-              ZIO.attempt(Files.write(path, data.getBytes(StandardCharsets.UTF_8))) *>
-                assertZIO(
-                  ZStream
-                    .fromPath(path, 24)
-                    .via(ZPipeline.utf8Decode)
-                    .mkString
-                )(equalTo(data))
-            }
->>>>>>> 9ee77b29
         },
         test("fails on a nonexistent file") {
           assertZIO(ZStream.fromPath(Paths.get("nonexistent"), 24).runDrain.exit)(
