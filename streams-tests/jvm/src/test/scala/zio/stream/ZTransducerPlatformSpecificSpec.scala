--- conflicted
+++ resolved
@@ -17,14 +17,7 @@
     // Resource paths are always '/'
     classLoader.getResourceAsStream(path.toString.replace('\\', '/'))
 
-<<<<<<< HEAD
-  private def readResourceAsString(
-    fileName: String,
-    transducer: ZTransducer[Has[Blocking], IOException, Byte, String]
-  ) =
-=======
   private def readResourceAsString(fileName: String, transducer: ZTransducer[Any, IOException, Byte, String]) =
->>>>>>> f252f4fb
     ZStream
       .fromInputStream(inputStreamForResource(bomTestFilesPath.resolve(fileName)))
       .transduce(transducer)
@@ -33,11 +26,7 @@
 
   private val QuickBrownTest = readResourceAsString("quickbrown-UTF-8-no-BOM.txt", ZTransducer.utf8Decode)
 
-<<<<<<< HEAD
-  private def testEncoding(fileName: String, transducer: ZTransducer[Has[Blocking], IOException, Byte, String]) =
-=======
   private def testEncoding(fileName: String, transducer: ZTransducer[Any, IOException, Byte, String]) =
->>>>>>> f252f4fb
     readResourceAsString(fileName, transducer)
       .zipWith(QuickBrownTest)((l, r) => assert(l)(equalTo(r)))
 
