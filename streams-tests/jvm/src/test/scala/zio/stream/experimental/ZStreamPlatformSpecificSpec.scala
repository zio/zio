package zio.stream.experimental

import zio._
import zio.test.Assertion._
import zio.test.TestAspect._
<<<<<<< HEAD
import zio.test.{Gen, ZSpec, assert, assertM, checkM}
=======
import zio.test.{Gen, ZSpec, assert, assertM, check}
>>>>>>> c71dc717

import java.io.{FileNotFoundException, FileReader, IOException, OutputStream, Reader}
import java.net.InetSocketAddress
import java.nio.channels.AsynchronousSocketChannel
import java.nio.file.{Files, NoSuchFileException, Paths}
import java.nio.{Buffer, ByteBuffer}
import java.util.concurrent.CountDownLatch
import scala.concurrent.ExecutionContext.global

object ZStreamPlatformSpecificSpec extends ZIOBaseSpec {
  def socketClient(port: Int): ZManaged[Any, Throwable, AsynchronousSocketChannel] =
    ZManaged.acquireReleaseWith(ZIO.attemptBlockingIO(AsynchronousSocketChannel.open()).flatMap { client =>
      ZIO
        .fromFutureJava(client.connect(new InetSocketAddress("localhost", port)))
        .map(_ => client)
    })(c => ZIO.succeed(c.close()))

  def spec: ZSpec[Environment, Failure] = suite("ZStream JVM experimental")(
    suite("Constructors")(
      suite("asyncMaybe")(
        test("asyncMaybe signal end stream") {
          for {
            result <- ZStream
                        .asyncMaybe[Any, Nothing, Int] { k =>
                          k(IO.fail(None))
                          None
                        }
                        .runCollect
          } yield assert(result)(equalTo(Chunk.empty))
        },
        test("asyncMaybe Some")(check(Gen.chunkOf(Gen.int)) { chunk =>
          val s = ZStream.asyncMaybe[Any, Throwable, Int](_ => Some(ZStream.fromIterable(chunk)))

          assertM(s.runCollect.map(_.take(chunk.size)))(equalTo(chunk))
        }),
        test("asyncMaybe None")(check(Gen.chunkOf(Gen.int)) { chunk =>
          val s = ZStream.asyncMaybe[Any, Throwable, Int] { k =>
            global.execute(() => chunk.foreach(a => k(Task.succeed(Chunk.single(a)))))
            None
          }

          assertM(s.take(chunk.size.toLong).runCollect)(equalTo(chunk))
        }),
        test("asyncMaybe back pressure") {
          for {
            refCnt  <- Ref.make(0)
            refDone <- Ref.make[Boolean](false)
            stream = ZStream.asyncMaybe[Any, Throwable, Int](
                       cb => {
                         global.execute { () =>
                           // 1st consumed by sink, 2-6 – in queue, 7th – back pressured
                           (1 to 7).foreach(i => cb(refCnt.set(i) *> ZIO.succeedNow(Chunk.single(1))))
                           cb(refDone.set(true) *> ZIO.fail(None))
                         }
                         None
                       },
                       5
                     )
            run    <- stream.run(ZSink.take(1) *> ZSink.never).fork
            _      <- refCnt.get.repeatWhile(_ != 7)
            isDone <- refDone.get
            _      <- run.interrupt
          } yield assert(isDone)(isFalse)
        }
      ),
      suite("asyncZIO")(
        test("asyncZIO")(check(Gen.chunkOf(Gen.int).filter(_.nonEmpty)) { chunk =>
          for {
            latch <- Promise.make[Nothing, Unit]
            fiber <- ZStream
                       .asyncZIO[Any, Throwable, Int] { k =>
                         global.execute(() => chunk.foreach(a => k(Task.succeed(Chunk.single(a)))))
                         latch.succeed(()) *>
                           Task.unit
                       }
                       .take(chunk.size.toLong)
                       .run(ZSink.collectAll[Throwable, Int])
                       .fork
            _ <- latch.await
            s <- fiber.join
          } yield assert(s)(equalTo(chunk))
        }),
        test("asyncZIO signal end stream") {
          for {
            result <- ZStream
                        .asyncZIO[Any, Nothing, Int] { k =>
                          global.execute(() => k(IO.fail(None)))
                          UIO.unit
                        }
                        .runCollect
          } yield assert(result)(equalTo(Chunk.empty))
        },
        test("asyncZIO back pressure") {
          for {
            refCnt  <- Ref.make(0)
            refDone <- Ref.make[Boolean](false)
            stream = ZStream.asyncZIO[Any, Throwable, Int](
                       cb => {
                         global.execute { () =>
                           println("Rawr")
                           // 1st consumed by sink, 2-6 – in queue, 7th – back pressured
                           (1 to 7).foreach(i => cb(refCnt.set(i) *> ZIO.succeedNow(Chunk.single(1))))
                           cb(refDone.set(true) *> ZIO.fail(None))
                         }
                         UIO.unit
                       },
                       5
                     )
            run    <- stream.run(ZSink.take(1) *> ZSink.never).fork
            _      <- refCnt.get.repeatWhile(_ != 7)
            isDone <- refDone.get
            _      <- run.interrupt
          } yield assert(isDone)(isFalse)
        }
      ),
      suite("asyncManaged")(
        test("asyncManaged")(check(Gen.chunkOf(Gen.int).filter(_.nonEmpty)) { chunk =>
          for {
            latch <- Promise.make[Nothing, Unit]
            fiber <- ZStream
                       .asyncManaged[Any, Throwable, Int] { k =>
                         global.execute(() => chunk.foreach(a => k(Task.succeed(Chunk.single(a)))))
                         latch.succeed(()).toManaged *>
                           Task.unit.toManaged
                       }
                       .take(chunk.size.toLong)
                       .run(ZSink.collectAll)
                       .fork
            _ <- latch.await
            s <- fiber.join
          } yield assert(s)(equalTo(chunk))
        }),
        test("asyncManaged signal end stream") {
          for {
            result <- ZStream
                        .asyncManaged[Any, Nothing, Int] { k =>
                          global.execute(() => k(IO.fail(None)))
                          UIO.unit.toManaged
                        }
                        .runCollect
          } yield assert(result)(equalTo(Chunk.empty))
        },
        test("asyncManaged back pressure") {
          for {
            refCnt  <- Ref.make(0)
            refDone <- Ref.make[Boolean](false)
            stream = ZStream.asyncManaged[Any, Throwable, Int](
                       cb => {
                         global.execute { () =>
                           // 1st consumed by sink, 2-6 – in queue, 7th – back pressured
                           (1 to 7).foreach(i => cb(refCnt.set(i) *> ZIO.succeedNow(Chunk.single(1))))
                           cb(refDone.set(true) *> ZIO.fail(None))
                         }
                         UIO.unit.toManaged
                       },
                       5
                     )
            run    <- stream.run(ZSink.take(1) *> ZSink.never).fork
            _      <- refCnt.get.repeatWhile(_ != 7)
            isDone <- refDone.get
            _      <- run.interrupt
          } yield assert(isDone)(isFalse)
        }
      ),
      suite("asyncInterrupt")(
        test("asyncInterrupt Left") {
          for {
            cancelled <- Ref.make(false)
            latch     <- Promise.make[Nothing, Unit]
            fiber <- ZStream
                       .asyncInterrupt[Any, Nothing, Unit] { offer =>
                         global.execute(() => offer(ZIO.succeedNow(Chunk.unit)))
                         Left(cancelled.set(true))
                       }
                       .tap(_ => latch.succeed(()))
                       .runDrain
                       .fork
            _      <- latch.await
            _      <- fiber.interrupt
            result <- cancelled.get
          } yield assert(result)(isTrue)
        },
        test("asyncInterrupt Right")(check(Gen.chunkOf(Gen.int)) { chunk =>
          val s = ZStream.asyncInterrupt[Any, Throwable, Int](_ => Right(ZStream.fromIterable(chunk)))

          assertM(s.take(chunk.size.toLong).runCollect)(equalTo(chunk))
        }),
        test("asyncInterrupt signal end stream ") {
          for {
            result <- ZStream
                        .asyncInterrupt[Any, Nothing, Int] { k =>
                          global.execute(() => k(IO.fail(None)))
                          Left(UIO.succeedNow(()))
                        }
                        .runCollect
          } yield assert(result)(equalTo(Chunk.empty))
        },
        test("asyncInterrupt back pressure") {
          for {
            selfId  <- ZIO.fiberId
            refCnt  <- Ref.make(0)
            refDone <- Ref.make[Boolean](false)
            stream = ZStream.asyncInterrupt[Any, Throwable, Int](
                       cb => {
                         global.execute { () =>
                           // 1st consumed by sink, 2-6 – in queue, 7th – back pressured
                           (1 to 7).foreach(i => cb(refCnt.set(i) *> ZIO.succeedNow(Chunk.single(1))))
                           cb(refDone.set(true) *> ZIO.fail(None))
                         }
                         Left(UIO.unit)
                       },
                       5
                     )
            run    <- stream.run(ZSink.take(1) *> ZSink.never).fork
            _      <- refCnt.get.repeatWhile(_ != 7)
            isDone <- refDone.get
            exit   <- run.interrupt
          } yield assert(isDone)(isFalse) &&
            assert(exit.untraced)(failsCause(containsCause(Cause.interrupt(selfId))))
        }
      ),
      suite("fromFile")(
        test("reads from an existing file") {
          val data = (0 to 100).mkString

          Task(Files.createTempFile("stream", "fromFile")).acquireReleaseWith(path => Task(Files.delete(path)).orDie) {
            path =>
              Task(Files.write(path, data.getBytes("UTF-8"))) *>
                assertM(
                  ZStream
                    .fromFile(path, 24)
                    .transduce(ZSink.utf8Decode)
                    .runCollect
                    .map(_.collect { case Some(str) => str }.mkString)
                )(
                  equalTo(data)
                )
          }
        },
        test("fails on a nonexistent file") {
          assertM(ZStream.fromFile(Paths.get("nonexistent"), 24).runDrain.exit)(
            fails(isSubtype[NoSuchFileException](anything))
          )
        }
      ),
      suite("fromReader")(
        test("reads non-empty file") {
          Task(Files.createTempFile("stream", "reader")).acquireReleaseWith(path => UIO(Files.delete(path))) { path =>
            for {
              data <- UIO((0 to 100).mkString)
              _    <- Task(Files.write(path, data.getBytes("UTF-8")))
              read <- ZStream.fromReader(new FileReader(path.toString)).runCollect.map(_.mkString)
            } yield assert(read)(equalTo(data))
          }
        },
        test("reads empty file") {
          Task(Files.createTempFile("stream", "reader-empty")).acquireReleaseWith(path => UIO(Files.delete(path))) {
            path =>
              ZStream
                .fromReader(new FileReader(path.toString))
                .runCollect
                .map(_.mkString)
                .map(assert(_)(isEmptyString))
          }
        },
        test("fails on a failing reader") {
          final class FailingReader extends Reader {
            def read(x: Array[Char], a: Int, b: Int): Int = throw new IOException("failed")

            def close(): Unit = ()
          }

          ZStream
            .fromReader(new FailingReader)
            .runDrain
            .exit
            .map(assert(_)(fails(isSubtype[IOException](anything))))
        }
      ),
      suite("fromResource")(
        test("returns the content of the resource") {
          ZStream
            .fromResource("zio/stream/bom/quickbrown-UTF-8-with-BOM.txt")
            .transduce(ZSink.utf8Decode)
            .runCollect
            .map(b => assert(b.collect { case Some(str) => str }.mkString)(startsWithString("Sent")))
        },
        test("fails with FileNotFoundException if the stream does not exist") {
          assertM(ZStream.fromResource("does_not_exist").runDrain.exit)(
            fails(isSubtype[FileNotFoundException](hasMessage(containsString("does_not_exist"))))
          )
        }
      ),
      suite("fromSocketServer")(
<<<<<<< HEAD
        test("read data")(checkM(Gen.string.filter(_.nonEmpty)) { message =>
=======
        test("read data")(check(Gen.string.filter(_.nonEmpty)) { message =>
>>>>>>> c71dc717
          for {
            refOut <- Ref.make("")

            server <- ZStream
                        .fromSocketServer(8896)
                        .foreach { c =>
                          c.read
                            .transduce(ZSink.utf8Decode)
                            .runCollect
                            .map(_.collect { case Some(str) => str }.mkString)
                            .flatMap(s => refOut.update(_ + s))
                        }
                        .fork

            _ <- socketClient(8896)
                   .use(c => ZIO.fromFutureJava(c.write(ByteBuffer.wrap(message.getBytes))))
                   .retry(Schedule.forever)

            receive <- refOut.get.repeatWhileZIO(s => ZIO.succeed(s.isEmpty))

            _ <- server.interrupt
          } yield assert(receive)(equalTo(message))
        }),
<<<<<<< HEAD
        test("write data")(checkM(Gen.string.filter(_.nonEmpty)) { message =>
=======
        test("write data")(check(Gen.string.filter(_.nonEmpty)) { message =>
>>>>>>> c71dc717
          (for {
            refOut <- Ref.make("")

            server <- ZStream
                        .fromSocketServer(8897)
                        .foreach(c => ZStream.fromIterable(message.getBytes).run(c.write))
                        .fork

            _ <- socketClient(8897).use { c =>
                   val buffer = ByteBuffer.allocate(message.getBytes.length)

                   ZIO
                     .fromFutureJava(c.read(buffer))
                     .repeatUntil(_ < 1)
                     .flatMap { _ =>
                       (buffer: Buffer).flip()
                       refOut.update(_ => new String(buffer.array))
                     }
                 }.retry(Schedule.forever)

            receive <- refOut.get.repeatWhileZIO(s => ZIO.succeed(s.isEmpty))

            _ <- server.interrupt
          } yield assert(receive)(equalTo(message)))
        })
      ),
      suite("fromOutputStreamWriter")(
        test("reads what is written") {
<<<<<<< HEAD
          checkM(Gen.listOf(Gen.chunkOf(Gen.byte)), Gen.int(1, 10)) { (bytess, chunkSize) =>
=======
          check(Gen.listOf(Gen.chunkOf(Gen.byte)), Gen.int(1, 10)) { (bytess, chunkSize) =>
>>>>>>> c71dc717
            val write    = (out: OutputStream) => for (bytes <- bytess) out.write(bytes.toArray)
            val expected = bytess.foldLeft[Chunk[Byte]](Chunk.empty)(_ ++ _)
            ZStream.fromOutputStreamWriter(write, chunkSize).runCollect.map(assert(_)(equalTo(expected)))
          }
        },
        test("captures errors") {
          val write = (_: OutputStream) => throw new Exception("boom")
          ZStream.fromOutputStreamWriter(write).runDrain.exit.map(assert(_)(fails(hasMessage(equalTo("boom")))))
        },
        test("is not affected by closing the output stream") {
          val data  = Array.tabulate[Byte](ZStream.DefaultChunkSize * 5 / 2)(_.toByte)
          val write = (out: OutputStream) => { out.write(data); out.close() }
          ZStream.fromOutputStreamWriter(write).runCollect.map(assert(_)(equalTo(Chunk.fromArray(data))))
        } @@ timeout(10.seconds) @@ flaky,
        test("is interruptable") {
          val latch = new CountDownLatch(1)
          val write = (out: OutputStream) => { latch.await(); out.write(42); }
          ZStream.fromOutputStreamWriter(write).runDrain.fork.flatMap(_.interrupt).map(assert(_)(isInterrupted))
        }
      )
    )
  )
}<|MERGE_RESOLUTION|>--- conflicted
+++ resolved
@@ -3,11 +3,7 @@
 import zio._
 import zio.test.Assertion._
 import zio.test.TestAspect._
-<<<<<<< HEAD
-import zio.test.{Gen, ZSpec, assert, assertM, checkM}
-=======
 import zio.test.{Gen, ZSpec, assert, assertM, check}
->>>>>>> c71dc717
 
 import java.io.{FileNotFoundException, FileReader, IOException, OutputStream, Reader}
 import java.net.InetSocketAddress
@@ -302,11 +298,7 @@
         }
       ),
       suite("fromSocketServer")(
-<<<<<<< HEAD
-        test("read data")(checkM(Gen.string.filter(_.nonEmpty)) { message =>
-=======
         test("read data")(check(Gen.string.filter(_.nonEmpty)) { message =>
->>>>>>> c71dc717
           for {
             refOut <- Ref.make("")
 
@@ -330,11 +322,7 @@
             _ <- server.interrupt
           } yield assert(receive)(equalTo(message))
         }),
-<<<<<<< HEAD
-        test("write data")(checkM(Gen.string.filter(_.nonEmpty)) { message =>
-=======
         test("write data")(check(Gen.string.filter(_.nonEmpty)) { message =>
->>>>>>> c71dc717
           (for {
             refOut <- Ref.make("")
 
@@ -363,11 +351,7 @@
       ),
       suite("fromOutputStreamWriter")(
         test("reads what is written") {
-<<<<<<< HEAD
-          checkM(Gen.listOf(Gen.chunkOf(Gen.byte)), Gen.int(1, 10)) { (bytess, chunkSize) =>
-=======
           check(Gen.listOf(Gen.chunkOf(Gen.byte)), Gen.int(1, 10)) { (bytess, chunkSize) =>
->>>>>>> c71dc717
             val write    = (out: OutputStream) => for (bytes <- bytess) out.write(bytes.toArray)
             val expected = bytess.foldLeft[Chunk[Byte]](Chunk.empty)(_ ++ _)
             ZStream.fromOutputStreamWriter(write, chunkSize).runCollect.map(assert(_)(equalTo(expected)))
