package zio.stream

import zio._
import zio.stm.TQueue
import zio.stream.ZStreamGen._
import zio.test.Assertion._
import zio.test.TestAspect.{exceptJS, flaky, ignore, nonFlaky, scala2Only, timeout}
import zio.test._

import java.io.{ByteArrayInputStream, IOException}
import java.util.concurrent.TimeUnit
import scala.concurrent.ExecutionContext

object ZStreamSpec extends ZIOBaseSpec {
  import ZIOTag._

  def inParallel(action: => Unit)(implicit ec: ExecutionContext): Unit =
    ec.execute(() => action)

  def spec =
    suite("ZStreamSpec")(
      suite("Combinators")(
        suite("absolve")(
          test("happy path")(check(tinyChunkOf(Gen.int)) { xs =>
            val stream = ZStream.fromIterable(xs.map(Right(_)))
            assertM(stream.absolve.runCollect)(equalTo(xs))
          }),
          test("failure")(check(tinyChunkOf(Gen.int)) { xs =>
            val stream = ZStream.fromIterable(xs.map(Right(_))) ++ ZStream.succeed(Left("Ouch"))
            assertM(stream.absolve.runCollect.exit)(fails(equalTo("Ouch")))
          }),
          test("round-trip #1")(check(tinyChunkOf(Gen.int), Gen.string) { (xs, s) =>
            val xss    = ZStream.fromIterable(xs.map(Right(_)))
            val stream = xss ++ ZStream(Left(s)) ++ xss
            for {
              res1 <- stream.runCollect
              res2 <- stream.absolve.either.runCollect
            } yield assert(res1)(startsWith(res2))
          }),
          test("round-trip #2")(check(tinyChunkOf(Gen.int), Gen.string) { (xs, s) =>
            val xss    = ZStream.fromIterable(xs)
            val stream = xss ++ ZStream.fail(s)
            for {
              res1 <- stream.runCollect.exit
              res2 <- stream.either.absolve.runCollect.exit
            } yield assert(res1)(fails(equalTo(s))) && assert(res2)(fails(equalTo(s)))
          })
        ) @@ TestAspect.jvmOnly, // This is horrendously slow on Scala.js for some reason
        suite("aggregateAsync")(
          test("simple example") {
            ZStream(1, 1, 1, 1)
              .aggregateAsync(ZSink.foldUntil(List[Int](), 3)((acc, el: Int) => el :: acc))
              .runCollect
              .map { result =>
                assert(result.toList.flatten)(equalTo(List(1, 1, 1, 1))) &&
                assert(result.forall(_.length <= 3))(isTrue)
              }
          },
          test("error propagation 1") {
            val e = new RuntimeException("Boom")
            assertM(
              ZStream(1, 1, 1, 1)
                .aggregateAsync(ZSink.die(e))
                .runCollect
                .exit
            )(dies(equalTo(e)))
          },
          test("error propagation 2") {
            val e = new RuntimeException("Boom")
            assertM(
              ZStream(1, 1)
                .aggregateAsync(ZSink.foldLeftZIO(Nil)((_, _: Any) => ZIO.die(e)))
                .runCollect
                .exit
            )(dies(equalTo(e)))
          },
          test("interruption propagation 1") {
            for {
              latch     <- Promise.make[Nothing, Unit]
              cancelled <- Ref.make(false)
              sink = ZSink.foldZIO(List[Int]())(_ => true) { (acc, el: Int) =>
                       if (el == 1) UIO.succeedNow(el :: acc)
                       else
                         (latch.succeed(()) *> ZIO.infinity)
                           .onInterrupt(cancelled.set(true))
                     }
              fiber  <- ZStream(1, 1, 2).aggregateAsync(sink).runCollect.fork
              _      <- latch.await
              _      <- fiber.interrupt
              result <- cancelled.get
            } yield assert(result)(isTrue)
          },
          test("interruption propagation 2") {
            for {
              latch     <- Promise.make[Nothing, Unit]
              cancelled <- Ref.make(false)
              sink = ZSink.fromZIO {
                       (latch.succeed(()) *> ZIO.infinity)
                         .onInterrupt(cancelled.set(true))
                     }
              fiber  <- ZStream(1, 1, 2).aggregateAsync(sink).runCollect.fork
              _      <- latch.await
              _      <- fiber.interrupt
              result <- cancelled.get
            } yield assert(result)(isTrue)
          },
          test("leftover handling") {
            val data = List(1, 2, 2, 3, 2, 3)
            assertM(
              ZStream(data: _*)
                .aggregateAsync(
                  ZSink.foldWeighted(List[Int]())((_, x: Int) => x.toLong, 4)((acc, el) => el :: acc)
                )
                .map(_.reverse)
                .runCollect
                .map(_.toList.flatten)
            )(equalTo(data))
          }
        ),
        suite("transduce")(
          test("simple example") {
            assertM(
              ZStream('1', '2', ',', '3', '4')
                .transduce(ZSink.collectAllWhile((_: Char).isDigit))
                .map(_.mkString.toInt)
                .runCollect
            )(equalTo(Chunk(12, 34)))
          },
          test("no remainder") {
            assertM(
              ZStream(1, 2, 3, 4)
                .transduce(ZSink.fold(100)(_ % 2 == 0)(_ + (_: Int)))
                .runCollect
            )(equalTo(Chunk(101, 105, 104)))
          },
          test("with a sink that always signals more") {
            assertM(
              ZStream(1, 2, 3)
                .transduce(ZSink.fold(0)(_ => true)(_ + (_: Int)))
                .runCollect
            )(equalTo(Chunk(1 + 2 + 3)))
          },
          test("propagate managed error") {
            val fail = "I'm such a failure!"
            val t    = ZSink.fail(fail)
            assertM(ZStream(1, 2, 3).transduce(t).runCollect.either)(isLeft(equalTo(fail)))
          }
        ),
        suite("aggregateAsyncWithinEither")(
          test("simple example") {
            assertM(
              ZStream(1, 1, 1, 1, 2, 2)
                .aggregateAsyncWithinEither(
                  ZSink
                    .fold((List[Int](), true))(_._2) { (acc, el: Int) =>
                      if (el == 1) (el :: acc._1, true)
                      else if (el == 2 && acc._1.isEmpty) (el :: acc._1, false)
                      else (el :: acc._1, false)
                    }
                    .map(_._1),
                  Schedule.spaced(30.minutes)
                )
                .runCollect
            )(
              equalTo(Chunk(Right(List(2, 1, 1, 1, 1)), Right(List(2)), Right(List())))
            )
          },
          test("fails fast") {
            for {
              queue <- Queue.unbounded[Int]
              _ <- ZStream
                     .range(1, 10)
                     .tap(i => ZIO.fail("BOOM!").when(i == 6) *> queue.offer(i))
                     .aggregateAsyncWithin(
                       ZSink.foldUntil[Int, Unit]((), 5)((_, _: Int) => ()),
                       Schedule.forever
                     )
                     .runDrain
                     .catchAll(_ => ZIO.succeedNow(()))
              value <- queue.takeAll
              _     <- queue.shutdown
            } yield assert(value)(equalTo(Chunk(1, 2, 3, 4, 5)))
          } @@ zioTag(errors),
          test("error propagation 1") {
            val e = new RuntimeException("Boom")
            assertM(
              ZStream(1, 1, 1, 1)
                .aggregateAsyncWithinEither(ZSink.die(e), Schedule.spaced(30.minutes))
                .runCollect
                .exit
            )(dies(equalTo(e)))
          } @@ zioTag(errors),
          test("error propagation 2") {
            val e = new RuntimeException("Boom")

            assertM(
              ZStream(1, 1)
                .aggregateAsyncWithinEither(
                  ZSink.foldZIO[Any, Nothing, Int, List[Int]](List[Int]())(_ => true)((_, _) => ZIO.die(e)),
                  Schedule.spaced(30.minutes)
                )
                .runCollect
                .exit
            )(dies(equalTo(e)))
          } @@ zioTag(errors),
          test("interruption propagation") {
            for {
              latch     <- Promise.make[Nothing, Unit]
              cancelled <- Ref.make(false)
              sink = ZSink.foldZIO(List[Int]())(_ => true) { (acc, el: Int) =>
                       if (el == 1) UIO.succeed(el :: acc)
                       else
                         (latch.succeed(()) *> ZIO.infinity)
                           .onInterrupt(cancelled.set(true))
                     }
              fiber <- ZStream(1, 1, 2)
                         .aggregateAsyncWithinEither(sink, Schedule.spaced(30.minutes))
                         .runCollect
                         .fork
              _      <- latch.await
              _      <- fiber.interrupt
              result <- cancelled.get
            } yield assert(result)(isTrue)
          } @@ zioTag(interruption),
          test("interruption propagation") {
            for {
              latch     <- Promise.make[Nothing, Unit]
              cancelled <- Ref.make(false)
              sink = ZSink.fromZIO {
                       (latch.succeed(()) *> ZIO.infinity)
                         .onInterrupt(cancelled.set(true))
                     }
              fiber <- ZStream(1, 1, 2)
                         .aggregateAsyncWithinEither(sink, Schedule.spaced(30.minutes))
                         .runCollect
                         .fork
              _      <- latch.await
              _      <- fiber.interrupt
              result <- cancelled.get
            } yield assert(result)(isTrue)
          } @@ zioTag(interruption),
          test("child fiber handling") {
            assertWithChunkCoordination(List(Chunk(1), Chunk(2), Chunk(3))) { c =>
              for {
                fib <- ZStream
                         .fromQueue(c.queue.map(Take(_)))
                         .tap(_ => c.proceed)
                         .flattenTake
                         .aggregateAsyncWithin(ZSink.last[Int], Schedule.fixed(200.millis))
                         .interruptWhen(ZIO.never)
                         .take(2)
                         .runCollect
                         .fork
                _       <- (c.offer *> TestClock.adjust(100.millis) *> c.awaitNext).repeatN(3)
                results <- fib.join.map(_.collect { case Some(ex) => ex })
              } yield assert(results)(equalTo(Chunk(2, 3)))
            }
          } @@ zioTag(interruption) @@ TestAspect.jvmOnly,
          test("leftover handling") {
            val data = List(1, 2, 2, 3, 2, 3)
            assertM(
              for {
                f <- (ZStream(data: _*)
                       .aggregateAsyncWithinEither(
                         ZSink
                           .foldWeighted(List[Int]())((_, i: Int) => i.toLong, 4)((acc, el) => el :: acc)
                           .map(_.reverse),
                         Schedule.spaced(100.millis)
                       )
                       .collect { case Right(v) =>
                         v
                       }
                       .runCollect
                       .map(_.toList.flatten))
                       .fork
                _      <- TestClock.adjust(31.minutes)
                result <- f.join
              } yield result
            )(equalTo(data))
          }
        ),
        suite("acquireReleaseWith")(
          test("acquireReleaseWith")(
            for {
              done <- Ref.make(false)
              iteratorStream = ZStream
                                 .acquireReleaseWith(UIO(0 to 2))(_ => done.set(true))
                                 .flatMap(ZStream.fromIterable(_))
              result   <- iteratorStream.runCollect
              released <- done.get
            } yield assert(result)(equalTo(Chunk(0, 1, 2))) && assert(released)(isTrue)
          ),
          test("acquireReleaseWith short circuits")(
            for {
              done <- Ref.make(false)
              iteratorStream = ZStream
                                 .acquireReleaseWith(UIO(0 to 3))(_ => done.set(true))
                                 .flatMap(ZStream.fromIterable(_))
                                 .take(2)
              result   <- iteratorStream.runCollect
              released <- done.get
            } yield assert(result)(equalTo(Chunk(0, 1))) && assert(released)(isTrue)
          ),
          test("no acquisition when short circuiting")(
            for {
              acquired <- Ref.make(false)
              iteratorStream = (ZStream(1) ++ ZStream.acquireReleaseWith(acquired.set(true))(_ => UIO.unit))
                                 .take(0)
              _      <- iteratorStream.runDrain
              result <- acquired.get
            } yield assert(result)(isFalse)
          ),
          test("releases when there are defects") {
            for {
              ref <- Ref.make(false)
              _ <- ZStream
                     .acquireReleaseWith(ZIO.unit)(_ => ref.set(true))
                     .flatMap(_ => ZStream.fromZIO(ZIO.dieMessage("boom")))
                     .runDrain
                     .exit
              released <- ref.get
            } yield assert(released)(isTrue)
          },
          test("flatMap associativity doesn't affect acquire release lifetime")(
            for {
              leftAssoc <- ZStream
                             .acquireReleaseWith(Ref.make(true))(_.set(false))
                             .flatMap(ZStream.succeed(_))
                             .flatMap(r => ZStream.fromZIO(r.get))
                             .runCollect
                             .map(_.head)
              rightAssoc <- ZStream
                              .acquireReleaseWith(Ref.make(true))(_.set(false))
                              .flatMap(ZStream.succeed(_).flatMap(r => ZStream.fromZIO(r.get)))
                              .runCollect
                              .map(_.head)
            } yield assert(leftAssoc -> rightAssoc)(equalTo(true -> true))
          ),
          test("propagates errors") {
            val stream = ZStream.acquireReleaseWith(ZIO.unit)(_ => ZIO.dieMessage("die"))
            assertM(stream.runCollect.exit)(dies(anything))
          }
        ),
        suite("branchAfter")(
          test("switches pipelines") {
            check(Gen.chunkOf(Gen.int)) { data =>
              val test =
                ZStream
                  .fromChunk(0 +: data)
                  .branchAfter(1) { values =>
                    values.toList match {
                      case 0 :: Nil => ZPipeline.identity
                      case _        => ???
                    }
                  }
                  .runCollect
              assertM(test.exit)(succeeds(equalTo(data)))
            }
          },
          // test("finalizes transducers") {
          //   check(Gen.chunkOf(Gen.int)) { data =>
          //     val test =
          //       Ref.make(0).flatMap { ref =>
          //         ZStream
          //           .fromChunk(data)
          //           .branchAfter(1) { values =>
          //             values.toList match {
          //               case _ =>
          //                 ZTransducer {
          //                   Managed.acquireReleaseWith(
          //                     ref
          //                       .update(_ + 1)
          //                       .as[Option[Chunk[Int]] => UIO[Chunk[Int]]] {
          //                         case None    => ZIO.succeedNow(Chunk.empty)
          //                         case Some(c) => ZIO.succeedNow(c)
          //                       }
          //                   )(_ => ref.update(_ - 1))
          //                 }
          //             }
          //           }
          //           .runDrain *> ref.get
          //       }
          //     assertM(test.exit)(succeeds(equalTo(0)))
          //   }
          // },
          // test("finalizes transducers - inner transducer fails") {
          //   check(Gen.chunkOf(Gen.int)) { data =>
          //     val test =
          //       Ref.make(0).flatMap { ref =>
          //         ZStream
          //           .fromChunk(data)
          //           .branchAfter(1) { values =>
          //             values.toList match {
          //               case _ =>
          //                 ZTransducer {
          //                   Managed.acquireReleaseWith(
          //                     ref
          //                       .update(_ + 1)
          //                       .as[Option[Chunk[Int]] => IO[String, Chunk[Int]]] { case _ =>
          //                         ZIO.fail("boom")
          //                       }
          //                   )(_ => ref.update(_ - 1))
          //                 }
          //             }
          //           }
          //           .runDrain
          //           .ignore *> ref.get
          //       }
          //     assertM(test.exit)(succeeds(equalTo(0)))
          //   }
          // },
          test("emits data if less than n are collected") {
            val gen =
              for {
                data <- Gen.chunkOf(Gen.int)
                n    <- Gen.int.filter(_ > data.length)
              } yield (data, n)

            check(gen) { case (data, n) =>
              val test =
                ZStream
                  .fromChunk(data)
                  .branchAfter(n)(ZPipeline.prepend(_))
                  .runCollect
              assertM(test.exit)(succeeds(equalTo(data)))
            }
          }
        ),
        suite("broadcast")(
          test("Values") {
            ZStream
              .range(0, 5)
              .broadcast(2, 12)
              .use { streams =>
                for {
                  out1    <- streams(0).runCollect
                  out2    <- streams(1).runCollect
                  expected = Chunk.fromIterable(Range(0, 5))
                } yield assert(out1)(equalTo(expected)) && assert(out2)(equalTo(expected))
              }
          },
          test("Errors") {
            (ZStream.range(0, 1) ++ ZStream.fail("Boom")).broadcast(2, 12).use { streams =>
              for {
                out1    <- streams(0).runCollect.either
                out2    <- streams(1).runCollect.either
                expected = Left("Boom")
              } yield assert(out1)(equalTo(expected)) && assert(out2)(equalTo(expected))
            }
          },
          test("BackPressure") {
            ZStream
              .range(0, 5)
              .flatMap(ZStream.succeed(_))
              .broadcast(2, 2)
              .use { streams =>
                for {
                  ref    <- Ref.make[List[Int]](Nil)
                  latch1 <- Promise.make[Nothing, Unit]
                  fib <- streams(0)
                           .tap(i => ref.update(i :: _) *> latch1.succeed(()).when(i == 1))
                           .runDrain
                           .fork
                  _         <- latch1.await
                  snapshot1 <- ref.get
                  _         <- streams(1).runDrain
                  _         <- fib.await
                  snapshot2 <- ref.get
                } yield assert(snapshot1)(equalTo(List(1, 0))) && assert(snapshot2)(
                  equalTo(Range(0, 5).toList.reverse)
                )
              }
          },
          test("Unsubscribe") {
            ZStream.range(0, 5).broadcast(2, 2).use { streams =>
              for {
                _    <- streams(0).toPull.useDiscard(ZIO.unit).ignore
                out2 <- streams(1).runCollect
              } yield assert(out2)(equalTo(Chunk.fromIterable(Range(0, 5))))
            }
          }
        ),
        suite("buffer")(
          test("maintains elements and ordering")(check(tinyChunkOf(tinyChunkOf(Gen.int))) { chunk =>
            assertM(
              ZStream
                .fromChunks(chunk: _*)
                .buffer(2)
                .runCollect
            )(equalTo(chunk.flatten))
          }),
          test("buffer the Stream with Error") {
            val e = new RuntimeException("boom")
            assertM(
              (ZStream.range(0, 10) ++ ZStream.fail(e))
                .buffer(2)
                .runCollect
                .exit
            )(fails(equalTo(e)))
          },
          test("fast producer progress independently") {
            for {
              ref   <- Ref.make(List[Int]())
              latch <- Promise.make[Nothing, Unit]
              s = ZStream
                    .range(1, 5)
                    .tap(i => ref.update(i :: _) *> latch.succeed(()).when(i == 4))
                    .buffer(2)
              l1 <- s.take(2).runCollect
              _  <- latch.await
              l2 <- ref.get
            } yield assert(l1.toList)(equalTo((1 to 2).toList)) && assert(l2.reverse)(equalTo((1 to 4).toList))
          }
        ),
        suite("bufferChunks")(
          test("maintains elements and ordering")(check(tinyChunkOf(tinyChunkOf(Gen.int))) { chunk =>
            assertM(
              ZStream
                .fromChunks(chunk: _*)
                .bufferChunks(2)
                .runCollect
            )(equalTo(chunk.flatten))
          }),
          test("bufferChunks the Stream with Error") {
            val e = new RuntimeException("boom")
            assertM(
              (ZStream.range(0, 10) ++ ZStream.fail(e))
                .bufferChunks(2)
                .runCollect
                .exit
            )(fails(equalTo(e)))
          },
          test("fast producer progress independently") {
            for {
              ref   <- Ref.make(List[Int]())
              latch <- Promise.make[Nothing, Unit]
              s = ZStream
                    .range(1, 5)
                    .tap(i => ref.update(i :: _) *> latch.succeed(()).when(i == 4))
                    .bufferChunks(2)
              l1 <- s.take(2).runCollect
              _  <- latch.await
              l2 <- ref.get
            } yield assert(l1.toList)(equalTo((1 to 2).toList)) && assert(l2.reverse)(equalTo((1 to 4).toList))
          }
        ),
        suite("bufferChunksDropping")(
          test("buffer the Stream with Error") {
            val e = new RuntimeException("boom")
            assertM(
              (ZStream.range(1, 1000) ++ ZStream.fail(e) ++ ZStream.range(1001, 2000))
                .bufferChunksDropping(2)
                .runCollect
                .exit
            )(fails(equalTo(e)))
          },
          test("fast producer progress independently") {
            for {
              ref    <- Ref.make(List.empty[Int])
              latch1 <- Promise.make[Nothing, Unit]
              latch2 <- Promise.make[Nothing, Unit]
              latch3 <- Promise.make[Nothing, Unit]
              latch4 <- Promise.make[Nothing, Unit]
              s1 = ZStream(0) ++ ZStream
                     .fromZIO(latch1.await)
                     .flatMap(_ => ZStream.range(1, 17).rechunk(1).ensuring(latch2.succeed(())))
              s2 = ZStream
                     .fromZIO(latch3.await)
                     .flatMap(_ => ZStream.range(17, 25).rechunk(1).ensuring(latch4.succeed(())))
              s3 = ZStream(-1)
              s  = (s1 ++ s2 ++ s3).bufferChunksDropping(8)
              snapshots <- s.toPull.use { as =>
                             for {
                               zero      <- as
                               _         <- latch1.succeed(())
                               _         <- latch2.await
                               _         <- as.flatMap(a => ref.update(a.toList ::: _)).repeatN(7)
                               snapshot1 <- ref.get
                               _         <- latch3.succeed(())
                               _         <- latch4.await
                               _         <- as.flatMap(a => ref.update(a.toList ::: _)).repeatN(7)
                               snapshot2 <- ref.get
                             } yield (zero, snapshot1, snapshot2)
                           }
            } yield assert(snapshots._1)(equalTo(Chunk.single(0))) && assert(snapshots._2)(
              equalTo(List(8, 7, 6, 5, 4, 3, 2, 1))
            ) &&
              assert(snapshots._3)(
                equalTo(List(24, 23, 22, 21, 20, 19, 18, 17, 8, 7, 6, 5, 4, 3, 2, 1))
              )
          }
        ),
        suite("bufferChunksSliding")(
          test("buffer the Stream with Error") {
            val e = new RuntimeException("boom")
            assertM(
              (ZStream.range(1, 1000) ++ ZStream.fail(e) ++ ZStream.range(1001, 2000))
                .bufferChunksSliding(2)
                .runCollect
                .exit
            )(fails(equalTo(e)))
          },
          test("fast producer progress independently") {
            for {
              ref    <- Ref.make(List.empty[Int])
              latch1 <- Promise.make[Nothing, Unit]
              latch2 <- Promise.make[Nothing, Unit]
              latch3 <- Promise.make[Nothing, Unit]
              latch4 <- Promise.make[Nothing, Unit]
              s1 = ZStream(0) ++ ZStream
                     .fromZIO(latch1.await)
                     .flatMap(_ => ZStream.range(1, 17).rechunk(1).ensuring(latch2.succeed(())))
              s2 = ZStream
                     .fromZIO(latch3.await)
                     .flatMap(_ => ZStream.range(17, 25).rechunk(1).ensuring(latch4.succeed(())))
              s3 = ZStream(-1)
              s  = (s1 ++ s2 ++ s3).bufferChunksSliding(8)
              snapshots <- s.toPull.use { as =>
                             for {
                               zero      <- as
                               _         <- latch1.succeed(())
                               _         <- latch2.await
                               _         <- as.flatMap(a => ref.update(a.toList ::: _)).repeatN(7)
                               snapshot1 <- ref.get
                               _         <- latch3.succeed(())
                               _         <- latch4.await
                               _         <- as.flatMap(a => ref.update(a.toList ::: _)).repeatN(7)
                               snapshot2 <- ref.get
                             } yield (zero, snapshot1, snapshot2)
                           }
            } yield assert(snapshots._1)(equalTo(Chunk.single(0))) && assert(snapshots._2)(
              equalTo(List(16, 15, 14, 13, 12, 11, 10, 9))
            ) &&
              assert(snapshots._3)(
                equalTo(List(-1, 24, 23, 22, 21, 20, 19, 18, 16, 15, 14, 13, 12, 11, 10, 9))
              )
          }
        ),
        suite("bufferDropping")(
          test("buffer the Stream with Error") {
            val e = new RuntimeException("boom")
            assertM(
              (ZStream.range(1, 1000) ++ ZStream.fail(e) ++ ZStream.range(1001, 2000))
                .bufferDropping(2)
                .runCollect
                .exit
            )(fails(equalTo(e)))
          },
          test("fast producer progress independently") {
            for {
              ref    <- Ref.make(List.empty[Int])
              latch1 <- Promise.make[Nothing, Unit]
              latch2 <- Promise.make[Nothing, Unit]
              latch3 <- Promise.make[Nothing, Unit]
              latch4 <- Promise.make[Nothing, Unit]
              s1 = ZStream(0) ++ ZStream
                     .fromZIO(latch1.await)
                     .flatMap(_ => ZStream.range(1, 17).ensuring(latch2.succeed(())))
              s2 = ZStream
                     .fromZIO(latch3.await)
                     .flatMap(_ => ZStream.range(17, 25).ensuring(latch4.succeed(())))
              s3 = ZStream(-1)
              s  = (s1 ++ s2 ++ s3).bufferDropping(8)
              snapshots <- s.toPull.use { as =>
                             for {
                               zero      <- as
                               _         <- latch1.succeed(())
                               _         <- latch2.await
                               _         <- as.flatMap(a => ref.update(a.toList ::: _)).repeatN(7)
                               snapshot1 <- ref.get
                               _         <- latch3.succeed(())
                               _         <- latch4.await
                               _         <- as.flatMap(a => ref.update(a.toList ::: _)).repeatN(7)
                               snapshot2 <- ref.get
                             } yield (zero, snapshot1, snapshot2)
                           }
            } yield assert(snapshots._1)(equalTo(Chunk.single(0))) && assert(snapshots._2)(
              equalTo(List(8, 7, 6, 5, 4, 3, 2, 1))
            ) &&
              assert(snapshots._3)(
                equalTo(List(24, 23, 22, 21, 20, 19, 18, 17, 8, 7, 6, 5, 4, 3, 2, 1))
              )
          }
        ),
        suite("range")(
          test("range includes min value and excludes max value") {
            assertM(
              (ZStream.range(1, 2)).runCollect
            )(equalTo(Chunk(1)))
          },
          test("two large ranges can be concatenated") {
            assertM(
              (ZStream.range(1, 1000) ++ ZStream.range(1000, 2000)).runCollect
            )(equalTo(Chunk.fromIterable(Range(1, 2000))))
          },
          test("two small ranges can be concatenated") {
            assertM(
              (ZStream.range(1, 10) ++ ZStream.range(10, 20)).runCollect
            )(equalTo(Chunk.fromIterable(Range(1, 20))))
          },
          test("range emits no values when start >= end") {
            assertM(
              (ZStream.range(1, 1) ++ ZStream.range(2, 1)).runCollect
            )(equalTo(Chunk.empty))
          },
          test("range emits values in chunks of chunkSize") {
            assertM(
              (ZStream
                .range(1, 10, 2))
                .mapChunks(c => Chunk[Int](c.sum))
                .runCollect
            )(equalTo(Chunk(1 + 2, 3 + 4, 5 + 6, 7 + 8, 9)))
          }
        ),
        suite("bufferSliding")(
          test("buffer the Stream with Error") {
            val e = new RuntimeException("boom")
            assertM(
              (ZStream.range(1, 1000) ++ ZStream.fail(e) ++ ZStream.range(1001, 2000))
                .bufferSliding(2)
                .runCollect
                .exit
            )(fails(equalTo(e)))
          },
          test("fast producer progress independently") {
            for {
              ref    <- Ref.make(List.empty[Int])
              latch1 <- Promise.make[Nothing, Unit]
              latch2 <- Promise.make[Nothing, Unit]
              latch3 <- Promise.make[Nothing, Unit]
              latch4 <- Promise.make[Nothing, Unit]
              s1 = ZStream(0) ++ ZStream
                     .fromZIO(latch1.await)
                     .flatMap(_ => ZStream.range(1, 17).ensuring(latch2.succeed(())))
              s2 = ZStream
                     .fromZIO(latch3.await)
                     .flatMap(_ => ZStream.range(17, 25).ensuring(latch4.succeed(())))
              s3 = ZStream(-1)
              s  = (s1 ++ s2 ++ s3).bufferSliding(8)
              snapshots <- s.toPull.use { as =>
                             for {
                               zero      <- as
                               _         <- latch1.succeed(())
                               _         <- latch2.await
                               _         <- as.flatMap(a => ref.update(a.toList ::: _)).repeatN(7)
                               snapshot1 <- ref.get
                               _         <- latch3.succeed(())
                               _         <- latch4.await
                               _         <- as.flatMap(a => ref.update(a.toList ::: _)).repeatN(7)
                               snapshot2 <- ref.get
                             } yield (zero, snapshot1, snapshot2)
                           }
            } yield assert(snapshots._1)(equalTo(Chunk.single(0))) && assert(snapshots._2)(
              equalTo(List(16, 15, 14, 13, 12, 11, 10, 9))
            ) &&
              assert(snapshots._3)(
                equalTo(List(-1, 24, 23, 22, 21, 20, 19, 18, 16, 15, 14, 13, 12, 11, 10, 9))
              )
          }
        ),
        suite("bufferUnbounded")(
          test("buffer the Stream")(check(Gen.chunkOf(Gen.int)) { chunk =>
            assertM(
              ZStream
                .fromIterable(chunk)
                .bufferUnbounded
                .runCollect
            )(equalTo(chunk))
          }),
          test("buffer the Stream with Error") {
            val e = new RuntimeException("boom")
            assertM((ZStream.range(0, 10) ++ ZStream.fail(e)).bufferUnbounded.runCollect.exit)(
              fails(equalTo(e))
            )
          },
          test("fast producer progress independently") {
            for {
              ref   <- Ref.make(List[Int]())
              latch <- Promise.make[Nothing, Unit]
              s = ZStream
                    .range(1, 1000)
                    .tap(i => ref.update(i :: _) *> latch.succeed(()).when(i == 999))
                    .bufferUnbounded
              l1 <- s.take(2).runCollect
              _  <- latch.await
              l2 <- ref.get
            } yield assert(l1.toList)(equalTo((1 to 2).toList)) && assert(l2.reverse)(equalTo((1 until 1000).toList))
          }
        ),
        suite("catchAllCause")(
          test("recovery from errors") {
            val s1 = ZStream(1, 2) ++ ZStream.fail("Boom")
            val s2 = ZStream(3, 4)
            s1.catchAllCause(_ => s2).runCollect.map(assert(_)(equalTo(Chunk(1, 2, 3, 4))))
          },
          test("recovery from defects") {
            val s1 = ZStream(1, 2) ++ ZStream.dieMessage("Boom")
            val s2 = ZStream(3, 4)
            s1.catchAllCause(_ => s2).runCollect.map(assert(_)(equalTo(Chunk(1, 2, 3, 4))))
          },
          test("happy path") {
            val s1 = ZStream(1, 2)
            val s2 = ZStream(3, 4)
            s1.catchAllCause(_ => s2).runCollect.map(assert(_)(equalTo(Chunk(1, 2))))
          },
          test("executes finalizers") {
            for {
              fins   <- Ref.make(List[String]())
              s1      = (ZStream(1, 2) ++ ZStream.fail("Boom")).ensuring(fins.update("s1" :: _))
              s2      = (ZStream(3, 4) ++ ZStream.fail("Boom")).ensuring(fins.update("s2" :: _))
              _      <- s1.catchAllCause(_ => s2).runCollect.exit
              result <- fins.get
            } yield assert(result)(equalTo(List("s2", "s1")))
          },
          test("releases all resources by the time the failover stream has started") {
            for {
              fins <- Ref.make(Chunk[Int]())
              s = ZStream.finalizer(fins.update(1 +: _)) *>
                    ZStream.finalizer(fins.update(2 +: _)) *>
                    ZStream.finalizer(fins.update(3 +: _)) *>
                    ZStream.fail("boom")
              result <- s.drain.catchAllCause(_ => ZStream.fromZIO(fins.get)).runCollect
            } yield assert(result.flatten)(equalTo(Chunk(1, 2, 3)))
          },
          test("propagates the right Exit value to the failing stream (#3609)") {
            for {
              ref <- Ref.make[Exit[Any, Any]](Exit.unit)
              _ <- ZStream
                     .acquireReleaseExitWith(UIO.unit)((_, exit) => ref.set(exit))
                     .flatMap(_ => ZStream.fail("boom"))
                     .either
                     .runDrain
                     .exit
              result <- ref.get
            } yield assert(result)(fails(equalTo("boom")))
          }
        ),
        suite("catchSome")(
          test("recovery from some errors") {
            val s1 = ZStream(1, 2) ++ ZStream.fail("Boom")
            val s2 = ZStream(3, 4)
            s1.catchSome { case "Boom" => s2 }.runCollect.map(assert(_)(equalTo(Chunk(1, 2, 3, 4))))
          },
          test("fails stream when partial function does not match") {
            val s1 = ZStream(1, 2) ++ ZStream.fail("Boom")
            val s2 = ZStream(3, 4)
            s1.catchSome { case "Boomer" => s2 }.runCollect.either
              .map(assert(_)(isLeft(equalTo("Boom"))))
          }
        ),
        suite("catchSomeCause")(
          test("recovery from some errors") {
            val s1 = ZStream(1, 2) ++ ZStream.failCause(Cause.fail("Boom"))
            val s2 = ZStream(3, 4)
            s1.catchSomeCause { case Cause.Fail("Boom", _) => s2 }.runCollect
              .map(assert(_)(equalTo(Chunk(1, 2, 3, 4))))
          },
          test("halts stream when partial function does not match") {
            val s1 = ZStream(1, 2) ++ ZStream.fail("Boom")
            val s2 = ZStream(3, 4)
            s1.catchSomeCause { case Cause.empty => s2 }.runCollect.either
              .map(assert(_)(isLeft(equalTo("Boom"))))
          }
        ),
        test("collect") {
          assertM(ZStream(Left(1), Right(2), Left(3)).collect { case Right(n) =>
            n
          }.runCollect)(equalTo(Chunk(2)))
        },
        test("changes") {
          check(pureStreamOfInts) { stream =>
            for {
              actual <- stream.changes.runCollect.map(_.toList)
              expected <- stream.runCollect.map { as =>
                            as.foldLeft[List[Int]](Nil) { (s, n) =>
                              if (s.isEmpty || s.head != n) n :: s else s
                            }.reverse
                          }
            } yield assert(actual)(equalTo(expected))
          }
        },
        test("changesWithZIO") {
          check(pureStreamOfInts) { stream =>
            for {
              actual <- stream.changesWithZIO((l, r) => ZIO.succeed(l == r)).runCollect.map(_.toList)
              expected <- stream.runCollect.map { as =>
                            as.foldLeft[List[Int]](Nil) { (s, n) =>
                              if (s.isEmpty || s.head != n) n :: s else s
                            }.reverse
                          }
            } yield assert(actual)(equalTo(expected))
          }
        },
        suite("collectZIO")(
          test("collectZIO") {
            assertM(
              ZStream(Left(1), Right(2), Left(3)).collectZIO { case Right(n) =>
                ZIO(n * 2)
              }.runCollect
            )(equalTo(Chunk(4)))
          },
          test("collectZIO on multiple Chunks") {
            assertM(
              ZStream
                .fromChunks(Chunk(Left(1), Right(2)), Chunk(Right(3), Left(4)))
                .collectZIO { case Right(n) =>
                  ZIO(n * 10)
                }
                .runCollect
            )(equalTo(Chunk(20, 30)))
          },
          test("collectZIO fails") {
            assertM(
              ZStream(Left(1), Right(2), Left(3)).collectZIO { case Right(_) =>
                ZIO.fail("Ouch")
              }.runDrain.either
            )(isLeft(isNonEmptyString))
          },
          test("laziness on chunks") {
            assertM(
              ZStream(1, 2, 3).collectZIO {
                case 3 => ZIO.fail("boom")
                case x => UIO.succeed(x)
              }.either.runCollect
            )(equalTo(Chunk(Right(1), Right(2), Left("boom"))))
          }
        ),
        test("collectSome")(check(Gen.bounded(0, 5)(pureStreamGen(Gen.option(Gen.int), _))) { s =>
          for {
            res1 <- (s.collectSome.runCollect)
            res2 <- (s.runCollect.map(_.collect { case Some(x) => x }))
          } yield assert(res1)(equalTo(res2))
        }),
        suite("collectWhile")(
          test("collectWhile") {
            assertM(ZStream(Some(1), Some(2), Some(3), None, Some(4)).collectWhile { case Some(v) =>
              v
            }.runCollect)(equalTo(Chunk(1, 2, 3)))
          },
          test("collectWhile short circuits") {
            assertM(
              (ZStream(Option(1)) ++ ZStream.fail("Ouch")).collectWhile { case None =>
                1
              }.runDrain.either
            )(isRight(isUnit))
          }
        ),
        suite("collectWhileZIO")(
          test("collectWhileZIO") {
            assertM(
              ZStream(Some(1), Some(2), Some(3), None, Some(4)).collectWhileZIO { case Some(v) =>
                ZIO(v * 2)
              }.runCollect
            )(equalTo(Chunk(2, 4, 6)))
          },
          test("collectWhileZIO short circuits") {
            assertM(
              (ZStream(Option(1)) ++ ZStream.fail("Ouch"))
                .collectWhileZIO[Any, String, Int] { case None =>
                  ZIO.succeedNow(1)
                }
                .runDrain
                .either
            )(isRight(isUnit))
          },
          test("collectWhileZIO fails") {
            assertM(
              ZStream(Some(1), Some(2), Some(3), None, Some(4)).collectWhileZIO { case Some(_) =>
                ZIO.fail("Ouch")
              }.runDrain.either
            )(isLeft(isNonEmptyString))
          },
          test("laziness on chunks") {
            assertM(
              ZStream(1, 2, 3, 4).collectWhileZIO {
                case 3 => ZIO.fail("boom")
                case x => UIO.succeed(x)
              }.either.runCollect
            )(equalTo(Chunk(Right(1), Right(2), Left("boom"))))
          }
        ),
        suite("concat")(
          test("concat")(check(streamOfInts, streamOfInts) { (s1, s2) =>
            for {
              chunkConcat  <- s1.runCollect.zipWith(s2.runCollect)(_ ++ _).exit
              streamConcat <- (s1 ++ s2).runCollect.exit
            } yield assert(streamConcat.isSuccess && chunkConcat.isSuccess)(isTrue) implies assert(
              streamConcat
            )(
              equalTo(chunkConcat)
            )
          }),
          test("finalizer order") {
            for {
              log <- Ref.make[List[String]](Nil)
              _ <- (ZStream.finalizer(log.update("Second" :: _)) ++ ZStream
                     .finalizer(log.update("First" :: _))).runDrain
              execution <- log.get
            } yield assert(execution)(equalTo(List("First", "Second")))
          }
        ),
        suite("distributedWithDynamic")(
          test("ensures no race between subscription and stream end") {
            ZStream.empty.distributedWithDynamic(1, _ => UIO.succeedNow(_ => true)).use { add =>
              val subscribe = ZStream.unwrap(add.map { case (_, queue) =>
                ZStream.fromQueue(queue).collectWhileSuccess
              })
              Promise.make[Nothing, Unit].flatMap { onEnd =>
                subscribe.ensuring(onEnd.succeed(())).runDrain.fork *>
                  onEnd.await *>
                  subscribe.runDrain *>
                  ZIO.succeedNow(assertCompletes)
              }
            }
          }
        ),
        suite("defaultIfEmpty")(
          test("produce default value if stream is empty")(
            assertM(ZStream().defaultIfEmpty(0).runCollect)(equalTo(Chunk(0)))
          ),
          test("consume default stream if stream is empty")(
            assertM(ZStream().defaultIfEmpty(ZStream.range(0, 5)).runCollect)(equalTo(Chunk(0, 1, 2, 3, 4)))
          ),
          test("ignore default value when stream is not empty")(
            assertM(ZStream(1).defaultIfEmpty(0).runCollect)(equalTo(Chunk(1)))
          ),
          test("should throw correct error from default stream")(
            assertM(ZStream().defaultIfEmpty(ZStream.fail("Ouch")).runCollect.either)(isLeft(equalTo("Ouch")))
          )
        ),
        suite("drain")(
          test("drain")(
            for {
              ref <- Ref.make(List[Int]())
              _   <- ZStream.range(0, 10).mapZIO(i => ref.update(i :: _)).drain.runDrain
              l   <- ref.get
            } yield assert(l.reverse)(equalTo(Range(0, 10).toList))
          ),
          test("isn't too eager") {
            for {
              ref    <- Ref.make[Int](0)
              res    <- (ZStream(1).tap(ref.set) ++ ZStream.fail("fail")).runDrain.either
              refRes <- ref.get
            } yield assert(refRes)(equalTo(1)) && assert(res)(isLeft(equalTo("fail")))
          }
        ),
        suite("drainFork")(
          test("runs the other stream in the background") {
            for {
              latch <- Promise.make[Nothing, Unit]
              _ <- ZStream
                     .fromZIO(latch.await)
                     .drainFork(ZStream.fromZIO(latch.succeed(())))
                     .runDrain
            } yield assertCompletes
          },
          test("interrupts the background stream when the foreground exits") {
            for {
              bgInterrupted <- Ref.make(false)
              latch         <- Promise.make[Nothing, Unit]
              _ <- (ZStream(1, 2, 3) ++ ZStream.fromZIO(latch.await).drain)
                     .drainFork(
                       ZStream.fromZIO(
                         (latch.succeed(()) *> ZIO.never).onInterrupt(bgInterrupted.set(true))
                       )
                     )
                     .runDrain
              result <- bgInterrupted.get
            } yield assert(result)(isTrue)
          } @@ zioTag(interruption),
          test("fails the foreground stream if the background fails with a typed error") {
            assertM(ZStream.never.drainFork(ZStream.fail("Boom")).runDrain.exit)(
              fails(equalTo("Boom"))
            )
          } @@ zioTag(errors),
          test("fails the foreground stream if the background fails with a defect") {
            val ex = new RuntimeException("Boom")
            assertM(ZStream.never.drainFork(ZStream.die(ex)).runDrain.exit)(dies(equalTo(ex)))
          } @@ zioTag(errors)
        ),
        suite("drop")(
          test("drop")(check(streamOfInts, Gen.int) { (s, n) =>
            for {
              dropStreamResult <- s.drop(n).runCollect.exit
              dropListResult   <- s.runCollect.map(_.drop(n)).exit
            } yield assert(dropListResult.isSuccess)(isTrue) implies assert(dropStreamResult)(
              equalTo(dropListResult)
            )
          }),
          test("doesn't swallow errors")(
            assertM(
              (ZStream.fail("Ouch") ++ ZStream(1))
                .drop(1)
                .runDrain
                .either
            )(isLeft(equalTo("Ouch")))
          )
        ),
        suite("dropRight")(
          test("dropRight")(check(streamOfInts, Gen.int(0, 1000)) { (s, n) =>
            for {
              dropStreamResult <- s.dropRight(n).runCollect.exit
              dropListResult   <- s.runCollect.map(_.dropRight(n)).exit
            } yield assert(dropListResult.isSuccess)(isTrue) implies assert(dropStreamResult)(
              equalTo(dropListResult)
            )
          }),
          test("doesn't swallow errors")(
            assertM(
              (ZStream(1) ++ ZStream.fail("Ouch"))
                .drop(1)
                .runDrain
                .either
            )(isLeft(equalTo("Ouch")))
          )
        ),
        test("dropUntil") {
          check(pureStreamOfInts, Gen.function(Gen.boolean)) { (s, p) =>
            for {
              res1 <- s.dropUntil(p).runCollect
              res2 <- s.runCollect.map(_.dropWhile(!p(_)).drop(1))
            } yield assert(res1)(equalTo(res2))
          }
        },
        suite("dropWhile")(
          test("dropWhile")(
            check(pureStreamOfInts, Gen.function(Gen.boolean)) { (s, p) =>
              for {
                res1 <- s.dropWhile(p).runCollect
                res2 <- s.runCollect.map(_.dropWhile(p))
              } yield assert(res1)(equalTo(res2))
            }
          ),
          test("short circuits") {
            assertM(
              (ZStream(1) ++ ZStream.fail("Ouch"))
                .take(1)
                .dropWhile(_ => true)
                .runDrain
                .either
            )(isRight(isUnit))
          }
        ),
        test("either") {
          val s = ZStream(1, 2, 3) ++ ZStream.fail("Boom")
          s.either.runCollect
            .map(assert(_)(equalTo(Chunk(Right(1), Right(2), Right(3), Left("Boom")))))
        },
        test("ensuring") {
          for {
            log <- Ref.make[List[String]](Nil)
            _ <- (for {
                   _ <- ZStream.acquireReleaseWith(log.update("Acquire" :: _))(_ => log.update("Release" :: _))
                   _ <- ZStream.fromZIO(log.update("Use" :: _))
                 } yield ()).ensuring(log.update("Ensuring" :: _)).runDrain
            execution <- log.get
          } yield assert(execution)(equalTo(List("Ensuring", "Release", "Use", "Acquire")))
        },
        test("environmentWith") {
          for {
            result <- ZStream.service[String].provideEnvironment(ZEnvironment("test")).runHead.some
          } yield assert(result)(equalTo("test"))
        },
        suite("environmentWithZIO")(
          test("environmentWithZIO") {
            for {
              result <- ZStream
                          .environmentWithZIO[String](environment => ZIO.succeed(environment.get))
                          .provideEnvironment(ZEnvironment("test"))
                          .runHead
                          .some
            } yield assert(result)(equalTo("test"))
          },
          test("environmentWithZIO fails") {
            for {
              result <-
                ZStream.environmentWithZIO[Int](_ => ZIO.fail("fail")).provideEnvironment(ZEnvironment(0)).runHead.exit
            } yield assert(result)(fails(equalTo("fail")))
          } @@ zioTag(errors)
        ),
        suite("environmentWithStream")(
          test("environmentWithStream") {
            for {
              result <- ZStream
                          .environmentWithStream[String](environment => ZStream.succeed(environment.get))
                          .provideEnvironment(ZEnvironment("test"))
                          .runHead
                          .some
            } yield assert(result)(equalTo("test"))
          },
          test("environmentWithStream fails") {
            for {
              result <-
                ZStream
                  .environmentWithStream[Int](_ => ZStream.fail("fail"))
                  .provideEnvironment(ZEnvironment(0))
                  .runHead
                  .exit
            } yield assert(result)(fails(equalTo("fail")))
          } @@ zioTag(errors)
        ),
        test("execute") {
          for {
            ref <- Ref.make(List[Int]())
            _   <- ZStream.execute(ref.set(List(1))).runDrain
            l   <- ref.get
          } yield assert(l)(equalTo(List(1)))
        },
        test("filter")(check(pureStreamOfInts, Gen.function(Gen.boolean)) { (s, p) =>
          for {
            res1 <- s.filter(p).runCollect
            res2 <- s.runCollect.map(_.filter(p))
          } yield assert(res1)(equalTo(res2))
        }),
        suite("filterZIO")(
          test("filterZIO")(check(pureStreamOfInts, Gen.function(Gen.boolean)) { (s, p) =>
            for {
              res1 <- s.filterZIO(s => IO.succeed(p(s))).runCollect
              res2 <- s.runCollect.map(_.filter(p))
            } yield assert(res1)(equalTo(res2))
          }),
          test("laziness on chunks") {
            assertM(
              ZStream(1, 2, 3).filterZIO {
                case 3 => ZIO.fail("boom")
                case _ => UIO.succeed(true)
              }.either.runCollect
            )(equalTo(Chunk(Right(1), Right(2), Left("boom"))))
          }
        ),
        test("find")(check(pureStreamOfInts, Gen.function(Gen.boolean)) { (s, p) =>
          for {
            res1 <- s.find(p).runHead
            res2 <- s.runCollect.map(_.find(p))
          } yield assert(res1)(equalTo(res2))
        }),
        suite("findZIO")(
          test("findZIO")(check(pureStreamOfInts, Gen.function(Gen.boolean)) { (s, p) =>
            for {
              res1 <- s.findZIO(s => IO.succeed(p(s))).runHead
              res2 <- s.runCollect.map(_.find(p))
            } yield assert(res1)(equalTo(res2))
          }),
          test("throws correct error") {
            assertM(
              ZStream(1, 2, 3).findZIO {
                case 3 => ZIO.fail("boom")
                case _ => UIO.succeed(false)
              }.either.runCollect
            )(equalTo(Chunk(Left("boom"))))
          }
        ),
        suite("flatMap")(
          test("deep flatMap stack safety") {
            def fib(n: Int): ZStream[Any, Nothing, Int] =
              if (n <= 1) ZStream.succeed(n)
              else
                fib(n - 1).flatMap(a => fib(n - 2).flatMap(b => ZStream.succeed(a + b)))

            val stream   = fib(20)
            val expected = 6765

            assertM(stream.runCollect)(equalTo(Chunk(expected)))
          } @@ TestAspect.jvmOnly, // Too slow on Scala.js
          test("left identity")(check(Gen.int, Gen.function(pureStreamOfInts)) { (x, f) =>
            for {
              res1 <- ZStream(x).flatMap(f).runCollect
              res2 <- f(x).runCollect
            } yield assert(res1)(equalTo(res2))
          }),
          test("right identity")(
            check(pureStreamOfInts)(m =>
              for {
                res1 <- m.flatMap(i => ZStream(i)).runCollect
                res2 <- m.runCollect
              } yield assert(res1)(equalTo(res2))
            )
          ),
          test("associativity") {
            val tinyStream = Gen.int(0, 2).flatMap(pureStreamGen(Gen.int, _))
            val fnGen      = Gen.function(tinyStream)
            check(tinyStream, fnGen, fnGen) { (m, f, g) =>
              for {
                leftStream  <- m.flatMap(f).flatMap(g).runCollect
                rightStream <- m.flatMap(x => f(x).flatMap(g)).runCollect
              } yield assert(leftStream)(equalTo(rightStream))
            }
          } @@ TestAspect.jvmOnly, // Too slow on Scala.js
          test("inner finalizers") {
            for {
              effects <- Ref.make(List[Int]())
              push     = (i: Int) => effects.update(i :: _)
              latch   <- Promise.make[Nothing, Unit]
              fiber <- ZStream(
                         ZStream.acquireReleaseWith(push(1))(_ => push(1)),
                         ZStream.fromZIO(push(2)),
                         ZStream.acquireReleaseWith(push(3))(_ => push(3)) *> ZStream.fromZIO(
                           latch.succeed(()) *> ZIO.never
                         )
                       ).flatMap(identity).runDrain.fork
              _      <- latch.await
              _      <- fiber.interrupt
              result <- effects.get
            } yield assert(result)(equalTo(List(3, 3, 2, 1, 1)))
          },
          test("finalizer ordering 1") {
            for {
              effects <- Ref.make(List[String]())
              push     = (i: String) => effects.update(i :: _)
              stream = for {
                         _ <- ZStream.acquireReleaseWith(push("open1"))(_ => push("close1"))
                         _ <- ZStream
                                .fromChunks(Chunk(()), Chunk(()))
                                .tap(_ => ZIO.debug("use2") *> push("use2"))
                                .ensuring(push("close2"))
                         _ <- ZStream.acquireReleaseWith(ZIO.debug("open3") *> push("open3"))(_ =>
                                ZIO.debug("close3") *> push("close3")
                              )
                         _ <- ZStream
                                .fromChunks(Chunk(()), Chunk(()))
                                .tap(_ => push("use4"))
                                .ensuring(push("close4"))
                       } yield ()
              _      <- stream.runDrain
              result <- effects.get
            } yield assert(result.reverse)(
              equalTo(
                List(
                  "open1",
                  "use2",
                  "open3",
                  "use4",
                  "use4",
                  "close4",
                  "close3",
                  "use2",
                  "open3",
                  "use4",
                  "use4",
                  "close4",
                  "close3",
                  "close2",
                  "close1"
                )
              )
            )
          },
          test("finalizer ordering 2") {
            for {
              effects <- Ref.make(List[String]())
              push     = (i: String) => effects.update(i :: _)
              stream = for {
                         _ <- ZStream
                                .fromChunks(Chunk(1), Chunk(2))
                                .tap(n => ZIO.debug(s">>> use2 $n") *> push("use2"))
                         _ <- ZStream.acquireReleaseWith(ZIO.debug("open3") *> push("open3"))(_ =>
                                ZIO.debug("close3") *> push("close3")
                              )
                       } yield ()
              _      <- stream.runDrain
              result <- effects.get
            } yield assert(result.reverse)(
              equalTo(
                List(
                  "use2",
                  "open3",
                  "close3",
                  "use2",
                  "open3",
                  "close3"
                )
              )
            )
          },
          test("exit signal") {
            for {
              ref <- Ref.make(false)
              inner = ZStream
                        .acquireReleaseExitWith(UIO.unit)((_, e) =>
                          e match {
                            case Exit.Failure(_) => ref.set(true)
                            case Exit.Success(_) => UIO.unit
                          }
                        )
                        .flatMap(_ => ZStream.fail("Ouch"))
              _   <- ZStream.succeed(()).flatMap(_ => inner).runDrain.either.unit
              fin <- ref.get
            } yield assert(fin)(isTrue)
          },
          test("finalizers are registered in the proper order") {
            for {
              fins <- Ref.make(List[Int]())
              s = ZStream.finalizer(fins.update(1 :: _)) *>
                    ZStream.finalizer(fins.update(2 :: _))
              _      <- s.toPull.withEarlyRelease.use(_._2)
              result <- fins.get
            } yield assert(result)(equalTo(List(1, 2)))
          },
          test("early release finalizer concatenation is preserved") {
            for {
              fins <- Ref.make(List[Int]())
              s = ZStream.finalizer(fins.update(1 :: _)) *>
                    ZStream.finalizer(fins.update(2 :: _))
              result <- s.toPull.withEarlyRelease.use { case (release, pull) =>
                          pull *> release *> fins.get
                        }
            } yield assert(result)(equalTo(List(1, 2)))
          }
        ),
        suite("flatMapPar")(
          test("guarantee ordering")(check(tinyListOf(Gen.int)) { (m: List[Int]) =>
            for {
              flatMap    <- ZStream.fromIterable(m).flatMap(i => ZStream(i, i)).runCollect
              flatMapPar <- ZStream.fromIterable(m).flatMapPar(1)(i => ZStream(i, i)).runCollect
            } yield assert(flatMap)(equalTo(flatMapPar))
          }),
          test("consistent with flatMap")(
            check(Gen.int(1, 10000), tinyListOf(Gen.int)) { (n, m) =>
              for {
                flatMap <- ZStream
                             .fromIterable(m)
                             .flatMap(i => ZStream(i, i))
                             .runCollect
                             .map(_.toSet)
                flatMapPar <- ZStream
                                .fromIterable(m)
                                .flatMapPar(n)(i => ZStream(i, i))
                                .runCollect
                                .map(_.toSet)
              } yield assert(n)(isGreaterThan(0)) implies assert(flatMap)(equalTo(flatMapPar))
            }
          ),
          test("short circuiting") {
            assertM(
              ZStream
                .mergeAll(2)(
                  ZStream.never,
                  ZStream(1)
                )
                .take(1)
                .runCollect
            )(equalTo(Chunk(1)))
          },
          test("interruption propagation") {
            for {
              substreamCancelled <- Ref.make[Boolean](false)
              latch              <- Promise.make[Nothing, Unit]
              fiber <- ZStream(())
                         .flatMapPar(1)(_ =>
                           ZStream.fromZIO(
                             (latch.succeed(()) *> ZIO.infinity).onInterrupt(substreamCancelled.set(true))
                           )
                         )
                         .runDrain
                         .fork
              _         <- latch.await
              _         <- fiber.interrupt
              cancelled <- substreamCancelled.get
            } yield assert(cancelled)(isTrue)
          },
          test("inner errors interrupt all fibers") {
            for {
              substreamCancelled <- Ref.make[Boolean](false)
              latch              <- Promise.make[Nothing, Unit]
              result <- ZStream(
                          ZStream.fromZIO(
                            (latch.succeed(()) *> ZIO.infinity).onInterrupt(substreamCancelled.set(true))
                          ),
                          ZStream.fromZIO(latch.await *> ZIO.fail("Ouch"))
                        ).flatMapPar(2)(identity).runDrain.either
              cancelled <- substreamCancelled.get
            } yield assert(cancelled)(isTrue) && assert(result)(isLeft(equalTo("Ouch")))
          } @@ nonFlaky,
          test("outer errors interrupt all fibers") {
            for {
              substreamCancelled <- Ref.make[Boolean](false)
              latch              <- Promise.make[Nothing, Unit]
              result <- (ZStream(()) ++ ZStream.fromZIO(latch.await *> ZIO.fail("Ouch")))
                          .flatMapPar(2) { _ =>
                            ZStream.fromZIO(
                              (latch.succeed(()) *> ZIO.infinity).onInterrupt(substreamCancelled.set(true))
                            )
                          }
                          .runDrain
                          .either
              cancelled <- substreamCancelled.get
            } yield assert(cancelled)(isTrue) && assert(result)(isLeft(equalTo("Ouch")))
          } @@ nonFlaky,
          test("inner defects interrupt all fibers") {
            val ex = new RuntimeException("Ouch")

            for {
              substreamCancelled <- Ref.make[Boolean](false)
              latch              <- Promise.make[Nothing, Unit]
              result <- ZStream(
                          ZStream.fromZIO(
                            (latch.succeed(()) *> ZIO.infinity).onInterrupt(substreamCancelled.set(true))
                          ),
                          ZStream.fromZIO(latch.await *> ZIO.die(ex))
                        ).flatMapPar(2)(identity).runDrain.exit
              cancelled <- substreamCancelled.get
            } yield assert(cancelled)(isTrue) && assert(result)(dies(equalTo(ex)))
          },
          test("outer defects interrupt all fibers") {
            val ex = new RuntimeException()

            for {
              substreamCancelled <- Ref.make[Boolean](false)
              latch              <- Promise.make[Nothing, Unit]
              result <- (ZStream(()) ++ ZStream.fromZIO(latch.await *> ZIO.die(ex)))
                          .flatMapPar(2) { _ =>
                            ZStream.fromZIO(
                              (latch.succeed(()) *> ZIO.infinity).onInterrupt(substreamCancelled.set(true))
                            )
                          }
                          .runDrain
                          .exit
              cancelled <- substreamCancelled.get
            } yield assert(cancelled)(isTrue) && assert(result)(dies(equalTo(ex)))
          } @@ nonFlaky,
          test("finalizer ordering") {
            for {
              execution <- Ref.make[List[String]](Nil)
              inner =
                ZStream
                  .acquireReleaseWith(execution.update("InnerAcquire" :: _))(_ => execution.update("InnerRelease" :: _))
              _ <-
                ZStream
                  .acquireReleaseWith(execution.update("OuterAcquire" :: _).as(inner))(_ =>
                    execution.update("OuterRelease" :: _)
                  )
                  .flatMapPar(2)(identity)
                  .runDrain
              results <- execution.get
            } yield assert(results)(
              equalTo(List("OuterRelease", "InnerRelease", "InnerAcquire", "OuterAcquire"))
            )
          } @@ nonFlaky
        ),
        suite("flatMapParSwitch")(
          test("guarantee ordering no parallelism") {
            for {
              lastExecuted <- Ref.make(false)
              semaphore    <- Semaphore.make(1)
              _ <- ZStream(1, 2, 3, 4)
                     .flatMapParSwitch(1) { i =>
                       if (i > 3)
                         ZStream
                           .acquireReleaseWith(UIO.unit)(_ => lastExecuted.set(true))
                           .flatMap(_ => ZStream.empty)
                       else ZStream.managed(semaphore.withPermitManaged).flatMap(_ => ZStream.never)
                     }
                     .runDrain
              result <- semaphore.withPermit(lastExecuted.get)
            } yield assert(result)(isTrue)
          },
          test("guarantee ordering with parallelism") {
            for {
              lastExecuted <- Ref.make(0)
              semaphore    <- Semaphore.make(4)
              _ <- ZStream(1, 2, 3, 4, 5, 6, 7, 8, 9, 10, 11, 12)
                     .flatMapParSwitch(4) { i =>
                       if (i > 8)
                         ZStream
                           .acquireReleaseWith(UIO.unit)(_ => lastExecuted.update(_ + 1))
                           .flatMap(_ => ZStream.empty)
                       else ZStream.managed(semaphore.withPermitManaged).flatMap(_ => ZStream.never)
                     }
                     .runDrain
              result <- semaphore.withPermits(4)(lastExecuted.get)
            } yield assert(result)(equalTo(4))
          },
          test("short circuiting") {
            assertM(
              ZStream(ZStream.never, ZStream(1))
                .flatMapParSwitch(2)(identity)
                .take(1)
                .runCollect
            )(equalTo(Chunk(1)))
          },
          test("interruption propagation") {
            for {
              substreamCancelled <- Ref.make[Boolean](false)
              latch              <- Promise.make[Nothing, Unit]
              fiber <- ZStream(())
                         .flatMapParSwitch(1)(_ =>
                           ZStream.fromZIO(
                             (latch.succeed(()) *> ZIO.infinity).onInterrupt(substreamCancelled.set(true))
                           )
                         )
                         .runCollect
                         .fork
              _         <- latch.await
              _         <- fiber.interrupt
              cancelled <- substreamCancelled.get
            } yield assert(cancelled)(isTrue)
          } @@ flaky,
          test("inner errors interrupt all fibers") {
            for {
              substreamCancelled <- Ref.make[Boolean](false)
              latch              <- Promise.make[Nothing, Unit]
              result <- ZStream(
                          ZStream.fromZIO(
                            (latch.succeed(()) *> ZIO.infinity).onInterrupt(substreamCancelled.set(true))
                          ),
                          ZStream.fromZIO(latch.await *> IO.fail("Ouch"))
                        ).flatMapParSwitch(2)(identity).runDrain.either
              cancelled <- substreamCancelled.get
            } yield assert(cancelled)(isTrue) && assert(result)(isLeft(equalTo("Ouch")))
          } @@ flaky,
          test("outer errors interrupt all fibers") {
            for {
              substreamCancelled <- Ref.make[Boolean](false)
              latch              <- Promise.make[Nothing, Unit]
              result <- (ZStream(()) ++ ZStream.fromZIO(latch.await *> IO.fail("Ouch")))
                          .flatMapParSwitch(2) { _ =>
                            ZStream.fromZIO(
                              (latch.succeed(()) *> ZIO.infinity).onInterrupt(substreamCancelled.set(true))
                            )
                          }
                          .runDrain
                          .either
              cancelled <- substreamCancelled.get
            } yield assert(cancelled)(isTrue) && assert(result)(isLeft(equalTo("Ouch")))
          } @@ nonFlaky,
          test("inner defects interrupt all fibers") {
            val ex = new RuntimeException("Ouch")

            for {
              substreamCancelled <- Ref.make[Boolean](false)
              latch              <- Promise.make[Nothing, Unit]
              result <- ZStream(
                          ZStream.fromZIO(
                            (latch.succeed(()) *> ZIO.infinity).onInterrupt(substreamCancelled.set(true))
                          ),
                          ZStream.fromZIO(latch.await *> ZIO.die(ex))
                        ).flatMapParSwitch(2)(identity).runDrain.exit
              cancelled <- substreamCancelled.get
            } yield assert(cancelled)(isTrue) && assert(result)(dies(equalTo(ex)))
          },
          test("outer defects interrupt all fibers") {
            val ex = new RuntimeException()

            for {
              substreamCancelled <- Ref.make[Boolean](false)
              latch              <- Promise.make[Nothing, Unit]
              result <- (ZStream(()) ++ ZStream.fromZIO(latch.await *> ZIO.die(ex)))
                          .flatMapParSwitch(2) { _ =>
                            ZStream.fromZIO(
                              (latch.succeed(()) *> ZIO.infinity).onInterrupt(substreamCancelled.set(true))
                            )
                          }
                          .runDrain
                          .exit
              cancelled <- substreamCancelled.get
            } yield assert(cancelled)(isTrue) && assert(result)(dies(equalTo(ex)))
          } @@ nonFlaky,
          test("finalizer ordering") {
            for {
              execution <- Ref.make(List.empty[String])
              inner = ZStream.acquireReleaseWith(execution.update("InnerAcquire" :: _))(_ =>
                        execution.update("InnerRelease" :: _)
                      )
              _ <-
                ZStream
                  .acquireReleaseWith(execution.update("OuterAcquire" :: _).as(inner))(_ =>
                    execution.update("OuterRelease" :: _)
                  )
                  .flatMapParSwitch(2)(identity)
                  .runDrain
              results <- execution.get
            } yield assert(results)(
              equalTo(List("OuterRelease", "InnerRelease", "InnerAcquire", "OuterAcquire"))
            )
          }
        ),
        suite("flattenExitOption")(
          test("happy path") {
            assertM(
              ZStream
                .range(0, 10)
                .toQueue(1)
                .use(q => ZStream.fromQueue(q).map(_.exit).flattenExitOption.runCollect)
                .map(_.flatMap(_.toList))
            )(equalTo(Chunk.fromIterable(Range(0, 10))))
          },
          test("errors") {
            val e = new RuntimeException("boom")
            assertM(
              (ZStream.range(0, 10) ++ ZStream.fail(e))
                .toQueue(1)
                .use(q => ZStream.fromQueue(q).map(_.exit).flattenExitOption.runCollect)
                .exit
            )(fails(equalTo(e)))
          } @@ zioTag(errors)
        ),
        test("flattenIterables")(check(tinyListOf(tinyListOf(Gen.int))) { lists =>
          assertM(ZStream.fromIterable(lists).flattenIterables.runCollect)(equalTo(Chunk.fromIterable(lists.flatten)))
        }),
        suite("flattenTake")(
          test("happy path")(check(tinyListOf(Gen.chunkOf(Gen.int))) { chunks =>
            assertM(
              ZStream
                .fromChunks(chunks: _*)
                .mapChunks(chunk => Chunk.single(Take.chunk(chunk)))
                .flattenTake
                .runCollect
            )(equalTo(chunks.fold(Chunk.empty)(_ ++ _)))
          }),
          test("stop collecting on Exit.Failure") {
            assertM(
              ZStream(
                Take.chunk(Chunk(1, 2)),
                Take.single(3),
                Take.end
              ).flattenTake.runCollect
            )(equalTo(Chunk(1, 2, 3)))
          },
          test("work with empty chunks") {
            assertM(
              ZStream(Take.chunk(Chunk.empty), Take.chunk(Chunk.empty)).flattenTake.runCollect
            )(isEmpty)
          },
          test("work with empty streams") {
            assertM(ZStream.fromIterable[Take[Nothing, Nothing]](Nil).flattenTake.runCollect)(
              isEmpty
            )
          }
        ),
        suite("foreach")(
          suite("foreach")(
            test("with small data set") {
              for {
                ref <- Ref.make(0)
                _   <- ZStream(1, 1, 1, 1, 1).foreach[Any, Nothing](a => ref.update(_ + a))
                sum <- ref.get
              } yield assert(sum)(equalTo(5))
            },
            test("with bigger data set") {
              for {
                ref <- Ref.make(0L)
                _ <-
                  ZStream.fromIterable(List.fill(1000)(1L)).foreach[Any, Nothing](a => ref.update(_ + a))
                sum <- ref.get
              } yield assert(sum)(equalTo(1000L))
            }
          ),
          suite("foreachWhile")(
            test("with small data set") {
              val expected = 3
              for {
                ref <- Ref.make(0)
                _ <- ZStream(1, 1, 1, 1, 1, 1).runForeachWhile[Any, Nothing](a =>
                       ref.modify(sum =>
                         if (sum >= expected) (false, sum)
                         else (true, sum + a)
                       )
                     )
                sum <- ref.get
              } yield assert(sum)(equalTo(expected))
            },
            test("with bigger data set") {
              val expected = 500L
              for {
                ref <- Ref.make(0L)
                _ <- ZStream
                       .fromIterable[Long](List.fill(1000)(1L))
                       .runForeachWhile[Any, Nothing](a =>
                         ref.modify(sum =>
                           if (sum >= expected) (false, sum)
                           else (true, sum + a)
                         )
                       )
                sum <- ref.get
              } yield assert(sum)(equalTo(expected))
            }
          ),
          test("foreachWhile short circuits") {
            for {
              flag <- Ref.make(true)
              _ <- (ZStream(true, true, false) ++ ZStream.fromZIO(flag.set(false)).drain)
                     .runForeachWhile(ZIO.succeedNow)
              skipped <- flag.get
            } yield assert(skipped)(isTrue)
          }
        ),
        test("forever") {
          for {
            ref <- Ref.make(0)
            _ <- ZStream(1).forever.runForeachWhile[Any, Nothing](_ =>
                   ref.modify(sum => (if (sum >= 9) false else true, sum + 1))
                 )
            sum <- ref.get
          } yield assert(sum)(equalTo(10))
        },
        suite("groupBy")(
          test("values XYZ") {
            val words = List.fill(100)(0 to 100).flatten.map(_.toString())
            assertM(
              ZStream
                .fromIterable(words)
                .groupByKey(identity, 8192) { case (k, s) =>
                  ZStream.fromZIO(s.runCollect.map(l => k -> l.size))
                }
                .runCollect
                .map(_.toMap)
            )(equalTo((0 to 100).map((_.toString -> 100)).toMap))
          },
          test("first") {
            val words = List.fill(1000)(0 to 100).flatten.map(_.toString())
            assertM(
              ZStream
                .fromIterable(words)
                .groupByKey(identity, 1050)
                .first(2) { case (k, s) =>
                  ZStream.fromZIO(s.runCollect.map(l => k -> l.size))
                }
                .runCollect
                .map(_.toMap)
            )(equalTo((0 to 1).map((_.toString -> 1000)).toMap))
          },
          test("filter") {
            val words = List.fill(1000)(0 to 100).flatten
            assertM(
              ZStream
                .fromIterable(words)
                .groupByKey(identity, 1050)
                .filter(_ <= 5) { case (k, s) =>
                  ZStream.fromZIO(s.runCollect.map(l => k -> l.size))
                }
                .runCollect
                .map(_.toMap)
            )(equalTo((0 to 5).map((_ -> 1000)).toMap))
          },
          test("outer errors") {
            val words = List("abc", "test", "test", "foo")
            assertM(
              (ZStream.fromIterable(words) ++ ZStream.fail("Boom"))
                .groupByKey(identity) { case (_, s) => s.drain }
                .runCollect
                .either
            )(isLeft(equalTo("Boom")))
          }
        ) @@ TestAspect.jvmOnly,
        suite("haltWhen")(
          suite("haltWhen(Promise)")(
            test("halts after the current element") {
              for {
                interrupted <- Ref.make(false)
                latch       <- Promise.make[Nothing, Unit]
                halt        <- Promise.make[Nothing, Unit]
                _ <- ZStream
                       .fromZIO(latch.await.onInterrupt(interrupted.set(true)))
                       .haltWhen(halt)
                       .runDrain
                       .fork
                _      <- halt.succeed(())
                _      <- latch.succeed(())
                result <- interrupted.get
              } yield assert(result)(isFalse)
            },
            test("propagates errors") {
              for {
                halt <- Promise.make[String, Nothing]
                _    <- halt.fail("Fail")
                result <- ZStream(1)
                            .haltWhen(halt)
                            .runDrain
                            .either
              } yield assert(result)(isLeft(equalTo("Fail")))
            } @@ zioTag(errors)
          ),
          suite("haltWhen(IO)")(
            test("halts after the current element") {
              for {
                interrupted <- Ref.make(false)
                latch       <- Promise.make[Nothing, Unit]
                halt        <- Promise.make[Nothing, Unit]
                _ <- ZStream
                       .fromZIO(latch.await.onInterrupt(interrupted.set(true)))
                       .haltWhen(halt.await)
                       .runDrain
                       .fork
                _      <- halt.succeed(())
                _      <- latch.succeed(())
                result <- interrupted.get
              } yield assert(result)(isFalse)
            },
            test("propagates errors") {
              for {
                halt <- Promise.make[String, Nothing]
                _    <- halt.fail("Fail")
                result <- ZStream(0).forever
                            .haltWhen(halt.await)
                            .runDrain
                            .either
              } yield assert(result)(isLeft(equalTo("Fail")))
            } @@ zioTag(errors)
          )
        ),
        suite("haltAfter")(
          test("halts after given duration") {
            assertWithChunkCoordination(List(Chunk(1), Chunk(2), Chunk(3), Chunk(4))) { c =>
              assertM(
                for {
                  fiber <- ZStream
                             .fromQueue(c.queue)
                             .collectWhileSuccess
                             .haltAfter(5.seconds)
                             .tap(_ => c.proceed)
                             .runCollect
                             .fork
                  _      <- c.offer *> TestClock.adjust(3.seconds) *> c.awaitNext
                  _      <- c.offer *> TestClock.adjust(3.seconds) *> c.awaitNext
                  _      <- c.offer *> TestClock.adjust(3.seconds) *> c.awaitNext
                  _      <- c.offer
                  result <- fiber.join
                } yield result
              )(equalTo(Chunk(Chunk(1), Chunk(2), Chunk(3))))
            }
          },
          test("will process first chunk") {
            for {
              queue  <- Queue.unbounded[Int]
              fiber  <- ZStream.fromQueue(queue).haltAfter(5.seconds).runCollect.fork
              _      <- TestClock.adjust(6.seconds)
              _      <- queue.offer(1)
              result <- fiber.join
            } yield assert(result)(equalTo(Chunk(1)))
          }
        ),
        suite("grouped")(
          test("sanity") {
            assertM(ZStream(1, 2, 3, 4, 5).grouped(2).runCollect)(equalTo(Chunk(Chunk(1, 2), Chunk(3, 4), Chunk(5))))
          },
          test("group size is correct") {
            assertM(ZStream.range(0, 100).grouped(10).map(_.size).runCollect)(equalTo(Chunk.fill(10)(10)))
          },
          test("doesn't emit empty chunks") {
            assertM(ZStream.fromIterable(List.empty[Int]).grouped(5).runCollect)(equalTo(Chunk.empty))
          },
          test("is equivalent to Array#grouped") {
            check(pureStreamOfInts, Gen.int(1, 10)) { case (stream, chunkSize) =>
              for {
                result1 <- stream.grouped(chunkSize).runCollect
                partial <- stream.runCollect
                arrays   = partial.toArray.grouped(chunkSize).toArray
                result2  = Chunk.fromArray(arrays.map(Chunk.fromArray(_)))
              } yield assert(result1)(equalTo(result2))
            }
          },
          test("emits elements properly when a failure occurs") {
            for {
              ref         <- Ref.make[Chunk[Chunk[Int]]](Chunk.empty)
              streamChunks = ZStream.fromChunks(Chunk(1, 2, 3, 4), Chunk(5, 6, 7), Chunk(8))
              stream       = (streamChunks ++ ZStream.fail("Ouch")).grouped(3)
              expected     = Chunk(Chunk(1, 2, 3), Chunk(4, 5, 6), Chunk(7, 8))
              either      <- stream.mapZIO(chunk => ref.update(_ :+ chunk)).runCollect.either
              result      <- ref.get
            } yield assert(either)(isLeft(equalTo("Ouch"))) && assert(result)(equalTo(expected))
          }
        ),
        suite("groupedWithin")(
          test("group based on time passed") {
            assertWithChunkCoordination(List(Chunk(1, 2), Chunk(3, 4), Chunk.single(5))) { c =>
              val stream = ZStream
                .fromQueue(c.queue)
                .collectWhileSuccess
                .flattenChunks
                .groupedWithin(10, 2.seconds)
                .tap(_ => c.proceed)

              assertM(for {
                f      <- stream.runCollect.fork
                _      <- c.offer *> TestClock.adjust(2.seconds) *> c.awaitNext
                _      <- c.offer *> TestClock.adjust(2.seconds) *> c.awaitNext
                _      <- c.offer
                result <- f.join
              } yield result)(equalTo(Chunk(Chunk(1, 2), Chunk(3, 4), Chunk(5))))
            }
          } @@ timeout(10.seconds) @@ flaky,
          test("group based on time passed (#5013)") {
            val chunkResult = Chunk(
              Chunk(1, 2, 3),
              Chunk(4, 5, 6),
              Chunk(7, 8, 9),
              Chunk(10, 11, 12, 13, 14, 15, 16, 17, 18, 19),
              Chunk(20, 21, 22, 23, 24, 25, 26, 27, 28, 29)
            )

            assertWithChunkCoordination((1 to 29).map(Chunk.single).toList) { c =>
              for {
                latch <- ZStream.Handoff.make[Unit]
                ref   <- Ref.make(0)
                fiber <- ZStream
                           .fromQueue(c.queue)
                           .collectWhileSuccess
                           .flattenChunks
                           .tap(_ => c.proceed)
                           .groupedWithin(10, 3.seconds)
                           .tap(chunk => ref.update(_ + chunk.size) *> latch.offer(()))
                           .run(ZSink.take(5))
                           .fork
                _       <- c.offer *> TestClock.adjust(1.second) *> c.awaitNext
                _       <- c.offer *> TestClock.adjust(1.second) *> c.awaitNext
                _       <- c.offer *> TestClock.adjust(1.second) *> c.awaitNext
                result0 <- latch.take *> ref.get
                _       <- c.offer *> TestClock.adjust(1.second) *> c.awaitNext
                _       <- c.offer *> TestClock.adjust(1.second) *> c.awaitNext
                _       <- c.offer *> TestClock.adjust(1.second) *> c.awaitNext
                result1 <- latch.take *> ref.get
                _       <- c.offer *> TestClock.adjust(1.second) *> c.awaitNext
                _       <- c.offer *> TestClock.adjust(1.second) *> c.awaitNext
                _       <- c.offer *> TestClock.adjust(1.second) *> c.awaitNext
                result2 <- latch.take *> ref.get
                // This part is to make sure schedule clock is being restarted
                // when the specified amount of elements has been reached
                _       <- TestClock.adjust(2.second) *> (c.offer *> c.awaitNext).repeatN(9)
                result3 <- latch.take *> ref.get
                _       <- c.offer *> c.awaitNext *> TestClock.adjust(2.second) *> (c.offer *> c.awaitNext).repeatN(8)
                result4 <- latch.take *> ref.get
                result  <- fiber.join
              } yield assert(result)(equalTo(chunkResult)) &&
                assert(result0)(equalTo(3)) &&
                assert(result1)(equalTo(6)) &&
                assert(result2)(equalTo(9)) &&
                assert(result3)(equalTo(19)) &&
                assert(result4)(equalTo(29))
            }
          },
          test("group immediately when chunk size is reached") {
            assertM(ZStream(1, 2, 3, 4).groupedWithin(2, 10.seconds).runCollect)(
              equalTo(Chunk(Chunk(1, 2), Chunk(3, 4), Chunk()))
            )
          }
        ),
        test("interleave") {
          val s1 = ZStream(2, 3)
          val s2 = ZStream(5, 6, 7)

          assertM(s1.interleave(s2).runCollect)(equalTo(Chunk(2, 5, 3, 6, 7)))
        },
        test("interleaveWith") {
          def interleave(b: Chunk[Boolean], s1: => Chunk[Int], s2: => Chunk[Int]): Chunk[Int] =
            b.headOption.map { hd =>
              if (hd) s1 match {
                case h +: t =>
                  h +: interleave(b.tail, t, s2)
                case _ =>
                  if (s2.isEmpty) Chunk.empty
                  else interleave(b.tail, Chunk.empty, s2)
              }
              else
                s2 match {
                  case h +: t =>
                    h +: interleave(b.tail, s1, t)
                  case _ =>
                    if (s1.isEmpty) Chunk.empty
                    else interleave(b.tail, s1, Chunk.empty)
                }
            }.getOrElse(Chunk.empty)

          val int = Gen.int(0, 5)

          check(
            int.flatMap(pureStreamGen(Gen.boolean, _)),
            int.flatMap(pureStreamGen(Gen.int, _)),
            int.flatMap(pureStreamGen(Gen.int, _))
          ) { (b, s1, s2) =>
            for {
              interleavedStream <- s1.interleaveWith(s2)(b).runCollect
              b                 <- b.runCollect
              s1                <- s1.runCollect
              s2                <- s2.runCollect
              interleavedLists   = interleave(b, s1, s2)
            } yield assert(interleavedStream)(equalTo(interleavedLists))
          }
        },
        suite("Stream.intersperse")(
          test("intersperse several") {
            ZStream(1, 2, 3, 4)
              .map(_.toString)
              .intersperse("@")
              .runCollect
              .map(result => assert(result)(equalTo(Chunk("1", "@", "2", "@", "3", "@", "4"))))
          },
          test("intersperse several with begin and end") {
            ZStream(1, 2, 3, 4)
              .map(_.toString)
              .intersperse("[", "@", "]")
              .runCollect
              .map(result => assert(result)(equalTo(Chunk("[", "1", "@", "2", "@", "3", "@", "4", "]"))))
          },
          test("intersperse single") {
            ZStream(1)
              .map(_.toString)
              .intersperse("@")
              .runCollect
              .map(result => assert(result)(equalTo(Chunk("1"))))
          },
          test("intersperse single with begin and end") {
            ZStream(1)
              .map(_.toString)
              .intersperse("[", "@", "]")
              .runCollect
              .map(result => assert(result)(equalTo(Chunk("[", "1", "]"))))
          },
          test("mkString(Sep) equivalence") {
            check(
              Gen
                .int(0, 10)
                .flatMap(Gen.listOfN(_)(Gen.small(Gen.chunkOfN(_)(Gen.int))))
            ) { chunks =>
              val stream = ZStream.fromChunks(chunks: _*)

              for {
                interspersed <- stream.map(_.toString).intersperse("@").runCollect.map(_.mkString)
                regular      <- stream.map(_.toString).runCollect.map(_.mkString("@"))
              } yield assert(interspersed)(equalTo(regular))
            }
          },
          test("mkString(Before, Sep, After) equivalence") {
            check(
              Gen
                .int(0, 10)
                .flatMap(Gen.listOfN(_)(Gen.small(Gen.chunkOfN(_)(Gen.int))))
            ) { chunks =>
              val stream = ZStream.fromChunks(chunks: _*)

              for {
                interspersed <- stream.map(_.toString).intersperse("[", "@", "]").runCollect.map(_.mkString)
                regular      <- stream.map(_.toString).runCollect.map(_.mkString("[", "@", "]"))
              } yield assert(interspersed)(equalTo(regular))
            }
          },
          test("intersperse several from repeat effect (#3729)") {
            ZStream
              .repeatZIO(ZIO.succeed(42))
              .map(_.toString)
              .take(4)
              .intersperse("@")
              .runCollect
              .map(result => assert(result)(equalTo(Chunk("42", "@", "42", "@", "42", "@", "42"))))
          },
          test("intersperse several from repeat effect chunk single element (#3729)") {
            ZStream
              .repeatZIOChunk(ZIO.succeed(Chunk(42)))
              .map(_.toString)
              .intersperse("@")
              .take(4)
              .runCollect
              .map(result => assert(result)(equalTo(Chunk("42", "@", "42", "@"))))
          }
        ),
        suite("interruptWhen")(
          suite("interruptWhen(Promise)")(
            test("interrupts the current element") {
              for {
                interrupted <- Ref.make(false)
                latch       <- Promise.make[Nothing, Unit]
                halt        <- Promise.make[Nothing, Unit]
                started     <- Promise.make[Nothing, Unit]
                fiber <- ZStream
                           .fromZIO(
                             (started.succeed(()) *> latch.await).onInterrupt(interrupted.set(true))
                           )
                           .interruptWhen(halt)
                           .runDrain
                           .fork
                _      <- started.await *> halt.succeed(())
                _      <- fiber.await
                result <- interrupted.get
              } yield assert(result)(isTrue)
            },
            test("propagates errors") {
              for {
                halt <- Promise.make[String, Nothing]
                _    <- halt.fail("Fail")
                result <- ZStream.never
                            .interruptWhen(halt)
                            .runDrain
                            .either
              } yield assert(result)(isLeft(equalTo("Fail")))
            } @@ zioTag(errors) @@ nonFlaky(1000)
          ) @@ zioTag(interruption),
          test("preserves scope of inner fibers") {
            for {
              promise <- Promise.make[Nothing, Unit]
              queue1  <- Queue.unbounded[Chunk[Int]]
              queue2  <- Queue.unbounded[Chunk[Int]]
              _       <- queue1.offer(Chunk(1))
              _       <- queue2.offer(Chunk(2))
              _       <- queue1.offer(Chunk(3)).fork
              _       <- queue2.offer(Chunk(4)).fork
              s1       = ZStream.fromChunkQueue(queue1)
              s2       = ZStream.fromChunkQueue(queue2)
              s3       = s1.zipWithLatest(s2)((_, _)).interruptWhen(promise.await).take(3)
              _       <- s3.runDrain
            } yield assertCompletes
          } @@ nonFlaky,
          suite("interruptWhen(IO)")(
            test("interrupts the current element") {
              for {
                interrupted <- Ref.make(false)
                latch       <- Promise.make[Nothing, Unit]
                halt        <- Promise.make[Nothing, Unit]
                started     <- Promise.make[Nothing, Unit]
                fiber <- ZStream
                           .fromZIO(
                             (started.succeed(()) *> latch.await).onInterrupt(interrupted.set(true))
                           )
                           .interruptWhen(halt.await)
                           .runDrain
                           .fork
                _      <- started.await *> halt.succeed(())
                _      <- fiber.await
                result <- interrupted.get
              } yield assert(result)(isTrue)
            },
            test("propagates errors") {
              for {
                halt <- Promise.make[String, Nothing]
                _    <- halt.fail("Fail")
                result <- ZStream
                            .fromZIO(ZIO.never)
                            .interruptWhen(halt.await)
                            .runDrain
                            .either
              } yield assert(result)(isLeft(equalTo("Fail")))
            } @@ zioTag(errors)
          ) @@ zioTag(interruption),
          test("preserves scope of inner fibers") {
            for {
              queue1 <- Queue.unbounded[Chunk[Int]]
              queue2 <- Queue.unbounded[Chunk[Int]]
              _      <- queue1.offer(Chunk(1))
              _      <- queue2.offer(Chunk(2))
              _      <- queue1.offer(Chunk(3)).fork
              _      <- queue2.offer(Chunk(4)).fork
              s1      = ZStream.fromChunkQueue(queue1)
              s2      = ZStream.fromChunkQueue(queue2)
              s3      = s1.zipWithLatest(s2)((_, _)).interruptWhen(ZIO.never).take(3)
              _      <- s3.runDrain
            } yield assertCompletes
          } @@ nonFlaky
        ),
        suite("interruptAfter")(
          test("interrupts after given duration") {
            assertWithChunkCoordination(List(Chunk(1), Chunk(2), Chunk(3))) { c =>
              assertM(
                for {
                  fiber <- ZStream
                             .fromQueue(c.queue)
                             .collectWhileSuccess
                             .interruptAfter(5.seconds)
                             .tap(_ => c.proceed)
                             .runCollect
                             .fork
                  _      <- c.offer *> TestClock.adjust(3.seconds) *> c.awaitNext
                  _      <- c.offer *> TestClock.adjust(3.seconds) *> c.awaitNext
                  _      <- c.offer
                  result <- fiber.join
                } yield result
              )(equalTo(Chunk(Chunk(1), Chunk(2))))
            }
          },
          test("interrupts before first chunk") {
            for {
              queue  <- Queue.unbounded[Int]
              fiber  <- ZStream.fromQueue(queue).interruptAfter(5.seconds).runCollect.fork
              _      <- TestClock.adjust(6.seconds)
              _      <- queue.offer(1)
              result <- fiber.join
            } yield assert(result)(isEmpty)
          } @@ timeout(10.seconds) @@ flaky
        ) @@ zioTag(interruption),
        suite("onExecutor")(
          test("shifts and shifts back if there is a previous locked executor") {
            val global = Executor.fromExecutionContext(100)(ExecutionContext.global)
            for {
              default   <- ZIO.executor
              ref1      <- Ref.make[Executor](default)
              ref2      <- Ref.make[Executor](default)
              stream1    = ZStream.fromZIO(ZIO.executor.flatMap(ref1.set)).onExecutor(global)
              stream2    = ZStream.fromZIO(ZIO.executor.flatMap(ref2.set))
              _         <- (stream1 *> stream2).runDrain.onExecutor(default)
              executor1 <- ref1.get
              executor2 <- ref2.get
            } yield assert(executor1)(equalTo(global)) &&
              assert(executor2)(equalTo(default))
          },
          test("shifts and does not shift back if there is no previous locked executor") {
            val thread = ZIO.succeed(Thread.currentThread())
            val global = Executor.fromExecutionContext(Int.MaxValue)(ExecutionContext.global)
            for {
              default <- thread
              during  <- Ref.make[Thread](default)
              after   <- Ref.make[Thread](default)
              stream1  = ZStream.fromZIO(thread.flatMap(during.set)).onExecutor(global)
              stream2  = ZStream.fromZIO(thread.flatMap(after.set))
              _       <- (stream1 *> stream2).runDrain
              thread1 <- during.get
              thread2 <- after.get
            } yield assert(thread1)(equalTo(thread2))
          }
        ),
        suite("managed")(
          test("preserves failure of effect") {
            assertM(
              ZStream.managed(ZManaged.fail("error")).runCollect.either
            )(isLeft(equalTo("error")))
          },
          test("preserves interruptibility of effect") {
            for {
              interruptible <- ZStream
                                 .managed(ZManaged.fromZIO(ZIO.checkInterruptible(UIO.succeed(_))))
                                 .runHead
              uninterruptible <- ZStream
                                   .managed(ZManaged.fromZIOUninterruptible(ZIO.checkInterruptible(UIO.succeed(_))))
                                   .runHead
            } yield assert(interruptible)(isSome(equalTo(InterruptStatus.Interruptible))) &&
              assert(uninterruptible)(isSome(equalTo(InterruptStatus.Uninterruptible)))
          }
        ),
        test("map")(check(pureStreamOfInts, Gen.function(Gen.int)) { (s, f) =>
          for {
            res1 <- s.map(f).runCollect
            res2 <- s.runCollect.map(_.map(f))
          } yield assert(res1)(equalTo(res2))
        }),
        test("mapAccum") {
          assertM(ZStream(1, 1, 1).mapAccum(0)((acc, el) => (acc + el, acc + el)).runCollect)(
            equalTo(Chunk(1, 2, 3))
          )
        },
        suite("mapAccumZIO")(
          test("mapAccumZIO happy path") {
            assertM(
              ZStream(1, 1, 1)
                .mapAccumZIO[Any, Nothing, Int, Int](0)((acc, el) => IO.succeed((acc + el, acc + el)))
                .runCollect
            )(equalTo(Chunk(1, 2, 3)))
          },
          test("mapAccumZIO error") {
            ZStream(1, 1, 1)
              .mapAccumZIO(0)((_, _) => IO.fail("Ouch"))
              .runCollect
              .either
              .map(assert(_)(isLeft(equalTo("Ouch"))))
          } @@ zioTag(errors),
          test("laziness on chunks") {
            assertM(
              ZStream(1, 2, 3)
                .mapAccumZIO(()) {
                  case (_, 3) => ZIO.fail("boom")
                  case (_, x) => UIO.succeed(((), x))
                }
                .either
                .runCollect
            )(equalTo(Chunk(Right(1), Right(2), Left("boom"))))
          }
        ),
        test("mapConcat")(check(pureStreamOfInts, Gen.function(Gen.listOf(Gen.int))) { (s, f) =>
          for {
            res1 <- s.mapConcat(f).runCollect
            res2 <- s.runCollect.map(_.flatMap(v => f(v).toSeq))
          } yield assert(res1)(equalTo(res2))
        }),
        test("mapConcatChunk")(check(pureStreamOfInts, Gen.function(Gen.chunkOf(Gen.int))) { (s, f) =>
          for {
            res1 <- s.mapConcatChunk(f).runCollect
            res2 <- s.runCollect.map(_.flatMap(v => f(v).toSeq))
          } yield assert(res1)(equalTo(res2))
        }),
        suite("mapConcatChunkM")(
          test("mapConcatChunkM happy path") {
            check(pureStreamOfInts, Gen.function(Gen.chunkOf(Gen.int))) { (s, f) =>
              for {
                res1 <- s.mapConcatChunkZIO(b => UIO.succeedNow(f(b))).runCollect
                res2 <- s.runCollect.map(_.flatMap(v => f(v).toSeq))
              } yield assert(res1)(equalTo(res2))
            }
          },
          test("mapConcatChunkM error") {
            ZStream(1, 2, 3)
              .mapConcatChunkZIO(_ => IO.fail("Ouch"))
              .runCollect
              .either
              .map(assert(_)(equalTo(Left("Ouch"))))
          }
        ),
        suite("mapConcatM")(
          test("mapConcatM happy path") {
            check(pureStreamOfInts, Gen.function(Gen.listOf(Gen.int))) { (s, f) =>
              for {
                res1 <- s.mapConcatZIO(b => UIO.succeedNow(f(b))).runCollect
                res2 <- s.runCollect.map(_.flatMap(v => f(v).toSeq))
              } yield assert(res1)(equalTo(res2))
            }
          },
          test("mapConcatM error") {
            ZStream(1, 2, 3)
              .mapConcatZIO(_ => IO.fail("Ouch"))
              .runCollect
              .either
              .map(assert(_)(equalTo(Left("Ouch"))))
          }
        ),
        test("mapError") {
          ZStream
            .fail("123")
            .mapError(_.toInt)
            .runCollect
            .either
            .map(assert(_)(isLeft(equalTo(123))))
        },
        test("mapErrorCause") {
          ZStream
            .failCause(Cause.fail("123"))
            .mapErrorCause(_.map(_.toInt))
            .runCollect
            .either
            .map(assert(_)(isLeft(equalTo(123))))
        },
        suite("mapZIO")(
          test("ZIO#foreach equivalence") {
            check(Gen.small(Gen.listOfN(_)(Gen.byte)), Gen.function(Gen.successes(Gen.byte))) { (data, f) =>
              val s = ZStream.fromIterable(data)

              for {
                l <- s.mapZIO(f).runCollect
                r <- IO.foreach(data)(f)
              } yield assert(l.toList)(equalTo(r))
            }
          },
          test("laziness on chunks") {
            assertM(
              ZStream(1, 2, 3).mapZIO {
                case 3 => ZIO.fail("boom")
                case x => UIO.succeed(x)
              }.either.runCollect
            )(equalTo(Chunk(Right(1), Right(2), Left("boom"))))
          }
        ),
        suite("mapZIOPar")(
          test("foreachParN equivalence") {
            checkN(10)(Gen.small(Gen.listOfN(_)(Gen.byte)), Gen.function(Gen.successes(Gen.byte))) { (data, f) =>
              val s = ZStream.fromIterable(data)

              for {
                l <- s.mapZIOPar(8)(f).runCollect
                r <- IO.foreachPar(data)(f).withParallelism(8)
              } yield assert(l.toList)(equalTo(r))
            }
          },
          test("order when n = 1") {
            for {
              queue  <- Queue.unbounded[Int]
              _      <- ZStream.range(0, 9).mapZIOPar(1)(queue.offer).runDrain
              result <- queue.takeAll
            } yield assert(result)(equalTo(result.sorted))
          },
          test("interruption propagation") {
            for {
              interrupted <- Ref.make(false)
              latch       <- Promise.make[Nothing, Unit]
              fib <- ZStream(())
                       .mapZIOPar(1)(_ => (latch.succeed(()) *> ZIO.infinity).onInterrupt(interrupted.set(true)))
                       .runDrain
                       .fork
              _      <- latch.await
              _      <- fib.interrupt
              result <- interrupted.get
            } yield assert(result)(isTrue)
          },
          test("guarantee ordering")(check(Gen.int(1, 4096), Gen.listOf(Gen.int)) { (n: Int, m: List[Int]) =>
            for {
              mapZIO    <- ZStream.fromIterable(m).mapZIO(UIO.succeedNow).runCollect
              mapZIOPar <- ZStream.fromIterable(m).mapZIOPar(n)(UIO.succeedNow).runCollect
            } yield assert(n)(isGreaterThan(0)) implies assert(mapZIO)(equalTo(mapZIOPar))
          }),
          test("awaits children fibers properly") {
            assertM(
              ZStream
                .fromIterable((0 to 100))
                .interruptWhen(ZIO.never)
                .mapZIOPar(8)(_ => ZIO(1).repeatN(2000))
                .runDrain
                .exit
                .map(_.isInterrupted)
            )(equalTo(false))
          } @@ ignore,
          test("interrupts pending tasks when one of the tasks fails") {
            for {
              interrupted <- Ref.make(0)
              latch1      <- Promise.make[Nothing, Unit]
              latch2      <- Promise.make[Nothing, Unit]
              result <- ZStream(1, 2, 3)
                          .mapZIOPar(3) {
                            case 1 => (latch1.succeed(()) *> ZIO.never).onInterrupt(interrupted.update(_ + 1))
                            case 2 => (latch2.succeed(()) *> ZIO.never).onInterrupt(interrupted.update(_ + 1))
                            case 3 => latch1.await *> latch2.await *> ZIO.fail("Boom")
                          }
                          .runDrain
                          .exit
              count <- interrupted.get
            } yield assert(count)(equalTo(2)) && assert(result)(fails(equalTo("Boom")))
<<<<<<< HEAD
          } @@ flaky(1000), // TODO Restore to non-flaky
          test("propagates correct error with subsequent mapZIOPar call (#4514)") {
            assertM(
              ZStream
                .fromIterable(1 to 50)
                .mapZIOPar(20)(i => if (i < 10) UIO(i) else ZIO.fail("Boom"))
                .mapZIOPar(20)(UIO(_))
                .runCollect
                .either
            )(isLeft(equalTo("Boom")))
          } @@ flaky(1000) // TODO Restore to non-flaky
=======
          } @@ nonFlaky,
          testM("propagates error of original stream") {
            for {
              fiber <- (ZStream(1, 2, 3, 4, 5, 6, 7, 8, 9, 10) ++ ZStream.fail(new Throwable("Boom")))
                         .mapMPar(2)(_ => ZIO.sleep(1.second))
                         .runDrain
                         .fork
              _    <- TestClock.adjust(4.seconds)
              exit <- fiber.await
            } yield assert(exit)(fails(hasMessage(equalTo("Boom"))))
          } @@ nonFlaky
>>>>>>> f1eb18ff
        ),
        suite("mapZIOParUnordered")(
          test("mapping with failure is failure") {
            val stream =
              ZStream.fromIterable(0 to 3).mapZIOParUnordered(10)(_ => ZIO.fail("fail"))
            assertM(stream.runDrain.exit)(fails(equalTo("fail")))
          } @@ nonFlaky
        ),
        suite("mergeTerminateLeft")(
          test("terminates as soon as the first stream terminates") {
            for {
              queue1 <- Queue.unbounded[Int]
              queue2 <- Queue.unbounded[Int]
              stream1 = ZStream.fromQueue(queue1)
              stream2 = ZStream.fromQueue(queue2)
              fiber  <- stream1.mergeTerminateLeft(stream2).runCollect.fork
              _      <- queue1.offer(1) *> TestClock.adjust(1.second)
              _      <- queue1.offer(2) *> TestClock.adjust(1.second)
              _      <- queue1.shutdown *> TestClock.adjust(1.second)
              _      <- queue2.offer(3)
              result <- fiber.join
            } yield assert(result)(equalTo(Chunk(1, 2)))
          },
          test("interrupts pulling on finish") {
            val s1 = ZStream(1, 2, 3)
            val s2 = ZStream.fromZIO(Clock.sleep(5.seconds).as(4))
            assertM(s1.mergeTerminateLeft(s2).runCollect)(equalTo(Chunk(1, 2, 3)))
          }
        ),
        suite("mergeTerminateRight")(
          test("terminates as soon as the second stream terminates") {
            for {
              queue1 <- Queue.unbounded[Int]
              queue2 <- Queue.unbounded[Int]
              stream1 = ZStream.fromQueue(queue1)
              stream2 = ZStream.fromQueue(queue2)
              fiber  <- stream1.mergeTerminateRight(stream2).runCollect.fork
              _      <- queue2.offer(2) *> TestClock.adjust(1.second)
              _      <- queue2.offer(3) *> TestClock.adjust(1.second)
              _      <- queue2.shutdown *> TestClock.adjust(1.second)
              _      <- queue1.offer(1)
              result <- fiber.join
            } yield assert(result)(equalTo(Chunk(2, 3)))
          } @@ exceptJS
        ),
        suite("mergeTerminateEither")(
          test("terminates as soon as either stream terminates") {
            for {
              queue1 <- Queue.unbounded[Int]
              queue2 <- Queue.unbounded[Int]
              stream1 = ZStream.fromQueue(queue1)
              stream2 = ZStream.fromQueue(queue2)
              fiber  <- stream1.mergeTerminateEither(stream2).runCollect.fork
              _      <- queue1.shutdown
              _      <- TestClock.adjust(1.second)
              _      <- queue2.offer(1)
              result <- fiber.join
            } yield assert(result)(isEmpty)
          }
        ),
        suite("mergeWith")(
          test("equivalence with set union")(check(streamOfInts, streamOfInts) {
            (s1: ZStream[Any, String, Int], s2: ZStream[Any, String, Int]) =>
              for {
                mergedStream <- (s1 merge s2).runCollect.map(_.toSet).exit
                mergedLists <- s1.runCollect
                                 .zipWith(s2.runCollect)((left, right) => left ++ right)
                                 .map(_.toSet)
                                 .exit
              } yield assert(!mergedStream.isSuccess && !mergedLists.isSuccess)(isTrue) || assert(
                mergedStream
              )(
                equalTo(mergedLists)
              )
          }),
          test("fail as soon as one stream fails") {
            assertM(ZStream(1, 2, 3).merge(ZStream.fail(())).runCollect.exit.map(_.isSuccess))(
              equalTo(false)
            )
          } @@ nonFlaky(20),
          test("prioritizes failure") {
            val s1 = ZStream.never
            val s2 = ZStream.fail("Ouch")

            assertM(s1.mergeWith(s2)(_ => (), _ => ()).runCollect.either)(isLeft(equalTo("Ouch")))
          }
        ),
        suite("partitionEither")(
          test("allows repeated runs without hanging") {
            val stream = ZStream
              .fromIterable[Int](Seq.empty)
              .partitionEither(i => ZIO.succeedNow(if (i % 2 == 0) Left(i) else Right(i)))
              .map { case (evens, odds) => evens.mergeEither(odds) }
              .use(_.runCollect)
            assertM(ZIO.collectAll(Range(0, 100).toList.map(_ => stream)).map(_ => 0))(equalTo(0))
          },
          test("values") {
            ZStream
              .range(0, 6)
              .partitionEither { i =>
                if (i % 2 == 0) ZIO.succeedNow(Left(i))
                else ZIO.succeedNow(Right(i))
              }
              .use { case (s1, s2) =>
                for {
                  out1 <- s1.runCollect
                  out2 <- s2.runCollect
                } yield assert(out1)(equalTo(Chunk(0, 2, 4))) && assert(out2)(
                  equalTo(Chunk(1, 3, 5))
                )
              }
          },
          test("errors") {
            (ZStream.range(0, 1) ++ ZStream.fail("Boom")).partitionEither { i =>
              if (i % 2 == 0) ZIO.succeedNow(Left(i))
              else ZIO.succeedNow(Right(i))
            }.use { case (s1, s2) =>
              for {
                out1 <- s1.runCollect.either
                out2 <- s2.runCollect.either
              } yield assert(out1)(isLeft(equalTo("Boom"))) && assert(out2)(
                isLeft(equalTo("Boom"))
              )
            }
          },
          test("backpressure") {
            ZStream
              .range(0, 6)
              .partitionEither(
                i =>
                  if (i % 2 == 0) ZIO.succeedNow(Left(i))
                  else ZIO.succeedNow(Right(i)),
                1
              )
              .use { case (s1, s2) =>
                for {
                  ref    <- Ref.make[List[Int]](Nil)
                  latch1 <- Promise.make[Nothing, Unit]
                  fib <- s1
                           .tap(i => ref.update(i :: _) *> latch1.succeed(()).when(i == 2))
                           .runDrain
                           .fork
                  _         <- latch1.await
                  snapshot1 <- ref.get
                  other     <- s2.runCollect
                  _         <- fib.await
                  snapshot2 <- ref.get
                } yield assert(snapshot1)(equalTo(List(2, 0))) && assert(snapshot2)(
                  equalTo(List(4, 2, 0))
                ) && assert(
                  other
                )(
                  equalTo(
                    Chunk(
                      1,
                      3,
                      5
                    )
                  )
                )
              }
          }
        ),
        test("peel") {
          val sink: ZSink[Any, Nothing, Int, Int, Any] = ZSink.take(3)

          ZStream.fromChunks(Chunk(1, 2, 3), Chunk(4, 5, 6)).peel(sink).use { case (chunk, rest) =>
            rest.runCollect.map { rest =>
              assert(chunk)(equalTo(Chunk(1, 2, 3))) &&
              assert(rest)(equalTo(Chunk(4, 5, 6)))
            }
          }
        },
        test("onError") {
          for {
            flag   <- Ref.make(false)
            exit   <- ZStream.fail("Boom").onError(_ => flag.set(true)).runDrain.exit
            called <- flag.get
          } yield assert(called)(isTrue) && assert(exit)(fails(equalTo("Boom")))
        } @@ zioTag(errors),
        test("orElse") {
          val s1 = ZStream(1, 2, 3) ++ ZStream.fail("Boom")
          val s2 = ZStream(4, 5, 6)
          s1.orElse(s2).runCollect.map(assert(_)(equalTo(Chunk(1, 2, 3, 4, 5, 6))))
        },
        test("orElseEither") {
          val s1 = ZStream.succeed(1) ++ ZStream.fail("Boom")
          val s2 = ZStream.succeed(2)
          s1.orElseEither(s2).runCollect.map(assert(_)(equalTo(Chunk(Left(1), Right(2)))))
        },
        test("orElseFail") {
          val s1 = ZStream.succeed(1) ++ ZStream.fail("Boom")
          s1.orElseFail("Boomer").runCollect.either.map(assert(_)(isLeft(equalTo("Boomer"))))
        },
        test("orElseOptional") {
          val s1 = ZStream.succeed(1) ++ ZStream.fail(None)
          val s2 = ZStream.succeed(2)
          s1.orElseOptional(s2).runCollect.map(assert(_)(equalTo(Chunk(1, 2))))
        },
        test("orElseSucceed") {
          val s1 = ZStream.succeed(1) ++ ZStream.fail("Boom")
          s1.orElseSucceed(2).runCollect.map(assert(_)(equalTo(Chunk(1, 2))))
        },
        test("provide") {
          val stream = ZStream.managed(ZManaged.service[Int])
          val layer  = ZLayer.succeed(1)
          assertM(stream.provideLayer(layer).runDrain)(Assertion.anything)
        },
        suite("repeat")(
          test("repeat")(
            assertM(
              ZStream(1)
                .repeat(Schedule.recurs(4))
                .runCollect
            )(equalTo(Chunk(1, 1, 1, 1, 1)))
          ),
          test("short circuits")(
            for {
              ref <- Ref.make[List[Int]](Nil)
              fiber <- ZStream
                         .fromZIO(ref.update(1 :: _))
                         .repeat(Schedule.spaced(10.millis))
                         .take(2)
                         .runDrain
                         .fork
              _      <- TestClock.adjust(50.millis)
              _      <- fiber.join
              result <- ref.get
            } yield assert(result)(equalTo(List(1, 1)))
          ),
          test("does not swallow errors on a repetition") {
            Ref.make(0).flatMap { counter =>
              ZStream
                .fromZIO(
                  counter.getAndUpdate(_ + 1).flatMap {
                    case i if i <= 2 => UIO.succeed(i)
                    case _           => ZIO.fail("Boom")
                  }
                )
                .repeat(Schedule.recurs(3))
                .runDrain
                .exit
                .map(assert(_)(fails(equalTo("Boom"))))
            }
          }
        ),
        suite("repeatEither")(
          test("emits schedule output")(
            assertM(
              ZStream(1L)
                .repeatEither(Schedule.recurs(4))
                .runCollect
            )(
              equalTo(
                Chunk(
                  Right(1L),
                  Right(1L),
                  Left(0L),
                  Right(1L),
                  Left(1L),
                  Right(1L),
                  Left(2L),
                  Right(1L),
                  Left(3L)
                )
              )
            )
          ),
          test("short circuits") {
            for {
              ref <- Ref.make[List[Int]](Nil)
              fiber <- ZStream
                         .fromZIO(ref.update(1 :: _))
                         .repeatEither(Schedule.spaced(10.millis))
                         .take(3) // take one schedule output
                         .runDrain
                         .fork
              _      <- TestClock.adjust(50.millis)
              _      <- fiber.join
              result <- ref.get
            } yield assert(result)(equalTo(List(1, 1)))
          }
        ),
        test("right") {
          val s1 = ZStream.succeed(Right(1)) ++ ZStream.succeed(Left(0))
          s1.right.runCollect.either.map(assert(_)(isLeft(equalTo(None))))
        },
        test("rightOrFail") {
          val s1 = ZStream.succeed(Right(1)) ++ ZStream.succeed(Left(0))
          s1.rightOrFail(-1).runCollect.either.map(assert(_)(isLeft(equalTo(-1))))
        },
        suite("runHead")(
          test("nonempty stream")(
            assertM(ZStream(1, 2, 3, 4).runHead)(equalTo(Some(1)))
          ),
          test("empty stream")(
            assertM(ZStream.empty.runHead)(equalTo(None))
          ),
          test("Pulls up to the first non-empty chunk") {
            for {
              ref <- Ref.make[List[Int]](Nil)
              head <- ZStream(
                        ZStream.fromZIO(ref.update(1 :: _)).drain,
                        ZStream.fromZIO(ref.update(2 :: _)).drain,
                        ZStream(1),
                        ZStream.fromZIO(ref.update(3 :: _))
                      ).flatten.runHead
              result <- ref.get
            } yield assert(head)(isSome(equalTo(1))) && assert(result)(equalTo(List(2, 1)))
          }
        ),
        suite("runLast")(
          test("nonempty stream")(
            assertM(ZStream(1, 2, 3, 4).runLast)(equalTo(Some(4)))
          ),
          test("empty stream")(
            assertM(ZStream.empty.runLast)(equalTo(None))
          )
        ),
        suite("runManaged")(
          test("properly closes the resources")(
            for {
              closed <- Ref.make[Boolean](false)
              res     = ZManaged.acquireReleaseWith(ZIO.succeed(1))(_ => closed.set(true))
              stream  = ZStream.managed(res).flatMap(a => ZStream(a, a, a))
              collectAndCheck <- stream
                                   .runManaged(ZSink.collectAll)
                                   .flatMap(r => closed.get.toManaged.map((r, _)))
                                   .useNow
              (result, state) = collectAndCheck
              finalState     <- closed.get
            } yield {
              assert(result)(equalTo(Chunk(1, 1, 1))) && assert(state)(isFalse) && assert(finalState)(isTrue)
            }
          )
        ),
        suite("scan")(
          test("scan")(check(pureStreamOfInts) { s =>
            for {
              streamResult <- s.scan(0)(_ + _).runCollect
              chunkResult  <- s.runCollect.map(_.scan(0)(_ + _))
            } yield assert(streamResult)(equalTo(chunkResult))
          })
        ),
        suite("scanReduce")(
          test("scanReduce")(check(pureStreamOfInts) { s =>
            for {
              streamResult <- s.scanReduce(_ + _).runCollect
              chunkResult  <- s.runCollect.map(_.scan(0)(_ + _).tail)
            } yield assert(streamResult)(equalTo(chunkResult))
          })
        ),
        suite("schedule")(
          test("schedule") {
            for {
              start <- Clock.currentTime(TimeUnit.MILLISECONDS)
              fiber <- ZStream
                         .range(1, 9)
                         .schedule(Schedule.fixed(100.milliseconds))
                         .mapZIO(n => Clock.currentTime(TimeUnit.MILLISECONDS).map(now => (n, now - start)))
                         .runCollect
                         .fork
              _       <- TestClock.adjust(800.millis)
              actual  <- fiber.join
              expected = Chunk((1, 100L), (2, 200L), (3, 300L), (4, 400L), (5, 500L), (6, 600L), (7, 700L), (8, 800L))
            } yield assertTrue(actual == expected)
          },
          test("scheduleWith")(
            assertM(
              ZStream("A", "B", "C", "A", "B", "C")
                .scheduleWith(Schedule.recurs(2) *> Schedule.fromFunction((_) => "Done"))(
                  _.toLowerCase,
                  identity
                )
                .runCollect
            )(equalTo(Chunk("a", "b", "c", "Done", "a", "b", "c", "Done")))
          ),
          test("scheduleEither")(
            assertM(
              ZStream("A", "B", "C")
                .scheduleEither(Schedule.recurs(2) *> Schedule.fromFunction((_) => "!"))
                .runCollect
            )(equalTo(Chunk(Right("A"), Right("B"), Right("C"), Left("!"))))
          )
        ),
        suite("repeatElements")(
          test("repeatElementsWith")(
            assertM(
              ZStream("A", "B", "C")
                .repeatElementsWith(Schedule.recurs(0) *> Schedule.fromFunction((_) => 123))(
                  identity,
                  _.toString
                )
                .runCollect
            )(equalTo(Chunk("A", "123", "B", "123", "C", "123")))
          ),
          test("repeatElementsEither")(
            assertM(
              ZStream("A", "B", "C")
                .repeatElementsEither(Schedule.recurs(0) *> Schedule.fromFunction((_) => 123))
                .runCollect
            )(equalTo(Chunk(Right("A"), Left(123), Right("B"), Left(123), Right("C"), Left(123))))
          ),
          test("repeated && assertspaced")(
            assertM(
              ZStream("A", "B", "C")
                .repeatElements(Schedule.once)
                .runCollect
            )(equalTo(Chunk("A", "A", "B", "B", "C", "C")))
          ),
          test("short circuits in schedule")(
            assertM(
              ZStream("A", "B", "C")
                .repeatElements(Schedule.once)
                .take(4)
                .runCollect
            )(equalTo(Chunk("A", "A", "B", "B")))
          ),
          test("short circuits after schedule")(
            assertM(
              ZStream("A", "B", "C")
                .repeatElements(Schedule.once)
                .take(3)
                .runCollect
            )(equalTo(Chunk("A", "A", "B")))
          )
        ),
        suite("retry")(
          test("retry a failing stream") {
            assertM(
              for {
                ref     <- Ref.make(0)
                stream   = ZStream.fromZIO(ref.getAndUpdate(_ + 1)) ++ ZStream.fail(None)
                results <- stream.retry(Schedule.forever).take(2).runCollect
              } yield results
            )(equalTo(Chunk(0, 1)))
          },
          test("cleanup resources before restarting the stream") {
            assertM(
              for {
                finalized <- Ref.make(0)
                stream = ZStream.unwrapManaged(
                           ZManaged
                             .finalizer(finalized.getAndUpdate(_ + 1))
                             .as(ZStream.fromZIO(finalized.get) ++ ZStream.fail(None))
                         )
                results <- stream.retry(Schedule.forever).take(2).runCollect
              } yield results
            )(equalTo(Chunk(0, 1)))
          },
          test("retry a failing stream according to a schedule") {
            for {
              times <- Ref.make(List.empty[java.time.Instant])
              stream =
                ZStream
                  .fromZIO(Clock.instant.flatMap(time => times.update(time +: _)))
                  .flatMap(_ => ZStream.fail(None))
              streamFib <- stream.retry(Schedule.exponential(1.second)).take(3).runDrain.fork
              _         <- TestClock.adjust(1.second)
              _         <- TestClock.adjust(2.second)
              _         <- streamFib.interrupt
              results   <- times.get.map(_.map(_.getEpochSecond.toInt))
            } yield assert(results)(equalTo(List(3, 1, 0)))
          },
          test("reset the schedule after a successful pull") {
            for {
              times <- Ref.make(List.empty[java.time.Instant])
              ref   <- Ref.make(0)
              stream =
                ZStream
                  .fromZIO(Clock.instant.flatMap(time => times.update(time +: _) *> ref.updateAndGet(_ + 1)))
                  .flatMap { attemptNr =>
                    if (attemptNr == 3 || attemptNr == 5) ZStream.succeed(attemptNr) else ZStream.fail(None)
                  }
                  .forever
              streamFib <- stream
                             .retry(Schedule.exponential(1.second))
                             .take(2)
                             .runDrain
                             .fork
              _       <- TestClock.adjust(1.second)
              _       <- TestClock.adjust(2.second)
              _       <- TestClock.adjust(1.second)
              _       <- streamFib.join
              results <- times.get.map(_.map(_.getEpochSecond.toInt))
            } yield assert(results)(equalTo(List(4, 3, 3, 1, 0)))
          }
        ),
        suite("serviceWith")(
          test("serviceWith") {
            trait A {
              def live: UIO[Int]
            }

            val ref: Chunk[Int] = Chunk(10)

            ZStream
              .serviceWithZIO[A](_.live)
              .provideCustomLayer(ZLayer.succeed(new A {
                override def live: UIO[Int] = UIO(10)
              }))
              .runCollect
              .map(result => assertTrue(result == ref))
          },
          test("serviceWithStream") {
            trait A {
              def live: ZStream[Any, Nothing, Int]
            }

            val numbers = 0 to 10

            ZStream
              .serviceWithStream[A](_.live)
              .provideCustomLayer(ZLayer.succeed(new A {
                override def live: ZStream[Any, Nothing, Int] =
                  ZStream.fromIterable(numbers)
              }))
              .runCollect
              .map(result => assertTrue(result == Chunk.fromIterable(numbers)))
          }
        ),
        test("some") {
          val s1 = ZStream.succeed(Some(1)) ++ ZStream.succeed(None)
          s1.some.runCollect.either.map(assert(_)(isLeft(isNone)))
        },
        test("someOrElse") {
          val s1 = ZStream.succeed(Some(1)) ++ ZStream.succeed(None)
          s1.someOrElse(-1).runCollect.map(assert(_)(equalTo(Chunk(1, -1))))
        },
        test("someOrFail") {
          val s1 = ZStream.succeed(Some(1)) ++ ZStream.succeed(None)
          s1.someOrFail(-1).runCollect.either.map(assert(_)(isLeft(equalTo(-1))))
        },
        suite("sliding")(
          test("returns a sliding window") {
            val result  = Chunk(Chunk(1, 2), Chunk(2, 3), Chunk(3, 4), Chunk(4, 5))
            val stream0 = ZStream.fromChunks(Chunk.empty, Chunk(1), Chunk.empty, Chunk(2, 3, 4, 5))
            val stream1 = ZStream.empty ++ ZStream(1) ++ ZStream.empty ++ ZStream(2) ++ ZStream(3, 4, 5)
            val stream2 = ZStream(1) ++ ZStream.empty ++ ZStream(2) ++ ZStream.empty ++ ZStream(3, 4, 5)
            val stream3 = ZStream.fromChunk(Chunk(1)) ++ ZStream.fromChunk(Chunk(2)) ++ ZStream(3, 4, 5)

            for {
              result1 <- ZStream(1, 2, 3, 4, 5).sliding(2).runCollect
              result2 <- stream0.sliding(2).runCollect
              result3 <- stream1.sliding(2).runCollect
              result4 <- stream2.sliding(2).runCollect
              result5 <- stream3.sliding(2).runCollect
            } yield assert(result1)(equalTo(result)) &&
              assert(result2)(equalTo(result)) &&
              assert(result3)(equalTo(result)) &&
              assert(result4)(equalTo(result)) &&
              assert(result5)(equalTo(result))
          },
          test("returns all elements if chunkSize is greater than the size of the stream") {
            assertM(
              ZStream(1, 2, 3, 4, 5).sliding(6).runCollect
            )(equalTo(Chunk(Chunk(1, 2, 3, 4, 5))))
          },
          test("is equivalent to Array#sliding") {
            check(pureStreamOfInts, Gen.int(1, 100), Gen.int(1, 10)) { case (stream, chunkSize, stepSize) =>
              for {
                result1 <- stream.sliding(chunkSize, stepSize).runCollect
                partial <- stream.runCollect
                arrays   = partial.toArray.sliding(chunkSize, stepSize).toArray
                result2  = Chunk.fromArray(arrays.map(Chunk.fromArray(_)))
              } yield assert(result1)(equalTo(result2))
            }
          },
          test("is mostly equivalent to ZStream#grouped when stepSize and chunkSize are equal") {
            check(pureStreamGen(Gen.int, 100), Gen.int(1, 100)) { case (stream, chunkSize) =>
              for {
                result1 <- stream.sliding(chunkSize, chunkSize).runCollect
                result2 <- stream.grouped(chunkSize).runCollect
              } yield assert(result1)(equalTo(result2))
            }
          },
          test("fails if upstream produces an error") {
            assertM(
              (ZStream(1, 2, 3) ++ ZStream.fail("Ouch") ++ ZStream(4, 5))
                .sliding(2)
                .runCollect
                .either
            )(isLeft(equalTo("Ouch")))
          },
          test("should return empty chunk when stream is empty") {
            assertM(
              ZStream().sliding(2).runCollect
            )(equalTo(Chunk()))
          },
          test("emits elements properly when a failure occurs") {
            for {
              ref         <- Ref.make[Chunk[Chunk[Int]]](Chunk.empty)
              streamChunks = ZStream.fromChunks(Chunk(1, 2, 3, 4), Chunk(5, 6, 7), Chunk(8))
              stream       = (streamChunks ++ ZStream.fail("Ouch")).sliding(3, 3)
              expected     = Chunk(Chunk(1, 2, 3), Chunk(4, 5, 6), Chunk(7, 8))
              either      <- stream.mapZIO(chunk => ref.update(_ :+ chunk)).runCollect.either
              result      <- ref.get
            } yield assert(either)(isLeft(equalTo("Ouch"))) && assert(result)(equalTo(expected))
          }
        ),
        suite("split")(
          test("should split properly") {
            val expected0 = Chunk(Chunk(1, 2, 3), Chunk(5, 6, 7), Chunk(9))
            val chunks    = Chunk(Chunk(1, 2), Chunk(3, 4), Chunk(5, 6), Chunk(7, 8, 9), Chunk(10))
            val expected1 = Chunk(Chunk(1, 2), Chunk(4, 5), Chunk(7, 8), Chunk(10))

            for {
              result0 <- ZStream.range(0, 10).split(_ % 4 == 0).runCollect
              result1 <- ZStream.fromChunks(chunks: _*).split(_ % 3 == 0).runCollect
            } yield assert(result0)(equalTo(expected0)) && assert(result1)(equalTo(expected1))
          },
          test("is equivalent to identity when predicate isn't satisfied") {
            check(pureStreamGen(Gen.int(1, 10), 10)) { stream =>
              for {
                result1 <- stream.split(_ % 11 == 0).runCollect
                partial <- stream.runCollect
                result2  = Chunk.single(partial).filter(_.nonEmpty)
              } yield assert(result1)(equalTo(result2))
            }
          },
          test("should output empty chunk when stream is empty") {
            assertM(ZStream[Int]().split(_ % 11 == 0).runCollect)(equalTo(Chunk()))
          }
        ),
        suite("splitOnChunk")(
          test("consecutive delimiter yields empty Chunk") {
            val input         = ZStream.apply(Chunk(1, 2), Chunk(1), Chunk(2, 1, 2, 3, 1, 2), Chunk(1, 2))
            val splitSequence = Chunk(1, 2)
            assertM(input.flattenChunks.splitOnChunk(splitSequence).map(_.size).runCollect)(
              equalTo(Chunk(0, 0, 0, 1, 0))
            )
          },
          test("preserves data")(check(Gen.chunkOf(Gen.byte.filter(_ != 0.toByte))) { bytes =>
            val splitSequence = Chunk[Byte](0, 1)
            val data          = bytes.flatMap(_ +: splitSequence)
            assertM(ZStream.fromChunks(data).splitOnChunk(splitSequence).runCollect.map(_.flatten))(
              equalTo(bytes)
            )
          }),
          test("handles leftovers") {
            val splitSequence = Chunk(0, 1)
            assertM(ZStream.fromChunks(Chunk(1, 0, 2, 0, 1, 2), Chunk(2)).splitOnChunk(splitSequence).runCollect)(
              equalTo(Chunk(Chunk(1, 0, 2), Chunk(2, 2)))
            )
          },
          test("works") {
            val splitSequence = Chunk(0, 1)
            assertM(
              ZStream(1, 2, 0, 1, 3, 4, 0, 1, 5, 6, 5, 6)
                .splitOnChunk(splitSequence)
                .runCollect
            )(equalTo(Chunk(Chunk(1, 2), Chunk(3, 4), Chunk(5, 6, 5, 6))))
          },
          test("works from Chunks") {
            val splitSequence = Chunk(0, 1)
            assertM(
              ZStream
                .fromChunks(Chunk(1, 2), splitSequence, Chunk(3, 4), splitSequence, Chunk(5, 6), Chunk(5, 6))
                .splitOnChunk(splitSequence)
                .runCollect
            )(equalTo(Chunk(Chunk(1, 2), Chunk(3, 4), Chunk(5, 6, 5, 6))))
          },
          test("single delimiter edgecase") {
            assertM(
              ZStream(0)
                .splitOnChunk(Chunk(0))
                .runCollect
            )(equalTo(Chunk(Chunk())))
          },
          test("no delimiter in data") {
            assertM(
              ZStream
                .fromChunks(Chunk(1, 2), Chunk(1, 2), Chunk(1, 2))
                .splitOnChunk(Chunk(1, 1))
                .runCollect
            )(equalTo(Chunk(Chunk(1, 2, 1, 2, 1, 2))))
          },
          test("delimiter on the boundary") {
            assertM(
              ZStream
                .fromChunks(Chunk(1, 2), Chunk(1, 2))
                .splitOnChunk(Chunk(2, 1))
                .runCollect
            )(equalTo(Chunk(Chunk(1), Chunk(2))))
          }
        ),
        suite("take")(
          test("take")(check(streamOfInts, Gen.int) { (s, n) =>
            for {
              takeStreamResult <- s.take(n.toLong).runCollect.exit
              takeListResult   <- s.runCollect.map(_.take(n)).exit
            } yield assert(takeListResult.isSuccess)(isTrue) implies assert(takeStreamResult)(
              equalTo(takeListResult)
            )
          }),
          test("take short circuits")(
            for {
              ran    <- Ref.make(false)
              stream  = (ZStream(1) ++ ZStream.fromZIO(ran.set(true)).drain).take(0)
              _      <- stream.runDrain
              result <- ran.get
            } yield assert(result)(isFalse)
          ),
          test("take(0) short circuits")(
            for {
              units <- ZStream.never.take(0).runCollect
            } yield assert(units)(equalTo(Chunk.empty))
          ),
          test("take(1) short circuits")(
            for {
              ints <- (ZStream(1) ++ ZStream.never).take(1).runCollect
            } yield assert(ints)(equalTo(Chunk(1)))
          )
        ),
        test("takeRight") {
          check(pureStreamOfInts, Gen.int(1, 4)) { (s, n) =>
            for {
              streamTake <- s.takeRight(n).runCollect
              chunkTake  <- s.runCollect.map(_.takeRight(n))
            } yield assert(streamTake)(equalTo(chunkTake))
          }
        },
        test("takeUntil") {
          check(streamOfInts, Gen.function(Gen.boolean)) { (s, p) =>
            for {
              streamTakeUntil <- s.takeUntil(p).runCollect.exit
              chunkTakeUntil <- s.runCollect
                                  .map(as => as.takeWhile(!p(_)) ++ as.dropWhile(!p(_)).take(1))
                                  .exit
            } yield assert(chunkTakeUntil.isSuccess)(isTrue) implies assert(streamTakeUntil)(
              equalTo(chunkTakeUntil)
            )
          }
        },
        test("takeUntilM") {
          check(streamOfInts, Gen.function(Gen.successes(Gen.boolean))) { (s, p) =>
            for {
              streamTakeUntilM <- s.takeUntilZIO(p).runCollect.exit
              chunkTakeUntilM <- s.runCollect
                                   .flatMap(as =>
                                     as.takeWhileZIO(p(_).map(!_))
                                       .zipWith(as.dropWhileZIO(p(_).map(!_)).map(_.take(1)))(_ ++ _)
                                   )
                                   .exit
            } yield assert(chunkTakeUntilM.isSuccess)(isTrue) implies assert(streamTakeUntilM)(
              equalTo(chunkTakeUntilM)
            )
          }
        },
        test("takeUntilM - laziness on chunks") {
          assertM(
            ZStream(1, 2, 3).takeUntilZIO {
              case 2 => ZIO.fail("boom")
              case _ => UIO.succeed(false)
            }.either.runCollect
          )(equalTo(Chunk(Right(1), Right(2), Left("boom"))))
        },
        suite("takeWhile")(
          test("takeWhile")(check(streamOfInts, Gen.function(Gen.boolean)) { (s, p) =>
            for {
              streamTakeWhile <- s.takeWhile(p).runCollect.exit
              chunkTakeWhile  <- s.runCollect.map(_.takeWhile(p)).exit
            } yield assert(chunkTakeWhile.isSuccess)(isTrue) implies assert(streamTakeWhile)(equalTo(chunkTakeWhile))
          }),
          test("takeWhile doesn't stop when hitting an empty chunk (#4272)") {
            ZStream
              .fromChunks(Chunk(1), Chunk(2), Chunk(3))
              .mapChunks(_.flatMap {
                case 2 => Chunk()
                case x => Chunk(x)
              })
              .takeWhile(_ != 4)
              .runCollect
              .map(assert(_)(hasSameElements(List(1, 3))))
          }
        ),
        test("takeWhile short circuits")(
          assertM(
            (ZStream(1) ++ ZStream.fail("Ouch"))
              .takeWhile(_ => false)
              .runDrain
              .either
          )(isRight(isUnit))
        ),
        suite("tap")(
          test("tap") {
            for {
              ref <- Ref.make(0)
              res <- ZStream(1, 1).tap[Any, Nothing](a => ref.update(_ + a)).runCollect
              sum <- ref.get
            } yield assert(res)(equalTo(Chunk(1, 1))) && assert(sum)(equalTo(2))
          },
          test("laziness on chunks") {
            assertM(ZStream(1, 2, 3).tap(x => IO.when(x == 3)(IO.fail("error"))).either.runCollect)(
              equalTo(Chunk(Right(1), Right(2), Left("error")))
            )
          }
        ),
        suite("tapError")(
          test("tapError") {
            for {
              ref <- Ref.make("")
              res <- (ZStream(1, 1) ++ ZStream.fail("Ouch")).tapError(err => ref.update(_ + err)).runCollect.either
              err <- ref.get
            } yield assert(res)(isLeft(equalTo("Ouch"))) && assert(err)(equalTo("Ouch"))
          }
        ),
        suite("tapSink")(
          test("sink that is done after stream") {
            for {
              ref      <- Ref.make(0)
              sink      = ZSink.foreach[Any, Nothing, Int](n => ref.update(_ + n))
              stream    = ZStream(1, 1, 2, 3, 5, 8).tapSink(sink)
              elements <- stream.runCollect
              done     <- ref.get
            } yield assertTrue(elements == Chunk(1, 1, 2, 3, 5, 8) && done == 20)
          },
          test("sink that is done before stream") {
            for {
              ref      <- Ref.make(0)
              sink      = ZSink.take[Int](3).map(_.sum).mapZIO(n => ref.update(_ + n))
              stream    = ZStream(1, 1, 2, 3, 5, 8).tapSink(sink)
              elements <- stream.runCollect
              done     <- ref.get
            } yield assertTrue(elements == Chunk(1, 1, 2, 3, 5, 8) && done == 4)
          },
          test("sink that fails before stream") {
            for {
              ref   <- Ref.make(0)
              sink   = ZSink.fail("error")
              stream = ZStream.never.tapSink(sink)
              error <- stream.runCollect.flip
            } yield assertTrue(error == "error")
          },
          test("does not read ahead") {
            for {
              ref    <- Ref.make(0)
              stream  = ZStream(1, 2, 3, 4, 5).rechunk(1).forever
              sink    = ZSink.foreach((n: Int) => ref.update(_ + n))
              _      <- stream.tapSink(sink).take(3).runDrain
              result <- ref.get
            } yield assertTrue(result == 6)
          } @@ nonFlaky
        ),
        suite("throttleEnforce")(
          test("free elements") {
            assertM(
              ZStream(1, 2, 3, 4)
                .throttleEnforce(0, Duration.Infinity)(_ => 0)
                .runCollect
            )(equalTo(Chunk(1, 2, 3, 4)))
          },
          test("no bandwidth") {
            assertM(
              ZStream(1, 2, 3, 4)
                .throttleEnforce(0, Duration.Infinity)(_ => 1)
                .runCollect
            )(equalTo(Chunk.empty))
          }
        ),
        suite("throttleShape")(
          test("throttleShape") {
            for {
              fiber <- Queue
                         .bounded[Int](10)
                         .flatMap { queue =>
                           ZStream
                             .fromQueue(queue)
                             .throttleShape(1, 1.second)(_.sum.toLong)
                             .toPull
                             .use { pull =>
                               for {
                                 _    <- queue.offer(1)
                                 res1 <- pull
                                 _    <- queue.offer(2)
                                 res2 <- pull
                                 _    <- Clock.sleep(4.seconds)
                                 _    <- queue.offer(3)
                                 res3 <- pull
                               } yield assert(Chunk(res1, res2, res3))(
                                 equalTo(Chunk(Chunk(1), Chunk(2), Chunk(3)))
                               )
                             }
                         }
                         .fork
              _    <- TestClock.adjust(8.seconds)
              test <- fiber.join
            } yield test
          },
          test("infinite bandwidth") {
            Queue.bounded[Int](10).flatMap { queue =>
              ZStream.fromQueue(queue).throttleShape(1, 0.seconds)(_ => 100000L).toPull.use { pull =>
                for {
                  _       <- queue.offer(1)
                  res1    <- pull
                  _       <- queue.offer(2)
                  res2    <- pull
                  elapsed <- Clock.currentTime(TimeUnit.SECONDS)
                } yield assert(elapsed)(equalTo(0L)) && assert(Chunk(res1, res2))(
                  equalTo(Chunk(Chunk(1), Chunk(2)))
                )
              }
            }
          },
          test("with burst") {
            for {
              fiber <- Queue
                         .bounded[Int](10)
                         .flatMap { queue =>
                           ZStream
                             .fromQueue(queue)
                             .throttleShape(1, 1.second, 2)(_.sum.toLong)
                             .toPull
                             .use { pull =>
                               for {
                                 _    <- queue.offer(1)
                                 res1 <- pull
                                 _    <- TestClock.adjust(2.seconds)
                                 _    <- queue.offer(2)
                                 res2 <- pull
                                 _    <- TestClock.adjust(4.seconds)
                                 _    <- queue.offer(3)
                                 res3 <- pull
                               } yield assert(Chunk(res1, res2, res3))(
                                 equalTo(Chunk(Chunk(1), Chunk(2), Chunk(3)))
                               )
                             }
                         }
                         .fork
              test <- fiber.join
            } yield test
          },
          test("free elements") {
            assertM(
              ZStream(1, 2, 3, 4)
                .throttleShape(1, Duration.Infinity)(_ => 0)
                .runCollect
            )(equalTo(Chunk(1, 2, 3, 4)))
          }
        ),
        suite("debounce")(
          test("should drop earlier chunks within waitTime") {
            assertWithChunkCoordination(List(Chunk(1), Chunk(3, 4), Chunk(5), Chunk(6, 7))) { c =>
              val stream = ZStream
                .fromQueue(c.queue)
                .collectWhileSuccess
                .debounce(1.second)
                .tap(_ => c.proceed)

              assertM(for {
                fiber  <- stream.runCollect.fork
                _      <- c.offer.fork
                _      <- (Clock.sleep(500.millis) *> c.offer).fork
                _      <- (Clock.sleep(2.seconds) *> c.offer).fork
                _      <- (Clock.sleep(2500.millis) *> c.offer).fork
                _      <- TestClock.adjust(3500.millis)
                result <- fiber.join
              } yield result)(equalTo(Chunk(Chunk(3, 4), Chunk(6, 7))))
            }
          },
          test("should take latest chunk within waitTime") {
            assertWithChunkCoordination(List(Chunk(1, 2), Chunk(3, 4), Chunk(5, 6))) { c =>
              val stream = ZStream
                .fromQueue(c.queue)
                .collectWhileSuccess
                .debounce(1.second)
                .tap(_ => c.proceed)

              assertM(for {
                fiber  <- stream.runCollect.fork
                _      <- c.offer *> c.offer *> c.offer
                _      <- TestClock.adjust(1.second)
                result <- fiber.join
              } yield result)(equalTo(Chunk(Chunk(5, 6))))
            }
          },
          test("should work properly with parallelization") {
            assertWithChunkCoordination(List(Chunk(1), Chunk(2), Chunk(3))) { c =>
              val stream = ZStream
                .fromQueue(c.queue)
                .collectWhileSuccess
                .debounce(1.second)
                .tap(_ => c.proceed)

              assertM(for {
                fiber  <- stream.runCollect.fork
                _      <- ZIO.collectAllParDiscard(List(c.offer, c.offer, c.offer))
                _      <- TestClock.adjust(1.second)
                result <- fiber.join
              } yield result)(hasSize(equalTo(1)))
            }
          },
          test("should handle empty chunks properly") {
            for {
              fiber  <- ZStream(1, 2, 3).fixed(500.millis).debounce(1.second).runCollect.fork
              _      <- TestClock.adjust(3.seconds)
              result <- fiber.join
            } yield assert(result)(equalTo(Chunk(3)))
          },
          test("should fail immediately") {
            val stream = ZStream.fromZIO(IO.fail(None)).debounce(Duration.Infinity)
            assertM(stream.runCollect.either)(isLeft(equalTo(None)))
          },
          test("should work with empty streams") {
            val stream = ZStream.empty.debounce(5.seconds)
            assertM(stream.runCollect)(isEmpty)
          },
          test("should pick last element from every chunk") {
            assertM(for {
              fiber  <- ZStream(1, 2, 3).debounce(1.second).runCollect.fork
              _      <- TestClock.adjust(1.second)
              result <- fiber.join
            } yield result)(equalTo(Chunk(3)))
          },
          test("should interrupt fibers properly") {
            assertWithChunkCoordination(List(Chunk(1), Chunk(2), Chunk(3))) { c =>
              for {
                fib <- ZStream
                         .fromQueue(c.queue)
                         .tap(_ => c.proceed)
                         .flatMap(ex => ZStream.fromZIOOption(ZIO.done(ex)))
                         .flattenChunks
                         .debounce(200.millis)
                         .interruptWhen(ZIO.never)
                         .take(1)
                         .runCollect
                         .fork
                _       <- (c.offer *> TestClock.adjust(100.millis) *> c.awaitNext).repeatN(3)
                _       <- TestClock.adjust(100.millis)
                results <- fib.join
              } yield assert(results)(equalTo(Chunk(3)))
            }
          },
          test("should interrupt children fiber on stream interruption") {
            for {
              ref <- Ref.make(false)
              fiber <- (ZStream.fromZIO(ZIO.unit) ++ ZStream.fromZIO(ZIO.never.onInterrupt(ref.set(true))))
                         .debounce(800.millis)
                         .runDrain
                         .fork
              _     <- TestClock.adjust(1.minute)
              _     <- fiber.interrupt
              value <- ref.get
            } yield assert(value)(equalTo(true))
          }
        ) @@ TestAspect.timeout(15.seconds),
        suite("timeout")(
          test("succeed") {
            assertM(
              ZStream
                .succeed(1)
                .timeout(Duration.Infinity)
                .runCollect
            )(equalTo(Chunk(1)))
          },
          test("should end stream") {
            assertM(
              ZStream
                .range(0, 5)
                .tap(_ => ZIO.sleep(Duration.Infinity))
                .timeout(Duration.Zero)
                .runCollect
            )(isEmpty)
          }
        ),
        suite("timeoutFail")(
          test("succeed") {
            assertM(
              ZStream
                .range(0, 5)
                .tap(_ => ZIO.sleep(Duration.Infinity))
                .timeoutFail(false)(Duration.Zero)
                .runDrain
                .map(_ => true)
                .either
                .map(_.merge)
            )(isFalse)
          },
          test("fail") {
            for {
              error <- ZStream
                         .fail("OriginalError")
                         .timeoutFail("TimeoutFail")(15.minutes)
                         .runDrain
                         .flip
            } yield assertTrue(error == "OriginalError")
          }
        ),
        test("timeoutFailCause") {
          val throwable = new Exception("BOOM")
          assertM(
            ZStream
              .range(0, 5)
              .tap(_ => ZIO.sleep(Duration.Infinity))
              .timeoutFailCause(Cause.die(throwable))(Duration.Zero)
              .runDrain
              .sandbox
              .either
          )(equalTo(Left(Cause.Die(throwable, ZTrace.none))))
        },
        suite("timeoutTo")(
          test("succeed") {
            assertM(
              ZStream
                .range(0, 5)
                .timeoutTo(Duration.Infinity)(ZStream.succeed(-1))
                .runCollect
            )(equalTo(Chunk(0, 1, 2, 3, 4)))
          },
          test("should switch stream") {
            assertWithChunkCoordination(List(Chunk(1), Chunk(2), Chunk(3))) { c =>
              assertM(
                for {
                  fiber <- ZStream
                             .fromQueue(c.queue)
                             .collectWhileSuccess
                             .flattenChunks
                             .timeoutTo(2.seconds)(ZStream.succeed(4))
                             .tap(_ => c.proceed)
                             .runCollect
                             .fork
                  _      <- c.offer *> TestClock.adjust(1.seconds) *> c.awaitNext
                  _      <- c.offer *> TestClock.adjust(3.seconds) *> c.awaitNext
                  _      <- c.offer
                  result <- fiber.join
                } yield result
              )(equalTo(Chunk(1, 2, 4)))
            }
          },
          test("should not apply timeout after switch") {
            for {
              queue1 <- Queue.unbounded[Int]
              queue2 <- Queue.unbounded[Int]
              stream1 = ZStream.fromQueue(queue1)
              stream2 = ZStream.fromQueue(queue2)
              fiber  <- stream1.timeoutTo(2.seconds)(stream2).runCollect.fork
              _      <- queue1.offer(1) *> TestClock.adjust(1.second)
              _      <- queue1.offer(2) *> TestClock.adjust(3.second)
              _      <- queue1.offer(3)
              _      <- queue2.offer(4) *> TestClock.adjust(3.second)
              _      <- queue2.offer(5) *> queue2.shutdown
              result <- fiber.join
            } yield assert(result)(equalTo(Chunk(1, 2, 4, 5)))
          }
        ),
        suite("toInputStream")(
          test("read one-by-one") {
            check(tinyListOf(Gen.chunkOf(Gen.byte))) { chunks =>
              val content = chunks.flatMap(_.toList)
              ZStream.fromChunks(chunks: _*).toInputStream.use[Any, Throwable, TestResult] { is =>
                ZIO.succeedNow(
                  assert(Iterator.continually(is.read()).takeWhile(_ != -1).map(_.toByte).toList)(
                    equalTo(content)
                  )
                )
              }
            }
          },
          test("read in batches") {
            check(tinyListOf(Gen.chunkOf(Gen.byte))) { chunks =>
              val content = chunks.flatMap(_.toList)
              ZStream.fromChunks(chunks: _*).toInputStream.use[Any, Throwable, TestResult] { is =>
                val batches: List[(Array[Byte], Int)] = Iterator.continually {
                  val buf = new Array[Byte](10)
                  val res = is.read(buf, 0, 4)
                  (buf, res)
                }.takeWhile(_._2 != -1).toList
                val combined = batches.flatMap { case (buf, size) => buf.take(size) }
                ZIO.succeedNow(assert(combined)(equalTo(content)))
              }
            }
          },
          test("`available` returns the size of chunk's leftover") {
            ZStream
              .fromIterable((1 to 10).map(_.toByte))
              .rechunk(3)
              .toInputStream
              .use[Any, Throwable, TestResult](is =>
                ZIO.attempt {
                  val cold = is.available()
                  is.read()
                  val at1 = is.available()
                  is.read(new Array[Byte](2))
                  val at3 = is.available()
                  is.read()
                  val at4 = is.available()
                  List(
                    assert(cold)(equalTo(0)),
                    assert(at1)(equalTo(2)),
                    assert(at3)(equalTo(0)),
                    assert(at4)(equalTo(2))
                  ).reduce(_ && _)
                }
              )
          },
          test("Preserves errors") {
            assertM(
              ZStream
                .fail(new Exception("boom"))
                .toInputStream
                .use(is =>
                  Task {
                    is.read
                  }
                )
                .exit
            )(
              fails(hasMessage(equalTo("boom")))
            )
          },
          test("Be completely lazy") {
            assertM(
              ZStream
                .fail(new Exception("boom"))
                .toInputStream
                .use(_ => ZIO.succeed("ok"))
            )(equalTo("ok"))
          },
          test("Preserves errors in the middle") {
            val bytes: Seq[Byte] = (1 to 5).map(_.toByte)
            val str: ZStream[Any, Throwable, Byte] =
              ZStream.fromIterable(bytes) ++ ZStream.fail(new Exception("boom"))
            assertM(
              str.toInputStream
                .use(is =>
                  Task {
                    val buf = new Array[Byte](50)
                    is.read(buf)
                    "ok"
                  }
                )
                .exit
            )(fails(hasMessage(equalTo("boom"))))
          },
          test("Allows reading something even in case of error") {
            val bytes: Seq[Byte] = (1 to 5).map(_.toByte)
            val str: ZStream[Any, Throwable, Byte] =
              ZStream.fromIterable(bytes) ++ ZStream.fail(new Exception("boom"))
            assertM(
              str.toInputStream.use(is =>
                Task {
                  val buf = new Array[Byte](5)
                  is.read(buf)
                  buf.toList
                }
              )
            )(equalTo(bytes))
          }
        ),
        test("toIterator") {
          (for {
            counter <- Ref.make(0).toManaged //Increment and get the value
            effect    = counter.updateAndGet(_ + 1)
            iterator <- ZStream.repeatZIO(effect).toIterator
            n         = 2000
            out <- ZStream
                     .fromIterator(iterator.map(_.merge), maxChunkSize = 1)
                     .mapConcatZIO(element => effect.map(newElement => List(element, newElement)))
                     .take(n.toLong)
                     .runCollect
                     .toManaged
          } yield assert(out)(equalTo(Chunk.fromIterable(1 to n)))).use(ZIO.succeed(_))
        } @@ TestAspect.jvmOnly, // Until #3360 is solved
        suite("toQueue")(
          test("toQueue")(check(Gen.chunkOfBounded(0, 3)(Gen.int)) { (c: Chunk[Int]) =>
            val s = ZStream.fromChunk(c).flatMap(ZStream.succeed(_))
            assertM(
              s.toQueue(1000)
                .use(queue => queue.size.repeatWhile(_ != c.size + 1) *> queue.takeAll)
            )(
              equalTo(c.map(Take.single) :+ Take.end)
            )
          }),
          test("toQueueUnbounded")(check(Gen.chunkOfBounded(0, 3)(Gen.int)) { (c: Chunk[Int]) =>
            val s = ZStream.fromChunk(c).flatMap(ZStream.succeed(_))
            assertM(
              s.toQueueUnbounded.use(queue => queue.size.repeatWhile(_ != c.size + 1) *> queue.takeAll)
            )(
              equalTo(c.map(Take.single) :+ Take.end)
            )
          })
        ),
        suite("toReader")(
          test("read one-by-one") {
            check(tinyListOf(Gen.chunkOf(Gen.char))) { chunks =>
              val content = chunks.flatMap(_.toList)
              ZStream.fromChunks(chunks: _*).toReader.use[Any, Throwable, TestResult] { reader =>
                ZIO.succeedNow(
                  assert(Iterator.continually(reader.read()).takeWhile(_ != -1).map(_.toChar).toList)(
                    equalTo(content)
                  )
                )
              }
            }
          },
          test("read in batches") {
            check(tinyListOf(Gen.chunkOf(Gen.char))) { chunks =>
              val content = chunks.flatMap(_.toList)
              ZStream.fromChunks(chunks: _*).toReader.use[Any, Throwable, TestResult] { reader =>
                val batches: List[(Array[Char], Int)] = Iterator.continually {
                  val buf = new Array[Char](10)
                  val res = reader.read(buf, 0, 4)
                  (buf, res)
                }.takeWhile(_._2 != -1).toList
                val combined = batches.flatMap { case (buf, size) => buf.take(size) }
                ZIO.succeedNow(assert(combined)(equalTo(content)))
              }
            }
          },
          test("Throws mark not supported") {
            assertM(
              ZStream
                .fromChunk(Chunk.fromArray("Lorem ipsum".toArray))
                .toReader
                .use(reader =>
                  Task {
                    reader.mark(0)
                  }
                )
                .exit
            )(fails(isSubtype[IOException](anything)))
          },
          test("Throws reset not supported") {
            assertM(
              ZStream
                .fromChunk(Chunk.fromArray("Lorem ipsum".toArray))
                .toReader
                .use(reader =>
                  Task {
                    reader.reset()
                  }
                )
                .exit
            )(fails(isSubtype[IOException](anything)))
          },
          test("Does not support mark") {
            assertM(
              ZStream
                .fromChunk(Chunk.fromArray("Lorem ipsum".toArray))
                .toReader
                .use(reader => ZIO.succeed(reader.markSupported()))
            )(equalTo(false))
          },
          test("Ready is false") {
            assertM(
              ZStream
                .fromChunk(Chunk.fromArray("Lorem ipsum".toArray))
                .toReader
                .use(reader => ZIO.succeed(reader.ready()))
            )(equalTo(false))
          },
          test("Preserves errors") {
            assertM(
              ZStream
                .fail(new Exception("boom"))
                .toReader
                .use(reader =>
                  Task {
                    reader.read
                  }
                )
                .exit
            )(
              fails(hasMessage(equalTo("boom")))
            )
          },
          test("Be completely lazy") {
            assertM(
              ZStream
                .fail(new Exception("boom"))
                .toReader
                .use(_ => ZIO.succeed("ok"))
            )(equalTo("ok"))
          },
          test("Preserves errors in the middle") {
            val chars: Seq[Char] = (1 to 5).map(_.toChar)
            val str: ZStream[Any, Throwable, Char] =
              ZStream.fromIterable(chars) ++ ZStream.fail(new Exception("boom"))
            assertM(
              str.toReader
                .use(reader =>
                  Task {
                    val buf = new Array[Char](50)
                    reader.read(buf)
                    "ok"
                  }
                )
                .exit
            )(fails(hasMessage(equalTo("boom"))))
          },
          test("Allows reading something even in case of error") {
            val chars: Seq[Char] = (1 to 5).map(_.toChar)
            val str: ZStream[Any, Throwable, Char] =
              ZStream.fromIterable(chars) ++ ZStream.fail(new Exception("boom"))
            assertM(
              str.toReader.use(reader =>
                Task {
                  val buf = new Array[Char](5)
                  reader.read(buf)
                  buf.toList
                }
              )
            )(equalTo(chars))
          }
        ),
        test("zipAllSortedByKeyWith") {
          val genSortedByKey = for {
            map    <- Gen.mapOf(Gen.int(1, 100), Gen.int(1, 100))
            chunk   = Chunk.fromIterable(map).sorted
            chunks <- splitChunks(Chunk(chunk))
          } yield chunks
          check(genSortedByKey, genSortedByKey) { (as, bs) =>
            val left   = ZStream.fromChunks(as: _*)
            val right  = ZStream.fromChunks(bs: _*)
            val actual = left.zipAllSortedByKeyWith(right)(identity, identity)(_ + _)
            val expected = Chunk.fromIterable {
              as.flatten.toMap.foldLeft(bs.flatten.toMap) { case (map, (k, v)) =>
                map.get(k).fold(map + (k -> v))(v1 => map + (k -> (v + v1)))
              }
            }.sorted
            assertM(actual.runCollect)(equalTo(expected))
          }
        },
        suite("zipWith")(
          test("zip doesn't pull too much when one of the streams is done") {
            val l = ZStream.fromChunks(Chunk(1, 2), Chunk(3, 4), Chunk(5)) ++ ZStream.fail(
              "Nothing to see here"
            )
            val r = ZStream.fromChunks(Chunk("a", "b"), Chunk("c"))
            assertM(l.zip(r).runCollect)(equalTo(Chunk((1, "a"), (2, "b"), (3, "c"))))
          },
          test("zip equivalence with Chunk#zipWith") {
            check(
              tinyListOf(Gen.chunkOf(Gen.int)),
              tinyListOf(Gen.chunkOf(Gen.int))
            ) { (l, r) =>
              val expected = Chunk.fromIterable(l).flatten.zip(Chunk.fromIterable(r).flatten)
              assertM(ZStream.fromChunks(l: _*).zip(ZStream.fromChunks(r: _*)).runCollect)(
                equalTo(expected)
              )
            }
          },
          test("zipWith prioritizes failure") {
            assertM(
              ZStream.never
                .zipWith(ZStream.fail("Ouch"))((_, _) => None)
                .runCollect
                .either
            )(isLeft(equalTo("Ouch")))
          }
        ),
        suite("zipAllWith")(
          test("zipAllWith") {
            check(
              // We're using ZStream.fromChunks in the test, and that discards empty
              // chunks; so we're only testing for non-empty chunks here.
              tinyListOf(Gen.chunkOf(Gen.int).filter(_.size > 0)),
              tinyListOf(Gen.chunkOf(Gen.int).filter(_.size > 0))
            ) { (l, r) =>
              val expected =
                Chunk
                  .fromIterable(l)
                  .flatten
                  .zipAllWith(Chunk.fromIterable(r).flatten)(Some(_) -> None, None -> Some(_))(
                    Some(_) -> Some(_)
                  )

              assertM(
                ZStream
                  .fromChunks(l: _*)
                  .map(Option(_))
                  .zipAll(ZStream.fromChunks(r: _*).map(Option(_)))(None, None)
                  .runCollect
              )(equalTo(expected))
            }
          },
          test("zipAllWith prioritizes failure") {
            assertM(
              ZStream.never
                .zipAll(ZStream.fail("Ouch"))(None, None)
                .runCollect
                .either
            )(isLeft(equalTo("Ouch")))
          }
        ),
        test("zipWithIndex")(check(pureStreamOfInts) { s =>
          for {
            res1 <- (s.zipWithIndex.runCollect)
            res2 <- (s.runCollect.map(_.zipWithIndex.map(t => (t._1, t._2.toLong))))
          } yield assert(res1)(equalTo(res2))
        }),
        suite("zipWithLatest")(
          test("succeed") {
            for {
              left  <- Queue.unbounded[Chunk[Int]]
              right <- Queue.unbounded[Chunk[Int]]
              out   <- Queue.bounded[Take[Nothing, (Int, Int)]](1)
              _ <-
                ZStream.fromChunkQueue(left).zipWithLatest(ZStream.fromChunkQueue(right))((_, _)).runIntoQueue(out).fork
              _      <- left.offer(Chunk(0))
              _      <- right.offerAll(List(Chunk(0), Chunk(1)))
              chunk1 <- ZIO.replicateZIO(2)(out.take.flatMap(_.done)).map(_.flatten)
              _      <- left.offerAll(List(Chunk(1), Chunk(2)))
              chunk2 <- ZIO.replicateZIO(2)(out.take.flatMap(_.done)).map(_.flatten)
            } yield assert(chunk1)(equalTo(List((0, 0), (0, 1)))) && assert(chunk2)(equalTo(List((1, 1), (2, 1))))
          } @@ nonFlaky(1000),
          test("handle empty pulls properly") {
            val stream0 = ZStream.fromChunks(Chunk(), Chunk(), Chunk(2))
            val stream1 = ZStream.fromChunks(Chunk(1), Chunk(1))

            assertM(
              for {
                promise <- Promise.make[Nothing, Int]
                latch   <- Promise.make[Nothing, Unit]
                fiber <- (stream0 ++ ZStream.fromZIO(promise.await) ++ ZStream(2))
                           .zipWithLatest(ZStream(1, 1).ensuring(latch.succeed(())) ++ stream1)((_, x) => x)
                           .take(3)
                           .runCollect
                           .fork
                _      <- latch.await
                _      <- promise.succeed(2)
                result <- fiber.join
              } yield result
            )(equalTo(Chunk(1, 1, 1)))
          } @@ nonFlaky(1000),
          test("handle empty pulls properly (JVM Only)") {
            assertM(
              ZStream
                .unfold(0)(n => Some((if (n < 3) Chunk.empty else Chunk.single(2), n + 1)))
                .flattenChunks
                .forever
                .zipWithLatest(ZStream(1).forever)((_, x) => x)
                .take(3)
                .runCollect
            )(equalTo(Chunk(1, 1, 1)))
          },
          test("preserves partial ordering of stream elements") {
            val genSortedStream = for {
              chunk  <- Gen.chunkOf(Gen.int(1, 100)).map(_.sorted)
              chunks <- splitChunks(Chunk(chunk))
            } yield ZStream.fromChunks(chunks: _*)
            check(genSortedStream, genSortedStream) { (left, right) =>
              for {
                out <- left.zipWithLatest(right)(_ + _).runCollect
              } yield assert(out)(isSorted)
            }
          }
        ),
        suite("zipWithNext")(
          test("should zip with next element for a single chunk") {
            for {
              result <- ZStream(1, 2, 3).zipWithNext.runCollect
            } yield assert(result)(equalTo(Chunk(1 -> Some(2), 2 -> Some(3), 3 -> None)))
          },
          test("should work with multiple chunks") {
            for {
              result <- ZStream.fromChunks(Chunk(1), Chunk(2), Chunk(3)).zipWithNext.runCollect
            } yield assert(result)(equalTo(Chunk(1 -> Some(2), 2 -> Some(3), 3 -> None)))
          },
          test("should play well with empty streams") {
            assertM(ZStream.empty.zipWithNext.runCollect)(isEmpty)
          },
          test("should output same values as zipping with tail plus last element") {
            check(tinyListOf(Gen.chunkOf(Gen.int))) { chunks =>
              val stream = ZStream.fromChunks(chunks: _*)
              for {
                result0 <- stream.zipWithNext.runCollect
                result1 <- stream.zipAll(stream.drop(1).map(Option(_)))(0, None).runCollect
              } yield assert(result0)(equalTo(result1))
            }
          }
        ) @@ TestAspect.jvmOnly,
        suite("zipWithPrevious")(
          test("should zip with previous element for a single chunk") {
            for {
              result <- ZStream(1, 2, 3).zipWithPrevious.runCollect
            } yield assert(result)(equalTo(Chunk(None -> 1, Some(1) -> 2, Some(2) -> 3)))
          },
          test("should work with multiple chunks") {
            for {
              result <- ZStream.fromChunks(Chunk(1), Chunk(2), Chunk(3)).zipWithPrevious.runCollect
            } yield assert(result)(equalTo(Chunk(None -> 1, Some(1) -> 2, Some(2) -> 3)))
          },
          test("should play well with empty streams") {
            assertM(ZStream.empty.zipWithPrevious.runCollect)(isEmpty)
          },
          test("should output same values as first element plus zipping with init") {
            check(tinyListOf(Gen.chunkOf(Gen.int))) { chunks =>
              val stream = ZStream.fromChunks(chunks: _*)
              for {
                result0 <- stream.zipWithPrevious.runCollect
                result1 <- (ZStream(None) ++ stream.map(Some(_))).zip(stream).runCollect
              } yield assert(result0)(equalTo(result1))
            }
          }
        ) @@ TestAspect.jvmOnly,
        suite("zipWithPreviousAndNext")(
          test("succeed") {
            for {
              result <- ZStream(1, 2, 3).zipWithPreviousAndNext.runCollect
            } yield assert(result)(
              equalTo(Chunk((None, 1, Some(2)), (Some(1), 2, Some(3)), (Some(2), 3, None)))
            )
          },
          test("should output same values as zipping with both previous and next element") {
            check(tinyListOf(Gen.chunkOf(Gen.int))) { chunks =>
              val stream = ZStream.fromChunks(chunks: _*)
              for {
                result0 <- stream.zipWithPreviousAndNext.runCollect
                previous = ZStream(None) ++ stream.map(Some(_))
                next     = stream.drop(1).map(Some(_)) ++ ZStream(None)
                result1 <- previous
                             .zip(stream)
                             .zip(next)
                             .runCollect
              } yield assert(result0)(equalTo(result1))
            }
          }
        ) @@ TestAspect.jvmOnly,
        suite("refineToOrDie")(
          test("does not compile when refine type is not a subtype of error type") {
            val result = typeCheck {
              """
               ZIO
                 .fail(new RuntimeException("BOO!"))
                 .refineToOrDie[Error]
                 """
            }
            val expected =
              "type arguments [Error] do not conform to method refineToOrDie's type parameter bounds [E1 <: RuntimeException]"
            assertM(result)(isLeft(equalTo(expected)))
          } @@ scala2Only
        ),
        suite("when")(
          test("returns the stream if the condition is satisfied") {
            check(pureStreamOfInts) { stream =>
              for {
                result1  <- stream.when(true).runCollect
                result2  <- ZStream.when(true)(stream).runCollect
                expected <- stream.runCollect
              } yield assert(result1)(equalTo(expected)) && assert(result2)(equalTo(expected))
            }
          },
          test("returns an empty stream if the condition is not satisfied") {
            check(pureStreamOfInts) { stream =>
              for {
                result1 <- stream.when(false).runCollect
                result2 <- ZStream.when(false)(stream).runCollect
                expected = Chunk[Int]()
              } yield assert(result1)(equalTo(expected)) && assert(result2)(equalTo(expected))
            }
          },
          test("dies if the condition throws an exception") {
            check(pureStreamOfInts) { stream =>
              val exception     = new Exception
              def cond: Boolean = throw exception
              assertM(stream.when(cond).runDrain.exit)(dies(equalTo(exception)))
            }
          }
        ),
        suite("whenCase")(
          test("returns the resulting stream if the given partial function is defined for the given value") {
            check(Gen.int) { int =>
              for {
                result  <- ZStream.whenCase(Some(int)) { case Some(v) => ZStream(v) }.runCollect
                expected = Chunk(int)
              } yield assert(result)(equalTo(expected))
            }
          },
          test("returns an empty stream if the given partial function is not defined for the given value") {
            for {
              result  <- ZStream.whenCase(Option.empty[Int]) { case Some(v) => ZStream(v) }.runCollect
              expected = Chunk.empty
            } yield assert(result)(equalTo(expected))
          },
          test("dies if evaluating the given value throws an exception") {
            val exception   = new Exception
            def badInt: Int = throw exception
            assertM(ZStream.whenCase(badInt) { case _ => ZStream.empty }.runDrain.exit)(dies(equalTo(exception)))
          },
          test("dies if the partial function throws an exception") {
            val exception = new Exception
            assertM(ZStream.whenCase(()) { case _ => throw exception }.runDrain.exit)(dies(equalTo(exception)))
          }
        ),
        suite("whenCaseZIO")(
          test("returns the resulting stream if the given partial function is defined for the given effectful value") {
            check(Gen.int) { int =>
              for {
                result  <- ZStream.whenCaseZIO(ZIO.succeed(Some(int))) { case Some(v) => ZStream(v) }.runCollect
                expected = Chunk(int)
              } yield assert(result)(equalTo(expected))
            }
          },
          test("returns an empty stream if the given partial function is not defined for the given effectful value") {
            for {
              result  <- ZStream.whenCaseZIO(ZIO.succeed(Option.empty[Int])) { case Some(v) => ZStream(v) }.runCollect
              expected = Chunk.empty
            } yield assert(result)(equalTo(expected))
          },
          test("fails if the effectful value is a failure") {
            val exception                   = new Exception
            val failure: IO[Exception, Int] = ZIO.fail(exception)
            assertM(ZStream.whenCaseZIO(failure) { case _ => ZStream.empty }.runDrain.exit)(fails(equalTo(exception)))
          },
          test("dies if the given partial function throws an exception") {
            val exception = new Exception
            assertM(ZStream.whenCaseZIO(ZIO.unit) { case _ => throw exception }.runDrain.exit)(dies(equalTo(exception)))
          },
          test("infers types correctly") {
            trait R
            trait R1 extends R
            trait E1
            trait E extends E1
            trait A
            trait O
            val o                                          = new O {}
            val b: ZIO[R, E, A]                            = ZIO.succeed(new A {})
            val pf: PartialFunction[A, ZStream[R1, E1, O]] = { case _ => ZStream(o) }
            val s: ZStream[R1, E1, O]                      = ZStream.whenCaseZIO(b)(pf)
            assertM(s.runDrain.provideEnvironment(ZEnvironment(new R1 {})))(isUnit)
          }
        ),
        suite("whenZIO")(
          test("returns the stream if the effectful condition is satisfied") {
            check(pureStreamOfInts) { stream =>
              for {
                result1  <- stream.whenZIO(ZIO.succeed(true)).runCollect
                result2  <- ZStream.whenZIO(ZIO.succeed(true))(stream).runCollect
                expected <- stream.runCollect
              } yield assert(result1)(equalTo(expected)) && assert(result2)(equalTo(expected))
            }
          },
          test("returns an empty stream if the effectful condition is not satisfied") {
            check(pureStreamOfInts) { stream =>
              for {
                result1 <- stream.whenZIO(ZIO.succeed(false)).runCollect
                result2 <- ZStream.whenZIO(ZIO.succeed(false))(stream).runCollect
                expected = Chunk[Int]()
              } yield assert(result1)(equalTo(expected)) && assert(result2)(equalTo(expected))
            }
          },
          test("fails if the effectful condition fails") {
            check(pureStreamOfInts) { stream =>
              val exception = new Exception
              assertM(stream.whenZIO(ZIO.fail(exception)).runDrain.exit)(fails(equalTo(exception)))
            }
          },
          test("infers types correctly") {
            trait R
            trait R1 extends R
            trait E1
            trait E extends E1
            trait O
            val o                          = new O {}
            val b: ZIO[R, E, Boolean]      = ZIO.succeed(true)
            val stream: ZStream[R1, E1, O] = ZStream(o)
            val s1: ZStream[R1, E1, O]     = ZStream.whenZIO(b)(stream)
            val s2: ZStream[R1, E1, O]     = stream.whenZIO(b)
            assertM((s1 ++ s2).runDrain.provideEnvironment(ZEnvironment(new R1 {})))(isUnit)
          }
        )
      ),
      suite("Constructors")(
        test("rechunk") {
          check(tinyChunkOf(Gen.chunkOf(Gen.int)) <*> (Gen.int(1, 100))) { case (chunk, n) =>
            val expected = Chunk.fromIterable(chunk.flatten.grouped(n).toList)
            assertM(
              ZStream
                .fromChunks(chunk: _*)
                .rechunk(n)
                .mapChunks(ch => Chunk(ch))
                .runCollect
            )(equalTo(expected))
          }
        },
        test("concatAll") {
          check(tinyListOf(Gen.chunkOf(Gen.int))) { chunks =>
            assertM(
              ZStream.concatAll(Chunk.fromIterable(chunks.map(ZStream.fromChunk(_)))).runCollect
            )(
              equalTo(Chunk.fromIterable(chunks).flatten)
            )
          }
        },
        test("environment") {
          for {
            result <-
              ZStream.environment[String].map(_.get).provideEnvironment(ZEnvironment("test")).runCollect.map(_.head)
          } yield assert(result)(equalTo("test"))
        },
        test("environmentWith") {
          for {
            result <-
              ZStream.environmentWith[String](_.get).provideEnvironment(ZEnvironment("test")).runCollect.map(_.head)
          } yield assert(result)(equalTo("test"))
        },
        suite("environmentWithZIO")(
          test("environmentWithZIO") {
            for {
              result <- ZStream
                          .environmentWithZIO[String](environment => ZIO.succeed(environment.get))
                          .provideEnvironment(ZEnvironment("test"))
                          .runCollect
                          .map(_.head)
            } yield assert(result)(equalTo("test"))
          },
          test("environmentWithZIO fails") {
            for {
              result <-
                ZStream
                  .environmentWithZIO[Int](_ => ZIO.fail("fail"))
                  .provideEnvironment(ZEnvironment(0))
                  .runCollect
                  .exit
            } yield assert(result)(fails(equalTo("fail")))
          }
        ),
        suite("environmentWithStream")(
          test("environmentWithStream") {
            for {
              result <- ZStream
                          .environmentWithStream[String](environment => ZStream.succeed(environment.get))
                          .provideEnvironment(ZEnvironment("test"))
                          .runCollect
                          .map(_.head)
            } yield assert(result)(equalTo("test"))
          },
          test("environmentWithStream fails") {
            for {
              result <- ZStream
                          .environmentWithStream[Int](_ => ZStream.fail("fail"))
                          .provideEnvironment(ZEnvironment(0))
                          .runCollect
                          .exit
            } yield assert(result)(fails(equalTo("fail")))
          }
        ),
        suite("finalizer")(
          test("happy path") {
            for {
              log <- Ref.make[List[String]](Nil)
              _ <- (for {
                     _ <- ZStream.acquireReleaseWith(log.update("Acquire" :: _))(_ => log.update("Release" :: _))
                     _ <- ZStream.finalizer(log.update("Use" :: _))
                   } yield ()).ensuring(log.update("Ensuring" :: _)).runDrain
              execution <- log.get
            } yield assert(execution)(equalTo(List("Ensuring", "Release", "Use", "Acquire")))
          },
          test("finalizer is not run if stream is not pulled") {
            for {
              ref <- Ref.make(false)
              _   <- ZStream.finalizer(ref.set(true)).toPull.use(_ => UIO.unit)
              fin <- ref.get
            } yield assert(fin)(isFalse)
          }
        ),
        suite("from")(
          test("Chunk") {
            trait A
            lazy val chunk: Chunk[A]                    = ???
            lazy val actual                             = ZStream.from(chunk)
            lazy val expected: ZStream[Any, Nothing, A] = actual
            lazy val _                                  = expected
            assertCompletes
          },
          test("ChunkHub") {
            trait RA
            trait RB
            trait EA
            trait EB
            trait A
            trait B
            lazy val chunkHub: ZHub[RA, RB, EA, EB, A, Chunk[B]] = ???
            lazy val actual                                      = ZStream.from(chunkHub)
            lazy val expected: ZStream[RB, EB, B]                = actual
            lazy val _                                           = expected
            assertCompletes
          },
          test("ChunkQueue") {
            trait RA
            trait RB
            trait EA
            trait EB
            trait A
            trait B
            lazy val chunkQueue: ZQueue[RA, RB, EA, EB, A, Chunk[B]] = ???
            lazy val actual                                          = ZStream.from(chunkQueue)
            lazy val expected: ZStream[RB, EB, B]                    = actual
            lazy val _                                               = expected
            assertCompletes
          },
          test("Chunks") {
            trait A
            lazy val chunks: Iterable[Chunk[A]]         = ???
            lazy val actual                             = ZStream.from(chunks)
            lazy val expected: ZStream[Any, Nothing, A] = actual
            lazy val _                                  = expected
            assertCompletes
          },
          test("Hub") {
            trait RA
            trait RB
            trait EA
            trait EB
            trait A
            trait B
            lazy val hub: ZHub[RA, RB, EA, EB, A, B] = ???
            lazy val actual                          = ZStream.from(hub)
            lazy val expected: ZStream[RB, EB, B]    = actual
            lazy val _                               = expected
            assertCompletes
          },
          test("Iterable") {
            trait A
            trait Collection[Element] extends Iterable[Element]
            lazy val iterable: Collection[A]            = ???
            lazy val actual                             = ZStream.from(iterable)
            lazy val expected: ZStream[Any, Nothing, A] = actual
            lazy val _                                  = expected
            assertCompletes
          },
          test("IterableZIO") {
            trait R
            trait E
            trait A
            trait Collection[Element] extends Iterable[Element]
            lazy val iterableZIO: ZIO[R, E, Collection[A]] = ???
            lazy val actual                                = ZStream.from(iterableZIO)
            lazy val expected: ZStream[R, E, A]            = actual
            lazy val _                                     = expected
            assertCompletes
          },
          test("Iterator") {
            trait A
            trait IteratorLike[Element] extends Iterator[Element]
            lazy val iterator: IteratorLike[A]            = ???
            lazy val actual                               = ZStream.from(iterator)
            lazy val expected: ZStream[Any, Throwable, A] = actual
            lazy val _                                    = expected
            assertCompletes
          },
          test("IteratorManaged") {
            trait R
            trait A
            trait IteratorLike[Element] extends Iterator[Element]
            lazy val iteratorManaged: ZManaged[R, Throwable, IteratorLike[A]] = ???
            lazy val actual                                                   = ZStream.from(iteratorManaged)
            lazy val expected: ZStream[R, Throwable, A]                       = actual
            lazy val _                                                        = expected
            assertCompletes
          },
          test("IteratorZIO") {
            trait R
            trait A
            trait IteratorLike[Element] extends Iterator[Element]
            lazy val iteratorZIO: ZIO[R, Throwable, IteratorLike[A]] = ???
            lazy val actual                                          = ZStream.from(iteratorZIO)
            lazy val expected: ZStream[R, Throwable, A]              = actual
            lazy val _                                               = expected
            assertCompletes
          },
          test("JavaIterator") {
            trait A
            trait IteratorLike[Element] extends java.util.Iterator[Element]
            lazy val javaIterator: IteratorLike[A]        = ???
            lazy val actual                               = ZStream.from(javaIterator)
            lazy val expected: ZStream[Any, Throwable, A] = actual
            lazy val _                                    = expected
            assertCompletes
          },
          test("JavaIteratorManaged") {
            trait R
            trait A
            trait IteratorLike[Element] extends java.util.Iterator[Element]
            lazy val javaIteratorManaged: ZManaged[R, Throwable, IteratorLike[A]] = ???
            lazy val actual                                                       = ZStream.from(javaIteratorManaged)
            lazy val expected: ZStream[R, Throwable, A]                           = actual
            lazy val _                                                            = expected
            assertCompletes
          },
          test("JavaIteratorZIO") {
            trait R
            trait A
            trait IteratorLike[Element] extends java.util.Iterator[Element]
            lazy val javaIteratorZIO: ZIO[R, Throwable, IteratorLike[A]] = ???
            lazy val actual                                              = ZStream.from(javaIteratorZIO)
            lazy val expected: ZStream[R, Throwable, A]                  = actual
            lazy val _                                                   = expected
            assertCompletes
          },
          test("Queue") {
            trait RA
            trait RB
            trait EA
            trait EB
            trait A
            trait B
            lazy val queue: ZQueue[RA, RB, EA, EB, A, B] = ???
            lazy val actual                              = ZStream.from(queue)
            lazy val expected: ZStream[RB, EB, B]        = actual
            lazy val _                                   = expected
            assertCompletes
          },
          test("Schedule") {
            trait R
            trait A
            lazy val schedule: Schedule[R, Any, A]               = ???
            lazy val actual                                      = ZStream.from(schedule)
            lazy val expected: ZStream[R with Clock, Nothing, A] = actual
            lazy val _                                           = expected
            assertCompletes
          },
          test("TQueue") {
            trait A
            lazy val tQueue: TQueue[A]                  = ???
            lazy val actual                             = ZStream.from(tQueue)
            lazy val expected: ZStream[Any, Nothing, A] = actual
            lazy val _                                  = expected
            assertCompletes
          },
          test("ZIO") {
            trait R
            trait E
            trait A
            lazy val zio: ZIO[R, E, A]          = ???
            lazy val actual                     = ZStream.from(zio)
            lazy val expected: ZStream[R, E, A] = actual
            lazy val _                          = expected
            assertCompletes
          },
          test("ZIOOption") {
            trait R
            trait E
            trait A
            lazy val zioOption: ZIO[R, Option[E], A] = ???
            lazy val actual                          = ZStream.from(zioOption)
            lazy val expected: ZStream[R, E, A]      = actual
            lazy val _                               = expected
            assertCompletes
          }
        ),
        test("fromChunk") {
          check(Gen.small(Gen.chunkOfN(_)(Gen.int)))(c => assertM(ZStream.fromChunk(c).runCollect)(equalTo(c)))
        },
        suite("fromChunks")(
          test("fromChunks") {
            check(tinyListOf(Gen.chunkOf(Gen.int))) { cs =>
              assertM(ZStream.fromChunks(cs: _*).runCollect)(
                equalTo(Chunk.fromIterable(cs).flatten)
              )
            }
          },
          test("discards empty chunks") {
            ZStream.fromChunks(Chunk(1), Chunk.empty, Chunk(1)).toPull.use { pull =>
              assertM(nPulls(pull, 3))(equalTo(List(Right(Chunk(1)), Right(Chunk(1)), Left(None))))
            }
          }
        ),
        suite("fromZIO")(
          test("failure") {
            assertM(ZStream.fromZIO(ZIO.fail("error")).runCollect.either)(isLeft(equalTo("error")))
          }
        ),
        suite("fromZIOOption")(
          test("emit one element with success") {
            val fa: ZIO[Any, Option[Int], Int] = ZIO.succeed(5)
            assertM(ZStream.fromZIOOption(fa).runCollect)(equalTo(Chunk(5)))
          },
          test("emit one element with failure") {
            val fa: ZIO[Any, Option[Int], Int] = ZIO.fail(Some(5))
            assertM(ZStream.fromZIOOption(fa).runCollect.either)(isLeft(equalTo(5)))
          } @@ zioTag(errors),
          test("do not emit any element") {
            val fa: ZIO[Any, Option[Int], Int] = ZIO.fail(None)
            assertM(ZStream.fromZIOOption(fa).runCollect)(equalTo(Chunk()))
          }
        ),
        suite("fromInputStream")(
          test("example 1") {
            val chunkSize = ZStream.DefaultChunkSize
            val data      = Array.tabulate[Byte](chunkSize * 5 / 2)(_.toByte)
            def is        = new ByteArrayInputStream(data)
            ZStream.fromInputStream(is, chunkSize).runCollect map { bytes => assert(bytes.toArray)(equalTo(data)) }
          },
          test("example 2") {
            check(Gen.small(Gen.chunkOfN(_)(Gen.byte)), Gen.int(1, 10)) { (bytes, chunkSize) =>
              val is = new ByteArrayInputStream(bytes.toArray)
              ZStream.fromInputStream(is, chunkSize).runCollect.map(assert(_)(equalTo(bytes)))
            }
          }
        ),
        test("fromIterable")(check(Gen.small(Gen.chunkOfN(_)(Gen.int))) { l =>
          def lazyL = l
          assertM(ZStream.fromIterable(lazyL).runCollect)(equalTo(l))
        }),
        test("fromIterableZIO")(check(Gen.small(Gen.chunkOfN(_)(Gen.int))) { l =>
          assertM(ZStream.fromIterableZIO(UIO(l)).runCollect)(equalTo(l))
        }),
        test("fromIterator") {
          check(Gen.small(Gen.chunkOfN(_)(Gen.int)), Gen.small(Gen.const(_), 1)) { (chunk, maxChunkSize) =>
            assertM(ZStream.fromIterator(chunk.iterator, maxChunkSize).runCollect)(equalTo(chunk))
          }
        },
        test("fromIteratorSucceed") {
          check(Gen.small(Gen.chunkOfN(_)(Gen.int)), Gen.small(Gen.const(_), 1)) { (chunk, maxChunkSize) =>
            assertM(ZStream.fromIteratorSucceed(chunk.iterator, maxChunkSize).runCollect)(equalTo(chunk))
          }
        },
        test("fromBlockingIterator") {
          check(Gen.small(Gen.chunkOfN(_)(Gen.int))) { chunk =>
            assertM(ZStream.blocking(ZStream.fromIterator(chunk.iterator)).runCollect)(equalTo(chunk))
          }
        },
        suite("fromIteratorManaged")(
          test("is safe to pull again after success") {
            for {
              ref <- Ref.make(false)
              pulls <- ZStream
                         .fromIteratorManaged(
                           Managed.acquireReleaseWith(UIO.succeedNow(List(1, 2).iterator))(_ => ref.set(true)),
                           maxChunkSize = 1
                         )
                         .toPull
                         .use(nPulls(_, 4))
              fin <- ref.get
            } yield assert(fin)(isTrue) && assert(pulls)(
              equalTo(List(Right(Chunk(1)), Right(Chunk(2)), Left(None), Left(None)))
            )
          }
        ),
        test("fromSchedule") {
          val schedule = Schedule.exponential(1.second) <* Schedule.recurs(5)
          val stream   = ZStream.fromSchedule(schedule)
          val zio = for {
            fiber <- stream.runCollect.fork
            _     <- TestClock.adjust(62.seconds)
            value <- fiber.join
          } yield value
          val expected = Chunk(1.seconds, 2.seconds, 4.seconds, 8.seconds, 16.seconds)
          assertM(zio)(equalTo(expected))
        },
        suite("fromQueue")(
          test("emits queued elements") {
            assertWithChunkCoordination(List(Chunk(1, 2))) { c =>
              assertM(for {
                fiber <- ZStream
                           .fromQueue(c.queue)
                           .collectWhileSuccess
                           .flattenChunks
                           .tap(_ => c.proceed)
                           .runCollect
                           .fork
                _      <- c.offer
                result <- fiber.join
              } yield result)(equalTo(Chunk(1, 2)))
            }
          },
          test("chunks up to the max chunk size") {
            assertM(for {
              queue <- Queue.unbounded[Int]
              _     <- queue.offerAll(List(1, 2, 3, 4, 5, 6, 7))

              result <- ZStream
                          .fromQueue(queue, maxChunkSize = 2)
                          .mapChunks(Chunk.single)
                          .take(3)
                          .runCollect
            } yield result)(forall(hasSize(isLessThanEqualTo(2))))
          }
        ),
        test("fromTQueue") {
          TQueue.bounded[Int](5).commit.flatMap { tqueue =>
            ZStream.fromTQueue(tqueue).toQueueUnbounded.use { queue =>
              for {
                _      <- tqueue.offerAll(List(1, 2, 3)).commit
                first  <- ZStream.fromQueue(queue).take(3).runCollect
                _      <- tqueue.offerAll(List(4, 5)).commit
                second <- ZStream.fromQueue(queue).take(2).runCollect
              } yield assert(first)(equalTo(Chunk(1, 2, 3).map(Take.single))) &&
                assert(second)(equalTo(Chunk(4, 5).map(Take.single)))
            }
          }
        } @@ flaky,
        test("iterate")(
          assertM(ZStream.iterate(1)(_ + 1).take(10).runCollect)(
            equalTo(Chunk.fromIterable(1 to 10))
          )
        ),
        test("paginate") {
          val s = (0, List(1, 2, 3))

          ZStream
            .paginate(s) {
              case (x, Nil)      => x -> None
              case (x, x0 :: xs) => x -> Some(x0 -> xs)
            }
            .runCollect
            .map(assert(_)(equalTo(Chunk(0, 1, 2, 3))))
        },
        test("paginateM") {
          val s = (0, List(1, 2, 3))

          assertM(
            ZStream
              .paginateZIO(s) {
                case (x, Nil)      => ZIO.succeed(x -> None)
                case (x, x0 :: xs) => ZIO.succeed(x -> Some(x0 -> xs))
              }
              .runCollect
          )(equalTo(Chunk(0, 1, 2, 3)))
        },
        test("paginateChunk") {
          val s        = (Chunk.single(0), List(1, 2, 3, 4, 5))
          val pageSize = 2

          assertM(
            ZStream
              .paginateChunk(s) {
                case (x, Nil) => x -> None
                case (x, xs)  => x -> Some(Chunk.fromIterable(xs.take(pageSize)) -> xs.drop(pageSize))
              }
              .runCollect
          )(equalTo(Chunk(0, 1, 2, 3, 4, 5)))
        },
        test("paginateChunkM") {
          val s        = (Chunk.single(0), List(1, 2, 3, 4, 5))
          val pageSize = 2

          assertM(
            ZStream
              .paginateChunkZIO(s) {
                case (x, Nil) => ZIO.succeed(x -> None)
                case (x, xs)  => ZIO.succeed(x -> Some(Chunk.fromIterable(xs.take(pageSize)) -> xs.drop(pageSize)))
              }
              .runCollect
          )(equalTo(Chunk(0, 1, 2, 3, 4, 5)))
        },
        test("range") {
          assertM(ZStream.range(0, 10).runCollect)(equalTo(Chunk.fromIterable(Range(0, 10))))
        },
        test("repeat")(
          assertM(
            ZStream
              .repeat(1)
              .take(5)
              .runCollect
          )(equalTo(Chunk(1, 1, 1, 1, 1)))
        ),
        test("repeatEffect")(
          assertM(
            ZStream
              .repeatZIO(IO.succeed(1))
              .take(2)
              .runCollect
          )(equalTo(Chunk(1, 1)))
        ),
        suite("repeatEffectOption")(
          test("emit elements")(
            assertM(
              ZStream
                .repeatZIOOption(IO.succeed(1))
                .take(2)
                .runCollect
            )(equalTo(Chunk(1, 1)))
          ),
          test("emit elements until pull fails with None")(
            for {
              ref <- Ref.make(0)
              fa = for {
                     newCount <- ref.updateAndGet(_ + 1)
                     res      <- if (newCount >= 5) ZIO.fail(None) else ZIO.succeed(newCount)
                   } yield res
              res <- ZStream
                       .repeatZIOOption(fa)
                       .take(10)
                       .runCollect
            } yield assert(res)(equalTo(Chunk(1, 2, 3, 4)))
          ),
          test("stops evaluating the effect once it fails with None") {
            for {
              ref <- Ref.make(0)
              _ <- ZStream.repeatZIOOption(ref.updateAndGet(_ + 1) *> ZIO.fail(None)).toPull.use { pull =>
                     pull.ignore *> pull.ignore
                   }
              result <- ref.get
            } yield assert(result)(equalTo(1))
          }
        ),
        suite("repeatZIOWithSchedule")(
          test("succeed")(
            for {
              ref <- Ref.make[List[Int]](Nil)
              fiber <- ZStream
                         .repeatZIOWithSchedule(ref.update(1 :: _), Schedule.spaced(10.millis))
                         .take(2)
                         .runDrain
                         .fork
              _      <- TestClock.adjust(50.millis)
              _      <- fiber.join
              result <- ref.get
            } yield assert(result)(equalTo(List(1, 1)))
          ),
          test("allow schedule rely on effect value")(checkN(10)(Gen.int(1, 100)) { (length: Int) =>
            for {
              ref     <- Ref.make(0)
              effect   = ref.getAndUpdate(_ + 1).filterOrFail(_ <= length + 1)(())
              schedule = Schedule.identity[Int].whileOutput(_ < length)
              result  <- ZStream.repeatZIOWithSchedule(effect, schedule).runCollect
            } yield assert(result)(equalTo(Chunk.fromIterable(0 to length)))
          }),
          test("should perform repetitions in addition to the first execution (one repetition)") {
            assertM(ZStream.repeatZIOWithSchedule(UIO(1), Schedule.once).runCollect)(
              equalTo(Chunk(1, 1))
            )
          },
          test("should perform repetitions in addition to the first execution (zero repetitions)") {
            assertM(ZStream.repeatZIOWithSchedule(UIO(1), Schedule.stop).runCollect)(
              equalTo(Chunk(1))
            )
          },
          test("emits before delaying according to the schedule") {
            val interval = 1.second

            for {
              collected <- Ref.make(0)
              effect     = ZIO.unit
              schedule   = Schedule.spaced(interval)
              streamFiber <- ZStream
                               .repeatZIOWithSchedule(effect, schedule)
                               .tap(_ => collected.update(_ + 1))
                               .runDrain
                               .fork
              _                      <- TestClock.adjust(0.seconds)
              nrCollectedImmediately <- collected.get
              _                      <- TestClock.adjust(1.seconds)
              nrCollectedAfterDelay  <- collected.get
              _                      <- streamFiber.interrupt

            } yield assert(nrCollectedImmediately)(equalTo(1)) && assert(nrCollectedAfterDelay)(equalTo(2))
          }
        ),
        test("unfold") {
          assertM(
            ZStream
              .unfold(0) { i =>
                if (i < 10) Some((i, i + 1))
                else None
              }
              .runCollect
          )(equalTo(Chunk.fromIterable(0 to 9)))
        },
        test("unfoldChunk") {
          assertM(
            ZStream
              .unfoldChunk(0) { i =>
                if (i < 10) Some((Chunk(i, i + 1), i + 2))
                else None
              }
              .runCollect
          )(equalTo(Chunk.fromIterable(0 to 9)))
        },
        test("unfoldChunkM") {
          assertM(
            ZStream
              .unfoldChunkZIO(0) { i =>
                if (i < 10) IO.succeed(Some((Chunk(i, i + 1), i + 2)))
                else IO.succeed(None)
              }
              .runCollect
          )(equalTo(Chunk.fromIterable(0 to 9)))
        },
        test("unfoldZIO") {
          assertM(
            ZStream
              .unfoldZIO(0) { i =>
                if (i < 10) IO.succeed(Some((i, i + 1)))
                else IO.succeed(None)
              }
              .runCollect
          )(equalTo(Chunk.fromIterable(0 to 9)))
        },
        test("unwrapManaged") {
          def stream(promise: Promise[Nothing, Unit]) =
            ZStream.unwrapManaged {
              ZManaged.acquireRelease(Console.print("acquire outer"))(Console.print("release outer").orDie) *>
                ZManaged.fromZIO(promise.succeed(()) *> ZIO.never) *>
                ZManaged.succeed(ZStream(1, 2, 3))
            }
          for {
            promise <- Promise.make[Nothing, Unit]
            fiber   <- stream(promise).runDrain.fork
            _       <- promise.await
            _       <- fiber.interrupt
            output  <- TestConsole.output
          } yield assertTrue(output == Vector("acquire outer", "release outer"))
        },
        suite("withRuntimeConfig")(
          test("runs the stream on the specified runtime configuration") {
            val global = RuntimeConfig.global
            for {
              default   <- ZIO.runtimeConfig
              ref1      <- Ref.make[RuntimeConfig](default)
              ref2      <- Ref.make[RuntimeConfig](default)
              stream1    = ZStream.fromZIO(ZIO.runtimeConfig.flatMap(ref1.set)).withRuntimeConfig(global)
              stream2    = ZStream.fromZIO(ZIO.runtimeConfig.flatMap(ref2.set))
              _         <- (stream1 *> stream2).runDrain
              executor1 <- ref1.get
              executor2 <- ref2.get
            } yield assert(executor1)(equalTo(global)) &&
              assert(executor2)(equalTo(default))
          }
        )
      )
    ) @@ TestAspect.timed @@ TestAspect.fibers

  trait ChunkCoordination[A] {
    def queue: Queue[Exit[Option[Nothing], Chunk[A]]]
    def offer: UIO[Boolean]
    def proceed: UIO[Unit]
    def awaitNext: UIO[Unit]
  }

  def assertWithChunkCoordination[A](
    chunks: List[Chunk[A]]
  )(
    assertion: ChunkCoordination[A] => ZIO[Clock with TestClock, Nothing, TestResult]
  ): ZIO[Clock with TestClock, Nothing, TestResult] =
    for {
      q  <- Queue.unbounded[Exit[Option[Nothing], Chunk[A]]]
      ps <- Queue.unbounded[Unit]
      ref <- Ref
               .make[List[List[Exit[Option[Nothing], Chunk[A]]]]](
                 chunks.init.map { chunk =>
                   List(Exit.succeed(chunk))
                 } ++ chunks.lastOption.map(chunk => List(Exit.succeed(chunk), Exit.fail(None))).toList
               )
      chunkCoordination = new ChunkCoordination[A] {
                            val queue = q
                            val offer = ref.modify {
                              case x :: xs => (x, xs)
                              case Nil     => (Nil, Nil)
                            }.flatMap(queue.offerAll)
                            val proceed   = ps.offer(()).unit
                            val awaitNext = ps.take
                          }
      testResult <- assertion(chunkCoordination)
    } yield testResult

  sealed trait Animal
  case class Dog(name: String) extends Animal
  case class Cat(name: String) extends Animal

  val dog: Animal = Dog("dog1")
  val cat1: Cat   = Cat("cat1")
  val cat2: Cat   = Cat("cat2")
}<|MERGE_RESOLUTION|>--- conflicted
+++ resolved
@@ -2505,7 +2505,6 @@
                           .exit
               count <- interrupted.get
             } yield assert(count)(equalTo(2)) && assert(result)(fails(equalTo("Boom")))
-<<<<<<< HEAD
           } @@ flaky(1000), // TODO Restore to non-flaky
           test("propagates correct error with subsequent mapZIOPar call (#4514)") {
             assertM(
@@ -2516,20 +2515,17 @@
                 .runCollect
                 .either
             )(isLeft(equalTo("Boom")))
-          } @@ flaky(1000) // TODO Restore to non-flaky
-=======
-          } @@ nonFlaky,
-          testM("propagates error of original stream") {
+          } @@ flaky(1000), // TODO Restore to non-flaky
+          test("propagates error of original stream") {
             for {
               fiber <- (ZStream(1, 2, 3, 4, 5, 6, 7, 8, 9, 10) ++ ZStream.fail(new Throwable("Boom")))
-                         .mapMPar(2)(_ => ZIO.sleep(1.second))
+                         .mapZIOPar(2)(_ => ZIO.sleep(1.second))
                          .runDrain
                          .fork
-              _    <- TestClock.adjust(4.seconds)
+              _    <- TestClock.adjust(5.seconds)
               exit <- fiber.await
             } yield assert(exit)(fails(hasMessage(equalTo("Boom"))))
-          } @@ nonFlaky
->>>>>>> f1eb18ff
+          }
         ),
         suite("mapZIOParUnordered")(
           test("mapping with failure is failure") {
