--- conflicted
+++ resolved
@@ -3390,11 +3390,7 @@
               elements <- stream.runCollect
               done     <- ref.get
             } yield assertTrue(elements == Chunk(1, 1, 2, 3, 5, 8) && done == 20)
-<<<<<<< HEAD
-          } @@ flaky, // TODO check why this is failing periodically in 2.11
-=======
           } @@ flaky,
->>>>>>> 2fd1f0ac
           test("sink that is done before stream") {
             for {
               ref      <- Ref.make(0)
