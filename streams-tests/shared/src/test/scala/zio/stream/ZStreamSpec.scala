package zio.stream

import com.github.ghik.silencer.silent
import zio._
import zio.stm.TQueue
import zio.stream.ZSink.Push
import zio.stream.ZStreamGen._
import zio.test.Assertion._
import zio.test.TestAspect.{exceptJS, flaky, nonFlaky, scala2Only, timeout}
import zio.test._
import zio.test.environment.TestClock

import java.io.{ByteArrayInputStream, IOException}
import java.util.concurrent.TimeUnit
import scala.concurrent.ExecutionContext

object ZStreamSpec extends ZIOBaseSpec {
  import ZIOTag._

  def inParallel(action: => Unit)(implicit ec: ExecutionContext): Unit =
    ec.execute(() => action)

  // Wrongly emits warnings on Scala 2.12.x https://github.com/scala/bug/issues/11918
  @silent(
    "pattern var .* in value .* is never used: use a wildcard `_` or suppress this warning with .*"
  )
  def spec: ZSpec[Environment, Failure] =
    suite("ZStreamSpec")(
      suite("Combinators")(
        suite("absolve")(
          test("happy path")(checkM(tinyChunkOf(Gen.int)) { xs =>
            val stream = ZStream.fromIterable(xs.map(Right(_)))
            assertM(stream.absolve.runCollect)(equalTo(xs))
          }),
          test("failure")(checkM(tinyChunkOf(Gen.int)) { xs =>
            val stream = ZStream.fromIterable(xs.map(Right(_))) ++ ZStream.succeed(Left("Ouch"))
            assertM(stream.absolve.runCollect.exit)(fails(equalTo("Ouch")))
          }),
          test("round-trip #1")(checkM(tinyChunkOf(Gen.int), Gen.string) { (xs, s) =>
            val xss    = ZStream.fromIterable(xs.map(Right(_)))
            val stream = xss ++ ZStream(Left(s)) ++ xss
            for {
              res1 <- stream.runCollect
              res2 <- stream.absolve.either.runCollect
            } yield assert(res1)(startsWith(res2))
          }),
          test("round-trip #2")(checkM(tinyChunkOf(Gen.int), Gen.string) { (xs, s) =>
            val xss    = ZStream.fromIterable(xs)
            val stream = xss ++ ZStream.fail(s)
            for {
              res1 <- stream.runCollect.exit
              res2 <- stream.either.absolve.runCollect.exit
            } yield assert(res1)(fails(equalTo(s))) && assert(res2)(fails(equalTo(s)))
          })
        ) @@ TestAspect.jvmOnly, // This is horrendously slow on Scala.js for some reason
        test("access") {
          for {
            result <- ZStream.access[String](identity).provide("test").runHead.some

          } yield assert(result)(equalTo("test"))
        },
        suite("accessZIO")(
          test("accessZIO") {
            for {
              result <- ZStream.accessZIO[String](ZIO.succeed(_)).provide("test").runHead.some
            } yield assert(result)(equalTo("test"))
          },
          test("accessZIO fails") {
            for {
              result <- ZStream.accessZIO[Int](_ => ZIO.fail("fail")).provide(0).runHead.exit
            } yield assert(result)(fails(equalTo("fail")))
          } @@ zioTag(errors)
        ),
        suite("accessStream")(
          test("accessStream") {
            for {
              result <- ZStream.accessStream[String](ZStream.succeed(_)).provide("test").runHead.some
            } yield assert(result)(equalTo("test"))
          },
          test("accessStream fails") {
            for {
              result <- ZStream.accessStream[Int](_ => ZStream.fail("fail")).provide(0).runHead.exit
            } yield assert(result)(fails(equalTo("fail")))
          } @@ zioTag(errors)
        ),
        suite("aggregateAsync")(
          test("aggregateAsync999") {
            ZStream(1, 1, 1, 1)
              .aggregateAsync(ZTransducer.foldUntil(List[Int](), 3)((acc, el) => el :: acc))
              .runCollect
              .map { result =>
                assert(result.toList.flatten)(equalTo(List(1, 1, 1, 1))) &&
                assert(result.forall(_.length <= 3))(isTrue)
              }
          },
          test("error propagation") {
            val e = new RuntimeException("Boom")
            assertM(
              ZStream(1, 1, 1, 1)
                .aggregateAsync(ZTransducer.die(e))
                .runCollect
                .exit
            )(dies(equalTo(e)))
          },
          test("error propagation") {
            val e = new RuntimeException("Boom")

            assertM(
              ZStream(1, 1)
                .aggregateAsync(ZTransducer.foldLeftZIO(Nil)((_, _) => ZIO.die(e)))
                .runCollect
                .exit
            )(dies(equalTo(e)))
          },
          test("interruption propagation") {
            for {
              latch     <- Promise.make[Nothing, Unit]
              cancelled <- Ref.make(false)
              sink = ZTransducer.foldZIO(List[Int]())(_ => true) { (acc, el: Int) =>
                       if (el == 1) UIO.succeedNow(el :: acc)
                       else
                         (latch.succeed(()) *> ZIO.infinity)
                           .onInterrupt(cancelled.set(true))
                     }
              fiber  <- ZStream(1, 1, 2).aggregateAsync(sink).runCollect.untraced.fork
              _      <- latch.await
              _      <- fiber.interrupt
              result <- cancelled.get
            } yield assert(result)(isTrue)
          },
          test("interruption propagation") {
            for {
              latch     <- Promise.make[Nothing, Unit]
              cancelled <- Ref.make(false)
              sink = ZTransducer.fromZIO {
                       (latch.succeed(()) *> ZIO.infinity)
                         .onInterrupt(cancelled.set(true))
                     }
              fiber  <- ZStream(1, 1, 2).aggregateAsync(sink).runCollect.untraced.fork
              _      <- latch.await
              _      <- fiber.interrupt
              result <- cancelled.get
            } yield assert(result)(isTrue)
          },
          test("leftover handling") {
            val data = List(1, 2, 2, 3, 2, 3)
            assertM(
              ZStream(data: _*)
                .aggregateAsync(
                  ZTransducer.foldWeighted(List[Int]())((_, x: Int) => x.toLong, 4)((acc, el) => el :: acc)
                )
                .map(_.reverse)
                .runCollect
                .map(_.toList.flatten)
            )(equalTo(data))
          }
        ),
        suite("aggregate")(
          test("aggregate") {
            assertM(
              ZStream('1', '2', ',', '3', '4')
                .aggregate(ZTransducer.collectAllWhile(_.isDigit))
                .map(_.mkString.toInt)
                .runCollect
            )(equalTo(Chunk(12, 34)))
          },
          test("no remainder") {
            assertM(
              ZStream(1, 2, 3, 4)
                .aggregate(ZTransducer.fold(100)(_ % 2 == 0)(_ + _))
                .runCollect
            )(equalTo(Chunk(101, 105, 104)))
          },
          test("with a sink that always signals more") {
            assertM(
              ZStream(1, 2, 3)
                .aggregate(ZTransducer.fold(0)(_ => true)(_ + _))
                .runCollect
            )(equalTo(Chunk(1 + 2 + 3)))
          },
          test("propagate managed error") {
            val fail = "I'm such a failure!"
            val t    = ZTransducer.fail(fail)
            assertM(ZStream(1, 2, 3).aggregate(t).runCollect.either)(isLeft(equalTo(fail)))
          }
        ),
        suite("aggregateAsyncWithinEither")(
          test("aggregateAsyncWithinEither") {
            assertM(
              ZStream(1, 1, 1, 1, 2, 2)
                .aggregateAsyncWithinEither(
                  ZTransducer
                    .fold((List[Int](), true))(_._2) { (acc, el: Int) =>
                      if (el == 1) (el :: acc._1, true)
                      else if (el == 2 && acc._1.isEmpty) (el :: acc._1, false)
                      else (el :: acc._1, false)
                    }
                    .map(_._1),
                  Schedule.spaced(30.minutes)
                )
                .runCollect
            )(
              equalTo(Chunk(Right(List(2, 1, 1, 1, 1)), Right(List(2))))
            )
          },
          test("fails fast") {
            for {
              queue <- Queue.unbounded[Int]
              _ <- ZStream
                     .range(1, 10)
                     .tap(i => ZIO.fail("BOOM!").when(i == 6) *> queue.offer(i))
                     .aggregateAsyncWithin(ZTransducer.foldUntil((), 5)((_, _) => ()), Schedule.forever)
                     .runDrain
                     .catchAll(_ => ZIO.succeedNow(()))
              value <- queue.takeAll
              _     <- queue.shutdown
            } yield assert(value)(equalTo(Chunk(1, 2, 3, 4, 5)))
          } @@ zioTag(errors),
          test("error propagation 1") {
            val e = new RuntimeException("Boom")
            assertM(
              ZStream(1, 1, 1, 1)
                .aggregateAsyncWithinEither(ZTransducer.die(e), Schedule.spaced(30.minutes))
                .runCollect
                .exit
            )(dies(equalTo(e)))
          } @@ zioTag(errors),
          test("error propagation 2") {
            val e = new RuntimeException("Boom")

            assertM(
              ZStream(1, 1)
                .aggregateAsyncWithinEither(
                  ZTransducer.foldZIO[Any, Nothing, Int, List[Int]](List[Int]())(_ => true)((_, _) => ZIO.die(e)),
                  Schedule.spaced(30.minutes)
                )
                .runCollect
                .exit
            )(dies(equalTo(e)))
          } @@ zioTag(errors),
          test("interruption propagation") {
            for {
              latch     <- Promise.make[Nothing, Unit]
              cancelled <- Ref.make(false)
              sink = ZTransducer.foldZIO(List[Int]())(_ => true) { (acc, el: Int) =>
                       if (el == 1) UIO.succeed(el :: acc)
                       else
                         (latch.succeed(()) *> ZIO.infinity)
                           .onInterrupt(cancelled.set(true))
                     }
              fiber <- ZStream(1, 1, 2)
                         .aggregateAsyncWithinEither(sink, Schedule.spaced(30.minutes))
                         .runCollect
                         .untraced
                         .fork
              _      <- latch.await
              _      <- fiber.interrupt
              result <- cancelled.get
            } yield assert(result)(isTrue)
          } @@ zioTag(interruption),
          test("interruption propagation") {
            for {
              latch     <- Promise.make[Nothing, Unit]
              cancelled <- Ref.make(false)
              sink = ZTransducer.fromZIO {
                       (latch.succeed(()) *> ZIO.infinity)
                         .onInterrupt(cancelled.set(true))
                     }
              fiber <- ZStream(1, 1, 2)
                         .aggregateAsyncWithinEither(sink, Schedule.spaced(30.minutes))
                         .runCollect
                         .untraced
                         .fork
              _      <- latch.await
              _      <- fiber.interrupt
              result <- cancelled.get
            } yield assert(result)(isTrue)
          } @@ zioTag(interruption),
          test("child fiber handling") {
            assertWithChunkCoordination(List(Chunk(1), Chunk(2), Chunk(3))) { c =>
              for {
                fib <- ZStream
                         .fromQueue(c.queue)
                         .tap(_ => c.proceed)
                         .flatMap(ex => ZStream.fromZIOOption(ZIO.done(ex)))
                         .flattenChunks
                         .aggregateAsyncWithin(ZTransducer.last, Schedule.fixed(200.millis))
                         .interruptWhen(ZIO.never)
                         .take(2)
                         .runCollect
                         .fork
                _       <- (c.offer *> TestClock.adjust(100.millis) *> c.awaitNext).repeatN(3)
                results <- fib.join.map(_.collect { case Some(ex) => ex })
              } yield assert(results)(equalTo(Chunk(2, 3)))
            }
          } @@ zioTag(interruption) @@ TestAspect.jvmOnly,
          test("aggregateAsyncWithinEitherLeftoverHandling") {
            val data = List(1, 2, 2, 3, 2, 3)
            assertM(
              for {
                f <- (ZStream(data: _*)
                       .aggregateAsyncWithinEither(
                         ZTransducer
                           .foldWeighted(List[Int]())((_, i: Int) => i.toLong, 4)((acc, el) => el :: acc)
                           .map(_.reverse),
                         Schedule.spaced(100.millis)
                       )
                       .collect { case Right(v) =>
                         v
                       }
                       .runCollect
                       .map(_.toList.flatten))
                       .fork
                _      <- TestClock.adjust(31.minutes)
                result <- f.join
              } yield result
            )(equalTo(data))
          }
        ),
        suite("aggregateAsyncWithin")(
          test("aggregateAsyncWithin") {
            assertM(
              ZStream(1, 1, 1, 1, 2, 2)
                .aggregateAsyncWithin(
                  ZTransducer
                    .fold((List[Int](), true))(_._2) { (acc, el: Int) =>
                      if (el == 1) (el :: acc._1, true)
                      else if (el == 2 && acc._1.isEmpty) (el :: acc._1, false)
                      else (el :: acc._1, false)
                    }
                    .map(_._1),
                  Schedule.spaced(30.minutes)
                )
                .runCollect
            )(equalTo(Chunk(List(2, 1, 1, 1, 1), List(2))))
          }
        ),
        suite("acquireReleaseWith")(
          test("acquireReleaseWith")(
            for {
              done <- Ref.make(false)
              iteratorStream = ZStream
                                 .acquireReleaseWith(UIO(0 to 2))(_ => done.set(true))
                                 .flatMap(ZStream.fromIterable(_))
              result   <- iteratorStream.runCollect
              released <- done.get
            } yield assert(result)(equalTo(Chunk(0, 1, 2))) && assert(released)(isTrue)
          ),
          test("acquireReleaseWith short circuits")(
            for {
              done <- Ref.make(false)
              iteratorStream = ZStream
                                 .acquireReleaseWith(UIO(0 to 3))(_ => done.set(true))
                                 .flatMap(ZStream.fromIterable(_))
                                 .take(2)
              result   <- iteratorStream.runCollect
              released <- done.get
            } yield assert(result)(equalTo(Chunk(0, 1))) && assert(released)(isTrue)
          ),
          test("no acquisition when short circuiting")(
            for {
              acquired <- Ref.make(false)
              iteratorStream = (ZStream(1) ++ ZStream.acquireReleaseWith(acquired.set(true))(_ => UIO.unit))
                                 .take(0)
              _      <- iteratorStream.runDrain
              result <- acquired.get
            } yield assert(result)(isFalse)
          ),
          test("releases when there are defects") {
            for {
              ref <- Ref.make(false)
              _ <- ZStream
                     .acquireReleaseWith(ZIO.unit)(_ => ref.set(true))
                     .flatMap(_ => ZStream.fromZIO(ZIO.dieMessage("boom")))
                     .runDrain
                     .exit
              released <- ref.get
            } yield assert(released)(isTrue)
          },
          test("flatMap associativity doesn't affect acquire release lifetime")(
            for {
              leftAssoc <- ZStream
                             .acquireReleaseWith(Ref.make(true))(_.set(false))
                             .flatMap(ZStream.succeed(_))
                             .flatMap(r => ZStream.fromZIO(r.get))
                             .runCollect
                             .map(_.head)
              rightAssoc <- ZStream
                              .acquireReleaseWith(Ref.make(true))(_.set(false))
                              .flatMap(ZStream.succeed(_).flatMap(r => ZStream.fromZIO(r.get)))
                              .runCollect
                              .map(_.head)
            } yield assert(leftAssoc -> rightAssoc)(equalTo(true -> true))
          )
        ),
        suite("broadcast")(
          test("Values") {
            ZStream
              .range(0, 5)
              .flatMap(ZStream.succeed(_))
              .broadcast(2, 12)
              .use {
                case s1 :: s2 :: Nil =>
                  for {
                    out1    <- s1.runCollect
                    out2    <- s2.runCollect
                    expected = Chunk.fromIterable(Range(0, 5))
                  } yield assert(out1)(equalTo(expected)) && assert(out2)(equalTo(expected))
                case _ =>
                  UIO(assert(())(Assertion.nothing))
              }
          },
          test("Errors") {
            (ZStream.range(0, 1).flatMap(ZStream.succeed(_)) ++ ZStream.fail("Boom")).broadcast(2, 12).use {
              case s1 :: s2 :: Nil =>
                for {
                  out1    <- s1.runCollect.either
                  out2    <- s2.runCollect.either
                  expected = Left("Boom")
                } yield assert(out1)(equalTo(expected)) && assert(out2)(equalTo(expected))
              case _ =>
                UIO(assert(())(Assertion.nothing))
            }
          },
          test("BackPressure") {
            ZStream
              .range(0, 5)
              .flatMap(ZStream.succeed(_))
              .broadcast(2, 2)
              .use {
                case s1 :: s2 :: Nil =>
                  for {
                    ref    <- Ref.make[List[Int]](Nil)
                    latch1 <- Promise.make[Nothing, Unit]
                    fib <- s1
                             .tap(i => ref.update(i :: _) *> latch1.succeed(()).when(i == 1))
                             .runDrain
                             .fork
                    _         <- latch1.await
                    snapshot1 <- ref.get
                    _         <- s2.runDrain
                    _         <- fib.await
                    snapshot2 <- ref.get
                  } yield assert(snapshot1)(equalTo(List(1, 0))) && assert(snapshot2)(
                    equalTo(Range(0, 5).toList.reverse)
                  )
                case _ =>
                  UIO(assert(())(Assertion.nothing))
              }
          },
          test("Unsubscribe") {
            ZStream
              .range(0, 5)
              .flatMap(ZStream.succeed(_))
              .broadcast(2, 2)
              .use {
                case s1 :: s2 :: Nil =>
                  for {
                    _    <- s1.process.useDiscard(ZIO.unit).ignore
                    out2 <- s2.runCollect
                  } yield assert(out2)(equalTo(Chunk.fromIterable(Range(0, 5))))
                case _ =>
                  UIO(assert(())(Assertion.nothing))
              }
          }
        ),
        suite("buffer")(
          test("maintains elements and ordering")(checkM(tinyChunkOf(tinyChunkOf(Gen.int))) { chunk =>
            assertM(
              ZStream
                .fromChunks(chunk: _*)
                .buffer(2)
                .runCollect
            )(equalTo(chunk.flatten))
          }),
          test("buffer the Stream with Error") {
            val e = new RuntimeException("boom")
            assertM(
              (ZStream.range(0, 10) ++ ZStream.fail(e))
                .buffer(2)
                .runCollect
                .exit
            )(fails(equalTo(e)))
          },
          test("fast producer progress independently") {
            for {
              ref   <- Ref.make(List[Int]())
              latch <- Promise.make[Nothing, Unit]
              s = ZStream
                    .range(1, 5)
                    .tap(i => ref.update(i :: _) *> latch.succeed(()).when(i == 4))
                    .buffer(2)
              l <- s.process.use { as =>
                     for {
                       _ <- as
                       _ <- latch.await
                       l <- ref.get
                     } yield l
                   }
            } yield assert(l.reverse)(equalTo((1 to 4).toList))
          }
        ),
        suite("bufferDropping")(
          test("buffer the Stream with Error") {
            val e = new RuntimeException("boom")
            assertM(
              (ZStream.range(1, 1000) ++ ZStream.fail(e) ++ ZStream.range(1001, 2000))
                .bufferDropping(2)
                .runCollect
                .exit
            )(fails(equalTo(e)))
          },
          test("fast producer progress independently") {
            for {
              ref    <- Ref.make(List.empty[Int])
              latch1 <- Promise.make[Nothing, Unit]
              latch2 <- Promise.make[Nothing, Unit]
              latch3 <- Promise.make[Nothing, Unit]
              latch4 <- Promise.make[Nothing, Unit]
              s1 = ZStream(0) ++ ZStream
                     .fromZIO(latch1.await)
                     .flatMap(_ => ZStream.range(1, 17).rechunk(1).ensuring(latch2.succeed(())))
              s2 = ZStream
                     .fromZIO(latch3.await)
                     .flatMap(_ => ZStream.range(17, 25).rechunk(1).ensuring(latch4.succeed(())))
              s = (s1 ++ s2).bufferDropping(8)
              snapshots <- s.process.use { as =>
                             for {
                               zero      <- as
                               _         <- latch1.succeed(())
                               _         <- latch2.await
                               _         <- as.flatMap(a => ref.update(a.toList ::: _)).repeatN(7)
                               snapshot1 <- ref.get
                               _         <- latch3.succeed(())
                               _         <- latch4.await
                               _         <- as.flatMap(a => ref.update(a.toList ::: _)).repeatN(7)
                               snapshot2 <- ref.get
                             } yield (zero, snapshot1, snapshot2)
                           }
            } yield assert(snapshots._1)(equalTo(Chunk.single(0))) && assert(snapshots._2)(
              equalTo(List(8, 7, 6, 5, 4, 3, 2, 1))
            ) &&
              assert(snapshots._3)(
                equalTo(List(24, 23, 22, 21, 20, 19, 18, 17, 8, 7, 6, 5, 4, 3, 2, 1))
              )
          }
        ),
        suite("range")(
          test("range includes min value and excludes max value") {
            assertM(
              (ZStream.range(1, 2)).runCollect
            )(equalTo(Chunk(1)))
          },
          test("two large ranges can be concatenated") {
            assertM(
              (ZStream.range(1, 1000) ++ ZStream.range(1000, 2000)).runCollect
            )(equalTo(Chunk.fromIterable(Range(1, 2000))))
          },
          test("two small ranges can be concatenated") {
            assertM(
              (ZStream.range(1, 10) ++ ZStream.range(10, 20)).runCollect
            )(equalTo(Chunk.fromIterable(Range(1, 20))))
          },
          test("range emits no values when start >= end") {
            assertM(
              (ZStream.range(1, 1) ++ ZStream.range(2, 1)).runCollect
            )(equalTo(Chunk.empty))
          },
          test("range emits values in chunks of chunkSize") {
            assertM(
              (ZStream
                .range(1, 10, 2))
                .mapChunks(c => Chunk[Int](c.sum))
                .runCollect
            )(equalTo(Chunk(1 + 2, 3 + 4, 5 + 6, 7 + 8, 9)))
          }
        ),
        suite("bufferSliding")(
          test("buffer the Stream with Error") {
            val e = new RuntimeException("boom")
            assertM(
              (ZStream.range(1, 1000) ++ ZStream.fail(e) ++ ZStream.range(1001, 2000))
                .bufferSliding(2)
                .runCollect
                .exit
            )(fails(equalTo(e)))
          },
          test("fast producer progress independently") {
            for {
              ref    <- Ref.make(List.empty[Int])
              latch1 <- Promise.make[Nothing, Unit]
              latch2 <- Promise.make[Nothing, Unit]
              latch3 <- Promise.make[Nothing, Unit]
              latch4 <- Promise.make[Nothing, Unit]
              s1 = ZStream(0) ++ ZStream
                     .fromZIO(latch1.await)
                     .flatMap(_ => ZStream.range(1, 17).rechunk(1).ensuring(latch2.succeed(())))
              s2 = ZStream
                     .fromZIO(latch3.await)
                     .flatMap(_ => ZStream.range(17, 25).rechunk(1).ensuring(latch4.succeed(())))
              s = (s1 ++ s2).bufferSliding(8)
              snapshots <- s.process.use { as =>
                             for {
                               zero      <- as
                               _         <- latch1.succeed(())
                               _         <- latch2.await
                               _         <- as.flatMap(a => ref.update(a.toList ::: _)).repeatN(7)
                               snapshot1 <- ref.get
                               _         <- latch3.succeed(())
                               _         <- latch4.await
                               _         <- as.flatMap(a => ref.update(a.toList ::: _)).repeatN(7)
                               snapshot2 <- ref.get
                             } yield (zero, snapshot1, snapshot2)
                           }
            } yield assert(snapshots._1)(equalTo(Chunk.single(0))) && assert(snapshots._2)(
              equalTo(List(16, 15, 14, 13, 12, 11, 10, 9))
            ) &&
              assert(snapshots._3)(
                equalTo(List(24, 23, 22, 21, 20, 19, 18, 17, 16, 15, 14, 13, 12, 11, 10, 9))
              )
          }
        ),
        suite("bufferUnbounded")(
          test("buffer the Stream")(checkM(Gen.chunkOf(Gen.int)) { chunk =>
            assertM(
              ZStream
                .fromIterable(chunk)
                .bufferUnbounded
                .runCollect
            )(equalTo(chunk))
          }),
          test("buffer the Stream with Error") {
            val e = new RuntimeException("boom")
            assertM((ZStream.range(0, 10) ++ ZStream.fail(e)).bufferUnbounded.runCollect.exit)(
              fails(equalTo(e))
            )
          },
          test("fast producer progress independently") {
            for {
              ref   <- Ref.make(List[Int]())
              latch <- Promise.make[Nothing, Unit]
              s = ZStream
                    .fromZIO(UIO.succeedNow(()))
                    .flatMap(_ => ZStream.range(1, 1000).tap(i => ref.update(i :: _)).ensuring(latch.succeed(())))
                    .bufferUnbounded
              l <- s.process.use { as =>
                     for {
                       _ <- as
                       _ <- latch.await
                       l <- ref.get
                     } yield l
                   }
            } yield assert(l.reverse)(equalTo(Range(1, 1000).toList))
          }
        ),
        suite("catchAllCause")(
          test("recovery from errors") {
            val s1 = ZStream(1, 2) ++ ZStream.fail("Boom")
            val s2 = ZStream(3, 4)
            s1.catchAllCause(_ => s2).runCollect.map(assert(_)(equalTo(Chunk(1, 2, 3, 4))))
          },
          test("recovery from defects") {
            val s1 = ZStream(1, 2) ++ ZStream.dieMessage("Boom")
            val s2 = ZStream(3, 4)
            s1.catchAllCause(_ => s2).runCollect.map(assert(_)(equalTo(Chunk(1, 2, 3, 4))))
          },
          test("happy path") {
            val s1 = ZStream(1, 2)
            val s2 = ZStream(3, 4)
            s1.catchAllCause(_ => s2).runCollect.map(assert(_)(equalTo(Chunk(1, 2))))
          },
          test("executes finalizers") {
            for {
              fins   <- Ref.make(List[String]())
              s1      = (ZStream(1, 2) ++ ZStream.fail("Boom")).ensuring(fins.update("s1" :: _))
              s2      = (ZStream(3, 4) ++ ZStream.fail("Boom")).ensuring(fins.update("s2" :: _))
              _      <- s1.catchAllCause(_ => s2).runCollect.exit
              result <- fins.get
            } yield assert(result)(equalTo(List("s2", "s1")))
          },
          test("releases all resources by the time the failover stream has started") {
            for {
              fins <- Ref.make(Chunk[Int]())
              s = ZStream.finalizer(fins.update(1 +: _)) *>
                    ZStream.finalizer(fins.update(2 +: _)) *>
                    ZStream.finalizer(fins.update(3 +: _)) *>
                    ZStream.fail("boom")
              result <- s.drain.catchAllCause(_ => ZStream.fromZIO(fins.get)).runCollect
            } yield assert(result.flatten)(equalTo(Chunk(1, 2, 3)))
          },
          test("propagates the right Exit value to the failing stream (#3609)") {
            for {
              ref <- Ref.make[Exit[Any, Any]](Exit.unit)
              _ <- ZStream
                     .acquireReleaseExitWith(UIO.unit)((_, exit) => ref.set(exit))
                     .flatMap(_ => ZStream.fail("boom"))
                     .either
                     .runDrain
                     .exit
              result <- ref.get
            } yield assert(result)(fails(equalTo("boom")))
          }
        ),
        suite("catchSome")(
          test("recovery from some errors") {
            val s1 = ZStream(1, 2) ++ ZStream.fail("Boom")
            val s2 = ZStream(3, 4)
            s1.catchSome { case "Boom" => s2 }.runCollect.map(assert(_)(equalTo(Chunk(1, 2, 3, 4))))
          },
          test("fails stream when partial function does not match") {
            val s1 = ZStream(1, 2) ++ ZStream.fail("Boom")
            val s2 = ZStream(3, 4)
            s1.catchSome { case "Boomer" => s2 }.runCollect.either
              .map(assert(_)(isLeft(equalTo("Boom"))))
          }
        ),
        suite("catchSomeCause")(
          test("recovery from some errors") {
            val s1 = ZStream(1, 2) ++ ZStream.failCause(Cause.Fail("Boom"))
            val s2 = ZStream(3, 4)
            s1.catchSomeCause { case Cause.Fail("Boom") => s2 }.runCollect
              .map(assert(_)(equalTo(Chunk(1, 2, 3, 4))))
          },
          test("fails stream when partial function does not match") {
            val s1 = ZStream(1, 2) ++ ZStream.fail("Boom")
            val s2 = ZStream(3, 4)
            s1.catchSomeCause { case Cause.empty => s2 }.runCollect.either
              .map(assert(_)(isLeft(equalTo("Boom"))))
          }
        ),
        test("changes") {
          checkM(pureStreamOfInts) { stream =>
            for {
              actual <- stream.changes.runCollect.map(_.toList)
              expected <- stream.runCollect.map { as =>
                            as.foldLeft[List[Int]](Nil) { (s, n) =>
                              if (s.isEmpty || s.head != n) n :: s else s
                            }.reverse
                          }
            } yield assert(actual)(equalTo(expected))
          }
        },
        test("changesWithZIO") {
          checkM(pureStreamOfInts) { stream =>
            for {
              actual <- stream.changesWithZIO((l, r) => ZIO.succeed(l == r)).runCollect.map(_.toList)
              expected <- stream.runCollect.map { as =>
                            as.foldLeft[List[Int]](Nil) { (s, n) =>
                              if (s.isEmpty || s.head != n) n :: s else s
                            }.reverse
                          }
            } yield assert(actual)(equalTo(expected))
          }
        },
        test("collect") {
          assertM(ZStream(Left(1), Right(2), Left(3)).collect { case Right(n) =>
            n
          }.runCollect)(equalTo(Chunk(2)))
        },
        suite("collectZIO")(
          test("collectZIO") {
            assertM(
              ZStream(Left(1), Right(2), Left(3)).collectZIO { case Right(n) =>
                ZIO(n * 2)
              }.runCollect
            )(equalTo(Chunk(4)))
          },
          test("collectZIO fails") {
            assertM(
              ZStream(Left(1), Right(2), Left(3)).collectZIO { case Right(_) =>
                ZIO.fail("Ouch")
              }.runDrain.either
            )(isLeft(isNonEmptyString))
          },
          test("laziness on chunks") {
            assertM(
              Stream(1, 2, 3).collectZIO {
                case 3 => ZIO.fail("boom")
                case x => UIO.succeed(x)
              }.either.runCollect
            )(equalTo(Chunk(Right(1), Right(2), Left("boom"))))
          }
        ),
        test("collectSome")(checkM(Gen.bounded(0, 5)(pureStreamGen(Gen.option(Gen.int), _))) { s =>
          for {
            res1 <- (s.collectSome.runCollect)
            res2 <- (s.runCollect.map(_.collect { case Some(x) => x }))
          } yield assert(res1)(equalTo(res2))
        }),
<<<<<<< HEAD
        testM("collectType") {
=======
        test("collectType") {
>>>>>>> eac76865
          assertM(ZStream(cat1, dog, cat2).collectType[Cat].runCollect)(equalTo(Chunk(cat1, cat2)))
        },
        suite("collectWhile")(
          test("collectWhile") {
            assertM(ZStream(Some(1), Some(2), Some(3), None, Some(4)).collectWhile { case Some(v) =>
              v
            }.runCollect)(equalTo(Chunk(1, 2, 3)))
          },
          test("collectWhile short circuits") {
            assertM(
              (ZStream(Option(1)) ++ ZStream.fail("Ouch")).collectWhile { case None =>
                1
              }.runDrain.either
            )(isRight(isUnit))
          }
        ),
        suite("collectWhileZIO")(
          test("collectWhileZIO") {
            assertM(
              ZStream(Some(1), Some(2), Some(3), None, Some(4)).collectWhileZIO { case Some(v) =>
                ZIO(v * 2)
              }.runCollect
            )(equalTo(Chunk(2, 4, 6)))
          },
          test("collectWhileZIO short circuits") {
            assertM(
              (ZStream(Option(1)) ++ ZStream.fail("Ouch"))
                .collectWhileZIO[Any, String, Int] { case None =>
                  ZIO.succeedNow(1)
                }
                .runDrain
                .either
            )(isRight(isUnit))
          },
          test("collectWhileZIO fails") {
            assertM(
              ZStream(Some(1), Some(2), Some(3), None, Some(4)).collectWhileZIO { case Some(_) =>
                ZIO.fail("Ouch")
              }.runDrain.either
            )(isLeft(isNonEmptyString))
          },
          test("laziness on chunks") {
            assertM(
              ZStream(1, 2, 3, 4).collectWhileZIO {
                case 3 => ZIO.fail("boom")
                case x => UIO.succeed(x)
              }.either.runCollect
            )(equalTo(Chunk(Right(1), Right(2), Left("boom"))))
          }
        ),
        suite("concat")(
          test("concat")(checkM(streamOfInts, streamOfInts) { (s1, s2) =>
            for {
              chunkConcat  <- s1.runCollect.zipWith(s2.runCollect)(_ ++ _).exit
              streamConcat <- (s1 ++ s2).runCollect.exit
            } yield assert(streamConcat.isSuccess && chunkConcat.isSuccess)(isTrue) implies assert(
              streamConcat
            )(
              equalTo(chunkConcat)
            )
          }),
          test("finalizer order") {
            for {
              log <- Ref.make[List[String]](Nil)
              _ <- (ZStream.finalizer(log.update("Second" :: _)) ++ ZStream
                     .finalizer(log.update("First" :: _))).runDrain
              execution <- log.get
            } yield assert(execution)(equalTo(List("First", "Second")))
          }
        ),
        suite("distributedWithDynamic")(
          test("ensures no race between subscription and stream end") {
            ZStream.empty.distributedWithDynamic(1, _ => UIO.succeedNow(_ => true)).use { add =>
              val subscribe = ZStream.unwrap(add.map { case (_, queue) =>
                ZStream.fromQueue(queue).collectWhileSuccess
              })
              Promise.make[Nothing, Unit].flatMap { onEnd =>
                subscribe.ensuring(onEnd.succeed(())).runDrain.fork *>
                  onEnd.await *>
                  subscribe.runDrain *>
                  ZIO.succeedNow(assertCompletes)
              }
            }
          }
        ),
        suite("drain")(
          test("drain")(
            for {
              ref <- Ref.make(List[Int]())
              _   <- ZStream.range(0, 10).mapZIO(i => ref.update(i :: _)).drain.runDrain
              l   <- ref.get
            } yield assert(l.reverse)(equalTo(Range(0, 10).toList))
          ),
          test("isn't too eager") {
            (ZStream(1) ++ ZStream.fail("fail")).drain.process.use(pull => assertM(pull.exit)(succeeds(isEmpty)))
          }
        ),
        suite("drainFork")(
          test("runs the other stream in the background") {
            for {
              latch <- Promise.make[Nothing, Unit]
              _ <- ZStream
                     .fromZIO(latch.await)
                     .drainFork(ZStream.fromZIO(latch.succeed(())))
                     .runDrain
            } yield assertCompletes
          },
          test("interrupts the background stream when the foreground exits") {
            for {
              bgInterrupted <- Ref.make(false)
              latch         <- Promise.make[Nothing, Unit]
              _ <- (ZStream(1, 2, 3) ++ ZStream.fromZIO(latch.await).drain)
                     .drainFork(
                       ZStream.fromZIO(
                         (latch.succeed(()) *> ZIO.never).onInterrupt(bgInterrupted.set(true))
                       )
                     )
                     .runDrain
              result <- bgInterrupted.get
            } yield assert(result)(isTrue)
          } @@ zioTag(interruption),
          test("fails the foreground stream if the background fails with a typed error") {
            assertM(ZStream.never.drainFork(ZStream.fail("Boom")).runDrain.exit)(
              fails(equalTo("Boom"))
            )
          } @@ zioTag(errors),
          test("fails the foreground stream if the background fails with a defect") {
            val ex = new RuntimeException("Boom")
            assertM(ZStream.never.drainFork(ZStream.die(ex)).runDrain.exit)(dies(equalTo(ex)))
          } @@ zioTag(errors)
        ),
        suite("drop")(
          test("drop")(checkM(streamOfInts, Gen.int) { (s, n) =>
            for {
              dropStreamResult <- s.drop(n.toLong).runCollect.exit
              dropListResult   <- s.runCollect.map(_.drop(n)).exit
            } yield assert(dropListResult.isSuccess)(isTrue) implies assert(dropStreamResult)(
              equalTo(dropListResult)
            )
          }),
          test("leftover chunk branch") {
            for {
              count <- ZStream
                         .range(1, 10, 3)
                         .drop(5)
                         .runCollect
                         .map(_.length)
            } yield assert(count)(equalTo(4))
          }
        ),
        test("dropUntil") {
          checkM(pureStreamOfInts, Gen.function(Gen.boolean)) { (s, p) =>
            for {
              res1 <- s.dropUntil(p).runCollect
              res2 <- s.runCollect.map(_.dropWhile(!p(_)).drop(1))
            } yield assert(res1)(equalTo(res2))
          }
        },
        suite("dropWhile")(
          test("dropWhile")(
            checkM(pureStreamOfInts, Gen.function(Gen.boolean)) { (s, p) =>
              for {
                res1 <- s.dropWhile(p).runCollect
                res2 <- s.runCollect.map(_.dropWhile(p))
              } yield assert(res1)(equalTo(res2))
            }
          ),
          test("short circuits") {
            assertM(
              (ZStream(1) ++ ZStream.fail("Ouch"))
                .take(1)
                .dropWhile(_ => true)
                .runDrain
                .either
            )(isRight(isUnit))
          }
        ),
        test("either") {
          val s = ZStream(1, 2, 3) ++ ZStream.fail("Boom")
          s.either.runCollect
            .map(assert(_)(equalTo(Chunk(Right(1), Right(2), Right(3), Left("Boom")))))
        },
        test("ensuring") {
          for {
            log <- Ref.make[List[String]](Nil)
            _ <- (for {
                   _ <- ZStream.acquireReleaseWith(log.update("Acquire" :: _))(_ => log.update("Release" :: _))
                   _ <- ZStream.fromZIO(log.update("Use" :: _))
                 } yield ()).ensuring(log.update("Ensuring" :: _)).runDrain
            execution <- log.get
          } yield assert(execution)(equalTo(List("Ensuring", "Release", "Use", "Acquire")))
        },
        test("ensuringFirst") {
          for {
            log <- Ref.make[List[String]](Nil)
            _ <- (for {
                   _ <- ZStream.acquireReleaseWith(log.update("Acquire" :: _))(_ => log.update("Release" :: _))
                   _ <- ZStream.fromZIO(log.update("Use" :: _))
                 } yield ()).ensuringFirst(log.update("Ensuring" :: _)).runDrain
            execution <- log.get
          } yield assert(execution)(equalTo(List("Release", "Ensuring", "Use", "Acquire")))
        },
        test("filter")(checkM(pureStreamOfInts, Gen.function(Gen.boolean)) { (s, p) =>
          for {
            res1 <- s.filter(p).runCollect
            res2 <- s.runCollect.map(_.filter(p))
          } yield assert(res1)(equalTo(res2))
        }),
        suite("filterZIO")(
          test("filterZIO")(checkM(pureStreamOfInts, Gen.function(Gen.boolean)) { (s, p) =>
            for {
              res1 <- s.filterZIO(s => IO.succeed(p(s))).runCollect
              res2 <- s.runCollect.map(_.filter(p))
            } yield assert(res1)(equalTo(res2))
          }),
          test("laziness on chunks") {
            assertM(
              Stream(1, 2, 3).filterZIO {
                case 3 => ZIO.fail("boom")
                case _ => UIO.succeed(true)
              }.either.runCollect
            )(equalTo(Chunk(Right(1), Right(2), Left("boom"))))
          }
        ),
        suite("flatMap")(
          test("deep flatMap stack safety") {
            def fib(n: Int): ZStream[Any, Nothing, Int] =
              if (n <= 1) ZStream.succeed(n)
              else
                fib(n - 1).flatMap(a => fib(n - 2).flatMap(b => ZStream.succeed(a + b)))

            val stream   = fib(20)
            val expected = 6765

            assertM(stream.runCollect)(equalTo(Chunk(expected)))
          } @@ TestAspect.jvmOnly, // Too slow on Scala.js
          test("left identity")(checkM(Gen.int, Gen.function(pureStreamOfInts)) { (x, f) =>
            for {
              res1 <- ZStream(x).flatMap(f).runCollect
              res2 <- f(x).runCollect
            } yield assert(res1)(equalTo(res2))
          }),
          test("right identity")(
            checkM(pureStreamOfInts)(m =>
              for {
                res1 <- m.flatMap(i => ZStream(i)).runCollect
                res2 <- m.runCollect
              } yield assert(res1)(equalTo(res2))
            )
          ),
          test("associativity") {
            val tinyStream = Gen.int(0, 2).flatMap(pureStreamGen(Gen.int, _))
            val fnGen      = Gen.function(tinyStream)
            checkM(tinyStream, fnGen, fnGen) { (m, f, g) =>
              for {
                leftStream  <- m.flatMap(f).flatMap(g).runCollect
                rightStream <- m.flatMap(x => f(x).flatMap(g)).runCollect
              } yield assert(leftStream)(equalTo(rightStream))
            }
          } @@ TestAspect.jvmOnly, // Too slow on Scala.js
          test("inner finalizers") {
            for {
              effects <- Ref.make(List[Int]())
              push     = (i: Int) => effects.update(i :: _)
              latch   <- Promise.make[Nothing, Unit]
              fiber <- ZStream(
                         ZStream.acquireReleaseWith(push(1))(_ => push(1)),
                         ZStream.fromZIO(push(2)),
                         ZStream.acquireReleaseWith(push(3))(_ => push(3)) *> ZStream.fromZIO(
                           latch.succeed(()) *> ZIO.never
                         )
                       ).flatMap(identity).runDrain.fork
              _      <- latch.await
              _      <- fiber.interrupt
              result <- effects.get
            } yield assert(result)(equalTo(List(3, 3, 2, 1, 1)))

          },
          test("finalizer ordering") {
            for {
              effects <- Ref.make(List[String]())
              push     = (i: String) => effects.update(i :: _)
              stream = for {
                         _ <- ZStream.acquireReleaseWith(push("open1"))(_ => push("close1"))
                         _ <- ZStream
                                .fromChunks(Chunk(()), Chunk(()))
                                .tap(_ => push("use2"))
                                .ensuring(push("close2"))
                         _ <- ZStream.acquireReleaseWith(push("open3"))(_ => push("close3"))
                         _ <- ZStream
                                .fromChunks(Chunk(()), Chunk(()))
                                .tap(_ => push("use4"))
                                .ensuring(push("close4"))
                       } yield ()
              _      <- stream.runDrain
              result <- effects.get
            } yield assert(result.reverse)(
              equalTo(
                List(
                  "open1",
                  "use2",
                  "open3",
                  "use4",
                  "use4",
                  "close4",
                  "close3",
                  "use2",
                  "open3",
                  "use4",
                  "use4",
                  "close4",
                  "close3",
                  "close2",
                  "close1"
                )
              )
            )
          },
          test("exit signal") {
            for {
              ref <- Ref.make(false)
              inner = ZStream
                        .acquireReleaseExitWith(UIO.unit)((_, e) =>
                          e match {
                            case Exit.Failure(_) => ref.set(true)
                            case Exit.Success(_) => UIO.unit
                          }
                        )
                        .flatMap(_ => ZStream.fail("Ouch"))
              _   <- ZStream.succeed(()).flatMap(_ => inner).runDrain.either.unit
              fin <- ref.get
            } yield assert(fin)(isTrue)
          },
          test("finalizers are registered in the proper order") {
            for {
              fins <- Ref.make(List[Int]())
              s = ZStream.finalizer(fins.update(1 :: _)) *>
                    ZStream.finalizer(fins.update(2 :: _))
              _      <- s.process.withEarlyRelease.use(_._2)
              result <- fins.get
            } yield assert(result)(equalTo(List(1, 2)))
          },
          test("early release finalizer concatenation is preserved") {
            for {
              fins <- Ref.make(List[Int]())
              s = ZStream.finalizer(fins.update(1 :: _)) *>
                    ZStream.finalizer(fins.update(2 :: _))
              result <- s.process.withEarlyRelease.use { case (release, pull) =>
                          pull *> release *> fins.get
                        }
            } yield assert(result)(equalTo(List(1, 2)))
          }
        ),
        suite("flatMapPar")(
          test("guarantee ordering")(checkM(tinyListOf(Gen.int)) { (m: List[Int]) =>
            for {
              flatMap    <- ZStream.fromIterable(m).flatMap(i => ZStream(i, i)).runCollect
              flatMapPar <- ZStream.fromIterable(m).flatMapPar(1)(i => ZStream(i, i)).runCollect
            } yield assert(flatMap)(equalTo(flatMapPar))
          }),
          test("consistent with flatMap")(
            checkM(Gen.int(1, Int.MaxValue), tinyListOf(Gen.int)) { (n, m) =>
              for {
                flatMap <- ZStream
                             .fromIterable(m)
                             .flatMap(i => ZStream(i, i))
                             .runCollect
                             .map(_.toSet)
                flatMapPar <- ZStream
                                .fromIterable(m)
                                .flatMapPar(n)(i => ZStream(i, i))
                                .runCollect
                                .map(_.toSet)
              } yield assert(n)(isGreaterThan(0)) implies assert(flatMap)(equalTo(flatMapPar))
            }
          ),
          test("short circuiting") {
            assertM(
              ZStream
                .mergeAll(2)(
                  ZStream.never,
                  ZStream(1)
                )
                .take(1)
                .runCollect
            )(equalTo(Chunk(1)))
          },
          test("interruption propagation") {
            for {
              substreamCancelled <- Ref.make[Boolean](false)
              latch              <- Promise.make[Nothing, Unit]
              fiber <- ZStream(())
                         .flatMapPar(1)(_ =>
                           ZStream.fromZIO(
                             (latch.succeed(()) *> ZIO.infinity).onInterrupt(substreamCancelled.set(true))
                           )
                         )
                         .runDrain
                         .fork
              _         <- latch.await
              _         <- fiber.interrupt
              cancelled <- substreamCancelled.get
            } yield assert(cancelled)(isTrue)
          },
          test("inner errors interrupt all fibers") {
            for {
              substreamCancelled <- Ref.make[Boolean](false)
              latch              <- Promise.make[Nothing, Unit]
              result <- ZStream(
                          ZStream.fromZIO(
                            (latch.succeed(()) *> ZIO.infinity).onInterrupt(substreamCancelled.set(true))
                          ),
                          ZStream.fromZIO(latch.await *> ZIO.fail("Ouch"))
                        ).flatMapPar(2)(identity).runDrain.either
              cancelled <- substreamCancelled.get
            } yield assert(cancelled)(isTrue) && assert(result)(isLeft(equalTo("Ouch")))
          } @@ nonFlaky,
          test("outer errors interrupt all fibers") {
            for {
              substreamCancelled <- Ref.make[Boolean](false)
              latch              <- Promise.make[Nothing, Unit]
              result <- (ZStream(()) ++ ZStream.fromZIO(latch.await *> ZIO.fail("Ouch")))
                          .flatMapPar(2) { _ =>
                            ZStream.fromZIO(
                              (latch.succeed(()) *> ZIO.infinity).onInterrupt(substreamCancelled.set(true))
                            )
                          }
                          .runDrain
                          .either
              cancelled <- substreamCancelled.get
            } yield assert(cancelled)(isTrue) && assert(result)(isLeft(equalTo("Ouch")))
          } @@ nonFlaky,
          test("inner defects interrupt all fibers") {
            val ex = new RuntimeException("Ouch")

            for {
              substreamCancelled <- Ref.make[Boolean](false)
              latch              <- Promise.make[Nothing, Unit]
              result <- ZStream(
                          ZStream.fromZIO(
                            (latch.succeed(()) *> ZIO.infinity).onInterrupt(substreamCancelled.set(true))
                          ),
                          ZStream.fromZIO(latch.await *> ZIO.die(ex))
                        ).flatMapPar(2)(identity).runDrain.exit
              cancelled <- substreamCancelled.get
            } yield assert(cancelled)(isTrue) && assert(result)(dies(equalTo(ex)))
          } @@ nonFlaky,
          test("outer defects interrupt all fibers") {
            val ex = new RuntimeException()

            for {
              substreamCancelled <- Ref.make[Boolean](false)
              latch              <- Promise.make[Nothing, Unit]
              result <- (ZStream(()) ++ ZStream.fromZIO(latch.await *> ZIO.die(ex)))
                          .flatMapPar(2) { _ =>
                            ZStream.fromZIO(
                              (latch.succeed(()) *> ZIO.infinity).onInterrupt(substreamCancelled.set(true))
                            )
                          }
                          .runDrain
                          .exit
              cancelled <- substreamCancelled.get
            } yield assert(cancelled)(isTrue) && assert(result)(dies(equalTo(ex)))
          } @@ nonFlaky,
          test("finalizer ordering") {
            for {
              execution <- Ref.make[List[String]](Nil)
              inner =
                ZStream
                  .acquireReleaseWith(execution.update("InnerAcquire" :: _))(_ => execution.update("InnerRelease" :: _))
              _ <-
                ZStream
                  .acquireReleaseWith(execution.update("OuterAcquire" :: _).as(inner))(_ =>
                    execution.update("OuterRelease" :: _)
                  )
                  .flatMapPar(2)(identity)
                  .runDrain
              results <- execution.get
            } yield assert(results)(
              equalTo(List("OuterRelease", "InnerRelease", "InnerAcquire", "OuterAcquire"))
            )
          }
        ),
        suite("flatMapParSwitch")(
          test("guarantee ordering no parallelism") {
            for {
              lastExecuted <- Ref.make(false)
              semaphore    <- Semaphore.make(1)
              _ <- ZStream(1, 2, 3, 4)
                     .flatMapParSwitch(1) { i =>
                       if (i > 3)
                         ZStream
                           .acquireReleaseWith(UIO.unit)(_ => lastExecuted.set(true))
                           .flatMap(_ => ZStream.empty)
                       else ZStream.managed(semaphore.withPermitManaged).flatMap(_ => ZStream.never)
                     }
                     .runDrain
              result <- semaphore.withPermit(lastExecuted.get)
            } yield assert(result)(isTrue)
          },
          test("guarantee ordering with parallelism") {
            for {
              lastExecuted <- Ref.make(0)
              semaphore    <- Semaphore.make(4)
              _ <- ZStream(1, 2, 3, 4, 5, 6, 7, 8, 9, 10, 11, 12)
                     .flatMapParSwitch(4) { i =>
                       if (i > 8)
                         ZStream
                           .acquireReleaseWith(UIO.unit)(_ => lastExecuted.update(_ + 1))
                           .flatMap(_ => ZStream.empty)
                       else ZStream.managed(semaphore.withPermitManaged).flatMap(_ => ZStream.never)
                     }
                     .runDrain
              result <- semaphore.withPermits(4)(lastExecuted.get)
            } yield assert(result)(equalTo(4))
          },
          test("short circuiting") {
            assertM(
              ZStream(ZStream.never, ZStream(1))
                .flatMapParSwitch(2)(identity)
                .take(1)
                .runCollect
            )(equalTo(Chunk(1)))
          },
          test("interruption propagation") {
            for {
              substreamCancelled <- Ref.make[Boolean](false)
              latch              <- Promise.make[Nothing, Unit]
              fiber <- ZStream(())
                         .flatMapParSwitch(1)(_ =>
                           ZStream.fromZIO(
                             (latch.succeed(()) *> ZIO.infinity).onInterrupt(substreamCancelled.set(true))
                           )
                         )
                         .runCollect
                         .fork
              _         <- latch.await
              _         <- fiber.interrupt
              cancelled <- substreamCancelled.get
            } yield assert(cancelled)(isTrue)
          } @@ flaky,
          test("inner errors interrupt all fibers") {
            for {
              substreamCancelled <- Ref.make[Boolean](false)
              latch              <- Promise.make[Nothing, Unit]
              result <- ZStream(
                          ZStream.fromZIO(
                            (latch.succeed(()) *> ZIO.infinity).onInterrupt(substreamCancelled.set(true))
                          ),
                          ZStream.fromZIO(latch.await *> IO.fail("Ouch"))
                        ).flatMapParSwitch(2)(identity).runDrain.either
              cancelled <- substreamCancelled.get
            } yield assert(cancelled)(isTrue) && assert(result)(isLeft(equalTo("Ouch")))
          } @@ nonFlaky,
          test("outer errors interrupt all fibers") {
            for {
              substreamCancelled <- Ref.make[Boolean](false)
              latch              <- Promise.make[Nothing, Unit]
              result <- (ZStream(()) ++ ZStream.fromZIO(latch.await *> IO.fail("Ouch")))
                          .flatMapParSwitch(2) { _ =>
                            ZStream.fromZIO(
                              (latch.succeed(()) *> ZIO.infinity).onInterrupt(substreamCancelled.set(true))
                            )
                          }
                          .runDrain
                          .either
              cancelled <- substreamCancelled.get
            } yield assert(cancelled)(isTrue) && assert(result)(isLeft(equalTo("Ouch")))
          } @@ nonFlaky,
          test("inner defects interrupt all fibers") {
            val ex = new RuntimeException("Ouch")

            for {
              substreamCancelled <- Ref.make[Boolean](false)
              latch              <- Promise.make[Nothing, Unit]
              result <- ZStream(
                          ZStream.fromZIO(
                            (latch.succeed(()) *> ZIO.infinity).onInterrupt(substreamCancelled.set(true))
                          ),
                          ZStream.fromZIO(latch.await *> ZIO.die(ex))
                        ).flatMapParSwitch(2)(identity).runDrain.exit
              cancelled <- substreamCancelled.get
            } yield assert(cancelled)(isTrue) && assert(result)(dies(equalTo(ex)))
          } @@ nonFlaky,
          test("outer defects interrupt all fibers") {
            val ex = new RuntimeException()

            for {
              substreamCancelled <- Ref.make[Boolean](false)
              latch              <- Promise.make[Nothing, Unit]
              result <- (ZStream(()) ++ ZStream.fromZIO(latch.await *> ZIO.die(ex)))
                          .flatMapParSwitch(2) { _ =>
                            ZStream.fromZIO(
                              (latch.succeed(()) *> ZIO.infinity).onInterrupt(substreamCancelled.set(true))
                            )
                          }
                          .runDrain
                          .exit
              cancelled <- substreamCancelled.get
            } yield assert(cancelled)(isTrue) && assert(result)(dies(equalTo(ex)))
          } @@ nonFlaky,
          test("finalizer ordering") {
            for {
              execution <- Ref.make(List.empty[String])
              inner = ZStream.acquireReleaseWith(execution.update("InnerAcquire" :: _))(_ =>
                        execution.update("InnerRelease" :: _)
                      )
              _ <-
                ZStream
                  .acquireReleaseWith(execution.update("OuterAcquire" :: _).as(inner))(_ =>
                    execution.update("OuterRelease" :: _)
                  )
                  .flatMapParSwitch(2)(identity)
                  .runDrain
              results <- execution.get
            } yield assert(results)(
              equalTo(List("OuterRelease", "InnerRelease", "InnerAcquire", "OuterAcquire"))
            )
          }
        ),
        suite("flattenExitOption")(
          test("happy path") {
            assertM(
              ZStream
                .range(0, 10)
                .toQueue(1)
                .use(q => ZStream.fromQueue(q).map(_.exit).flattenExitOption.runCollect)
                .map(_.flatMap(_.toList))
            )(equalTo(Chunk.fromIterable(Range(0, 10))))
          },
          test("errors") {
            val e = new RuntimeException("boom")
            assertM(
              (ZStream.range(0, 10) ++ ZStream.fail(e))
                .toQueue(1)
                .use(q => ZStream.fromQueue(q).map(_.exit).flattenExitOption.runCollect)
                .exit
            )(fails(equalTo(e)))
          } @@ zioTag(errors)
        ),
        test("flattenIterables")(checkM(tinyListOf(tinyListOf(Gen.int))) { lists =>
          assertM(ZStream.fromIterable(lists).flattenIterables.runCollect)(equalTo(Chunk.fromIterable(lists.flatten)))
        }),
        suite("flattenTake")(
          test("happy path")(checkM(tinyListOf(Gen.chunkOf(Gen.int))) { chunks =>
            assertM(
              ZStream
                .fromChunks(chunks: _*)
                .mapChunks(chunk => Chunk.single(Take.chunk(chunk)))
                .flattenTake
                .runCollect
            )(equalTo(chunks.fold(Chunk.empty)(_ ++ _)))
          }),
          test("stop collecting on Exit.Failure") {
            assertM(
              ZStream(
                Take.chunk(Chunk(1, 2)),
                Take.single(3),
                Take.end
              ).flattenTake.runCollect
            )(equalTo(Chunk(1, 2, 3)))
          },
          test("work with empty chunks") {
            assertM(
              ZStream(Take.chunk(Chunk.empty), Take.chunk(Chunk.empty)).flattenTake.runCollect
            )(isEmpty)
          },
          test("work with empty streams") {
            assertM(ZStream.fromIterable[Take[Nothing, Nothing]](Nil).flattenTake.runCollect)(
              isEmpty
            )
          }
        ),
        suite("foreach")(
          test("foreach") {
            for {
              ref <- Ref.make(0)
              _   <- ZStream(1, 1, 1, 1, 1).foreach[Any, Nothing](a => ref.update(_ + a))
              sum <- ref.get
            } yield assert(sum)(equalTo(5))
          },
          test("foreachWhile") {
            for {
              ref <- Ref.make(0)
              _ <- ZStream(1, 1, 1, 1, 1, 1).foreachWhile[Any, Nothing](a =>
                     ref.modify(sum =>
                       if (sum >= 3) (false, sum)
                       else (true, sum + a)
                     )
                   )
              sum <- ref.get
            } yield assert(sum)(equalTo(3))
          },
          test("foreachWhile short circuits") {
            for {
              flag <- Ref.make(true)
              _ <- (ZStream(true, true, false) ++ ZStream.fromZIO(flag.set(false)).drain)
                     .foreachWhile(ZIO.succeedNow)
              skipped <- flag.get
            } yield assert(skipped)(isTrue)
          }
        ),
        test("forever") {
          for {
            ref <- Ref.make(0)
            _ <- ZStream(1).forever.foreachWhile[Any, Nothing](_ =>
                   ref.modify(sum => (if (sum >= 9) false else true, sum + 1))
                 )
            sum <- ref.get
          } yield assert(sum)(equalTo(10))
        },
        suite("groupBy")(
          test("values") {
            val words = List.fill(1000)(0 to 100).flatten.map(_.toString())
            assertM(
              ZStream
                .fromIterable(words)
                .groupByKey(identity, 8192) { case (k, s) =>
                  ZStream.fromZIO(s.runCollect.map(l => k -> l.size))
                }
                .runCollect
                .map(_.toMap)
            )(equalTo((0 to 100).map((_.toString -> 1000)).toMap))
          },
          test("first") {
            val words = List.fill(1000)(0 to 100).flatten.map(_.toString())
            assertM(
              ZStream
                .fromIterable(words)
                .groupByKey(identity, 1050)
                .first(2) { case (k, s) =>
                  ZStream.fromZIO(s.runCollect.map(l => k -> l.size))
                }
                .runCollect
                .map(_.toMap)
            )(equalTo((0 to 1).map((_.toString -> 1000)).toMap))
          },
          test("filter") {
            val words = List.fill(1000)(0 to 100).flatten
            assertM(
              ZStream
                .fromIterable(words)
                .groupByKey(identity, 1050)
                .filter(_ <= 5) { case (k, s) =>
                  ZStream.fromZIO(s.runCollect.map(l => k -> l.size))
                }
                .runCollect
                .map(_.toMap)
            )(equalTo((0 to 5).map((_ -> 1000)).toMap))
          },
          test("outer errors") {
            val words = List("abc", "test", "test", "foo")
            assertM(
              (ZStream.fromIterable(words) ++ ZStream.fail("Boom"))
                .groupByKey(identity) { case (_, s) => s.drain }
                .runCollect
                .either
            )(isLeft(equalTo("Boom")))
          }
        ) @@ TestAspect.jvmOnly,
        suite("haltWhen")(
          suite("haltWhen(Promise)")(
            test("halts after the current element") {
              for {
                interrupted <- Ref.make(false)
                latch       <- Promise.make[Nothing, Unit]
                halt        <- Promise.make[Nothing, Unit]
                _ <- ZStream
                       .fromZIO(latch.await.onInterrupt(interrupted.set(true)))
                       .haltWhen(halt)
                       .runDrain
                       .fork
                _      <- halt.succeed(())
                _      <- latch.succeed(())
                result <- interrupted.get
              } yield assert(result)(isFalse)
            },
            test("propagates errors") {
              for {
                halt <- Promise.make[String, Nothing]
                _    <- halt.fail("Fail")
                result <- ZStream(1)
                            .haltWhen(halt)
                            .runDrain
                            .either
              } yield assert(result)(isLeft(equalTo("Fail")))
            } @@ zioTag(errors)
          ),
          suite("haltWhen(IO)")(
            test("halts after the current element") {
              for {
                interrupted <- Ref.make(false)
                latch       <- Promise.make[Nothing, Unit]
                halt        <- Promise.make[Nothing, Unit]
                _ <- ZStream
                       .fromZIO(latch.await.onInterrupt(interrupted.set(true)))
                       .haltWhen(halt.await)
                       .runDrain
                       .fork
                _      <- halt.succeed(())
                _      <- latch.succeed(())
                result <- interrupted.get
              } yield assert(result)(isFalse)
            },
            test("propagates errors") {
              for {
                halt <- Promise.make[String, Nothing]
                _    <- halt.fail("Fail")
                result <- ZStream(0).forever
                            .haltWhen(halt.await)
                            .runDrain
                            .either
              } yield assert(result)(isLeft(equalTo("Fail")))
            } @@ zioTag(errors)
          )
        ),
        suite("haltAfter")(
          test("halts after given duration") {
            assertWithChunkCoordination(List(Chunk(1), Chunk(2), Chunk(3), Chunk(4))) { c =>
              assertM(
                for {
                  fiber <- ZStream
                             .fromQueue(c.queue)
                             .collectWhileSuccess
                             .haltAfter(5.seconds)
                             .tap(_ => c.proceed)
                             .runCollect
                             .fork
                  _      <- c.offer *> TestClock.adjust(3.seconds) *> c.awaitNext
                  _      <- c.offer *> TestClock.adjust(3.seconds) *> c.awaitNext
                  _      <- c.offer *> TestClock.adjust(3.seconds) *> c.awaitNext
                  _      <- c.offer
                  result <- fiber.join
                } yield result
              )(equalTo(Chunk(Chunk(1), Chunk(2), Chunk(3))))
            }
          },
          test("will process first chunk") {
            for {
              queue  <- Queue.unbounded[Int]
              fiber  <- ZStream.fromQueue(queue).haltAfter(5.seconds).runCollect.fork
              _      <- TestClock.adjust(6.seconds)
              _      <- queue.offer(1)
              result <- fiber.join
            } yield assert(result)(equalTo(Chunk(1)))
          }
        ),
        suite("grouped")(
          test("sanity") {
            assertM(ZStream(1, 2, 3, 4, 5).grouped(2).runCollect)(equalTo(Chunk(Chunk(1, 2), Chunk(3, 4), Chunk(5))))
          },
          test("group size is correct") {
            assertM(ZStream.range(0, 100).grouped(10).map(_.size).runCollect)(equalTo(Chunk.fill(10)(10)))
          },
          test("doesn't emit empty chunks") {
            assertM(ZStream.fromIterable(List.empty[Int]).grouped(5).runCollect)(equalTo(Chunk.empty))
          }
        ),
        suite("groupedWithin")(
          test("group based on time passed") {
            assertWithChunkCoordination(List(Chunk(1, 2), Chunk(3, 4), Chunk.single(5))) { c =>
              val stream = ZStream
                .fromQueue(c.queue)
                .collectWhileSuccess
                .flattenChunks
                .groupedWithin(10, 2.seconds)
                .tap(_ => c.proceed)

              assertM(for {
                f      <- stream.runCollect.fork
                _      <- c.offer *> TestClock.adjust(2.seconds) *> c.awaitNext
                _      <- c.offer *> TestClock.adjust(2.seconds) *> c.awaitNext
                _      <- c.offer
                result <- f.join
              } yield result)(equalTo(Chunk(Chunk(1, 2), Chunk(3, 4), Chunk(5))))
            }
          } @@ timeout(10.seconds) @@ flaky,
          test("group based on time passed (#5013)") {
            val chunkResult = Chunk(
              Chunk(1, 2, 3),
              Chunk(4, 5, 6),
              Chunk(7, 8, 9),
              Chunk(10, 11, 12, 13, 14, 15, 16, 17, 18, 19),
              Chunk(20, 21, 22, 23, 24, 25, 26, 27, 28, 29)
            )

            assertWithChunkCoordination((1 to 29).map(Chunk.single).toList) { c =>
              for {
                latch <- ZStream.Handoff.make[Unit]
                ref   <- Ref.make(0)
                fiber <- ZStream
                           .fromQueue(c.queue)
                           .collectWhileSuccess
                           .flattenChunks
                           .tap(_ => c.proceed)
                           .groupedWithin(10, 3.seconds)
                           .tap(chunk => ref.update(_ + chunk.size) *> latch.offer(()))
                           .run(ZSink.take(5))
                           .fork
                _       <- c.offer *> TestClock.adjust(1.second) *> c.awaitNext
                _       <- c.offer *> TestClock.adjust(1.second) *> c.awaitNext
                _       <- c.offer *> TestClock.adjust(1.second) *> c.awaitNext
                result0 <- latch.take *> ref.get
                _       <- c.offer *> TestClock.adjust(1.second) *> c.awaitNext
                _       <- c.offer *> TestClock.adjust(1.second) *> c.awaitNext
                _       <- c.offer *> TestClock.adjust(1.second) *> c.awaitNext
                result1 <- latch.take *> ref.get
                _       <- c.offer *> TestClock.adjust(1.second) *> c.awaitNext
                _       <- c.offer *> TestClock.adjust(1.second) *> c.awaitNext
                _       <- c.offer *> TestClock.adjust(1.second) *> c.awaitNext
                result2 <- latch.take *> ref.get
                // This part is to make sure schedule clock is being restarted
                // when the specified amount of elements has been reached
                _       <- TestClock.adjust(2.second) *> (c.offer *> c.awaitNext).repeatN(9)
                result3 <- latch.take *> ref.get
                _       <- c.offer *> c.awaitNext *> TestClock.adjust(2.second) *> (c.offer *> c.awaitNext).repeatN(8)
                result4 <- latch.take *> ref.get
                result  <- fiber.join
              } yield assert(result)(equalTo(chunkResult)) &&
                assert(result0)(equalTo(3)) &&
                assert(result1)(equalTo(6)) &&
                assert(result2)(equalTo(9)) &&
                assert(result3)(equalTo(19)) &&
                assert(result4)(equalTo(29))
            }
          },
          test("group immediately when chunk size is reached") {
            assertM(ZStream(1, 2, 3, 4).groupedWithin(2, 10.seconds).runCollect)(
              equalTo(Chunk(Chunk(1, 2), Chunk(3, 4)))
            )
          }
        ),
        test("interleave") {
          val s1 = ZStream(2, 3)
          val s2 = ZStream(5, 6, 7)

          assertM(s1.interleave(s2).runCollect)(equalTo(Chunk(2, 5, 3, 6, 7)))
        },
        test("interleaveWith") {
          def interleave(b: Chunk[Boolean], s1: => Chunk[Int], s2: => Chunk[Int]): Chunk[Int] =
            b.headOption.map { hd =>
              if (hd) s1 match {
                case h +: t =>
                  h +: interleave(b.tail, t, s2)
                case _ =>
                  if (s2.isEmpty) Chunk.empty
                  else interleave(b.tail, Chunk.empty, s2)
              }
              else
                s2 match {
                  case h +: t =>
                    h +: interleave(b.tail, s1, t)
                  case _ =>
                    if (s1.isEmpty) Chunk.empty
                    else interleave(b.tail, s1, Chunk.empty)
                }
            }.getOrElse(Chunk.empty)

          val int = Gen.int(0, 5)

          checkM(
            int.flatMap(pureStreamGen(Gen.boolean, _)),
            int.flatMap(pureStreamGen(Gen.int, _)),
            int.flatMap(pureStreamGen(Gen.int, _))
          ) { (b, s1, s2) =>
            for {
              interleavedStream <- s1.interleaveWith(s2)(b).runCollect
              b                 <- b.runCollect
              s1                <- s1.runCollect
              s2                <- s2.runCollect
              interleavedLists   = interleave(b, s1, s2)
            } yield assert(interleavedStream)(equalTo(interleavedLists))
          }
        },
        suite("Stream.intersperse")(
          test("intersperse several") {
            Stream(1, 2, 3, 4)
              .map(_.toString)
              .intersperse("@")
              .runCollect
              .map(result => assert(result)(equalTo(Chunk("1", "@", "2", "@", "3", "@", "4"))))
          },
          test("intersperse several with begin and end") {
            Stream(1, 2, 3, 4)
              .map(_.toString)
              .intersperse("[", "@", "]")
              .runCollect
              .map(result => assert(result)(equalTo(Chunk("[", "1", "@", "2", "@", "3", "@", "4", "]"))))
          },
          test("intersperse single") {
            Stream(1)
              .map(_.toString)
              .intersperse("@")
              .runCollect
              .map(result => assert(result)(equalTo(Chunk("1"))))
          },
          test("intersperse single with begin and end") {
            Stream(1)
              .map(_.toString)
              .intersperse("[", "@", "]")
              .runCollect
              .map(result => assert(result)(equalTo(Chunk("[", "1", "]"))))
          },
          test("mkString(Sep) equivalence") {
            checkM(
              Gen
                .int(0, 10)
                .flatMap(Gen.listOfN(_)(Gen.small(Gen.chunkOfN(_)(Gen.int))))
            ) { chunks =>
              val stream = ZStream.fromChunks(chunks: _*)

              for {
                interspersed <- stream.map(_.toString).intersperse("@").runCollect.map(_.mkString)
                regular      <- stream.map(_.toString).runCollect.map(_.mkString("@"))
              } yield assert(interspersed)(equalTo(regular))
            }
          },
          test("mkString(Before, Sep, After) equivalence") {
            checkM(
              Gen
                .int(0, 10)
                .flatMap(Gen.listOfN(_)(Gen.small(Gen.chunkOfN(_)(Gen.int))))
            ) { chunks =>
              val stream = ZStream.fromChunks(chunks: _*)

              for {
                interspersed <- stream.map(_.toString).intersperse("[", "@", "]").runCollect.map(_.mkString)
                regular      <- stream.map(_.toString).runCollect.map(_.mkString("[", "@", "]"))
              } yield assert(interspersed)(equalTo(regular))
            }
          },
          test("intersperse several from repeat effect (#3729)") {
            Stream
              .repeatZIO(ZIO.succeed(42))
              .map(_.toString)
              .take(4)
              .intersperse("@")
              .runCollect
              .map(result => assert(result)(equalTo(Chunk("42", "@", "42", "@", "42", "@", "42"))))
          },
          test("intersperse several from repeat effect chunk single element (#3729)") {
            Stream
              .repeatZIOChunk(ZIO.succeed(Chunk(42)))
              .map(_.toString)
              .intersperse("@")
              .take(4)
              .runCollect
              .map(result => assert(result)(equalTo(Chunk("42", "@", "42", "@"))))
          }
        ),
        suite("interruptWhen")(
          suite("interruptWhen(Promise)")(
            test("interrupts the current element") {
              for {
                interrupted <- Ref.make(false)
                latch       <- Promise.make[Nothing, Unit]
                halt        <- Promise.make[Nothing, Unit]
                started     <- Promise.make[Nothing, Unit]
                fiber <- ZStream
                           .fromZIO(
                             (started.succeed(()) *> latch.await).onInterrupt(interrupted.set(true))
                           )
                           .interruptWhen(halt)
                           .runDrain
                           .fork
                _      <- started.await *> halt.succeed(())
                _      <- fiber.await
                result <- interrupted.get
              } yield assert(result)(isTrue)
            },
            test("propagates errors") {
              for {
                halt <- Promise.make[String, Nothing]
                _    <- halt.fail("Fail")
                result <- ZStream(1)
                            .interruptWhen(halt)
                            .runDrain
                            .either
              } yield assert(result)(isLeft(equalTo("Fail")))
            } @@ zioTag(errors)
          ) @@ zioTag(interruption),
          suite("interruptWhen(IO)")(
            test("interrupts the current element") {
              for {
                interrupted <- Ref.make(false)
                latch       <- Promise.make[Nothing, Unit]
                halt        <- Promise.make[Nothing, Unit]
                started     <- Promise.make[Nothing, Unit]
                fiber <- ZStream
                           .fromZIO(
                             (started.succeed(()) *> latch.await).onInterrupt(interrupted.set(true))
                           )
                           .interruptWhen(halt.await)
                           .runDrain
                           .fork
                _      <- started.await *> halt.succeed(())
                _      <- fiber.await
                result <- interrupted.get
              } yield assert(result)(isTrue)
            },
            test("propagates errors") {
              for {
                halt <- Promise.make[String, Nothing]
                _    <- halt.fail("Fail")
                result <- ZStream
                            .fromZIO(ZIO.never)
                            .interruptWhen(halt.await)
                            .runDrain
                            .either
              } yield assert(result)(isLeft(equalTo("Fail")))
            } @@ zioTag(errors)
          ) @@ zioTag(interruption)
        ),
        suite("interruptAfter")(
          test("interrupts after given duration") {
            assertWithChunkCoordination(List(Chunk(1), Chunk(2), Chunk(3))) { c =>
              assertM(
                for {
                  fiber <- ZStream
                             .fromQueue(c.queue)
                             .collectWhileSuccess
                             .interruptAfter(5.seconds)
                             .tap(_ => c.proceed)
                             .runCollect
                             .fork
                  _      <- c.offer *> TestClock.adjust(3.seconds) *> c.awaitNext
                  _      <- c.offer *> TestClock.adjust(3.seconds) *> c.awaitNext
                  _      <- c.offer
                  result <- fiber.join
                } yield result
              )(equalTo(Chunk(Chunk(1), Chunk(2))))
            }
          },
          test("interrupts before first chunk") {
            for {
              queue  <- Queue.unbounded[Int]
              fiber  <- ZStream.fromQueue(queue).interruptAfter(5.seconds).runCollect.fork
              _      <- TestClock.adjust(6.seconds)
              _      <- queue.offer(1)
              result <- fiber.join
            } yield assert(result)(isEmpty)
          } @@ timeout(10.seconds) @@ flaky
        ) @@ zioTag(interruption),
        suite("onExecutor")(
          test("shifts and shifts back if there is a previous locked executor") {
            val global = Executor.fromExecutionContext(100)(ExecutionContext.global)
            for {
              default   <- ZIO.executor
              ref1      <- Ref.make[Executor](default)
              ref2      <- Ref.make[Executor](default)
              stream1    = ZStream.fromZIO(ZIO.executor.flatMap(ref1.set)).onExecutor(global)
              stream2    = ZStream.fromZIO(ZIO.executor.flatMap(ref2.set))
              _         <- (stream1 *> stream2).runDrain.onExecutor(default)
              executor1 <- ref1.get
              executor2 <- ref2.get
            } yield assert(executor1)(equalTo(global)) &&
              assert(executor2)(equalTo(default))
          },
          test("shifts and does not shift back if there is no previous locked executor") {
            val global = Executor.fromExecutionContext(100)(ExecutionContext.global)
            for {
              default   <- ZIO.executor
              ref1      <- Ref.make[Executor](default)
              ref2      <- Ref.make[Executor](default)
              stream1    = ZStream.fromZIO(ZIO.executor.flatMap(ref1.set)).onExecutor(global)
              stream2    = ZStream.fromZIO(ZIO.executor.flatMap(ref2.set))
              _         <- (stream1 *> stream2).runDrain
              executor1 <- ref1.get
              executor2 <- ref2.get
            } yield assert(executor1)(equalTo(global)) &&
              assert(executor2)(equalTo(global))
          }
        ),
        suite("managed")(
          test("preserves interruptibility of effect") {
            for {
              interruptible <- ZStream
                                 .managed(ZManaged.fromZIO(ZIO.checkInterruptible(UIO.succeed(_))))
                                 .runHead
              uninterruptible <- ZStream
                                   .managed(ZManaged.fromZIOUninterruptible(ZIO.checkInterruptible(UIO.succeed(_))))
                                   .runHead
            } yield assert(interruptible)(isSome(equalTo(InterruptStatus.Interruptible))) &&
              assert(uninterruptible)(isSome(equalTo(InterruptStatus.Uninterruptible)))
          }
        ),
        test("map")(checkM(pureStreamOfInts, Gen.function(Gen.int)) { (s, f) =>
          for {
            res1 <- s.map(f).runCollect
            res2 <- s.runCollect.map(_.map(f))
          } yield assert(res1)(equalTo(res2))
        }),
        test("mapAccum") {
          assertM(ZStream(1, 1, 1).mapAccum(0)((acc, el) => (acc + el, acc + el)).runCollect)(
            equalTo(Chunk(1, 2, 3))
          )
        },
        suite("mapAccumZIO")(
          test("mapAccumZIO happy path") {
            assertM(
              ZStream(1, 1, 1)
                .mapAccumZIO[Any, Nothing, Int, Int](0)((acc, el) => IO.succeed((acc + el, acc + el)))
                .runCollect
            )(equalTo(Chunk(1, 2, 3)))
          },
          test("mapAccumZIO error") {
            ZStream(1, 1, 1)
              .mapAccumZIO(0)((_, _) => IO.fail("Ouch"))
              .runCollect
              .either
              .map(assert(_)(isLeft(equalTo("Ouch"))))
          } @@ zioTag(errors),
          test("laziness on chunks") {
            assertM(
              ZStream(1, 2, 3)
                .mapAccumZIO(()) {
                  case (_, 3) => ZIO.fail("boom")
                  case (_, x) => UIO.succeed(((), x))
                }
                .either
                .runCollect
            )(equalTo(Chunk(Right(1), Right(2), Left("boom"))))
          }
        ),
        test("mapConcat")(checkM(pureStreamOfInts, Gen.function(Gen.listOf(Gen.int))) { (s, f) =>
          for {
            res1 <- s.mapConcat(f).runCollect
            res2 <- s.runCollect.map(_.flatMap(v => f(v).toSeq))
          } yield assert(res1)(equalTo(res2))
        }),
        test("mapConcatChunk")(checkM(pureStreamOfInts, Gen.function(Gen.chunkOf(Gen.int))) { (s, f) =>
          for {
            res1 <- s.mapConcatChunk(f).runCollect
            res2 <- s.runCollect.map(_.flatMap(v => f(v).toSeq))
          } yield assert(res1)(equalTo(res2))
        }),
        suite("mapConcatChunkM")(
          test("mapConcatChunkM happy path") {
            checkM(pureStreamOfInts, Gen.function(Gen.chunkOf(Gen.int))) { (s, f) =>
              for {
                res1 <- s.mapConcatChunkZIO(b => UIO.succeedNow(f(b))).runCollect
                res2 <- s.runCollect.map(_.flatMap(v => f(v).toSeq))
              } yield assert(res1)(equalTo(res2))
            }
          },
          test("mapConcatChunkM error") {
            ZStream(1, 2, 3)
              .mapConcatChunkZIO(_ => IO.fail("Ouch"))
              .runCollect
              .either
              .map(assert(_)(equalTo(Left("Ouch"))))
          }
        ),
        suite("mapConcatM")(
          test("mapConcatM happy path") {
            checkM(pureStreamOfInts, Gen.function(Gen.listOf(Gen.int))) { (s, f) =>
              for {
                res1 <- s.mapConcatZIO(b => UIO.succeedNow(f(b))).runCollect
                res2 <- s.runCollect.map(_.flatMap(v => f(v).toSeq))
              } yield assert(res1)(equalTo(res2))
            }
          },
          test("mapConcatM error") {
            ZStream(1, 2, 3)
              .mapConcatZIO(_ => IO.fail("Ouch"))
              .runCollect
              .either
              .map(assert(_)(equalTo(Left("Ouch"))))
          }
        ),
        test("mapError") {
          ZStream
            .fail("123")
            .mapError(_.toInt)
            .runCollect
            .either
            .map(assert(_)(isLeft(equalTo(123))))
        },
        test("mapErrorCause") {
          ZStream
            .failCause(Cause.fail("123"))
            .mapErrorCause(_.map(_.toInt))
            .runCollect
            .either
            .map(assert(_)(isLeft(equalTo(123))))
        },
        suite("mapZIO")(
          test("ZIO#foreach equivalence") {
            checkM(Gen.small(Gen.listOfN(_)(Gen.byte)), Gen.function(Gen.successes(Gen.byte))) { (data, f) =>
              val s = ZStream.fromIterable(data)

              for {
                l <- s.mapZIO(f).runCollect
                r <- IO.foreach(data)(f)
              } yield assert(l.toList)(equalTo(r))
            }
          },
          test("laziness on chunks") {
            assertM(
              ZStream(1, 2, 3).mapZIO {
                case 3 => ZIO.fail("boom")
                case x => UIO.succeed(x)
              }.either.runCollect
            )(equalTo(Chunk(Right(1), Right(2), Left("boom"))))
          }
        ),
        suite("mapZIOPar")(
          test("foreachParN equivalence") {
            checkNM(10)(Gen.small(Gen.listOfN(_)(Gen.byte)), Gen.function(Gen.successes(Gen.byte))) { (data, f) =>
              val s = ZStream.fromIterable(data)

              for {
                l <- s.mapZIOPar(8)(f).runCollect
                r <- IO.foreachParN(8)(data)(f)
              } yield assert(l.toList)(equalTo(r))
            }
          },
          test("order when n = 1") {
            for {
              queue  <- Queue.unbounded[Int]
              _      <- ZStream.range(0, 9).mapZIOPar(1)(queue.offer).runDrain
              result <- queue.takeAll
            } yield assert(result)(equalTo(result.sorted))
          },
          test("interruption propagation") {
            for {
              interrupted <- Ref.make(false)
              latch       <- Promise.make[Nothing, Unit]
              fib <- ZStream(())
                       .mapZIOPar(1)(_ => (latch.succeed(()) *> ZIO.infinity).onInterrupt(interrupted.set(true)))
                       .runDrain
                       .fork
              _      <- latch.await
              _      <- fib.interrupt
              result <- interrupted.get
            } yield assert(result)(isTrue)
          },
          test("guarantee ordering")(checkM(Gen.int(1, 4096), Gen.listOf(Gen.int)) { (n: Int, m: List[Int]) =>
            for {
              mapZIO    <- ZStream.fromIterable(m).mapZIO(UIO.succeedNow).runCollect
              mapZIOPar <- ZStream.fromIterable(m).mapZIOPar(n)(UIO.succeedNow).runCollect
            } yield assert(n)(isGreaterThan(0)) implies assert(mapZIO)(equalTo(mapZIOPar))
          }),
          test("awaits children fibers properly") {
            assertM(
              ZStream
                .fromIterable((0 to 100))
                .interruptWhen(ZIO.never)
                .mapZIOPar(8)(_ => ZIO(1).repeatN(2000))
                .runDrain
                .exit
                .map(_.isInterrupted)
            )(equalTo(false))
          } @@ TestAspect.ignore,
          test("interrupts pending tasks when one of the tasks fails") {
            for {
              interrupted <- Ref.make(0)
              latch1      <- Promise.make[Nothing, Unit]
              latch2      <- Promise.make[Nothing, Unit]
              result <- ZStream(1, 2, 3)
                          .mapZIOPar(3) {
                            case 1 => (latch1.succeed(()) *> ZIO.never).onInterrupt(interrupted.update(_ + 1))
                            case 2 => (latch2.succeed(()) *> ZIO.never).onInterrupt(interrupted.update(_ + 1))
                            case 3 => latch1.await *> latch2.await *> ZIO.fail("Boom")
                          }
                          .runDrain
                          .exit
              count <- interrupted.get
            } yield assert(count)(equalTo(2)) && assert(result)(fails(equalTo("Boom")))
          } @@ nonFlaky
        ),
        suite("mapZIOParUnordered")(
          test("mapping with failure is failure") {
            val stream =
              ZStream.fromIterable(0 to 3).mapZIOParUnordered(10)(_ => ZIO.fail("fail"))
            assertM(stream.runDrain.exit)(fails(equalTo("fail")))
          } @@ nonFlaky
        ),
        suite("mergeTerminateLeft")(
          test("terminates as soon as the first stream terminates") {
            for {
              queue1 <- Queue.unbounded[Int]
              queue2 <- Queue.unbounded[Int]
              stream1 = ZStream.fromQueue(queue1)
              stream2 = ZStream.fromQueue(queue2)
              fiber  <- stream1.mergeTerminateLeft(stream2).runCollect.fork
              _      <- queue1.offer(1) *> TestClock.adjust(1.second)
              _      <- queue1.offer(2) *> TestClock.adjust(1.second)
              _      <- queue1.shutdown *> TestClock.adjust(1.second)
              _      <- queue2.offer(3)
              result <- fiber.join
            } yield assert(result)(equalTo(Chunk(1, 2)))
          },
          test("interrupts pulling on finish") {
            val s1 = ZStream(1, 2, 3)
            val s2 = ZStream.fromZIO(Clock.sleep(5.seconds).as(4))
            assertM(s1.mergeTerminateLeft(s2).runCollect)(equalTo(Chunk(1, 2, 3)))
          }
        ),
        suite("mergeTerminateRight")(
          test("terminates as soon as the second stream terminates") {
            for {
              queue1 <- Queue.unbounded[Int]
              queue2 <- Queue.unbounded[Int]
              stream1 = ZStream.fromQueue(queue1)
              stream2 = ZStream.fromQueue(queue2)
              fiber  <- stream1.mergeTerminateRight(stream2).runCollect.fork
              _      <- queue2.offer(2) *> TestClock.adjust(1.second)
              _      <- queue2.offer(3) *> TestClock.adjust(1.second)
              _      <- queue2.shutdown *> TestClock.adjust(1.second)
              _      <- queue1.offer(1)
              result <- fiber.join
            } yield assert(result)(equalTo(Chunk(2, 3)))
          } @@ exceptJS
        ),
        suite("mergeTerminateEither")(
          test("terminates as soon as either stream terminates") {
            for {
              queue1 <- Queue.unbounded[Int]
              queue2 <- Queue.unbounded[Int]
              stream1 = ZStream.fromQueue(queue1)
              stream2 = ZStream.fromQueue(queue2)
              fiber  <- stream1.mergeTerminateEither(stream2).runCollect.fork
              _      <- queue1.shutdown
              _      <- TestClock.adjust(1.second)
              _      <- queue2.offer(1)
              result <- fiber.join
            } yield assert(result)(isEmpty)
          }
        ),
        suite("mergeWith")(
          test("equivalence with set union")(checkM(streamOfInts, streamOfInts) {
            (s1: ZStream[Any, String, Int], s2: ZStream[Any, String, Int]) =>
              for {
                mergedStream <- (s1 merge s2).runCollect.map(_.toSet).exit
                mergedLists <- s1.runCollect
                                 .zipWith(s2.runCollect)((left, right) => left ++ right)
                                 .map(_.toSet)
                                 .exit
              } yield assert(!mergedStream.isSuccess && !mergedLists.isSuccess)(isTrue) || assert(
                mergedStream
              )(
                equalTo(mergedLists)
              )
          }),
          test("fail as soon as one stream fails") {
            assertM(ZStream(1, 2, 3).merge(ZStream.fail(())).runCollect.exit.map(_.isSuccess))(
              equalTo(false)
            )
          } @@ nonFlaky(20),
          test("prioritizes failure") {
            val s1 = ZStream.never
            val s2 = ZStream.fail("Ouch")

            assertM(s1.mergeWith(s2)(_ => (), _ => ()).runCollect.either)(isLeft(equalTo("Ouch")))
          }
        ),
        suite("partitionEither")(
          test("allows repeated runs without hanging") {
            val stream = ZStream
              .fromIterable[Int](Seq.empty)
              .partitionEither(i => ZIO.succeedNow(if (i % 2 == 0) Left(i) else Right(i)))
              .map { case (evens, odds) => evens.mergeEither(odds) }
              .use(_.runCollect)
            assertM(ZIO.collectAll(Range(0, 100).toList.map(_ => stream)).map(_ => 0))(equalTo(0))
          },
          test("values") {
            ZStream
              .range(0, 6)
              .partitionEither { i =>
                if (i % 2 == 0) ZIO.succeedNow(Left(i))
                else ZIO.succeedNow(Right(i))
              }
              .use { case (s1, s2) =>
                for {
                  out1 <- s1.runCollect
                  out2 <- s2.runCollect
                } yield assert(out1)(equalTo(Chunk(0, 2, 4))) && assert(out2)(
                  equalTo(Chunk(1, 3, 5))
                )
              }
          },
          test("errors") {
            (ZStream.range(0, 1) ++ ZStream.fail("Boom")).partitionEither { i =>
              if (i % 2 == 0) ZIO.succeedNow(Left(i))
              else ZIO.succeedNow(Right(i))
            }.use { case (s1, s2) =>
              for {
                out1 <- s1.runCollect.either
                out2 <- s2.runCollect.either
              } yield assert(out1)(isLeft(equalTo("Boom"))) && assert(out2)(
                isLeft(equalTo("Boom"))
              )
            }
          },
          test("backpressure") {
            ZStream
              .range(0, 6)
              .partitionEither(
                i =>
                  if (i % 2 == 0) ZIO.succeedNow(Left(i))
                  else ZIO.succeedNow(Right(i)),
                1
              )
              .use { case (s1, s2) =>
                for {
                  ref    <- Ref.make[List[Int]](Nil)
                  latch1 <- Promise.make[Nothing, Unit]
                  fib <- s1
                           .tap(i => ref.update(i :: _) *> latch1.succeed(()).when(i == 2))
                           .runDrain
                           .fork
                  _         <- latch1.await
                  snapshot1 <- ref.get
                  other     <- s2.runCollect
                  _         <- fib.await
                  snapshot2 <- ref.get
                } yield assert(snapshot1)(equalTo(List(2, 0))) && assert(snapshot2)(
                  equalTo(List(4, 2, 0))
                ) && assert(
                  other
                )(
                  equalTo(
                    Chunk(
                      1,
                      3,
                      5
                    )
                  )
                )
              }
          }
        ),
        test("peel") {
          val sink: ZSink[Any, Nothing, Int, Nothing, Chunk[Int]] = ZSink {
            ZManaged.succeed {
              case Some(inputs) => Push.emit(inputs, Chunk.empty)
              case None         => Push.emit(Chunk.empty, Chunk.empty)
            }
          }

          ZStream.fromChunks(Chunk(1, 2, 3), Chunk(4, 5, 6)).peel(sink).use { case (chunk, rest) =>
            rest.runCollect.map { rest =>
              assert(chunk)(equalTo(Chunk(1, 2, 3))) &&
              assert(rest)(equalTo(Chunk(4, 5, 6)))
            }
          }
        },
        test("onError") {
          for {
            flag   <- Ref.make(false)
            exit   <- ZStream.fail("Boom").onError(_ => flag.set(true)).runDrain.exit
            called <- flag.get
          } yield assert(called)(isTrue) && assert(exit)(fails(equalTo("Boom")))
        } @@ zioTag(errors),
        test("orElse") {
          val s1 = ZStream(1, 2, 3) ++ ZStream.fail("Boom")
          val s2 = ZStream(4, 5, 6)
          s1.orElse(s2).runCollect.map(assert(_)(equalTo(Chunk(1, 2, 3, 4, 5, 6))))
        },
        test("orElseEither") {
          val s1 = ZStream.succeed(1) ++ ZStream.fail("Boom")
          val s2 = ZStream.succeed(2)
          s1.orElseEither(s2).runCollect.map(assert(_)(equalTo(Chunk(Left(1), Right(2)))))
        },
        test("orElseFail") {
          val s1 = ZStream.succeed(1) ++ ZStream.fail("Boom")
          s1.orElseFail("Boomer").runCollect.either.map(assert(_)(isLeft(equalTo("Boomer"))))
        },
        test("orElseOptional") {
          val s1 = ZStream.succeed(1) ++ ZStream.fail(None)
          val s2 = ZStream.succeed(2)
          s1.orElseOptional(s2).runCollect.map(assert(_)(equalTo(Chunk(1, 2))))
        },
        test("orElseSucceed") {
          val s1 = ZStream.succeed(1) ++ ZStream.fail("Boom")
          s1.orElseSucceed(2).runCollect.map(assert(_)(equalTo(Chunk(1, 2))))
        },
        suite("repeat")(
          test("repeat")(
            assertM(
              ZStream(1)
                .repeat(Schedule.recurs(4))
                .runCollect
            )(equalTo(Chunk(1, 1, 1, 1, 1)))
          ),
          test("short circuits")(
            for {
              ref <- Ref.make[List[Int]](Nil)
              fiber <- ZStream
                         .fromZIO(ref.update(1 :: _))
                         .repeat(Schedule.spaced(10.millis))
                         .take(2)
                         .runDrain
                         .fork
              _      <- TestClock.adjust(50.millis)
              _      <- fiber.join
              result <- ref.get
            } yield assert(result)(equalTo(List(1, 1)))
          ),
          test("does not swallow errors on a repetition") {
            Ref.make(0).flatMap { counter =>
              ZStream
                .fromZIO(
                  counter.getAndUpdate(_ + 1).flatMap {
                    case i if i <= 2 => UIO.succeed(i)
                    case otherwise   => ZIO.fail("Boom")
                  }
                )
                .repeat(Schedule.recurs(3))
                .runDrain
                .exit
                .map(assert(_)(fails(equalTo("Boom"))))
            }
          }
        ),
        suite("repeatEither")(
          test("emits schedule output")(
            assertM(
              ZStream(1L)
                .repeatEither(Schedule.recurs(4))
                .runCollect
            )(
              equalTo(
                Chunk(
                  Right(1L),
                  Right(1L),
                  Left(0L),
                  Right(1L),
                  Left(1L),
                  Right(1L),
                  Left(2L),
                  Right(1L),
                  Left(3L)
                )
              )
            )
          ),
          test("short circuits") {
            for {
              ref <- Ref.make[List[Int]](Nil)
              fiber <- ZStream
                         .fromZIO(ref.update(1 :: _))
                         .repeatEither(Schedule.spaced(10.millis))
                         .take(3) // take one schedule output
                         .runDrain
                         .fork
              _      <- TestClock.adjust(50.millis)
              _      <- fiber.join
              result <- ref.get
            } yield assert(result)(equalTo(List(1, 1)))
          }
        ),
        test("right") {
          val s1 = ZStream.succeed(Right(1)) ++ ZStream.succeed(Left(0))
          s1.right.runCollect.either.map(assert(_)(isLeft(equalTo(None))))
        },
        test("rightOrFail") {
          val s1 = ZStream.succeed(Right(1)) ++ ZStream.succeed(Left(0))
          s1.rightOrFail(-1).runCollect.either.map(assert(_)(isLeft(equalTo(-1))))
        },
        suite("runHead")(
          test("nonempty stream")(
            assertM(ZStream(1, 2, 3, 4).runHead)(equalTo(Some(1)))
          ),
          test("empty stream")(
            assertM(ZStream.empty.runHead)(equalTo(None))
          ),
          test("Pulls up to the first non-empty chunk") {
            for {
              ref <- Ref.make[List[Int]](Nil)
              head <- ZStream(
                        ZStream.fromZIO(ref.update(1 :: _)).drain,
                        ZStream.fromZIO(ref.update(2 :: _)).drain,
                        ZStream(1),
                        ZStream.fromZIO(ref.update(3 :: _))
                      ).flatten.runHead
              result <- ref.get
            } yield assert(head)(isSome(equalTo(1))) && assert(result)(equalTo(List(2, 1)))
          }
        ),
        suite("runLast")(
          test("nonempty stream")(
            assertM(ZStream(1, 2, 3, 4).runLast)(isSome(equalTo(4)))
          ),
          test("empty stream")(
            assertM(ZStream.empty.runLast)(isNone)
          )
        ),
        suite("runManaged")(
          test("properly closes the resources")(
            for {
              closed <- Ref.make[Boolean](false)
              res     = ZManaged.acquireReleaseWith(ZIO.succeed(1))(_ => closed.set(true))
              stream  = ZStream.managed(res).flatMap(a => ZStream(a, a, a))
              collectAndCheck <- stream
                                   .runManaged(ZSink.collectAll)
                                   .flatMap(r => closed.get.toManaged.map((r, _)))
                                   .useNow
              (result, state) = collectAndCheck
              finalState     <- closed.get
            } yield {
              assert(result)(equalTo(Chunk(1, 1, 1))) && assert(state)(isFalse) && assert(finalState)(isTrue)
            }
          )
        ),
        suite("scan")(
          test("scan")(checkM(pureStreamOfInts) { s =>
            for {
              streamResult <- s.scan(0)(_ + _).runCollect
              chunkResult  <- s.runCollect.map(_.scan(0)(_ + _))
            } yield assert(streamResult)(equalTo(chunkResult))
          })
        ),
        suite("scanReduce")(
          test("scanReduce")(checkM(pureStreamOfInts) { s =>
            for {
              streamResult <- s.scanReduce(_ + _).runCollect
              chunkResult  <- s.runCollect.map(_.scan(0)(_ + _).tail)
            } yield assert(streamResult)(equalTo(chunkResult))
          })
        ),
        suite("schedule")(
          test("scheduleWith")(
            assertM(
              ZStream("A", "B", "C", "A", "B", "C")
                .scheduleWith(Schedule.recurs(2) *> Schedule.fromFunction((_) => "Done"))(
                  _.toLowerCase,
                  identity
                )
                .runCollect
            )(equalTo(Chunk("a", "b", "c", "Done", "a", "b", "c", "Done")))
          ),
          test("scheduleEither")(
            assertM(
              ZStream("A", "B", "C")
                .scheduleEither(Schedule.recurs(2) *> Schedule.fromFunction((_) => "!"))
                .runCollect
            )(equalTo(Chunk(Right("A"), Right("B"), Right("C"), Left("!"))))
          )
        ),
        suite("repeatElements")(
          test("repeatElementsWith")(
            assertM(
              ZStream("A", "B", "C")
                .repeatElementsWith(Schedule.recurs(0) *> Schedule.fromFunction((_) => 123))(
                  identity,
                  _.toString
                )
                .runCollect
            )(equalTo(Chunk("A", "123", "B", "123", "C", "123")))
          ),
          test("repeatElementsEither")(
            assertM(
              ZStream("A", "B", "C")
                .repeatElementsEither(Schedule.recurs(0) *> Schedule.fromFunction((_) => 123))
                .runCollect
            )(equalTo(Chunk(Right("A"), Left(123), Right("B"), Left(123), Right("C"), Left(123))))
          ),
          test("repeated && assertspaced")(
            assertM(
              ZStream("A", "B", "C")
                .repeatElements(Schedule.once)
                .runCollect
            )(equalTo(Chunk("A", "A", "B", "B", "C", "C")))
          ),
          test("short circuits in schedule")(
            assertM(
              ZStream("A", "B", "C")
                .repeatElements(Schedule.once)
                .take(4)
                .runCollect
            )(equalTo(Chunk("A", "A", "B", "B")))
          ),
          test("short circuits after schedule")(
            assertM(
              ZStream("A", "B", "C")
                .repeatElements(Schedule.once)
                .take(3)
                .runCollect
            )(equalTo(Chunk("A", "A", "B")))
          )
        ),
        suite("retry")(
          test("retry a failing stream") {
            assertM(
              for {
                ref     <- Ref.make(0)
                stream   = ZStream.fromZIO(ref.getAndUpdate(_ + 1)) ++ ZStream.fail(None)
                results <- stream.retry(Schedule.forever).take(2).runCollect
              } yield results
            )(equalTo(Chunk(0, 1)))
          },
          test("cleanup resources before restarting the stream") {
            assertM(
              for {
                finalized <- Ref.make(0)
                stream = ZStream.unwrapManaged(
                           ZManaged
                             .finalizer(finalized.getAndUpdate(_ + 1))
                             .as(ZStream.fromZIO(finalized.get) ++ ZStream.fail(None))
                         )
                results <- stream.retry(Schedule.forever).take(2).runCollect
              } yield results
            )(equalTo(Chunk(0, 1)))
          },
          test("retry a failing stream according to a schedule") {
            for {
              times <- Ref.make(List.empty[java.time.Instant])
              stream =
                ZStream
                  .fromZIO(Clock.instant.flatMap(time => times.update(time +: _)))
                  .flatMap(_ => Stream.fail(None))
              streamFib <- stream.retry(Schedule.exponential(1.second)).take(3).runDrain.fork
              _         <- TestClock.adjust(1.second)
              _         <- TestClock.adjust(2.second)
              _         <- streamFib.interrupt
              results   <- times.get.map(_.map(_.getEpochSecond.toInt))
            } yield assert(results)(equalTo(List(3, 1, 0)))
          },
          test("reset the schedule after a successful pull") {
            for {
              times <- Ref.make(List.empty[java.time.Instant])
              ref   <- Ref.make(0)
              stream =
                ZStream
                  .fromZIO(Clock.instant.flatMap(time => times.update(time +: _) *> ref.updateAndGet(_ + 1)))
                  .flatMap { attemptNr =>
                    if (attemptNr == 3 || attemptNr == 5) Stream.succeed(attemptNr) else Stream.fail(None)
                  }
                  .forever
              streamFib <- stream
                             .retry(Schedule.exponential(1.second))
                             .take(2)
                             .runDrain
                             .fork
              _       <- TestClock.adjust(1.second)
              _       <- TestClock.adjust(2.second)
              _       <- TestClock.adjust(1.second)
              _       <- streamFib.join
              results <- times.get.map(_.map(_.getEpochSecond.toInt))
            } yield assert(results)(equalTo(List(4, 3, 3, 1, 0)))
          }
        ),
        test("some") {
          val s1 = ZStream.succeed(Some(1)) ++ ZStream.succeed(None)
          s1.some.runCollect.either.map(assert(_)(isLeft(equalTo(None))))
        },
        test("someOrElse") {
          val s1 = ZStream.succeed(Some(1)) ++ ZStream.succeed(None)
          s1.someOrElse(-1).runCollect.map(assert(_)(equalTo(Chunk(1, -1))))
        },
        test("someOrFail") {
          val s1 = ZStream.succeed(Some(1)) ++ ZStream.succeed(None)
          s1.someOrFail(-1).runCollect.either.map(assert(_)(isLeft(equalTo(-1))))
        },
        suite("take")(
          test("take")(checkM(streamOfInts, Gen.int) { (s, n) =>
            for {
              takeStreamResult <- s.take(n.toLong).runCollect.exit
              takeListResult   <- s.runCollect.map(_.take(n)).exit
            } yield assert(takeListResult.isSuccess)(isTrue) implies assert(takeStreamResult)(
              equalTo(takeListResult)
            )
          }),
          test("take short circuits")(
            for {
              ran    <- Ref.make(false)
              stream  = (ZStream(1) ++ ZStream.fromZIO(ran.set(true)).drain).take(0)
              _      <- stream.runDrain
              result <- ran.get
            } yield assert(result)(isFalse)
          ),
          test("take(0) short circuits")(
            for {
              units <- ZStream.never.take(0).runCollect
            } yield assert(units)(equalTo(Chunk.empty))
          ),
          test("take(1) short circuits")(
            for {
              ints <- (ZStream(1) ++ ZStream.never).take(1).runCollect
            } yield assert(ints)(equalTo(Chunk(1)))
          )
        ),
        test("takeRight") {
          checkM(pureStreamOfInts, Gen.int(1, 4)) { (s, n) =>
            for {
              streamTake <- s.takeRight(n).runCollect
              chunkTake  <- s.runCollect.map(_.takeRight(n))
            } yield assert(streamTake)(equalTo(chunkTake))
          }
        },
        test("takeUntil") {
          checkM(streamOfInts, Gen.function(Gen.boolean)) { (s, p) =>
            for {
              streamTakeUntil <- s.takeUntil(p).runCollect.exit
              chunkTakeUntil <- s.runCollect
                                  .map(as => as.takeWhile(!p(_)) ++ as.dropWhile(!p(_)).take(1))
                                  .exit
            } yield assert(chunkTakeUntil.isSuccess)(isTrue) implies assert(streamTakeUntil)(
              equalTo(chunkTakeUntil)
            )
          }
        },
        test("takeUntilM") {
          checkM(streamOfInts, Gen.function(Gen.successes(Gen.boolean))) { (s, p) =>
            for {
              streamTakeUntilM <- s.takeUntilZIO(p).runCollect.exit
              chunkTakeUntilM <- s.runCollect
                                   .flatMap(as =>
                                     as.takeWhileZIO(p(_).map(!_))
                                       .zipWith(as.dropWhileZIO(p(_).map(!_)).map(_.take(1)))(_ ++ _)
                                   )
                                   .exit
            } yield assert(chunkTakeUntilM.isSuccess)(isTrue) implies assert(streamTakeUntilM)(
              equalTo(chunkTakeUntilM)
            )
          }
        },
        suite("takeWhile")(
          test("takeWhile")(checkM(streamOfInts, Gen.function(Gen.boolean)) { (s, p) =>
            for {
              streamTakeWhile <- s.takeWhile(p).runCollect.exit
              chunkTakeWhile  <- s.runCollect.map(_.takeWhile(p)).exit
            } yield assert(chunkTakeWhile.isSuccess)(isTrue) implies assert(streamTakeWhile)(equalTo(chunkTakeWhile))
          }),
          test("takeWhile doesn't stop when hitting an empty chunk (#4272)") {
            ZStream
              .fromChunks(Chunk(1), Chunk(2), Chunk(3))
              .mapChunks(_.flatMap {
                case 2 => Chunk()
                case x => Chunk(x)
              })
              .takeWhile(_ != 4)
              .runCollect
              .map { result =>
                assert(result)(hasSameElements(List(1, 3)))
              }
          },
          test("takeWhile short circuits")(
            assertM(
              (ZStream(1) ++ ZStream.fail("Ouch"))
                .takeWhile(_ => false)
                .runDrain
                .either
            )(isRight(isUnit))
          )
        ),
        suite("tap")(
          test("tap") {
            for {
              ref <- Ref.make(0)
              res <- ZStream(1, 1).tap[Any, Nothing](a => ref.update(_ + a)).runCollect
              sum <- ref.get
            } yield assert(res)(equalTo(Chunk(1, 1))) && assert(sum)(equalTo(2))
          },
          test("laziness on chunks") {
            assertM(Stream(1, 2, 3).tap(x => IO.when(x == 3)(IO.fail("error"))).either.runCollect)(
              equalTo(Chunk(Right(1), Right(2), Left("error")))
            )
          }
        ),
        suite("tapError")(
          test("tapError") {
            for {
              ref <- Ref.make("")
              res <- (ZStream(1, 1) ++ ZStream.fail("Ouch")).tapError(err => ref.update(_ + err)).runCollect.either
              err <- ref.get
            } yield assert(res)(isLeft(equalTo("Ouch"))) && assert(err)(equalTo("Ouch"))
          }
        ),
        suite("throttleEnforce")(
          test("free elements") {
            assertM(
              ZStream(1, 2, 3, 4)
                .throttleEnforce(0, Duration.Infinity)(_ => 0)
                .runCollect
            )(equalTo(Chunk(1, 2, 3, 4)))
          },
          test("no bandwidth") {
            assertM(
              ZStream(1, 2, 3, 4)
                .throttleEnforce(0, Duration.Infinity)(_ => 1)
                .runCollect
            )(equalTo(Chunk.empty))
          }
        ),
        suite("throttleShape")(
          test("throttleShape") {
            for {
              fiber <- Queue
                         .bounded[Int](10)
                         .flatMap { queue =>
                           ZStream
                             .fromQueue(queue)
                             .throttleShape(1, 1.second)(_.fold(0)(_ + _).toLong)
                             .process
                             .use { pull =>
                               for {
                                 _    <- queue.offer(1)
                                 res1 <- pull
                                 _    <- queue.offer(2)
                                 res2 <- pull
                                 _    <- Clock.sleep(4.seconds)
                                 _    <- queue.offer(3)
                                 res3 <- pull
                               } yield assert(Chunk(res1, res2, res3))(
                                 equalTo(Chunk(Chunk(1), Chunk(2), Chunk(3)))
                               )
                             }
                         }
                         .fork
              _    <- TestClock.adjust(8.seconds)
              test <- fiber.join
            } yield test
          },
          test("infinite bandwidth") {
            Queue.bounded[Int](10).flatMap { queue =>
              ZStream.fromQueue(queue).throttleShape(1, 0.seconds)(_ => 100000L).process.use { pull =>
                for {
                  _       <- queue.offer(1)
                  res1    <- pull
                  _       <- queue.offer(2)
                  res2    <- pull
                  elapsed <- Clock.currentTime(TimeUnit.SECONDS)
                } yield assert(elapsed)(equalTo(0L)) && assert(Chunk(res1, res2))(
                  equalTo(Chunk(Chunk(1), Chunk(2)))
                )
              }
            }
          },
          test("with burst") {
            for {
              fiber <- Queue
                         .bounded[Int](10)
                         .flatMap { queue =>
                           ZStream
                             .fromQueue(queue)
                             .throttleShape(1, 1.second, 2)(_.fold(0)(_ + _).toLong)
                             .process
                             .use { pull =>
                               for {
                                 _    <- queue.offer(1)
                                 res1 <- pull
                                 _    <- TestClock.adjust(2.seconds)
                                 _    <- queue.offer(2)
                                 res2 <- pull
                                 _    <- TestClock.adjust(4.seconds)
                                 _    <- queue.offer(3)
                                 res3 <- pull
                               } yield assert(Chunk(res1, res2, res3))(
                                 equalTo(Chunk(Chunk(1), Chunk(2), Chunk(3)))
                               )
                             }
                         }
                         .fork
              test <- fiber.join
            } yield test
          },
          test("free elements") {
            assertM(
              ZStream(1, 2, 3, 4)
                .throttleShape(1, Duration.Infinity)(_ => 0)
                .runCollect
            )(equalTo(Chunk(1, 2, 3, 4)))
          }
        ),
        suite("debounce")(
          test("should drop earlier chunks within waitTime") {
            assertWithChunkCoordination(List(Chunk(1), Chunk(3, 4), Chunk(5), Chunk(6, 7))) { c =>
              val stream = ZStream
                .fromQueue(c.queue)
                .collectWhileSuccess
                .debounce(1.second)
                .tap(_ => c.proceed)

              assertM(for {
                fiber  <- stream.runCollect.fork
                _      <- c.offer.fork
                _      <- (Clock.sleep(500.millis) *> c.offer).fork
                _      <- (Clock.sleep(2.seconds) *> c.offer).fork
                _      <- (Clock.sleep(2500.millis) *> c.offer).fork
                _      <- TestClock.adjust(3500.millis)
                result <- fiber.join
              } yield result)(equalTo(Chunk(Chunk(3, 4), Chunk(6, 7))))
            }
          },
          test("should take latest chunk within waitTime") {
            assertWithChunkCoordination(List(Chunk(1, 2), Chunk(3, 4), Chunk(5, 6))) { c =>
              val stream = ZStream
                .fromQueue(c.queue)
                .collectWhileSuccess
                .debounce(1.second)
                .tap(_ => c.proceed)

              assertM(for {
                fiber  <- stream.runCollect.fork
                _      <- c.offer *> c.offer *> c.offer
                _      <- TestClock.adjust(1.second)
                result <- fiber.join
              } yield result)(equalTo(Chunk(Chunk(5, 6))))
            }
          },
          test("should work properly with parallelization") {
            assertWithChunkCoordination(List(Chunk(1), Chunk(2), Chunk(3))) { c =>
              val stream = ZStream
                .fromQueue(c.queue)
                .collectWhileSuccess
                .debounce(1.second)
                .tap(_ => c.proceed)

              assertM(for {
                fiber  <- stream.runCollect.fork
                _      <- ZIO.collectAllParDiscard(List(c.offer, c.offer, c.offer))
                _      <- TestClock.adjust(1.second)
                result <- fiber.join
              } yield result)(hasSize(equalTo(1)))
            }
          },
          test("should handle empty chunks properly") {
            for {
              fiber  <- ZStream(1, 2, 3).fixed(500.millis).debounce(1.second).runCollect.fork
              _      <- TestClock.adjust(3.seconds)
              result <- fiber.join
            } yield assert(result)(equalTo(Chunk(3)))
          },
          test("should fail immediately") {
            val stream = ZStream.fromZIO(IO.fail(None)).debounce(Duration.Infinity)
            assertM(stream.runCollect.either)(isLeft(equalTo(None)))
          },
          test("should work with empty streams") {
            val stream = ZStream.empty.debounce(5.seconds)
            assertM(stream.runCollect)(isEmpty)
          },
          test("should pick last element from every chunk") {
            assertM(for {
              fiber  <- ZStream(1, 2, 3).debounce(1.second).runCollect.fork
              _      <- TestClock.adjust(1.second)
              result <- fiber.join
            } yield result)(equalTo(Chunk(3)))
          },
          test("should interrupt fibers properly") {
            assertWithChunkCoordination(List(Chunk(1), Chunk(2), Chunk(3))) { c =>
              for {
                fib <- ZStream
                         .fromQueue(c.queue)
                         .tap(_ => c.proceed)
                         .flatMap(ex => ZStream.fromZIOOption(ZIO.done(ex)))
                         .flattenChunks
                         .debounce(200.millis)
                         .interruptWhen(ZIO.never)
                         .take(1)
                         .runCollect
                         .fork
                _       <- (c.offer *> TestClock.adjust(100.millis) *> c.awaitNext).repeatN(3)
                _       <- TestClock.adjust(100.millis)
                results <- fib.join
              } yield assert(results)(equalTo(Chunk(3)))
            }
          },
          test("should interrupt children fiber on stream interruption") {
            for {
              ref <- Ref.make(false)
              fiber <- (ZStream.fromZIO(ZIO.unit) ++ ZStream.fromZIO(ZIO.never.onInterrupt(ref.set(true))))
                         .debounce(800.millis)
                         .runDrain
                         .fork
              _     <- TestClock.adjust(1.minute)
              _     <- fiber.interrupt
              value <- ref.get
            } yield assert(value)(equalTo(true))
          }
        ),
        suite("timeout")(
          test("succeed") {
            assertM(
              ZStream
                .succeed(1)
                .timeout(Duration.Infinity)
                .runCollect
            )(equalTo(Chunk(1)))
          },
          test("should end stream") {
            assertM(
              ZStream
                .range(0, 5)
                .tap(_ => ZIO.sleep(Duration.Infinity))
                .timeout(Duration.Zero)
                .runCollect
            )(isEmpty)
          }
        ),
        test("timeoutError") {
          assertM(
            ZStream
              .range(0, 5)
              .tap(_ => ZIO.sleep(Duration.Infinity))
              .timeoutError(false)(Duration.Zero)
              .runDrain
              .map(_ => true)
              .either
              .map(_.merge)
          )(isFalse)
        },
        test("timeoutErrorCause") {
          val throwable = new Exception("BOOM")
          assertM(
            ZStream
              .range(0, 5)
              .tap(_ => ZIO.sleep(Duration.Infinity))
              .timeoutErrorCause(Cause.die(throwable))(Duration.Zero)
              .runDrain
              .sandbox
              .either
          )(equalTo(Left(Cause.Die(throwable))))
        },
        suite("timeoutTo")(
          test("succeed") {
            assertM(
              ZStream
                .range(0, 5)
                .timeoutTo(Duration.Infinity)(ZStream.succeed(-1))
                .runCollect
            )(equalTo(Chunk(0, 1, 2, 3, 4)))
          },
          test("should switch stream") {
            assertWithChunkCoordination(List(Chunk(1), Chunk(2), Chunk(3))) { c =>
              assertM(
                for {
                  fiber <- ZStream
                             .fromQueue(c.queue)
                             .collectWhileSuccess
                             .flattenChunks
                             .timeoutTo(2.seconds)(ZStream.succeed(4))
                             .tap(_ => c.proceed)
                             .runCollect
                             .fork
                  _      <- c.offer *> TestClock.adjust(1.seconds) *> c.awaitNext
                  _      <- c.offer *> TestClock.adjust(3.seconds) *> c.awaitNext
                  _      <- c.offer
                  result <- fiber.join
                } yield result
              )(equalTo(Chunk(1, 2, 4)))
            }
          },
          test("should not apply timeout after switch") {
            for {
              queue1 <- Queue.unbounded[Int]
              queue2 <- Queue.unbounded[Int]
              stream1 = ZStream.fromQueue(queue1)
              stream2 = ZStream.fromQueue(queue2)
              fiber  <- stream1.timeoutTo(2.seconds)(stream2).runCollect.fork
              _      <- queue1.offer(1) *> TestClock.adjust(1.second)
              _      <- queue1.offer(2) *> TestClock.adjust(3.second)
              _      <- queue1.offer(3)
              _      <- queue2.offer(4) *> TestClock.adjust(3.second)
              _      <- queue2.offer(5) *> queue2.shutdown
              result <- fiber.join
            } yield assert(result)(equalTo(Chunk(1, 2, 4, 5)))
          }
        ),
        suite("toInputStream")(
          test("read one-by-one") {
            checkM(tinyListOf(Gen.chunkOf(Gen.byte))) { chunks =>
              val content = chunks.flatMap(_.toList)
              ZStream.fromChunks(chunks: _*).toInputStream.use[Any, Throwable, TestResult] { is =>
                ZIO.succeedNow(
                  assert(Iterator.continually(is.read()).takeWhile(_ != -1).map(_.toByte).toList)(
                    equalTo(content)
                  )
                )
              }
            }
          },
          test("read in batches") {
            checkM(tinyListOf(Gen.chunkOf(Gen.byte))) { chunks =>
              val content = chunks.flatMap(_.toList)
              ZStream.fromChunks(chunks: _*).toInputStream.use[Any, Throwable, TestResult] { is =>
                val batches: List[(Array[Byte], Int)] = Iterator.continually {
                  val buf = new Array[Byte](10)
                  val res = is.read(buf, 0, 4)
                  (buf, res)
                }.takeWhile(_._2 != -1).toList
                val combined = batches.flatMap { case (buf, size) => buf.take(size) }
                ZIO.succeedNow(assert(combined)(equalTo(content)))
              }
            }
          },
          test("`available` returns the size of chunk's leftover") {
            ZStream
              .fromIterable((1 to 10).map(_.toByte))
              .rechunk(3)
              .toInputStream
              .use[Any, Throwable, TestResult](is =>
                ZIO.attempt {
                  val cold = is.available()
                  is.read()
                  val at1 = is.available()
                  is.read(new Array[Byte](2))
                  val at3 = is.available()
                  is.read()
                  val at4 = is.available()
                  List(
                    assert(cold)(equalTo(0)),
                    assert(at1)(equalTo(2)),
                    assert(at3)(equalTo(0)),
                    assert(at4)(equalTo(2))
                  ).reduce(_ && _)
                }
              )
          },
          test("Preserves errors") {
            assertM(
              ZStream
                .fail(new Exception("boom"))
                .toInputStream
                .use(is =>
                  Task {
                    is.read
                  }
                )
                .exit
            )(
              fails(hasMessage(equalTo("boom")))
            )
          },
          test("Be completely lazy") {
            assertM(
              ZStream
                .fail(new Exception("boom"))
                .toInputStream
                .use(_ => ZIO.succeed("ok"))
            )(equalTo("ok"))
          },
          test("Preserves errors in the middle") {
            val bytes: Seq[Byte] = (1 to 5).map(_.toByte)
            val str: ZStream[Any, Throwable, Byte] =
              ZStream.fromIterable(bytes) ++ ZStream.fail(new Exception("boom"))
            assertM(
              str.toInputStream
                .use(is =>
                  Task {
                    val buf = new Array[Byte](50)
                    is.read(buf)
                    "ok"
                  }
                )
                .exit
            )(fails(hasMessage(equalTo("boom"))))
          },
          test("Allows reading something even in case of error") {
            val bytes: Seq[Byte] = (1 to 5).map(_.toByte)
            val str: ZStream[Any, Throwable, Byte] =
              ZStream.fromIterable(bytes) ++ ZStream.fail(new Exception("boom"))
            assertM(
              str.toInputStream.use(is =>
                Task {
                  val buf = new Array[Byte](5)
                  is.read(buf)
                  buf.toList
                }
              )
            )(equalTo(bytes))
          }
        ),
        test("toIterator") {
          (for {
            counter  <- Ref.make(0).toManaged //Increment and get the value
            effect    = counter.updateAndGet(_ + 1)
            iterator <- ZStream.repeatZIO(effect).toIterator
            n         = 2000
            out <- ZStream
                     .fromIterator(iterator.map(_.merge))
                     .mapConcatZIO(element => effect.map(newElement => List(element, newElement)))
                     .take(n.toLong)
                     .runCollect
                     .toManaged
          } yield assert(out)(equalTo(Chunk.fromIterable(1 to n)))).use(ZIO.succeed(_))
        } @@ TestAspect.jvmOnly, // Until #3360 is solved
        suite("toQueue")(
          test("toQueue")(checkM(Gen.chunkOfBounded(0, 3)(Gen.int)) { (c: Chunk[Int]) =>
            val s = ZStream.fromChunk(c).flatMap(ZStream.succeed(_))
            assertM(
              s.toQueue(1000)
                .use(queue => queue.size.repeatWhile(_ != c.size + 1) *> queue.takeAll)
            )(
              equalTo(c.map(Take.single) :+ Take.end)
            )
          }),
          test("toQueueUnbounded")(checkM(Gen.chunkOfBounded(0, 3)(Gen.int)) { (c: Chunk[Int]) =>
            val s = ZStream.fromChunk(c).flatMap(ZStream.succeed(_))
            assertM(
              s.toQueueUnbounded.use(queue => queue.size.repeatWhile(_ != c.size + 1) *> queue.takeAll)
            )(
              equalTo(c.map(Take.single) :+ Take.end)
            )
          })
        ),
        suite("toReader")(
          test("read one-by-one") {
            checkM(tinyListOf(Gen.chunkOf(Gen.char))) { chunks =>
              val content = chunks.flatMap(_.toList)
              ZStream.fromChunks(chunks: _*).toReader.use[Any, Throwable, TestResult] { reader =>
                ZIO.succeedNow(
                  assert(Iterator.continually(reader.read()).takeWhile(_ != -1).map(_.toChar).toList)(
                    equalTo(content)
                  )
                )
              }
            }
          },
          test("read in batches") {
            checkM(tinyListOf(Gen.chunkOf(Gen.char))) { chunks =>
              val content = chunks.flatMap(_.toList)
              ZStream.fromChunks(chunks: _*).toReader.use[Any, Throwable, TestResult] { reader =>
                val batches: List[(Array[Char], Int)] = Iterator.continually {
                  val buf = new Array[Char](10)
                  val res = reader.read(buf, 0, 4)
                  (buf, res)
                }.takeWhile(_._2 != -1).toList
                val combined = batches.flatMap { case (buf, size) => buf.take(size) }
                ZIO.succeedNow(assert(combined)(equalTo(content)))
              }
            }
          },
          test("Throws mark not supported") {
            assertM(
              ZStream
                .fromChunk(Chunk.fromArray("Lorem ipsum".toArray))
                .toReader
                .use(reader =>
                  Task {
                    reader.mark(0)
                  }
                )
                .exit
            )(fails(isSubtype[IOException](anything)))
          },
          test("Throws reset not supported") {
            assertM(
              ZStream
                .fromChunk(Chunk.fromArray("Lorem ipsum".toArray))
                .toReader
                .use(reader =>
                  Task {
                    reader.reset()
                  }
                )
                .exit
            )(fails(isSubtype[IOException](anything)))
          },
          test("Does not support mark") {
            assertM(
              ZStream
                .fromChunk(Chunk.fromArray("Lorem ipsum".toArray))
                .toReader
                .use(reader => ZIO.succeed(reader.markSupported()))
            )(equalTo(false))
          },
          test("Ready is false") {
            assertM(
              ZStream
                .fromChunk(Chunk.fromArray("Lorem ipsum".toArray))
                .toReader
                .use(reader => ZIO.succeed(reader.ready()))
            )(equalTo(false))
          },
          test("Preserves errors") {
            assertM(
              ZStream
                .fail(new Exception("boom"))
                .toReader
                .use(reader =>
                  Task {
                    reader.read
                  }
                )
                .exit
            )(
              fails(hasMessage(equalTo("boom")))
            )
          },
          test("Be completely lazy") {
            assertM(
              ZStream
                .fail(new Exception("boom"))
                .toReader
                .use(_ => ZIO.succeed("ok"))
            )(equalTo("ok"))
          },
          test("Preserves errors in the middle") {
            val chars: Seq[Char] = (1 to 5).map(_.toChar)
            val str: ZStream[Any, Throwable, Char] =
              ZStream.fromIterable(chars) ++ ZStream.fail(new Exception("boom"))
            assertM(
              str.toReader
                .use(reader =>
                  Task {
                    val buf = new Array[Char](50)
                    reader.read(buf)
                    "ok"
                  }
                )
                .exit
            )(fails(hasMessage(equalTo("boom"))))
          },
          test("Allows reading something even in case of error") {
            val chars: Seq[Char] = (1 to 5).map(_.toChar)
            val str: ZStream[Any, Throwable, Char] =
              ZStream.fromIterable(chars) ++ ZStream.fail(new Exception("boom"))
            assertM(
              str.toReader.use(reader =>
                Task {
                  val buf = new Array[Char](5)
                  reader.read(buf)
                  buf.toList
                }
              )
            )(equalTo(chars))
          }
        ),
        suite("withRuntimeConfig")(
          test("runs the stream on the specified runtime configuration") {
            val global = RuntimeConfig.global
            for {
              default   <- ZIO.runtimeConfig
              ref1      <- Ref.make[RuntimeConfig](default)
              ref2      <- Ref.make[RuntimeConfig](default)
              stream1    = ZStream.fromZIO(ZIO.runtimeConfig.flatMap(ref1.set)).withRuntimeConfig(global)
              stream2    = ZStream.fromZIO(ZIO.runtimeConfig.flatMap(ref2.set))
              _         <- (stream1 *> stream2).runDrain
              executor1 <- ref1.get
              executor2 <- ref2.get
            } yield assert(executor1)(equalTo(global)) &&
              assert(executor2)(equalTo(default))
          }
        ),
        suite("zipWith")(
          test("zip doesn't pull too much when one of the streams is done") {
            val l = ZStream.fromChunks(Chunk(1, 2), Chunk(3, 4), Chunk(5)) ++ ZStream.fail(
              "Nothing to see here"
            )
            val r = ZStream.fromChunks(Chunk("a", "b"), Chunk("c"))
            assertM(l.zip(r).runCollect)(equalTo(Chunk((1, "a"), (2, "b"), (3, "c"))))
          },
          test("zip equivalence with Chunk#zipWith") {
            checkM(
              tinyListOf(Gen.chunkOf(Gen.int)),
              tinyListOf(Gen.chunkOf(Gen.int))
            ) { (l, r) =>
              val expected = Chunk.fromIterable(l).flatten.zip(Chunk.fromIterable(r).flatten)
              assertM(ZStream.fromChunks(l: _*).zip(ZStream.fromChunks(r: _*)).runCollect)(
                equalTo(expected)
              )
            }
          },
          test("zipWith prioritizes failure") {
            assertM(
              ZStream.never
                .zipWith(ZStream.fail("Ouch"))((_, _) => None)
                .runCollect
                .either
            )(isLeft(equalTo("Ouch")))
          }
        ),
        suite("zipAllWith")(
          test("zipAllWith") {
            checkM(
              // We're using ZStream.fromChunks in the test, and that discards empty
              // chunks; so we're only testing for non-empty chunks here.
              tinyListOf(Gen.chunkOf(Gen.int).filter(_.size > 0)),
              tinyListOf(Gen.chunkOf(Gen.int).filter(_.size > 0))
            ) { (l, r) =>
              val expected =
                Chunk
                  .fromIterable(l)
                  .flatten
                  .zipAllWith(Chunk.fromIterable(r).flatten)(Some(_) -> None, None -> Some(_))(
                    Some(_) -> Some(_)
                  )

              assertM(
                ZStream
                  .fromChunks(l: _*)
                  .map(Option(_))
                  .zipAll(ZStream.fromChunks(r: _*).map(Option(_)))(None, None)
                  .runCollect
              )(equalTo(expected))
            }
          },
          test("zipAllWith prioritizes failure") {
            assertM(
              ZStream.never
                .zipAll(ZStream.fail("Ouch"))(None, None)
                .runCollect
                .either
            )(isLeft(equalTo("Ouch")))
          }
        ),
        test("zipAllSortedByKeyExecWith") {
          val genExecutionStrategy =
            Gen.elements(ExecutionStrategy.Parallel, ExecutionStrategy.Sequential)
          val genSortedByKey = for {
            map    <- Gen.mapOf(Gen.int(1, 100), Gen.int(1, 100))
            chunk   = Chunk.fromIterable(map).sorted
            chunks <- splitChunks(Chunk(chunk))
          } yield chunks
          checkM(genSortedByKey, genSortedByKey, genExecutionStrategy) { (as, bs, exec) =>
            val left   = ZStream.fromChunks(as: _*)
            val right  = ZStream.fromChunks(bs: _*)
            val actual = left.zipAllSortedByKeyWithExec(right)(exec)(identity, identity)(_ + _)
            val expected = Chunk.fromIterable {
              as.flatten.toMap.foldLeft(bs.flatten.toMap) { case (map, (k, v)) =>
                map.get(k).fold(map + (k -> v))(v1 => map + (k -> (v + v1)))
              }
            }.sorted
            assertM(actual.runCollect)(equalTo(expected))
          }
        },
        test("zipWithIndex")(checkM(pureStreamOfInts) { s =>
          for {
            res1 <- (s.zipWithIndex.runCollect)
            res2 <- (s.runCollect.map(_.zipWithIndex.map(t => (t._1, t._2.toLong))))
          } yield assert(res1)(equalTo(res2))
        }),
        suite("zipWithLatest")(
          test("succeed") {
            for {
              left   <- Queue.unbounded[Chunk[Int]]
              right  <- Queue.unbounded[Chunk[Int]]
              out    <- Queue.bounded[Take[Nothing, (Int, Int)]](1)
              _      <- ZStream.fromChunkQueue(left).zipWithLatest(ZStream.fromChunkQueue(right))((_, _)).intoQueue(out).fork
              _      <- left.offer(Chunk(0))
              _      <- right.offerAll(List(Chunk(0), Chunk(1)))
              chunk1 <- ZIO.replicateZIO(2)(out.take.flatMap(_.done)).map(_.flatten)
              _      <- left.offerAll(List(Chunk(1), Chunk(2)))
              chunk2 <- ZIO.replicateZIO(2)(out.take.flatMap(_.done)).map(_.flatten)
            } yield assert(chunk1)(equalTo(List((0, 0), (0, 1)))) && assert(chunk2)(equalTo(List((1, 1), (2, 1))))
          },
          test("handle empty pulls properly") {
            assertM(
              ZStream
                .unfold(0)(n => Some((if (n < 3) Chunk.empty else Chunk.single(2), n + 1)))
                .flattenChunks
                .forever
                .zipWithLatest(ZStream(1).forever)((_, x) => x)
                .take(3)
                .runCollect
            )(equalTo(Chunk(1, 1, 1)))
          }
        ),
        suite("zipWithNext")(
          test("should zip with next element for a single chunk") {
            for {
              result <- ZStream(1, 2, 3).zipWithNext.runCollect
            } yield assert(result)(equalTo(Chunk(1 -> Some(2), 2 -> Some(3), 3 -> None)))
          },
          test("should work with multiple chunks") {
            for {
              result <- ZStream.fromChunks(Chunk(1), Chunk(2), Chunk(3)).zipWithNext.runCollect
            } yield assert(result)(equalTo(Chunk(1 -> Some(2), 2 -> Some(3), 3 -> None)))
          },
          test("should play well with empty streams") {
            assertM(ZStream.empty.zipWithNext.runCollect)(isEmpty)
          },
          test("should output same values as zipping with tail plus last element") {
            checkM(tinyListOf(Gen.chunkOf(Gen.int))) { chunks =>
              val stream = ZStream.fromChunks(chunks: _*)
              for {
                result0 <- stream.zipWithNext.runCollect
                result1 <- stream.zipAll(stream.drop(1).map(Option(_)))(0, None).runCollect
              } yield assert(result0)(equalTo(result1))
            }
          }
        ) @@ TestAspect.jvmOnly,
        suite("zipWithPrevious")(
          test("should zip with previous element for a single chunk") {
            for {
              result <- ZStream(1, 2, 3).zipWithPrevious.runCollect
            } yield assert(result)(equalTo(Chunk(None -> 1, Some(1) -> 2, Some(2) -> 3)))
          },
          test("should work with multiple chunks") {
            for {
              result <- ZStream.fromChunks(Chunk(1), Chunk(2), Chunk(3)).zipWithPrevious.runCollect
            } yield assert(result)(equalTo(Chunk(None -> 1, Some(1) -> 2, Some(2) -> 3)))
          },
          test("should play well with empty streams") {
            assertM(ZStream.empty.zipWithPrevious.runCollect)(isEmpty)
          },
          test("should output same values as first element plus zipping with init") {
            checkM(tinyListOf(Gen.chunkOf(Gen.int))) { chunks =>
              val stream = ZStream.fromChunks(chunks: _*)
              for {
                result0 <- stream.zipWithPrevious.runCollect
                result1 <- (ZStream(None) ++ stream.map(Some(_))).zip(stream).runCollect
              } yield assert(result0)(equalTo(result1))
            }
          }
        ) @@ TestAspect.jvmOnly,
        suite("zipWithPreviousAndNext")(
          test("succeed") {
            for {
              result <- ZStream(1, 2, 3).zipWithPreviousAndNext.runCollect
            } yield assert(result)(
              equalTo(Chunk((None, 1, Some(2)), (Some(1), 2, Some(3)), (Some(2), 3, None)))
            )
          },
          test("should output same values as zipping with both previous and next element") {
            checkM(tinyListOf(Gen.chunkOf(Gen.int))) { chunks =>
              val stream = ZStream.fromChunks(chunks: _*)
              for {
                result0 <- stream.zipWithPreviousAndNext.runCollect
                previous = ZStream(None) ++ stream.map(Some(_))
                next     = stream.drop(1).map(Some(_)) ++ ZStream(None)
                result1 <- previous
                             .zip(stream)
                             .zip(next)
                             .runCollect
              } yield assert(result0)(equalTo(result1))
            }
          }
        ) @@ TestAspect.jvmOnly,
        suite("refineToOrDie")(
          test("does not compile when refine type is not a subtype of error type") {
            val result = typeCheck {
              """
              ZIO
                .fail(new RuntimeException("BOO!"))
                .refineToOrDie[Error]
                """
            }
            val expected =
              "type arguments [Error] do not conform to method refineToOrDie's type parameter bounds [E1 <: RuntimeException]"
            assertM(result)(isLeft(equalTo(expected)))
          } @@ scala2Only
        ),
        test("refineOrDie") {
          val error = new Exception

          ZStream
            .fail(error)
            .refineOrDie { case e: IllegalArgumentException => e }
            .runDrain
            .exit
            .map(assert(_)(dies(equalTo(error))))
        },
        suite("when")(
          test("returns the stream if the condition is satisfied") {
            checkM(pureStreamOfInts) { stream =>
              for {
                result1  <- stream.when(true).runCollect
                result2  <- ZStream.when(true)(stream).runCollect
                expected <- stream.runCollect
              } yield assert(result1)(equalTo(expected)) && assert(result2)(equalTo(expected))
            }
          },
          test("returns an empty stream if the condition is not satisfied") {
            checkM(pureStreamOfInts) { stream =>
              for {
                result1 <- stream.when(false).runCollect
                result2 <- ZStream.when(false)(stream).runCollect
                expected = Chunk[Int]()
              } yield assert(result1)(equalTo(expected)) && assert(result2)(equalTo(expected))
            }
          },
          test("dies if the condition throws an exception") {
            checkM(pureStreamOfInts) { stream =>
              val exception     = new Exception
              def cond: Boolean = throw exception
              assertM(stream.when(cond).runDrain.exit)(dies(equalTo(exception)))
            }
          }
        ),
        suite("whenCase")(
          test("returns the resulting stream if the given partial function is defined for the given value") {
            checkM(Gen.int) { o =>
              for {
                result  <- ZStream.whenCase(Some(o)) { case Some(v) => ZStream(v) }.runCollect
                expected = Chunk(o)
              } yield assert(result)(equalTo(expected))
            }
          },
          test("returns an empty stream if the given partial function is not defined for the given value") {
            for {
              result  <- ZStream.whenCase(Option.empty[Int]) { case Some(v) => ZStream(v) }.runCollect
              expected = Chunk.empty
            } yield assert(result)(equalTo(expected))
          },
          test("dies if evaluating the given value throws an exception") {
            val exception = new Exception
            def a: Int    = throw exception
            assertM(ZStream.whenCase(a) { case _ => ZStream.empty }.runDrain.exit)(dies(equalTo(exception)))
          },
          test("dies if the partial function throws an exception") {
            val exception = new Exception
            assertM(ZStream.whenCase(()) { case _ => throw exception }.runDrain.exit)(dies(equalTo(exception)))
          }
        ),
        suite("whenCaseZIO")(
          test("returns the resulting stream if the given partial function is defined for the given effectful value") {
            checkM(Gen.int) { o =>
              for {
                result  <- ZStream.whenCaseZIO(ZIO.succeed(Some(o))) { case Some(v) => ZStream(v) }.runCollect
                expected = Chunk(o)
              } yield assert(result)(equalTo(expected))
            }
          },
          test("returns an empty stream if the given partial function is not defined for the given effectful value") {
            for {
              result  <- ZStream.whenCaseZIO(ZIO.succeed(Option.empty[Int])) { case Some(v) => ZStream(v) }.runCollect
              expected = Chunk.empty
            } yield assert(result)(equalTo(expected))
          },
          test("fails if the effectful value is a failure") {
            val exception                   = new Exception
            val failure: IO[Exception, Int] = ZIO.fail(exception)
            assertM(ZStream.whenCaseZIO(failure) { case _ => ZStream.empty }.runDrain.exit)(fails(equalTo(exception)))
          },
          test("dies if the given partial function throws an exception") {
            val exception = new Exception
            assertM(ZStream.whenCaseZIO(ZIO.unit) { case _ => throw exception }.runDrain.exit)(dies(equalTo(exception)))
          },
          test("infers types correctly") {
            trait R
            trait R1 extends R
            trait E1
            trait E extends E1
            trait A
            trait O
            val o                                          = new O {}
            val b: ZIO[R, E, A]                            = ZIO.succeed(new A {})
            val pf: PartialFunction[A, ZStream[R1, E1, O]] = { case _ => ZStream(o) }
            val s: ZStream[R1, E1, O]                      = ZStream.whenCaseZIO(b)(pf)
            assertM(s.runDrain.provide(new R1 {}))(isUnit)
          }
        ),
        suite("whenZIO")(
          test("returns the stream if the effectful condition is satisfied") {
            checkM(pureStreamOfInts) { stream =>
              for {
                result1  <- stream.whenZIO(ZIO.succeed(true)).runCollect
                result2  <- ZStream.whenZIO(ZIO.succeed(true))(stream).runCollect
                expected <- stream.runCollect
              } yield assert(result1)(equalTo(expected)) && assert(result2)(equalTo(expected))
            }
          },
          test("returns an empty stream if the effectful condition is not satisfied") {
            checkM(pureStreamOfInts) { stream =>
              for {
                result1 <- stream.whenZIO(ZIO.succeed(false)).runCollect
                result2 <- ZStream.whenZIO(ZIO.succeed(false))(stream).runCollect
                expected = Chunk[Int]()
              } yield assert(result1)(equalTo(expected)) && assert(result2)(equalTo(expected))
            }
          },
          test("fails if the effectful condition fails") {
            checkM(pureStreamOfInts) { stream =>
              val exception = new Exception
              assertM(stream.whenZIO(ZIO.fail(exception)).runDrain.exit)(fails(equalTo(exception)))
            }
          },
          test("infers types correctly") {
            trait R
            trait R1 extends R
            trait E1
            trait E extends E1
            trait O
            val o                          = new O {}
            val b: ZIO[R, E, Boolean]      = ZIO.succeed(true)
            val stream: ZStream[R1, E1, O] = ZStream(o)
            val s1: ZStream[R1, E1, O]     = ZStream.whenZIO(b)(stream)
            val s2: ZStream[R1, E1, O]     = stream.whenZIO(b)
            assertM((s1 ++ s2).runDrain.provide(new R1 {}))(isUnit)
          }
        )
      ),
      suite("Constructors")(
        test("access") {
          for {
            result <- ZStream.access[String](identity).provide("test").runCollect.map(_.head)
          } yield assert(result)(equalTo("test"))
        },
        suite("accessZIO")(
          test("accessZIO") {
            for {
              result <- ZStream
                          .accessZIO[String](ZIO.succeedNow)
                          .provide("test")
                          .runCollect
                          .map(_.head)
            } yield assert(result)(equalTo("test"))
          },
          test("accessZIO fails") {
            for {
              result <- ZStream.accessZIO[Int](_ => ZIO.fail("fail")).provide(0).runCollect.exit
            } yield assert(result)(fails(equalTo("fail")))
          }
        ),
        suite("accessStream")(
          test("accessStream") {
            for {
              result <- ZStream
                          .accessStream[String](ZStream.succeed(_))
                          .provide("test")
                          .runCollect
                          .map(_.head)
            } yield assert(result)(equalTo("test"))
          },
          test("accessStream fails") {
            for {
              result <- ZStream
                          .accessStream[Int](_ => ZStream.fail("fail"))
                          .provide(0)
                          .runCollect
                          .exit
            } yield assert(result)(fails(equalTo("fail")))
          }
        ),
        test("rechunk") {
          checkM(tinyChunkOf(Gen.chunkOf(Gen.int)) <*> (Gen.int(1, 100))) { case (chunk, n) =>
            val expected = Chunk.fromIterable(chunk.flatten.grouped(n).toList)
            assertM(
              ZStream
                .fromChunks(chunk: _*)
                .rechunk(n)
                .mapChunks(ch => Chunk(ch))
                .runCollect
            )(equalTo(expected))
          }
        },
        test("concatAll") {
          checkM(tinyListOf(Gen.chunkOf(Gen.int))) { chunks =>
            assertM(
              ZStream.concatAll(Chunk.fromIterable(chunks.map(ZStream.fromChunk(_)))).runCollect
            )(
              equalTo(Chunk.fromIterable(chunks).flatten)
            )
          }
        },
        test("environment") {
          for {
            result <- ZStream.environment[String].provide("test").runCollect.map(_.head)
          } yield assert(result)(equalTo("test"))
        },
        suite("finalizer")(
          test("happy path") {
            for {
              log <- Ref.make[List[String]](Nil)
              _ <- (for {
                     _ <- ZStream.acquireReleaseWith(log.update("Acquire" :: _))(_ => log.update("Release" :: _))
                     _ <- ZStream.finalizer(log.update("Use" :: _))
                   } yield ()).ensuring(log.update("Ensuring" :: _)).runDrain
              execution <- log.get
            } yield assert(execution)(equalTo(List("Ensuring", "Release", "Use", "Acquire")))
          },
          test("finalizer is not run if stream is not pulled") {
            for {
              ref <- Ref.make(false)
              _   <- ZStream.finalizer(ref.set(true)).process.use(_ => UIO.unit)
              fin <- ref.get
            } yield assert(fin)(isFalse)
          }
        ),
        suite("from")(
          test("Chunk") {
            trait A
            lazy val chunk: Chunk[A]                    = ???
            lazy val actual                             = ZStream.from(chunk)
            lazy val expected: ZStream[Any, Nothing, A] = actual
            lazy val _                                  = expected
            assertCompletes
          },
          test("ChunkHub") {
            trait RA
            trait RB
            trait EA
            trait EB
            trait A
            trait B
            lazy val chunkHub: ZHub[RA, RB, EA, EB, A, Chunk[B]] = ???
            lazy val actual                                      = ZStream.from(chunkHub)
            lazy val expected: ZStream[RB, EB, B]                = actual
            lazy val _                                           = expected
            assertCompletes
          },
          test("ChunkQueue") {
            trait RA
            trait RB
            trait EA
            trait EB
            trait A
            trait B
            lazy val chunkQueue: ZQueue[RA, RB, EA, EB, A, Chunk[B]] = ???
            lazy val actual                                          = ZStream.from(chunkQueue)
            lazy val expected: ZStream[RB, EB, B]                    = actual
            lazy val _                                               = expected
            assertCompletes
          },
          test("Chunks") {
            trait A
            lazy val chunks: Iterable[Chunk[A]]         = ???
            lazy val actual                             = ZStream.from(chunks)
            lazy val expected: ZStream[Any, Nothing, A] = actual
            lazy val _                                  = expected
            assertCompletes
          },
          test("Hub") {
            trait RA
            trait RB
            trait EA
            trait EB
            trait A
            trait B
            lazy val hub: ZHub[RA, RB, EA, EB, A, B] = ???
            lazy val actual                          = ZStream.from(hub)
            lazy val expected: ZStream[RB, EB, B]    = actual
            lazy val _                               = expected
            assertCompletes
          },
          test("Iterable") {
            trait A
            trait Collection[Element] extends Iterable[Element]
            lazy val iterable: Collection[A]            = ???
            lazy val actual                             = ZStream.from(iterable)
            lazy val expected: ZStream[Any, Nothing, A] = actual
            lazy val _                                  = expected
            assertCompletes
          },
          test("IterableZIO") {
            trait R
            trait E
            trait A
            trait Collection[Element] extends Iterable[Element]
            lazy val iterableZIO: ZIO[R, E, Collection[A]] = ???
            lazy val actual                                = ZStream.from(iterableZIO)
            lazy val expected: ZStream[R, E, A]            = actual
            lazy val _                                     = expected
            assertCompletes
          },
          test("Iterator") {
            trait A
            trait IteratorLike[Element] extends Iterator[Element]
            lazy val iterator: IteratorLike[A]            = ???
            lazy val actual                               = ZStream.from(iterator)
            lazy val expected: ZStream[Any, Throwable, A] = actual
            lazy val _                                    = expected
            assertCompletes
          },
          test("IteratorManaged") {
            trait R
            trait A
            trait IteratorLike[Element] extends Iterator[Element]
            lazy val iteratorManaged: ZManaged[R, Throwable, IteratorLike[A]] = ???
            lazy val actual                                                   = ZStream.from(iteratorManaged)
            lazy val expected: ZStream[R, Throwable, A]                       = actual
            lazy val _                                                        = expected
            assertCompletes
          },
          test("IteratorZIO") {
            trait R
            trait A
            trait IteratorLike[Element] extends Iterator[Element]
            lazy val iteratorZIO: ZIO[R, Throwable, IteratorLike[A]] = ???
            lazy val actual                                          = ZStream.from(iteratorZIO)
            lazy val expected: ZStream[R, Throwable, A]              = actual
            lazy val _                                               = expected
            assertCompletes
          },
          test("JavaIterator") {
            trait A
            trait IteratorLike[Element] extends java.util.Iterator[Element]
            lazy val javaIterator: IteratorLike[A]        = ???
            lazy val actual                               = ZStream.from(javaIterator)
            lazy val expected: ZStream[Any, Throwable, A] = actual
            lazy val _                                    = expected
            assertCompletes
          },
          test("JavaIteratorManaged") {
            trait R
            trait A
            trait IteratorLike[Element] extends java.util.Iterator[Element]
            lazy val javaIteratorManaged: ZManaged[R, Throwable, IteratorLike[A]] = ???
            lazy val actual                                                       = ZStream.from(javaIteratorManaged)
            lazy val expected: ZStream[R, Throwable, A]                           = actual
            lazy val _                                                            = expected
            assertCompletes
          },
          test("JavaIteratorZIO") {
            trait R
            trait A
            trait IteratorLike[Element] extends java.util.Iterator[Element]
            lazy val javaIteratorZIO: ZIO[R, Throwable, IteratorLike[A]] = ???
            lazy val actual                                              = ZStream.from(javaIteratorZIO)
            lazy val expected: ZStream[R, Throwable, A]                  = actual
            lazy val _                                                   = expected
            assertCompletes
          },
          test("Queue") {
            trait RA
            trait RB
            trait EA
            trait EB
            trait A
            trait B
            lazy val queue: ZQueue[RA, RB, EA, EB, A, B] = ???
            lazy val actual                              = ZStream.from(queue)
            lazy val expected: ZStream[RB, EB, B]        = actual
            lazy val _                                   = expected
            assertCompletes
          },
          test("Schedule") {
            trait R
            trait A
            lazy val schedule: Schedule[R, Any, A]                    = ???
            lazy val actual                                           = ZStream.from(schedule)
            lazy val expected: ZStream[R with Has[Clock], Nothing, A] = actual
            lazy val _                                                = expected
            assertCompletes
          },
          test("TQueue") {
            trait A
            lazy val tQueue: TQueue[A]                  = ???
            lazy val actual                             = ZStream.from(tQueue)
            lazy val expected: ZStream[Any, Nothing, A] = actual
            lazy val _                                  = expected
            assertCompletes
          },
          test("ZIO") {
            trait R
            trait E
            trait A
            lazy val zio: ZIO[R, E, A]          = ???
            lazy val actual                     = ZStream.from(zio)
            lazy val expected: ZStream[R, E, A] = actual
            lazy val _                          = expected
            assertCompletes
          },
          test("ZIOOption") {
            trait R
            trait E
            trait A
            lazy val zioOption: ZIO[R, Option[E], A] = ???
            lazy val actual                          = ZStream.from(zioOption)
            lazy val expected: ZStream[R, E, A]      = actual
            lazy val _                               = expected
            assertCompletes
          }
        ),
        test("fromChunk") {
          checkM(Gen.small(Gen.chunkOfN(_)(Gen.int)))(c => assertM(ZStream.fromChunk(c).runCollect)(equalTo(c)))
        },
        suite("fromChunks")(
          test("fromChunks") {
            checkM(tinyListOf(Gen.chunkOf(Gen.int))) { cs =>
              assertM(ZStream.fromChunks(cs: _*).runCollect)(
                equalTo(Chunk.fromIterable(cs).flatten)
              )
            }
          },
          test("discards empty chunks") {
            ZStream.fromChunks(Chunk(1), Chunk.empty, Chunk(1)).process.use { pull =>
              assertM(nPulls(pull, 3))(equalTo(List(Right(Chunk(1)), Right(Chunk(1)), Left(None))))
            }
          }
        ),
        suite("fromZIOOption")(
          test("emit one element with success") {
            val fa: ZIO[Any, Option[Int], Int] = ZIO.succeed(5)
            assertM(ZStream.fromZIOOption(fa).runCollect)(equalTo(Chunk(5)))
          },
          test("emit one element with failure") {
            val fa: ZIO[Any, Option[Int], Int] = ZIO.fail(Some(5))
            assertM(ZStream.fromZIOOption(fa).runCollect.either)(isLeft(equalTo(5)))
          } @@ zioTag(errors),
          test("do not emit any element") {
            val fa: ZIO[Any, Option[Int], Int] = ZIO.fail(None)
            assertM(ZStream.fromZIOOption(fa).runCollect)(equalTo(Chunk()))
          }
        ),
        suite("fromInputStream")(
          test("example 1") {
            val chunkSize = ZStream.DefaultChunkSize
            val data      = Array.tabulate[Byte](chunkSize * 5 / 2)(_.toByte)
            def is        = new ByteArrayInputStream(data)
            ZStream.fromInputStream(is, chunkSize).runCollect map { bytes => assert(bytes.toArray)(equalTo(data)) }
          },
          test("example 2") {
            checkM(Gen.small(Gen.chunkOfN(_)(Gen.byte)), Gen.int(1, 10)) { (bytes, chunkSize) =>
              val is = new ByteArrayInputStream(bytes.toArray)
              ZStream.fromInputStream(is, chunkSize).runCollect.map(assert(_)(equalTo(bytes)))
            }
          }
        ),
        test("fromIterable")(checkM(Gen.small(Gen.chunkOfN(_)(Gen.int))) { l =>
          def lazyL = l
          assertM(ZStream.fromIterable(lazyL).runCollect)(equalTo(l))
        }),
        test("fromIterableZIO")(checkM(Gen.small(Gen.chunkOfN(_)(Gen.int))) { l =>
          assertM(ZStream.fromIterableZIO(UIO.succeed(l)).runCollect)(equalTo(l))
        }),
        test("fromIterator") {
          checkM(Gen.small(Gen.chunkOfN(_)(Gen.int)), Gen.small(Gen.const(_), 1)) { (chunk, maxChunkSize) =>
            assertM(ZStream.fromIterator(chunk.iterator, maxChunkSize).runCollect)(equalTo(chunk))
          }
        },
        test("fromIteratorSucceed") {
          checkM(Gen.small(Gen.chunkOfN(_)(Gen.int)), Gen.small(Gen.const(_), 1)) { (chunk, maxChunkSize) =>
            assertM(ZStream.fromIteratorSucceed(chunk.iterator, maxChunkSize).runCollect)(equalTo(chunk))
          }
        },
        suite("fromIteratorManaged")(
          test("is safe to pull again after success") {
            for {
              ref <- Ref.make(false)
              pulls <- ZStream
                         .fromIteratorManaged(
                           Managed.acquireReleaseWith(UIO.succeedNow(List(1, 2).iterator))(_ => ref.set(true))
                         )
                         .process
                         .use(nPulls(_, 4))
              fin <- ref.get
            } yield assert(fin)(isTrue) && assert(pulls)(
              equalTo(List(Right(Chunk(1)), Right(Chunk(2)), Left(None), Left(None)))
            )
          },
          test("is safe to pull again after failed acquisition") {
            val ex = new Exception("Ouch")

            for {
              ref <- Ref.make(false)
              pulls <- ZStream
                         .fromIteratorManaged(Managed.acquireReleaseWith(IO.fail(ex))(_ => ref.set(true)))
                         .process
                         .use(nPulls(_, 3))
              fin <- ref.get
            } yield assert(fin)(isFalse) && assert(pulls)(
              equalTo(List(Left(Some(ex)), Left(None), Left(None)))
            )
          },
          test("is safe to pull again after inner failure") {
            val ex = new Exception("Ouch")
            for {
              ref <- Ref.make(false)
              pulls <- ZStream
                         .fromIteratorManaged(
                           Managed.acquireReleaseWith(UIO.succeedNow(List(1, 2).iterator))(_ => ref.set(true))
                         )
                         .flatMap(n =>
                           ZStream.succeed((n * 2).toString) ++ ZStream.fail(ex) ++ ZStream.succeed(
                             (n * 3).toString
                           )
                         )
                         .process
                         .use(nPulls(_, 8))
              fin <- ref.get
            } yield assert(fin)(isTrue) && assert(pulls)(
              equalTo(
                List(
                  Right(Chunk("2")),
                  Left(Some(ex)),
                  Right(Chunk("3")),
                  Right(Chunk("4")),
                  Left(Some(ex)),
                  Right(Chunk("6")),
                  Left(None),
                  Left(None)
                )
              )
            )
          },
          test("is safe to pull again from a failed Managed") {
            val ex = new Exception("Ouch")
            ZStream
              .fromIteratorManaged(Managed.fail(ex))
              .process
              .use(nPulls(_, 3))
              .map(assert(_)(equalTo(List(Left(Some(ex)), Left(None), Left(None)))))
          }
        ),
        test("fromSchedule") {
          val schedule = Schedule.exponential(1.second) <* Schedule.recurs(5)
          val stream   = ZStream.fromSchedule(schedule)
          val zio = for {
            fiber <- stream.runCollect.fork
            _     <- TestClock.adjust(62.seconds)
            value <- fiber.join
          } yield value
          val expected = Chunk(1.seconds, 2.seconds, 4.seconds, 8.seconds, 16.seconds)
          assertM(zio)(equalTo(expected))
        },
        suite("fromQueue")(
          test("emits queued elements") {
            assertWithChunkCoordination(List(Chunk(1, 2))) { c =>
              assertM(for {
                fiber <- ZStream
                           .fromQueue(c.queue)
                           .collectWhileSuccess
                           .flattenChunks
                           .tap(_ => c.proceed)
                           .runCollect
                           .fork
                _      <- c.offer
                result <- fiber.join
              } yield result)(equalTo(Chunk(1, 2)))
            }
          },
          test("chunks up to the max chunk size") {
            assertM(for {
              queue <- Queue.unbounded[Int]
              _     <- queue.offerAll(List(1, 2, 3, 4, 5, 6, 7))

              result <- ZStream
                          .fromQueue(queue, maxChunkSize = 2)
                          .mapChunks(Chunk.single)
                          .take(3)
                          .runCollect
            } yield result)(forall(hasSize(isLessThanEqualTo(2))))
          }
        ),
        test("fromTQueue") {
          TQueue.bounded[Int](5).commit.flatMap { tqueue =>
            ZStream.fromTQueue(tqueue).toQueueUnbounded.use { queue =>
              for {
                _      <- tqueue.offerAll(List(1, 2, 3)).commit
                first  <- ZStream.fromQueue(queue).take(3).runCollect
                _      <- tqueue.offerAll(List(4, 5)).commit
                second <- ZStream.fromQueue(queue).take(2).runCollect
              } yield assert(first)(equalTo(Chunk(1, 2, 3).map(Take.single))) &&
                assert(second)(equalTo(Chunk(4, 5).map(Take.single)))
            }
          }
        } @@ flaky,
        test("iterate")(
          assertM(ZStream.iterate(1)(_ + 1).take(10).runCollect)(
            equalTo(Chunk.fromIterable(1 to 10))
          )
        ),
        test("paginate") {
          val s = (0, List(1, 2, 3))

          ZStream
            .paginate(s) {
              case (x, Nil)      => x -> None
              case (x, x0 :: xs) => x -> Some(x0 -> xs)
            }
            .runCollect
            .map(assert(_)(equalTo(Chunk(0, 1, 2, 3))))
        },
        test("paginateM") {
          val s = (0, List(1, 2, 3))

          assertM(
            ZStream
              .paginateZIO(s) {
                case (x, Nil)      => ZIO.succeed(x -> None)
                case (x, x0 :: xs) => ZIO.succeed(x -> Some(x0 -> xs))
              }
              .runCollect
          )(equalTo(Chunk(0, 1, 2, 3)))
        },
        test("paginateChunk") {
          val s        = (Chunk.single(0), List(1, 2, 3, 4, 5))
          val pageSize = 2

          assertM(
            ZStream
              .paginateChunk(s) {
                case (x, Nil) => x -> None
                case (x, xs)  => x -> Some(Chunk.fromIterable(xs.take(pageSize)) -> xs.drop(pageSize))
              }
              .runCollect
          )(equalTo(Chunk(0, 1, 2, 3, 4, 5)))
        },
        test("paginateChunkM") {
          val s        = (Chunk.single(0), List(1, 2, 3, 4, 5))
          val pageSize = 2

          assertM(
            ZStream
              .paginateChunkZIO(s) {
                case (x, Nil) => ZIO.succeed(x -> None)
                case (x, xs)  => ZIO.succeed(x -> Some(Chunk.fromIterable(xs.take(pageSize)) -> xs.drop(pageSize)))
              }
              .runCollect
          )(equalTo(Chunk(0, 1, 2, 3, 4, 5)))
        },
        test("range") {
          assertM(ZStream.range(0, 10).runCollect)(equalTo(Chunk.fromIterable(Range(0, 10))))
        },
        test("repeatEffect")(
          assertM(
            ZStream
              .repeatZIO(IO.succeed(1))
              .take(2)
              .runCollect
          )(equalTo(Chunk(1, 1)))
        ),
        suite("repeatEffectOption")(
          test("emit elements")(
            assertM(
              ZStream
                .repeatZIOOption(IO.succeed(1))
                .take(2)
                .runCollect
            )(equalTo(Chunk(1, 1)))
          ),
          test("emit elements until pull fails with None")(
            for {
              ref <- Ref.make(0)
              fa = for {
                     newCount <- ref.updateAndGet(_ + 1)
                     res      <- if (newCount >= 5) ZIO.fail(None) else ZIO.succeed(newCount)
                   } yield res
              res <- ZStream
                       .repeatZIOOption(fa)
                       .take(10)
                       .runCollect
            } yield assert(res)(equalTo(Chunk(1, 2, 3, 4)))
          ),
          test("stops evaluating the effect once it fails with None") {
            for {
              ref <- Ref.make(0)
              _ <- ZStream.repeatZIOOption(ref.updateAndGet(_ + 1) *> ZIO.fail(None)).process.use { pull =>
                     pull.ignore *> pull.ignore
                   }
              result <- ref.get
            } yield assert(result)(equalTo(1))
          }
        ),
        suite("repeatZIOWithSchedule")(
          test("succeed")(
            for {
              ref <- Ref.make[List[Int]](Nil)
              fiber <- ZStream
                         .repeatZIOWithSchedule(ref.update(1 :: _), Schedule.spaced(10.millis))
                         .take(2)
                         .runDrain
                         .fork
              _      <- TestClock.adjust(50.millis)
              _      <- fiber.join
              result <- ref.get
            } yield assert(result)(equalTo(List(1, 1)))
          ),
          test("allow schedule rely on effect value")(checkNM(10)(Gen.int(1, 100)) { (length: Int) =>
            for {
              ref     <- Ref.make(0)
              effect   = ref.getAndUpdate(_ + 1).filterOrFail(_ <= length + 1)(())
              schedule = Schedule.identity[Int].whileOutput(_ < length)
              result  <- ZStream.repeatZIOWithSchedule(effect, schedule).runCollect
            } yield assert(result)(equalTo(Chunk.fromIterable(0 to length)))
          }),
          test("should perform repetitions in addition to the first execution (one repetition)") {
            assertM(ZStream.repeatZIOWithSchedule(UIO(1), Schedule.once).runCollect)(
              equalTo(Chunk(1, 1))
            )
          },
          test("should perform repetitions in addition to the first execution (zero repetitions)") {
            assertM(ZStream.repeatZIOWithSchedule(UIO(1), Schedule.stop).runCollect)(
              equalTo(Chunk(1))
            )
          },
          test("emits before delaying according to the schedule") {
            val interval = 1.second

            for {
              collected <- Ref.make(0)
              effect     = ZIO.unit
              schedule   = Schedule.spaced(interval)
              streamFiber <- ZStream
                               .repeatZIOWithSchedule(effect, schedule)
                               .tap(_ => collected.update(_ + 1))
                               .runDrain
                               .fork
              _                      <- TestClock.adjust(0.seconds)
              nrCollectedImmediately <- collected.get
              _                      <- TestClock.adjust(1.seconds)
              nrCollectedAfterDelay  <- collected.get
              _                      <- streamFiber.interrupt

            } yield assert(nrCollectedImmediately)(equalTo(1)) && assert(nrCollectedAfterDelay)(equalTo(2))
          }
        ),
        test("unfold") {
          assertM(
            ZStream
              .unfold(0) { i =>
                if (i < 10) Some((i, i + 1))
                else None
              }
              .runCollect
          )(equalTo(Chunk.fromIterable(0 to 9)))
        },
        test("unfoldChunk") {
          assertM(
            ZStream
              .unfoldChunk(0) { i =>
                if (i < 10) Some((Chunk(i, i + 1), i + 2))
                else None
              }
              .runCollect
          )(equalTo(Chunk.fromIterable(0 to 9)))
        },
        test("unfoldZIO") {
          assertM(
            ZStream
              .unfoldZIO(0) { i =>
                if (i < 10) IO.succeed(Some((i, i + 1)))
                else IO.succeed(None)
              }
              .runCollect
          )(equalTo(Chunk.fromIterable(0 to 9)))
        }
      )
    ) @@ TestAspect.timed

  trait ChunkCoordination[A] {
    def queue: Queue[Exit[Option[Nothing], Chunk[A]]]
    def offer: UIO[Boolean]
    def proceed: UIO[Unit]
    def awaitNext: UIO[Unit]
  }

  def assertWithChunkCoordination[A](
    chunks: List[Chunk[A]]
  )(
    assertion: ChunkCoordination[A] => ZIO[Has[Clock] with Has[TestClock], Nothing, TestResult]
  ): ZIO[Has[Clock] with Has[TestClock], Nothing, TestResult] =
    for {
      q  <- Queue.unbounded[Exit[Option[Nothing], Chunk[A]]]
      ps <- Queue.unbounded[Unit]
      ref <- Ref
               .make[List[List[Exit[Option[Nothing], Chunk[A]]]]](
                 chunks.init.map { chunk =>
                   List(Exit.succeed(chunk))
                 } ++ chunks.lastOption.map(chunk => List(Exit.succeed(chunk), Exit.fail(None))).toList
               )
      chunkCoordination = new ChunkCoordination[A] {
                            val queue = q
                            val offer = ref.modify {
                              case x :: xs => (x, xs)
                              case Nil     => (Nil, Nil)
                            }.flatMap(queue.offerAll)
                            val proceed   = ps.offer(()).unit
                            val awaitNext = ps.take
                          }
      testResult <- assertion(chunkCoordination)
    } yield testResult

  sealed trait Animal
  case class Dog(name: String) extends Animal
  case class Cat(name: String) extends Animal

  val dog: Animal = Dog("dog1")
  val cat1: Cat   = Cat("cat1")
  val cat2: Cat   = Cat("cat2")
}<|MERGE_RESOLUTION|>--- conflicted
+++ resolved
@@ -787,11 +787,7 @@
             res2 <- (s.runCollect.map(_.collect { case Some(x) => x }))
           } yield assert(res1)(equalTo(res2))
         }),
-<<<<<<< HEAD
-        testM("collectType") {
-=======
         test("collectType") {
->>>>>>> eac76865
           assertM(ZStream(cat1, dog, cat2).collectType[Cat].runCollect)(equalTo(Chunk(cat1, cat2)))
         },
         suite("collectWhile")(
