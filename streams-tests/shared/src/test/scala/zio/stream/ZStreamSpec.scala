--- conflicted
+++ resolved
@@ -3395,11 +3395,7 @@
             chunk   = Chunk.fromIterable(map).sorted
             chunks <- splitChunks(Chunk(chunk))
           } yield chunks
-<<<<<<< HEAD
-          checkM(genSortedByKey, genSortedByKey, genExecutionStrategy) { (as, bs, exec) =>
-=======
           check(genSortedByKey, genSortedByKey, genExecutionStrategy) { (as, bs, exec) =>
->>>>>>> c71dc717
             val left   = ZStream.fromChunks(as: _*)
             val right  = ZStream.fromChunks(bs: _*)
             val actual = left.zipAllSortedByKeyWithExec(right)(exec)(identity, identity)(_ + _)
@@ -3411,11 +3407,7 @@
             assertM(actual.runCollect)(equalTo(expected))
           }
         },
-<<<<<<< HEAD
-        test("zipWithIndex")(checkM(pureStreamOfInts) { s =>
-=======
         test("zipWithIndex")(check(pureStreamOfInts) { s =>
->>>>>>> c71dc717
           for {
             res1 <- (s.zipWithIndex.runCollect)
             res2 <- (s.runCollect.map(_.zipWithIndex.map(t => (t._1, t._2.toLong))))
