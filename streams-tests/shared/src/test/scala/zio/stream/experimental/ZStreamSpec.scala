--- conflicted
+++ resolved
@@ -2727,39 +2727,6 @@
             )(equalTo(Chunk("A", "A", "B")))
           )
         ),
-<<<<<<< HEAD
-        suite("serviceWith")(
-          test("serviceWith"){
-            trait A {
-              def live: UIO[Int]
-            }
-
-            val ref: Chunk[Int] = Chunk(10)
-
-            ZStream
-              .serviceWith[A](_.live)
-              .provideCustomLayer(ZLayer.succeed(new A {
-                override def live: UIO[Int] = UIO(10)
-              }))
-              .runCollect
-              .map(result => assertTrue(result == ref))
-          },
-          test("serviceWithStream"){
-            val numbers = 0 to 10
-
-            trait A {
-              def live: ZStream[Any, Nothing, Int]
-            }
-
-            ZStream
-              .serviceWithStream[A](_.live)
-              .provideCustomLayer(ZLayer.succeed(new A {
-                override def live: ZStream[Any, Nothing, Int] =
-                  ZStream.fromIterable(numbers).map(_ * 2)
-              }))
-              .runCollect
-              .map(result => assertTrue(result == Chunk.fromIterable(numbers).map(_ * 2)))
-=======
         suite("retry")(
           test("retry a failing stream") {
             assertM(
@@ -2819,7 +2786,39 @@
               _       <- streamFib.join
               results <- times.get.map(_.map(_.getEpochSecond.toInt))
             } yield assert(results)(equalTo(List(4, 3, 3, 1, 0)))
->>>>>>> 089cd473
+          }
+        ),
+        suite("serviceWith")(
+          test("serviceWith"){
+            trait A {
+              def live: UIO[Int]
+            }
+
+            val ref: Chunk[Int] = Chunk(10)
+
+            ZStream
+              .serviceWith[A](_.live)
+              .provideCustomLayer(ZLayer.succeed(new A {
+                override def live: UIO[Int] = UIO(10)
+              }))
+              .runCollect
+              .map(result => assertTrue(result == ref))
+          },
+          test("serviceWithStream"){
+            val numbers = 0 to 10
+
+            trait A {
+              def live: ZStream[Any, Nothing, Int]
+            }
+
+            ZStream
+              .serviceWithStream[A](_.live)
+              .provideCustomLayer(ZLayer.succeed(new A {
+                override def live: ZStream[Any, Nothing, Int] =
+                  ZStream.fromIterable(numbers).map(_ * 2)
+              }))
+              .runCollect
+              .map(result => assertTrue(result == Chunk.fromIterable(numbers).map(_ * 2)))
           }
         ),
         test("some") {
