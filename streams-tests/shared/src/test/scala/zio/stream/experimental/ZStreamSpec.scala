package zio.stream.experimental

import ZStreamGen._

import zio._
import zio.duration._
import zio.stream.ChunkUtils._
import zio.test.Assertion._
import zio.test.TestAspect.flaky
import zio.test._
import zio.test.environment.Live

object ZStreamSpec extends ZIOBaseSpec {
  def spec = suite("ZStreamSpec")(
    suite("Combinators")(
      suite("absolve")(
        testM("happy path")(checkM(Gen.small(Gen.listOfN(_)(Gen.anyInt))) { xs =>
          val stream = ZStream.fromIterable(xs.map(Right(_)))
          assertM(stream.absolve.runCollect)(equalTo(xs))
        }),
        testM("failure")(checkM(Gen.small(Gen.listOfN(_)(Gen.anyInt))) { xs =>
          val stream = ZStream.fromIterable(xs.map(Right(_))) ++ ZStream.succeed(Left("Ouch"))
          assertM(stream.absolve.runCollect.run)(fails(equalTo("Ouch")))
        }),
        testM("round-trip #1")(checkM(Gen.small(Gen.listOfN(_)(Gen.anyInt)), Gen.anyString) { (xs, s) =>
          val xss    = ZStream.fromIterable(xs.map(Right(_)))
          val stream = xss ++ ZStream(Left(s)) ++ xss
          for {
            res1 <- stream.runCollect
            res2 <- stream.absolve.either.runCollect
          } yield assert(res1)(startsWith(res2))
        }),
        testM("round-trip #2")(checkM(Gen.small(Gen.listOfN(_)(Gen.anyInt)), Gen.anyString) { (xs, s) =>
          val xss    = ZStream.fromIterable(xs)
          val stream = xss ++ ZStream.fail(s)
          for {
            res1 <- stream.runCollect.run
            res2 <- stream.either.absolve.runCollect.run
          } yield assert(res1)(fails(equalTo(s))) && assert(res2)(fails(equalTo(s)))
        })
      ),
      suite("bracket")(
        testM("bracket")(
          for {
            done           <- Ref.make(false)
            iteratorStream = ZStream.bracket(UIO(0 to 2))(_ => done.set(true)).flatMap(ZStream.fromIterable(_))
            result         <- iteratorStream.runCollect
            released       <- done.get
          } yield assert(result)(equalTo(List(0, 1, 2))) && assert(released)(isTrue)
        ),
        testM("bracket short circuits")(
          for {
            done <- Ref.make(false)
            iteratorStream = ZStream
              .bracket(UIO(0 to 3))(_ => done.set(true))
              .flatMap(ZStream.fromIterable(_))
              .take(2)
            result   <- iteratorStream.runCollect
            released <- done.get
          } yield assert(result)(equalTo(List(0, 1))) && assert(released)(isTrue)
        ),
        testM("no acquisition when short circuiting")(
          for {
            acquired       <- Ref.make(false)
            iteratorStream = (ZStream(1) ++ ZStream.bracket(acquired.set(true))(_ => UIO.unit)).take(0)
            _              <- iteratorStream.runDrain
            result         <- acquired.get
          } yield assert(result)(isFalse)
        ),
        testM("releases when there are defects") {
          for {
            ref <- Ref.make(false)
            _ <- ZStream
                  .bracket(ZIO.unit)(_ => ref.set(true))
                  .flatMap(_ => ZStream.fromEffect(ZIO.dieMessage("boom")))
                  .runDrain
                  .run
            released <- ref.get
          } yield assert(released)(isTrue)
        },
        testM("flatMap associativity doesn't affect bracket lifetime")(
          for {
            leftAssoc <- ZStream
                          .bracket(Ref.make(true))(_.set(false))
                          .flatMap(ZStream.succeed(_))
                          .flatMap(r => ZStream.fromEffect(r.get))
                          .runCollect
                          .map(_.head)
            rightAssoc <- ZStream
                           .bracket(Ref.make(true))(_.set(false))
                           .flatMap(ZStream.succeed(_).flatMap(r => ZStream.fromEffect(r.get)))
                           .runCollect
                           .map(_.head)
          } yield assert(leftAssoc -> rightAssoc)(equalTo(true -> true))
        )
      ),
      suite("broadcast")(
        testM("Values") {
          ZStream
            .range(0, 5)
            .broadcast(2, 12)
            .use {
              case s1 :: s2 :: Nil =>
                for {
                  out1     <- s1.runCollect
                  out2     <- s2.runCollect
                  expected = Range(0, 5).toList
                } yield assert(out1)(equalTo(expected)) && assert(out2)(equalTo(expected))
              case _ =>
                UIO(assert(())(Assertion.nothing))
            }
        },
        testM("Errors") {
          (ZStream.range(0, 1) ++ ZStream.fail("Boom")).broadcast(2, 12).use {
            case s1 :: s2 :: Nil =>
              for {
                out1     <- s1.runCollect.either
                out2     <- s2.runCollect.either
                expected = Left("Boom")
              } yield assert(out1)(equalTo(expected)) && assert(out2)(equalTo(expected))
            case _ =>
              UIO(assert(())(Assertion.nothing))
          }
        },
        testM("BackPressure") {
          ZStream
            .range(0, 5)
            .broadcast(2, 2)
            .use {
              case s1 :: s2 :: Nil =>
                for {
                  ref       <- Ref.make[List[Int]](Nil)
                  latch1    <- Promise.make[Nothing, Unit]
                  fib       <- s1.tap(i => ref.update(i :: _) *> latch1.succeed(()).when(i == 2)).runDrain.fork
                  _         <- latch1.await
                  snapshot1 <- ref.get
                  _         <- s2.runDrain
                  _         <- fib.await
                  snapshot2 <- ref.get
                } yield assert(snapshot1)(equalTo(List(2, 1, 0))) && assert(snapshot2)(
                  equalTo(Range(0, 5).toList.reverse)
                )
              case _ =>
                UIO(assert(())(Assertion.nothing))
            }
        },
        testM("Unsubscribe") {
          ZStream.range(0, 5).broadcast(2, 2).use {
            case s1 :: s2 :: Nil =>
              for {
                _    <- s1.process.use_(ZIO.unit).ignore
                out2 <- s2.runCollect
              } yield assert(out2)(equalTo(Range(0, 5).toList))
            case _ =>
              UIO(assert(())(Assertion.nothing))
          }
        }
      ),
      suite("buffer")(
        testM("maintains elements and ordering")(checkM(Gen.listOf(smallChunks(Gen.anyInt))) { list =>
          assertM(
            ZStream
              .fromChunks(list: _*)
              .buffer(2)
              .runCollect
          )(equalTo(Chunk.fromIterable(list).flatten.toList))
        }),
        testM("buffer the Stream with Error") {
          val e = new RuntimeException("boom")
          assertM(
            (ZStream.range(0, 10) ++ ZStream.fail(e))
              .buffer(2)
              .runCollect
              .run
          )(fails(equalTo(e)))
        },
        testM("fast producer progress independently") {
          for {
            ref   <- Ref.make(List[Int]())
            latch <- Promise.make[Nothing, Unit]
            s     = ZStream.range(1, 5).tap(i => ref.update(i :: _) *> latch.succeed(()).when(i == 4)).buffer(2)
            l <- s.process.use { as =>
                  for {
                    _ <- as
                    _ <- latch.await
                    l <- ref.get
                  } yield l
                }
          } yield assert(l.reverse)(equalTo((1 to 4).toList))
        }
      ),
      suite("catchAllCause")(
        testM("recovery from errors") {
          val s1 = ZStream(1, 2) ++ ZStream.fail("Boom")
          val s2 = ZStream(3, 4)
          s1.catchAllCause(_ => s2).runCollect.map(assert(_)(equalTo(List(1, 2, 3, 4))))
        },
        testM("recovery from defects") {
          val s1 = ZStream(1, 2) ++ ZStream.dieMessage("Boom")
          val s2 = ZStream(3, 4)
          s1.catchAllCause(_ => s2).runCollect.map(assert(_)(equalTo(List(1, 2, 3, 4))))
        },
        testM("happy path") {
          val s1 = ZStream(1, 2)
          val s2 = ZStream(3, 4)
          s1.catchAllCause(_ => s2).runCollect.map(assert(_)(equalTo(List(1, 2))))
        },
        testM("executes finalizers") {
          for {
            fins   <- Ref.make(List[String]())
            s1     = (ZStream(1, 2) ++ ZStream.fail("Boom")).ensuring(fins.update("s1" :: _))
            s2     = (ZStream(3, 4) ++ ZStream.fail("Boom")).ensuring(fins.update("s2" :: _))
            _      <- s1.catchAllCause(_ => s2).runCollect.run
            result <- fins.get
          } yield assert(result)(equalTo(List("s2", "s1")))
        }
      ),
      suite("distributedWithDynamic")(
        testM("ensures no race between subscription and stream end") {
          val stream: ZStream[Any, Nothing, Either[Unit, Unit]] = ZStream.empty
          stream.distributedWithDynamic(1, _ => UIO.succeedNow(_ => true)).use { add =>
            val subscribe = ZStream.unwrap(add.map {
              case (_, queue) =>
                ZStream.fromQueue(queue).unExit
            })
            Promise.make[Nothing, Unit].flatMap { onEnd =>
              subscribe.ensuring(onEnd.succeed(())).runDrain.fork *>
                onEnd.await *>
                subscribe.runDrain *>
                ZIO.succeedNow(assertCompletes)
            }
          }
        }
      ),
      suite("flatMap")(
        testM("deep flatMap stack safety") {
          def fib(n: Int): ZStream[Any, Nothing, Int] =
            if (n <= 1) ZStream.succeed(n)
            else
              fib(n - 1).flatMap(a => fib(n - 2).flatMap(b => ZStream.succeed(a + b)))

          val stream   = fib(20)
          val expected = 6765

          assertM(stream.runCollect)(equalTo(List(expected)))
        },
        testM("left identity")(checkM(Gen.anyInt, Gen.function(pureStreamOfInts)) { (x, f) =>
          for {
            res1 <- ZStream(x).flatMap(f).runCollect
            res2 <- f(x).runCollect
          } yield assert(res1)(equalTo(res2))
        }),
        testM("right identity")(
          checkM(pureStreamOfInts)(m =>
            for {
              res1 <- m.flatMap(i => ZStream(i)).runCollect
              res2 <- m.runCollect
            } yield assert(res1)(equalTo(res2))
          )
        ),
        testM("associativity") {
          val tinyStream = Gen.int(0, 2).flatMap(pureStreamGen(Gen.anyInt, _))
          val fnGen      = Gen.function(tinyStream)
          checkM(tinyStream, fnGen, fnGen) { (m, f, g) =>
            for {
              leftStream  <- m.flatMap(f).flatMap(g).runCollect
              rightStream <- m.flatMap(x => f(x).flatMap(g)).runCollect
            } yield assert(leftStream)(equalTo(rightStream))
          }
        },
        testM("inner finalizers") {
          for {
            effects <- Ref.make(List[Int]())
            push    = (i: Int) => effects.update(i :: _)
            latch   <- Promise.make[Nothing, Unit]
            fiber <- ZStream(
                      ZStream.bracket(push(1))(_ => push(1)),
                      ZStream.fromEffect(push(2)),
                      ZStream.bracket(push(3))(_ => push(3)) *> ZStream.fromEffect(
                        latch.succeed(()) *> ZIO.never
                      )
                    ).flatMap(identity).runDrain.fork
            _      <- latch.await
            _      <- fiber.interrupt
            result <- effects.get
          } yield assert(result)(equalTo(List(3, 3, 2, 1, 1)))

        },
        testM("finalizer ordering") {
          for {
            effects <- Ref.make(List[String]())
            push    = (i: String) => effects.update(i :: _)
            stream = for {
              _ <- ZStream.bracket(push("open1"))(_ => push("close1"))
              _ <- ZStream.fromChunks(Chunk(()), Chunk(())).tap(_ => push("use2")).ensuring(push("close2"))
              _ <- ZStream.bracket(push("open3"))(_ => push("close3"))
              _ <- ZStream.fromChunks(Chunk(()), Chunk(())).tap(_ => push("use4")).ensuring(push("close4"))
            } yield ()
            _      <- stream.runDrain
            result <- effects.get
          } yield assert(result.reverse)(
            equalTo(
              List(
                "open1",
                "use2",
                "open3",
                "use4",
                "use4",
                "close4",
                "close3",
                "use2",
                "open3",
                "use4",
                "use4",
                "close4",
                "close3",
                "close2",
                "close1"
              )
            )
          )
        },
        testM("exit signal") {
          for {
            ref <- Ref.make(false)
            inner = ZStream
              .bracketExit(UIO.unit)((_, e) =>
                e match {
                  case Exit.Failure(_) => ref.set(true)
                  case Exit.Success(_) => UIO.unit
                }
              )
              .flatMap(_ => ZStream.fail("Ouch"))
            _   <- ZStream.succeed(()).flatMap(_ => inner).runDrain.either.unit
            fin <- ref.get
          } yield assert(fin)(isTrue)
        }
      ),
      suite("flatMapPar")(
        testM("guarantee ordering")(checkM(Gen.small(Gen.listOfN(_)(Gen.anyInt))) { (m: List[Int]) =>
          for {
            flatMap    <- ZStream.fromIterable(m).flatMap(i => ZStream(i, i)).runCollect
            flatMapPar <- ZStream.fromIterable(m).flatMapPar(1)(i => ZStream(i, i)).runCollect
          } yield assert(flatMap)(equalTo(flatMapPar))
        }),
        testM("consistent with flatMap")(checkM(Gen.int(1, Int.MaxValue), Gen.small(Gen.listOfN(_)(Gen.anyInt))) {
          (n, m) =>
            for {
              flatMap    <- ZStream.fromIterable(m).flatMap(i => ZStream(i, i)).runCollect.map(_.toSet)
              flatMapPar <- ZStream.fromIterable(m).flatMapPar(n)(i => ZStream(i, i)).runCollect.map(_.toSet)
            } yield assert(n)(isGreaterThan(0)) implies assert(flatMap)(equalTo(flatMapPar))
        }),
        testM("short circuiting") {
          assertM(
            ZStream
              .mergeAll(2)(
                ZStream.never,
                ZStream(1)
              )
              .take(1)
              .runCollect
          )(equalTo(List(1)))
        },
        testM("interruption propagation") {
          for {
            substreamCancelled <- Ref.make[Boolean](false)
            latch              <- Promise.make[Nothing, Unit]
            fiber <- ZStream(())
                      .flatMapPar(1)(_ =>
                        ZStream.fromEffect(
                          (latch.succeed(()) *> ZIO.infinity).onInterrupt(substreamCancelled.set(true))
                        )
                      )
                      .runDrain
                      .fork
            _         <- latch.await
            _         <- fiber.interrupt
            cancelled <- substreamCancelled.get
          } yield assert(cancelled)(isTrue)
        },
        testM("inner errors interrupt all fibers") {
          for {
            substreamCancelled <- Ref.make[Boolean](false)
            latch              <- Promise.make[Nothing, Unit]
            result <- ZStream(
                       ZStream.fromEffect(
                         (latch.succeed(()) *> ZIO.infinity).onInterrupt(substreamCancelled.set(true))
                       ),
                       ZStream.fromEffect(latch.await *> ZIO.fail("Ouch"))
                     ).flatMapPar(2)(identity).runDrain.either
            cancelled <- substreamCancelled.get
          } yield assert(cancelled)(isTrue) && assert(result)(isLeft(equalTo("Ouch")))
        },
        testM("outer errors interrupt all fibers") {
          for {
            substreamCancelled <- Ref.make[Boolean](false)
            latch              <- Promise.make[Nothing, Unit]
            result <- (ZStream(()) ++ ZStream.fromEffect(latch.await *> ZIO.fail("Ouch")))
                       .flatMapPar(2) { _ =>
                         ZStream.fromEffect(
                           (latch.succeed(()) *> ZIO.infinity).onInterrupt(substreamCancelled.set(true))
                         )
                       }
                       .runDrain
                       .either
            cancelled <- substreamCancelled.get
          } yield assert(cancelled)(isTrue) && assert(result)(isLeft(equalTo("Ouch")))
        },
        testM("inner defects interrupt all fibers") {
          val ex = new RuntimeException("Ouch")

          for {
            substreamCancelled <- Ref.make[Boolean](false)
            latch              <- Promise.make[Nothing, Unit]
            result <- ZStream(
                       ZStream.fromEffect(
                         (latch.succeed(()) *> ZIO.infinity).onInterrupt(substreamCancelled.set(true))
                       ),
                       ZStream.fromEffect(latch.await *> ZIO.die(ex))
                     ).flatMapPar(2)(identity).runDrain.run
            cancelled <- substreamCancelled.get
          } yield assert(cancelled)(isTrue) && assert(result)(dies(equalTo(ex)))
        },
        testM("outer defects interrupt all fibers") {
          val ex = new RuntimeException()

          for {
            substreamCancelled <- Ref.make[Boolean](false)
            latch              <- Promise.make[Nothing, Unit]
            result <- (ZStream(()) ++ ZStream.fromEffect(latch.await *> ZIO.die(ex)))
                       .flatMapPar(2) { _ =>
                         ZStream.fromEffect(
                           (latch.succeed(()) *> ZIO.infinity).onInterrupt(substreamCancelled.set(true))
                         )
                       }
                       .runDrain
                       .run
            cancelled <- substreamCancelled.get
          } yield assert(cancelled)(isTrue) && assert(result)(dies(equalTo(ex)))
        },
        testM("finalizer ordering") {
          for {
            execution <- Ref.make[List[String]](Nil)
            inner = ZStream
              .bracket(execution.update("InnerAcquire" :: _))(_ => execution.update("InnerRelease" :: _))
            _ <- ZStream
                  .bracket(execution.update("OuterAcquire" :: _).as(inner))(_ => execution.update("OuterRelease" :: _))
                  .flatMapPar(2)(identity)
                  .runDrain
            results <- execution.get
          } yield assert(results)(equalTo(List("OuterRelease", "InnerRelease", "InnerAcquire", "OuterAcquire")))
        }
      ),
      suite("flatMapParSwitch")(
        testM("guarantee ordering no parallelism") {
          for {
            lastExecuted <- Ref.make(false)
            semaphore    <- Semaphore.make(1)
            _ <- ZStream(1, 2, 3, 4)
                  .flatMapParSwitch(1) { i =>
                    if (i > 3) ZStream.bracket(UIO.unit)(_ => lastExecuted.set(true)).flatMap(_ => ZStream.empty)
                    else ZStream.managed(semaphore.withPermitManaged).flatMap(_ => ZStream.never)
                  }
                  .runDrain
            result <- semaphore.withPermit(lastExecuted.get)
          } yield assert(result)(isTrue)
        },
        testM("guarantee ordering with parallelism") {
          for {
            lastExecuted <- Ref.make(0)
            semaphore    <- Semaphore.make(4)
            _ <- ZStream(1, 2, 3, 4, 5, 6, 7, 8, 9, 10, 11, 12)
                  .flatMapParSwitch(4) { i =>
                    if (i > 8)
                      ZStream.bracket(UIO.unit)(_ => lastExecuted.update(_ + 1)).flatMap(_ => ZStream.empty)
                    else ZStream.managed(semaphore.withPermitManaged).flatMap(_ => ZStream.never)
                  }
                  .runDrain
            result <- semaphore.withPermits(4)(lastExecuted.get)
          } yield assert(result)(equalTo(4))
        },
        testM("short circuiting") {
          assertM(
            ZStream(ZStream.never, ZStream(1))
              .flatMapParSwitch(2)(identity)
              .take(1)
              .runCollect
          )(equalTo(List(1)))
        },
        testM("interruption propagation") {
          for {
            substreamCancelled <- Ref.make[Boolean](false)
            latch              <- Promise.make[Nothing, Unit]
            fiber <- ZStream(())
                      .flatMapParSwitch(1)(_ =>
                        ZStream.fromEffect(
                          (latch.succeed(()) *> ZIO.infinity).onInterrupt(substreamCancelled.set(true))
                        )
                      )
                      .runCollect
                      .fork
            _         <- latch.await
            _         <- fiber.interrupt
            cancelled <- substreamCancelled.get
          } yield assert(cancelled)(isTrue)
        } @@ flaky,
        testM("inner errors interrupt all fibers") {
          for {
            substreamCancelled <- Ref.make[Boolean](false)
            latch              <- Promise.make[Nothing, Unit]
            result <- ZStream(
                       ZStream.fromEffect(
                         (latch.succeed(()) *> ZIO.infinity).onInterrupt(substreamCancelled.set(true))
                       ),
                       ZStream.fromEffect(latch.await *> IO.fail("Ouch"))
                     ).flatMapParSwitch(2)(identity).runDrain.either
            cancelled <- substreamCancelled.get
          } yield assert(cancelled)(isTrue) && assert(result)(isLeft(equalTo("Ouch")))
        } @@ flaky,
        testM("outer errors interrupt all fibers") {
          for {
            substreamCancelled <- Ref.make[Boolean](false)
            latch              <- Promise.make[Nothing, Unit]
            result <- (ZStream(()) ++ ZStream.fromEffect(latch.await *> IO.fail("Ouch")))
                       .flatMapParSwitch(2) { _ =>
                         ZStream.fromEffect(
                           (latch.succeed(()) *> ZIO.infinity).onInterrupt(substreamCancelled.set(true))
                         )
                       }
                       .runDrain
                       .either
            cancelled <- substreamCancelled.get
          } yield assert(cancelled)(isTrue) && assert(result)(isLeft(equalTo("Ouch")))
        },
        testM("inner defects interrupt all fibers") {
          val ex = new RuntimeException("Ouch")

          for {
            substreamCancelled <- Ref.make[Boolean](false)
            latch              <- Promise.make[Nothing, Unit]
            result <- ZStream(
                       ZStream.fromEffect(
                         (latch.succeed(()) *> ZIO.infinity).onInterrupt(substreamCancelled.set(true))
                       ),
                       ZStream.fromEffect(latch.await *> ZIO.die(ex))
                     ).flatMapParSwitch(2)(identity).runDrain.run
            cancelled <- substreamCancelled.get
          } yield assert(cancelled)(isTrue) && assert(result)(dies(equalTo(ex)))
        },
        testM("outer defects interrupt all fibers") {
          val ex = new RuntimeException()

          for {
            substreamCancelled <- Ref.make[Boolean](false)
            latch              <- Promise.make[Nothing, Unit]
            result <- (ZStream(()) ++ ZStream.fromEffect(latch.await *> ZIO.die(ex)))
                       .flatMapParSwitch(2) { _ =>
                         ZStream.fromEffect(
                           (latch.succeed(()) *> ZIO.infinity).onInterrupt(substreamCancelled.set(true))
                         )
                       }
                       .runDrain
                       .run
            cancelled <- substreamCancelled.get
          } yield assert(cancelled)(isTrue) && assert(result)(dies(equalTo(ex)))
        },
        testM("finalizer ordering") {
          for {
            execution <- Ref.make(List.empty[String])
            inner     = ZStream.bracket(execution.update("InnerAcquire" :: _))(_ => execution.update("InnerRelease" :: _))
            _ <- ZStream
                  .bracket(execution.update("OuterAcquire" :: _).as(inner))(_ => execution.update("OuterRelease" :: _))
                  .flatMapParSwitch(2)(identity)
                  .runDrain
            results <- execution.get
          } yield assert(results)(equalTo(List("OuterRelease", "InnerRelease", "InnerAcquire", "OuterAcquire")))
        }
      ),
      suite("foreach")(
        testM("foreach") {
          for {
            ref <- Ref.make(0)
            _   <- ZStream(1, 1, 1, 1, 1).foreach[Any, Nothing](a => ref.update(_ + a))
            sum <- ref.get
          } yield assert(sum)(equalTo(5))
        },
        testM("foreachWhile") {
          for {
            ref <- Ref.make(0)
            _ <- ZStream(1, 1, 1, 1, 1, 1).foreachWhile[Any, Nothing](a =>
                  ref.modify(sum =>
                    if (sum >= 3) (false, sum)
                    else (true, sum + a)
                  )
                )
            sum <- ref.get
          } yield assert(sum)(equalTo(3))
        },
        testM("foreachWhile short circuits") {
          for {
            flag    <- Ref.make(true)
            _       <- (ZStream(true, true, false) ++ ZStream.fromEffect(flag.set(false)).drain).foreachWhile(ZIO.succeedNow)
            skipped <- flag.get
          } yield assert(skipped)(isTrue)
        }
      ),
      testM("forever") {
        for {
          ref <- Ref.make(0)
          _ <- ZStream(1).forever.foreachWhile[Any, Nothing](_ =>
                ref.modify(sum => (if (sum >= 9) false else true, sum + 1))
              )
          sum <- ref.get
        } yield assert(sum)(equalTo(10))
      },
      suite("groupBy")(
        testM("values") {
          val words = List.fill(1000)(0 to 100).flatten.map(_.toString())
          assertM(
            ZStream
              .fromIterable(words)
              .groupByKey(identity, 8192) {
                case (k, s) =>
                  ZStream.fromEffect(s.runCollect.map(l => k -> l.size))
              }
              .runCollect
              .map(_.toMap)
          )(equalTo((0 to 100).map((_.toString -> 1000)).toMap))
        },
        testM("first") {
          val words = List.fill(1000)(0 to 100).flatten.map(_.toString())
          assertM(
            ZStream
              .fromIterable(words)
              .groupByKey(identity, 1050)
              .first(2) {
                case (k, s) =>
                  ZStream.fromEffect(s.runCollect.map(l => k -> l.size))
              }
              .runCollect
              .map(_.toMap)
          )(equalTo((0 to 1).map((_.toString -> 1000)).toMap))
        },
        testM("filter") {
          val words = List.fill(1000)(0 to 100).flatten
          assertM(
            ZStream
              .fromIterable(words)
              .groupByKey(identity, 1050)
              .filter(_ <= 5) {
                case (k, s) =>
                  ZStream.fromEffect(s.runCollect.map(l => k -> l.size))
              }
              .runCollect
              .map(_.toMap)
          )(equalTo((0 to 5).map((_ -> 1000)).toMap))
        },
        testM("outer errors") {
          val words = List("abc", "test", "test", "foo")
          assertM(
            (ZStream.fromIterable(words) ++ ZStream.fail("Boom"))
              .groupByKey(identity) { case (_, s) => s.drain }
              .runCollect
              .either
          )(isLeft(equalTo("Boom")))
        }
      ),
      testM("mapConcat")(checkM(pureStreamOfBytes, Gen.function(Gen.listOf(Gen.anyInt))) { (s, f) =>
        for {
          res1 <- s.mapConcat(f).runCollect
          res2 <- s.runCollect.map(_.flatMap(v => f(v).toSeq))
        } yield assert(res1)(equalTo(res2))
      }),
      testM("mapConcatChunk")(checkM(pureStreamOfBytes, Gen.function(smallChunks(Gen.anyInt))) { (s, f) =>
        for {
          res1 <- s.mapConcatChunk(f).runCollect
          res2 <- s.runCollect.map(_.flatMap(v => f(v).toSeq))
        } yield assert(res1)(equalTo(res2))
      }),
      suite("mapConcatChunkM")(
        testM("mapConcatChunkM happy path") {
          checkM(pureStreamOfBytes, Gen.function(smallChunks(Gen.anyInt))) { (s, f) =>
            for {
              res1 <- s.mapConcatChunkM(b => UIO.succeedNow(f(b))).runCollect
              res2 <- s.runCollect.map(_.flatMap(v => f(v).toSeq))
            } yield assert(res1)(equalTo(res2))
          }
        },
        testM("mapConcatChunkM error") {
          ZStream(1, 2, 3)
            .mapConcatChunkM(_ => IO.fail("Ouch"))
            .runCollect
            .either
            .map(assert(_)(equalTo(Left("Ouch"))))
        }
      ),
      suite("mapConcatM")(
        testM("mapConcatM happy path") {
          checkM(pureStreamOfBytes, Gen.function(Gen.listOf(Gen.anyInt))) { (s, f) =>
            for {
              res1 <- s.mapConcatM(b => UIO.succeedNow(f(b))).runCollect
              res2 <- s.runCollect.map(_.flatMap(v => f(v).toSeq))
            } yield assert(res1)(equalTo(res2))
          }
        },
        testM("mapConcatM error") {
          ZStream(1, 2, 3)
            .mapConcatM(_ => IO.fail("Ouch"))
            .runCollect
            .either
            .map(assert(_)(equalTo(Left("Ouch"))))
        }
      ),
      testM("mapError") {
        ZStream
          .fail("123")
          .mapError(_.toInt)
          .runCollect
          .either
          .map(assert(_)(isLeft(equalTo(123))))
      },
      testM("mapErrorCause") {
        ZStream
          .halt(Cause.fail("123"))
          .mapErrorCause(_.map(_.toInt))
          .runCollect
          .either
          .map(assert(_)(isLeft(equalTo(123))))
      },
      testM("mapM") {
        checkM(Gen.small(Gen.listOfN(_)(Gen.anyByte)), Gen.function(Gen.successes(Gen.anyByte))) { (data, f) =>
          val s = ZStream.fromIterable(data)

          for {
            l <- s.mapM(f).runCollect
            r <- IO.foreach(data)(f)
          } yield assert(l)(equalTo(r))
        }
      },
      suite("Stream.mapMPar")(
        testM("foreachParN equivalence") {
          checkM(Gen.small(Gen.listOfN(_)(Gen.anyByte)), Gen.function(Gen.successes(Gen.anyByte))) { (data, f) =>
            val s = ZStream.fromIterable(data)

            for {
              l <- s.mapMPar(8)(f).runCollect
              r <- IO.foreachParN(8)(data)(f)
            } yield assert(l)(equalTo(r))
          }
        },
        testM("order when n = 1") {
          for {
            queue  <- Queue.unbounded[Int]
            _      <- ZStream.range(0, 9).mapMPar(1)(queue.offer).runDrain
            result <- queue.takeAll
          } yield assert(result)(equalTo(result.sorted))
        },
        testM("interruption propagation") {
          for {
            interrupted <- Ref.make(false)
            latch       <- Promise.make[Nothing, Unit]
            fib <- ZStream(())
                    .mapMPar(1)(_ => (latch.succeed(()) *> ZIO.infinity).onInterrupt(interrupted.set(true)))
                    .runDrain
                    .fork
            _      <- latch.await
            _      <- fib.interrupt
            result <- interrupted.get
          } yield assert(result)(isTrue)
        },
        testM("guarantee ordering")(checkM(Gen.int(1, 4096), Gen.listOf(Gen.anyInt)) { (n: Int, m: List[Int]) =>
          for {
            mapM    <- ZStream.fromIterable(m).mapM(UIO.succeedNow).runCollect
            mapMPar <- ZStream.fromIterable(m).mapMPar(n)(UIO.succeedNow).runCollect
          } yield assert(n)(isGreaterThan(0)) implies assert(mapM)(equalTo(mapMPar))
        })
      ),
      suite("mergeWith")(
        testM("equivalence with set union")(checkM(streamOfInts, streamOfInts) {
          (s1: ZStream[Any, String, Int], s2: ZStream[Any, String, Int]) =>
            for {
              mergedStream <- (s1 merge s2).runCollect.map(_.toSet).run
              mergedLists <- s1.runCollect
                              .zipWith(s2.runCollect)((left, right) => left ++ right)
                              .map(_.toSet)
                              .run
            } yield assert(!mergedStream.succeeded && !mergedLists.succeeded)(isTrue) || assert(mergedStream)(
              equalTo(mergedLists)
            )
        }),
        testM("prioritizes failure") {
          val s1 = ZStream.never
          val s2 = ZStream.fail("Ouch")

          assertM(s1.mergeWith(s2)(_ => (), _ => ()).runCollect.either)(isLeft(equalTo("Ouch")))
        }
      ),
      suite("partitionEither")(
        testM("allows repeated runs without hanging") {
          val stream = ZStream
            .fromIterable[Int](Seq.empty)
            .partitionEither(i => ZIO.succeedNow(if (i % 2 == 0) Left(i) else Right(i)))
            .map { case (evens, odds) => evens.mergeEither(odds) }
            .use(_.runCollect)
          assertM(ZIO.collectAll(Range(0, 100).toList.map(_ => stream)).map(_ => 0))(equalTo(0))
        },
        testM("values") {
          ZStream
            .range(0, 6)
            .partitionEither { i =>
              if (i % 2 == 0) ZIO.succeedNow(Left(i))
              else ZIO.succeedNow(Right(i))
            }
            .use {
              case (s1, s2) =>
                for {
                  out1 <- s1.runCollect
                  out2 <- s2.runCollect
                } yield assert(out1)(equalTo(List(0, 2, 4))) && assert(out2)(equalTo(List(1, 3, 5)))
            }
        },
        testM("errors") {
          (ZStream.range(0, 1) ++ ZStream.fail("Boom")).partitionEither { i =>
            if (i % 2 == 0) ZIO.succeedNow(Left(i))
            else ZIO.succeedNow(Right(i))
          }.use {
            case (s1, s2) =>
              for {
                out1 <- s1.runCollect.either
                out2 <- s2.runCollect.either
              } yield assert(out1)(isLeft(equalTo("Boom"))) && assert(out2)(isLeft(equalTo("Boom")))
          }
        },
        testM("backpressure") {
          ZStream
            .range(0, 6)
            .partitionEither(
              i =>
                if (i % 2 == 0) ZIO.succeedNow(Left(i))
                else ZIO.succeedNow(Right(i)),
              1
            )
            .use {
              case (s1, s2) =>
                for {
                  ref       <- Ref.make[List[Int]](Nil)
                  latch1    <- Promise.make[Nothing, Unit]
                  fib       <- s1.tap(i => ref.update(i :: _) *> latch1.succeed(()).when(i == 2)).runDrain.fork
                  _         <- latch1.await
                  snapshot1 <- ref.get
                  other     <- s2.runCollect
                  _         <- fib.await
                  snapshot2 <- ref.get
                } yield assert(snapshot1)(equalTo(List(2, 0))) && assert(snapshot2)(equalTo(List(4, 2, 0))) && assert(
                  other
                )(
                  equalTo(
                    List(
                      1,
                      3,
                      5
                    )
                  )
                )
            }
        }
      ),
      testM("orElse") {
        val s1 = ZStream(1, 2, 3) ++ ZStream.fail("Boom")
        val s2 = ZStream(4, 5, 6)
        s1.orElse(s2).runCollect.map(assert(_)(equalTo(List(1, 2, 3, 4, 5, 6))))
      },
      suite("repeat")(
        testM("repeat")(
          assertM(
            ZStream(1)
              .repeat(Schedule.recurs(4))
              .runCollect
          )(equalTo(List(1, 1, 1, 1, 1)))
        ),
        testM("short circuits")(
          Live.live(for {
            ref <- Ref.make[List[Int]](Nil)
            _ <- ZStream
                  .fromEffect(ref.update(1 :: _))
                  .repeat(Schedule.spaced(10.millis))
                  .take(2)
                  .runDrain
            result <- ref.get
          } yield assert(result)(equalTo(List(1, 1))))
        )
      ),
      suite("repeatEither")(
        testM("emits schedule output")(
          assertM(
            ZStream(1)
              .repeatEither(Schedule.recurs(4))
              .runCollect
          )(
            equalTo(
              List(
                Right(1),
                Right(1),
                Left(1),
                Right(1),
                Left(2),
                Right(1),
                Left(3),
                Right(1),
                Left(4)
              )
            )
          )
        ),
        testM("short circuits") {
          Live.live(for {
            ref <- Ref.make[List[Int]](Nil)
            _ <- ZStream
                  .fromEffect(ref.update(1 :: _))
                  .repeatEither(Schedule.spaced(10.millis))
                  .take(3) // take one schedule output
                  .runDrain
            result <- ref.get
          } yield assert(result)(equalTo(List(1, 1))))
        }
      ),
      suite("runHead")(
        testM("nonempty stream")(
          assertM(ZStream(1, 2, 3, 4).runHead)(equalTo(Some(1)))
        ),
        testM("empty stream")(
          assertM(ZStream.empty.runHead)(equalTo(None))
        )
      ),
      suite("runLast")(
        testM("nonempty stream")(
          assertM(ZStream(1, 2, 3, 4).runLast)(equalTo(Some(4)))
        ),
        testM("empty stream")(
          assertM(ZStream.empty.runLast)(equalTo(None))
        )
      ),
      // suite("schedule")(
      //   testM("scheduleWith")(
      //     assertM(
      //       Stream("A", "B", "C", "A", "B", "C")
      //         .scheduleWith(Schedule.recurs(2) *> Schedule.fromFunction((_) => "Done"))(_.toLowerCase, identity)
      //         .run(Sink.collectAll[String])
      //     )(equalTo(List("a", "b", "c", "Done", "a", "b", "c", "Done")))
      //   ),
      //   testM("scheduleEither")(
      //     assertM(
      //       Stream("A", "B", "C")
      //         .scheduleEither(Schedule.recurs(2) *> Schedule.fromFunction((_) => "!"))
      //         .run(Sink.collectAll[Either[String, String]])
      //     )(equalTo(List(Right("A"), Right("B"), Right("C"), Left("!"))))
      //   ),
      // ),
      suite("scheduleElements")(
        testM("scheduleElementsWith")(
          assertM(
            ZStream("A", "B", "C")
              .scheduleElementsWith(Schedule.recurs(0) *> Schedule.fromFunction((_) => 123))(identity, _.toString)
              .runCollect
          )(equalTo(List("A", "123", "B", "123", "C", "123")))
        ),
        testM("scheduleElementsEither")(
          assertM(
            ZStream("A", "B", "C")
              .scheduleElementsEither(Schedule.recurs(0) *> Schedule.fromFunction((_) => 123))
              .runCollect
          )(equalTo(List(Right("A"), Left(123), Right("B"), Left(123), Right("C"), Left(123))))
        ),
        testM("repeated && assertspaced")(
          assertM(
            ZStream("A", "B", "C")
              .scheduleElements(Schedule.once)
              .runCollect
          )(equalTo(List("A", "A", "B", "B", "C", "C")))
        ),
        testM("short circuits in schedule")(
          assertM(
            ZStream("A", "B", "C")
              .scheduleElements(Schedule.once)
              .take(4)
              .runCollect
          )(equalTo(List("A", "A", "B", "B")))
        ),
        testM("short circuits after schedule")(
          assertM(
            ZStream("A", "B", "C")
              .scheduleElements(Schedule.once)
              .take(3)
              .runCollect
          )(equalTo(List("A", "A", "B")))
        )
      ),
      suite("toQueue")(
        testM("toQueue")(checkM(tinyChunks(Gen.anyInt)) { (c: Chunk[Int]) =>
          val s = ZStream.fromChunk(c).flatMap(ZStream.succeed(_))
          assertM(
            s.toQueue(1000)
              .use(queue => queue.size.repeat(Schedule.doWhile(_ != c.size + 1)) *> queue.takeAll)
          )(
            equalTo(c.toSeq.toList.map(i => Exit.succeed(Chunk(i))) :+ Exit.fail(None))
          )
        }),
        testM("toQueueUnbounded")(checkM(tinyChunks(Gen.anyInt)) { (c: Chunk[Int]) =>
          val s = ZStream.fromChunk(c).flatMap(ZStream.succeed(_))
          assertM(
            s.toQueueUnbounded.use(queue => queue.size.repeat(Schedule.doWhile(_ != c.size + 1)) *> queue.takeAll)
          )(
            equalTo(c.toSeq.toList.map(i => Exit.succeed(Chunk(i))) :+ Exit.fail(None))
          )
        })
      ),
      suite("zipWith")(
        testM("zip equivalence with Chunk#zipWith") {
          checkM(
            // We're using ZStream.fromChunks in the test, and that discards empty
            // chunks; so we're only testing for non-empty chunks here.
            Gen.listOf(smallChunks(Gen.anyInt).filter(_.size > 0)),
            Gen.listOf(smallChunks(Gen.anyInt).filter(_.size > 0))
          ) {
            (l, r) =>
              // zipWith pulls one last time after the last chunk,
              // so we take the smaller side + 1.
              val expected =
                if (l.size <= r.size)
                  Chunk.fromIterable(l).flatten.zipWith(Chunk.fromIterable(r.take(l.size + 1)).flatten)((_, _))
                else Chunk.fromIterable(l.take(r.size + 1)).flatten.zipWith(Chunk.fromIterable(r).flatten)((_, _))

              assertM(ZStream.fromChunks(l: _*).zip(ZStream.fromChunks(r: _*)).runCollect)(equalTo(expected.toList))
          }
        },
        testM("zipWith prioritizes failure") {
          assertM(
            ZStream.never
              .zipWith(ZStream.fail("Ouch"))((_, _) => None)
              .runCollect
              .either
          )(isLeft(equalTo("Ouch")))
        }
      ),
      suite("zipAllWith")(
        testM("zipAllWith") {
          checkM(
            // We're using ZStream.fromChunks in the test, and that discards empty
            // chunks; so we're only testing for non-empty chunks here.
            Gen.listOf(smallChunks(Gen.anyInt).filter(_.size > 0)),
            Gen.listOf(smallChunks(Gen.anyInt).filter(_.size > 0))
          ) { (l, r) =>
            val expected =
              Chunk
                .fromIterable(l)
                .flatten
                .zipAllWith(Chunk.fromIterable(r).flatten)(Some(_) -> None, None -> Some(_))(
                  Some(_) -> Some(_)
                )

            assertM(
              ZStream
                .fromChunks(l: _*)
                .map(Option(_))
                .zipAll(ZStream.fromChunks(r: _*).map(Option(_)))(None, None)
                .runCollect
            )(equalTo(expected.toList))
          }
        },
        testM("zipAllWith prioritizes failure") {
          assertM(
            ZStream.never
              .zipAll(ZStream.fail("Ouch"))(None, None)
              .runCollect
              .either
          )(isLeft(equalTo("Ouch")))
        }
      ),
      testM("zipWithIndex")(checkM(pureStreamOfBytes) { s =>
        for {
          res1 <- (s.zipWithIndex.runCollect)
          res2 <- (s.runCollect.map(_.zipWithIndex.map(t => (t._1, t._2.toLong))))
        } yield assert(res1)(equalTo(res2))
      })
    ),
    suite("Constructors")(
      testM("access") {
        for {
          result <- ZStream.access[String](identity).provide("test").runCollect.map(_.head)
        } yield assert(result)(equalTo("test"))
      },
      suite("accessM")(
        testM("accessM") {
          for {
            result <- ZStream.accessM[String](ZIO.succeedNow).provide("test").runCollect.map(_.head)
          } yield assert(result)(equalTo("test"))
        },
        testM("accessM fails") {
          for {
            result <- ZStream.accessM[Int](_ => ZIO.fail("fail")).provide(0).runCollect.run
          } yield assert(result)(fails(equalTo("fail")))
        }
      ),
      suite("accessStream")(
        testM("accessStream") {
          for {
            result <- ZStream.accessStream[String](ZStream.succeed(_)).provide("test").runCollect.map(_.head)
          } yield assert(result)(equalTo("test"))
        },
        testM("accessStream fails") {
          for {
            result <- ZStream.accessStream[Int](_ => ZStream.fail("fail")).provide(0).runCollect.run
          } yield assert(result)(fails(equalTo("fail")))
        }
      ),
      testM("environment") {
        for {
          result <- ZStream.environment[String].provide("test").runCollect.map(_.head)
        } yield assert(result)(equalTo("test"))
      },
      testM("fromChunk") {
        checkM(smallChunks(Gen.anyInt))(c => assertM(ZStream.fromChunk(c).runCollect)(equalTo(c.toList)))
      },
      suite("fromChunks")(
        testM("fromChunks") {
          checkM(Gen.listOf(smallChunks(Gen.anyInt))) { cs =>
            assertM(ZStream.fromChunks(cs: _*).runCollect)(equalTo(Chunk.fromIterable(cs).flatten.toList))
          }
        },
        testM("discards empty chunks") {
          ZStream.fromChunks(Chunk(1), Chunk.empty, Chunk(1)).process.use { pull =>
            assertM(nPulls(pull, 3))(equalTo(List(Right(Chunk(1)), Right(Chunk(1)), Left(None))))
          }
        }
      ),
      testM("Stream.fromInputStream") {
        import java.io.ByteArrayInputStream
        val chunkSize = ZStream.DefaultChunkSize
        val data      = Array.tabulate[Byte](chunkSize * 5 / 2)(_.toByte)
        def is        = new ByteArrayInputStream(data)
<<<<<<< HEAD
        ZStream.fromInputStream(is, chunkSize).run(ZSink.collectAll[Byte]) map { bytes =>
          assert(bytes.toArray[Byte])(equalTo(data))
        }
=======
        ZStream.fromInputStream(is, chunkSize).runCollect map { bytes => assert(bytes.toArray)(equalTo(data)) }
>>>>>>> bc4fb2cb
      },
      suite("fromIteratorManaged")(
        testM("is safe to pull again after success") {
          for {
            ref <- Ref.make(false)
            pulls <- ZStream
                      .fromIteratorManaged(Managed.make(UIO.succeedNow(List(1, 2).iterator))(_ => ref.set(true)))
                      .process
                      .use(nPulls(_, 4))
            fin <- ref.get
          } yield assert(fin)(isTrue) && assert(pulls)(
            equalTo(List(Right(Chunk(1)), Right(Chunk(2)), Left(None), Left(None)))
          )
        },
        testM("is safe to pull again after failed acquisition") {
          for {
            ref <- Ref.make(false)
            pulls <- ZStream
                      .fromIteratorManaged(Managed.make(IO.fail("Ouch"))(_ => ref.set(true)))
                      .process
                      .use(nPulls(_, 3))
            fin <- ref.get
          } yield assert(fin)(isFalse) && assert(pulls)(equalTo(List(Left(Some("Ouch")), Left(None), Left(None))))
        },
        testM("is safe to pull again after inner failure") {
          for {
            ref <- Ref.make(false)
            pulls <- ZStream
                      .fromIteratorManaged(Managed.make(UIO.succeedNow(List(1, 2).iterator))(_ => ref.set(true)))
                      .flatMap(n =>
                        ZStream.succeed((n * 2).toString) ++ ZStream.fail("Ouch") ++ ZStream.succeed(
                          (n * 3).toString
                        )
                      )
                      .process
                      .use(nPulls(_, 8))
            fin <- ref.get
          } yield assert(fin)(isTrue) && assert(pulls)(
            equalTo(
              List(
                Right(Chunk("2")),
                Left(Some("Ouch")),
                Right(Chunk("3")),
                Right(Chunk("4")),
                Left(Some("Ouch")),
                Right(Chunk("6")),
                Left(None),
                Left(None)
              )
            )
          )
        },
        testM("is safe to pull again from a failed Managed") {
          ZStream
            .fromIteratorManaged(Managed.fail("Ouch"))
            .process
            .use(nPulls(_, 3))
            .map(assert(_)(equalTo(List(Left(Some("Ouch")), Left(None), Left(None)))))
        }
      ),
      testM("concatAll") {
        checkM(Gen.listOf(smallChunks(Gen.anyInt))) { chunks =>
          assertM(ZStream.concatAll(Chunk.fromIterable(chunks.map(ZStream.fromChunk(_)))).runCollect)(
            equalTo(Chunk.fromIterable(chunks).flatten.toList)
          )
        }
      },
      testM("repeatEffectWith")(
        Live.live(for {
          ref <- Ref.make[List[Int]](Nil)
          _ <- ZStream
                .repeatEffectWith(ref.update(1 :: _), Schedule.spaced(10.millis))
                .take(2)
                .runDrain
          result <- ref.get
        } yield assert(result)(equalTo(List(1, 1))))
      )
    )
  )
}<|MERGE_RESOLUTION|>--- conflicted
+++ resolved
@@ -1138,13 +1138,7 @@
         val chunkSize = ZStream.DefaultChunkSize
         val data      = Array.tabulate[Byte](chunkSize * 5 / 2)(_.toByte)
         def is        = new ByteArrayInputStream(data)
-<<<<<<< HEAD
-        ZStream.fromInputStream(is, chunkSize).run(ZSink.collectAll[Byte]) map { bytes =>
-          assert(bytes.toArray[Byte])(equalTo(data))
-        }
-=======
         ZStream.fromInputStream(is, chunkSize).runCollect map { bytes => assert(bytes.toArray)(equalTo(data)) }
->>>>>>> bc4fb2cb
       },
       suite("fromIteratorManaged")(
         testM("is safe to pull again after success") {
