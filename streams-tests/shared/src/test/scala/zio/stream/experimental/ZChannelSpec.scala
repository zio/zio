--- conflicted
+++ resolved
@@ -523,11 +523,7 @@
 
               }
             }
-<<<<<<< HEAD
-          } @@ TestAspect.flaky,
-=======
           } @@ TestAspect.nonFlaky(50),
->>>>>>> 85ee613a
           testM("nested concurrent reads") {
             val capacity      = 128
             val f: Int => Int = _ + 1
@@ -549,11 +545,7 @@
                 }
               }
             }
-<<<<<<< HEAD
-          } @@ TestAspect.flaky
-=======
           } @@ TestAspect.nonFlaky(50)
->>>>>>> 85ee613a
         ),
         suite("ZChannel#mapError") {
           testM("mapError structure confusion") {
