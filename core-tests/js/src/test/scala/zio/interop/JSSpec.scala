--- conflicted
+++ resolved
@@ -8,34 +8,31 @@
 
 object JSSpec extends ZIOBaseSpec {
   def spec: Spec[Any, Throwable] = suite("JSSpec")(
-<<<<<<< HEAD
-=======
     suite("Task.fromPromiseJS must")(
       test("be lazy on the Promise parameter") {
         var evaluated          = false
         def p: JSPromise[Unit] = { evaluated = true; JSPromise.resolve[Unit](()) }
-        assertZIO(Task.fromPromiseJS(p).when(false).as(evaluated))(isFalse)
+        assertZIO(ZIO.fromPromiseJS(p).when(false).as(evaluated))(isFalse)
       },
       test("catch exceptions thrown by lazy block") {
         val ex                              = new Exception("no promise for you!")
         lazy val noPromise: JSPromise[Unit] = throw ex
-        assertZIO(Task.fromPromiseJS(noPromise).exit)(dies(equalTo(ex)))
+        assertZIO(ZIO.fromPromiseJS(noPromise).exit)(dies(equalTo(ex)))
       },
       test("return a Task that fails if Promise is rejected") {
         val ex                            = new Exception("no value for you!")
         lazy val noValue: JSPromise[Unit] = JSPromise.reject(ex)
-        assertZIO(Task.fromPromiseJS(noValue).exit)(fails(equalTo(ex)))
+        assertZIO(ZIO.fromPromiseJS(noValue).exit)(fails(equalTo(ex)))
       },
       test("return a Task that produces the value from the Promise") {
         lazy val someValue: JSPromise[Int] = JSPromise.resolve[Int](42)
-        assertZIO(Task.fromPromiseJS(someValue))(equalTo(42))
+        assertZIO(ZIO.fromPromiseJS(someValue))(equalTo(42))
       },
       test("handle null produced by the completed Promise") {
         lazy val someValue: JSPromise[String] = JSPromise.resolve[String](null)
-        assertZIO(Task.fromPromiseJS(someValue).map(Option(_)))(isNone)
+        assertZIO(ZIO.fromPromiseJS(someValue).map(Option(_)))(isNone)
       }
     ),
->>>>>>> bb1d6c2d
     suite("ZIO.fromPromiseJS must")(
       test("be lazy on the Promise parameter") {
         var evaluated          = false
