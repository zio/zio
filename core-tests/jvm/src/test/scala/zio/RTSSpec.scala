package zio

import java.util.concurrent.Callable
import java.util.concurrent.atomic.AtomicInteger

import zio.clock.Clock
import zio.duration._
import zio.test._
import zio.test.Assertion._
import zio.test.TestAspect.{ jvm, nonFlaky }

object RTSSpec
    extends ZIOBaseSpec(
      suite("Blocking specs (to be migrated to ZIOSpecJvm)")(
        testM("blocking caches threads") {
          import zio.blocking.Blocking

          def runAndTrack(ref: Ref[Set[Thread]]): ZIO[Blocking with Clock, Nothing, Boolean] =
            blocking.blocking {
              UIO(Thread.currentThread())
                .flatMap(thread => ref.modify(set => (set.contains(thread), set + thread))) <* ZIO
                .sleep(1.millis)
            }

          val io =
            for {
              accum <- Ref.make(Set.empty[Thread])
              b     <- runAndTrack(accum).repeat(Schedule.doUntil[Boolean](_ == true))
            } yield b

          val env = new Clock.Live with Blocking.Live

          assertM(io.provide(env), isTrue)
        },
        testM("blocking IO is effect blocking") {
          for {
            done  <- Ref.make(false)
            start <- IO.succeed(internal.OneShot.make[Unit])
            fiber <- blocking.effectBlocking { start.set(()); Thread.sleep(60L * 60L * 1000L) }
                      .ensuring(done.set(true))
                      .fork
            _     <- IO.succeed(start.get())
            res   <- fiber.interrupt
            value <- done.get
          } yield assert(res, isInterrupted) && assert(value, isTrue)
        },
        testM("cancelation is guaranteed") {
          val io =
            for {
              release <- zio.Promise.make[Nothing, Int]
              latch   = internal.OneShot.make[Unit]
              async = IO.effectAsyncInterrupt[Nothing, Unit] { _ =>
                latch.set(()); Left(release.succeed(42).unit)
              }
              fiber  <- async.fork
              _      <- IO.effectTotal(latch.get(1000))
              _      <- fiber.interrupt.fork
              result <- release.await
            } yield result == 42

          assertM(io, isTrue)
        } @@ jvm(nonFlaky(100)),
        testM("interruption of unending bracket") {
          val io =
            for {
              startLatch <- Promise.make[Nothing, Int]
              exitLatch  <- Promise.make[Nothing, Int]
              bracketed = IO
                .succeed(21)
                .bracketExit(
                  (r: Int, exit: Exit[Any, Any]) =>
                    if (exit.interrupted) exitLatch.succeed(r)
                    else IO.die(new Error("Unexpected case"))
                )(a => startLatch.succeed(a) *> IO.never *> IO.succeed(1))
              fiber      <- bracketed.fork
              startValue <- startLatch.await
              _          <- fiber.interrupt.fork
              exitValue  <- exitLatch.await
            } yield (startValue + exitValue) == 42

          assertM(io, isTrue)
        } @@ jvm(nonFlaky(100)),
        testM("deadlock regression 1") {
          import java.util.concurrent.Executors

          val rts = new DefaultRuntime {}
          val e   = Executors.newSingleThreadExecutor()

          (0 until 10000).foreach { _ =>
            rts.unsafeRun {
              IO.effectAsync[Nothing, Int] { k =>
                val c: Callable[Unit] = () => k(IO.succeed(1))
                val _                 = e.submit(c)
              }
            }
          }
<<<<<<< HEAD
      value <- counter.get
    } yield value must_=== 2)
  }

  def testSuperviseRace =
    flaky(for {
      pa <- Promise.make[Nothing, Int]
      pb <- Promise.make[Nothing, Int]

      p1 <- Promise.make[Nothing, Unit]
      p2 <- Promise.make[Nothing, Unit]
      f <- (
            p1.succeed(()).bracket_(pa.succeed(1).unit)(IO.never) race
              p2.succeed(()).bracket_(pb.succeed(2).unit)(IO.never)
          ).interruptChildren.fork
      _ <- p1.await *> p2.await

      _ <- f.interrupt
      r <- pa.await zip pb.await
    } yield r must_=== (1 -> 2))

  def testSuperviseFork =
    flaky(for {
      pa <- Promise.make[Nothing, Int]
      pb <- Promise.make[Nothing, Int]

      p1 <- Promise.make[Nothing, Unit]
      p2 <- Promise.make[Nothing, Unit]
      f <- (
            p1.succeed(()).bracket_(pa.succeed(1).unit)(IO.never).fork *>
              p2.succeed(()).bracket_(pb.succeed(2).unit)(IO.never).fork *>
              IO.never
          ).interruptChildren.fork
      _ <- p1.await *> p2.await

      _ <- f.interrupt
      r <- pa.await zip pb.await
    } yield r must_=== (1 -> 2))

  def testSupervised =
    flaky(for {
      pa <- Promise.make[Nothing, Int]
      pb <- Promise.make[Nothing, Int]
      _ <- (for {
            p1 <- Promise.make[Nothing, Unit]
            p2 <- Promise.make[Nothing, Unit]
            _  <- p1.succeed(()).bracket_(pa.succeed(1).unit)(IO.never).fork
            _  <- p2.succeed(()).bracket_(pb.succeed(2).unit)(IO.never).fork
            _  <- p1.await *> p2.await
          } yield ()).interruptChildren
      r <- pa.await zip pb.await
    } yield r must_=== (1 -> 2))

  def testRaceChoosesWinner =
    unsafeRun(IO.fail(42).race(IO.succeed(24)).either) must_=== Right(24)

  def testRaceChoosesWinnerInTerminate =
    unsafeRun(IO.die(new Throwable {}).race(IO.succeed(24)).either) must_=== Right(24)

  def testRaceChoosesFailure =
    unsafeRun(IO.fail(42).race(IO.fail(42)).either) must_=== Left(42)

  def testRaceOfValueNever =
    unsafeRun(IO.effectTotal(42).race(IO.never)) must_=== 42

  def testRaceOfFailNever =
    unsafeRun(IO.fail(24).race(IO.never).timeout(10.milliseconds)) must beNone

  def testRaceBothInterruptsLoser =
    unsafeRun(for {
      latch  <- Promise.make[Nothing, Unit]
      effect <- Promise.make[Nothing, Int]
      winner = latch.await *> IO.effectAsync[Throwable, Unit](_(IO.unit))
      loser  = IO.bracket(latch.succeed(()))(_ => effect.succeed(42).unit)(_ => IO.never)
      race   = winner raceEither loser
      _      <- race.either
      b      <- effect.await
    } yield b) must_=== 42

  def testFirstSuccessOfValues =
    unsafeRun(IO.firstSuccessOf(IO.fail(0), List(IO.succeed(100))).either) must_=== Right(100)

  def testFirstSuccessOfFailures =
    unsafeRun(ZIO.firstSuccessOf(IO.fail(0).delay(10.millis), List(IO.fail(101))).either) must_=== Left(101)

  def testFirstSuccessOfFailuresOneSuccess =
    unsafeRun(ZIO.firstSuccessOf(IO.fail(0), List(IO.succeed(102).delay(1.millis))).either) must_=== Right(
      102
    )

  def testRepeatedPar = {
    def countdown(n: Int): UIO[Int] =
      if (n == 0) IO.succeed(0)
      else IO.succeed[Int](1).zipPar(IO.succeed[Int](2)).flatMap(t => countdown(n - 1).map(y => t._1 + t._2 + y))

    unsafeRun(countdown(50)) must_=== 150
  }

  def testRaceAttemptInterruptsLoserOnSuccess =
    unsafeRun(for {
      s      <- Promise.make[Nothing, Unit]
      effect <- Promise.make[Nothing, Int]
      winner = s.await *> IO.fromEither(Right(()))
      loser  = IO.bracket(s.succeed(()))(_ => effect.succeed(42))(_ => IO.never)
      race   = winner raceAttempt loser
      _      <- race.either
      b      <- effect.await
    } yield b) must_=== 42

  def testRaceAttemptInterruptsLoserOnFailure =
    unsafeRun(for {
      s      <- Promise.make[Nothing, Unit]
      effect <- Promise.make[Nothing, Int]
      winner = s.await *> IO.fromEither(Left(new Exception))
      loser  = IO.bracket(s.succeed(()))(_ => effect.succeed(42))(_ => IO.never)
      race   = winner raceAttempt loser
      _      <- race.either
      b      <- effect.await
    } yield b) must_=== 42

  def testPar =
    nonFlaky {
      IO.succeed[Int](1).zipPar(IO.succeed[Int](2)).flatMap(t => IO.succeed(t._1 + t._2)).map(_ must_=== 3)
    }

  def testReduceAll =
    unsafeRun(
      IO.reduceAll(IO.effectTotal(1), List(2, 3, 4).map(IO.succeed[Int](_)))(_ + _)
    ) must_=== 10

  def testReduceAllEmpty =
    unsafeRun(
      IO.reduceAll(IO.effectTotal(1), Seq.empty)(_ + _)
    ) must_=== 1

  def testTimeoutFailure =
    unsafeRun(
      IO.fail("Uh oh").timeout(1.hour)
    ) must throwA[FiberFailure]

  def testTimeoutTerminate =
    unsafeRunSync(
      IO.die(ExampleError).timeout(1.hour): ZIO[Clock, Nothing, Option[Int]]
    ) must_=== Exit.die(ExampleError)

  def testDeadlockRegression = {

    import java.util.concurrent.Executors

    val rts = new DefaultRuntime {}

    val e = Executors.newSingleThreadExecutor()
=======
>>>>>>> 4033449b

          assertM(ZIO.effect(e.shutdown()), isUnit)
        },
        testM("second callback call is ignored") {
          for {
            _ <- IO.effectAsync[Throwable, Int] { k =>
                  k(IO.succeed(42))
                  Thread.sleep(500)
                  k(IO.succeed(42))
                }
            res <- IO.effectAsync[Throwable, String] { k =>
                    Thread.sleep(1000)
                    k(IO.succeed("ok"))
                  }
          } yield assert(res, equalTo("ok"))
        },
        testM("check interruption regression 1") {
          val c = new AtomicInteger(0)

          def test =
            IO.effect(if (c.incrementAndGet() <= 1) throw new RuntimeException("x"))
              .forever
              .ensuring(IO.unit)
              .either
              .forever

          val zio =
            for {
              f <- test.fork
              c <- (IO.effectTotal[Int](c.get) <* clock.sleep(1.millis))
                    .repeat(ZSchedule.doUntil[Int](_ >= 1)) <* f.interrupt
            } yield c

          assertM(zio.provide(Clock.Live), isGreaterThanEqualTo(1))
        }
      )
    )<|MERGE_RESOLUTION|>--- conflicted
+++ resolved
@@ -94,161 +94,6 @@
               }
             }
           }
-<<<<<<< HEAD
-      value <- counter.get
-    } yield value must_=== 2)
-  }
-
-  def testSuperviseRace =
-    flaky(for {
-      pa <- Promise.make[Nothing, Int]
-      pb <- Promise.make[Nothing, Int]
-
-      p1 <- Promise.make[Nothing, Unit]
-      p2 <- Promise.make[Nothing, Unit]
-      f <- (
-            p1.succeed(()).bracket_(pa.succeed(1).unit)(IO.never) race
-              p2.succeed(()).bracket_(pb.succeed(2).unit)(IO.never)
-          ).interruptChildren.fork
-      _ <- p1.await *> p2.await
-
-      _ <- f.interrupt
-      r <- pa.await zip pb.await
-    } yield r must_=== (1 -> 2))
-
-  def testSuperviseFork =
-    flaky(for {
-      pa <- Promise.make[Nothing, Int]
-      pb <- Promise.make[Nothing, Int]
-
-      p1 <- Promise.make[Nothing, Unit]
-      p2 <- Promise.make[Nothing, Unit]
-      f <- (
-            p1.succeed(()).bracket_(pa.succeed(1).unit)(IO.never).fork *>
-              p2.succeed(()).bracket_(pb.succeed(2).unit)(IO.never).fork *>
-              IO.never
-          ).interruptChildren.fork
-      _ <- p1.await *> p2.await
-
-      _ <- f.interrupt
-      r <- pa.await zip pb.await
-    } yield r must_=== (1 -> 2))
-
-  def testSupervised =
-    flaky(for {
-      pa <- Promise.make[Nothing, Int]
-      pb <- Promise.make[Nothing, Int]
-      _ <- (for {
-            p1 <- Promise.make[Nothing, Unit]
-            p2 <- Promise.make[Nothing, Unit]
-            _  <- p1.succeed(()).bracket_(pa.succeed(1).unit)(IO.never).fork
-            _  <- p2.succeed(()).bracket_(pb.succeed(2).unit)(IO.never).fork
-            _  <- p1.await *> p2.await
-          } yield ()).interruptChildren
-      r <- pa.await zip pb.await
-    } yield r must_=== (1 -> 2))
-
-  def testRaceChoosesWinner =
-    unsafeRun(IO.fail(42).race(IO.succeed(24)).either) must_=== Right(24)
-
-  def testRaceChoosesWinnerInTerminate =
-    unsafeRun(IO.die(new Throwable {}).race(IO.succeed(24)).either) must_=== Right(24)
-
-  def testRaceChoosesFailure =
-    unsafeRun(IO.fail(42).race(IO.fail(42)).either) must_=== Left(42)
-
-  def testRaceOfValueNever =
-    unsafeRun(IO.effectTotal(42).race(IO.never)) must_=== 42
-
-  def testRaceOfFailNever =
-    unsafeRun(IO.fail(24).race(IO.never).timeout(10.milliseconds)) must beNone
-
-  def testRaceBothInterruptsLoser =
-    unsafeRun(for {
-      latch  <- Promise.make[Nothing, Unit]
-      effect <- Promise.make[Nothing, Int]
-      winner = latch.await *> IO.effectAsync[Throwable, Unit](_(IO.unit))
-      loser  = IO.bracket(latch.succeed(()))(_ => effect.succeed(42).unit)(_ => IO.never)
-      race   = winner raceEither loser
-      _      <- race.either
-      b      <- effect.await
-    } yield b) must_=== 42
-
-  def testFirstSuccessOfValues =
-    unsafeRun(IO.firstSuccessOf(IO.fail(0), List(IO.succeed(100))).either) must_=== Right(100)
-
-  def testFirstSuccessOfFailures =
-    unsafeRun(ZIO.firstSuccessOf(IO.fail(0).delay(10.millis), List(IO.fail(101))).either) must_=== Left(101)
-
-  def testFirstSuccessOfFailuresOneSuccess =
-    unsafeRun(ZIO.firstSuccessOf(IO.fail(0), List(IO.succeed(102).delay(1.millis))).either) must_=== Right(
-      102
-    )
-
-  def testRepeatedPar = {
-    def countdown(n: Int): UIO[Int] =
-      if (n == 0) IO.succeed(0)
-      else IO.succeed[Int](1).zipPar(IO.succeed[Int](2)).flatMap(t => countdown(n - 1).map(y => t._1 + t._2 + y))
-
-    unsafeRun(countdown(50)) must_=== 150
-  }
-
-  def testRaceAttemptInterruptsLoserOnSuccess =
-    unsafeRun(for {
-      s      <- Promise.make[Nothing, Unit]
-      effect <- Promise.make[Nothing, Int]
-      winner = s.await *> IO.fromEither(Right(()))
-      loser  = IO.bracket(s.succeed(()))(_ => effect.succeed(42))(_ => IO.never)
-      race   = winner raceAttempt loser
-      _      <- race.either
-      b      <- effect.await
-    } yield b) must_=== 42
-
-  def testRaceAttemptInterruptsLoserOnFailure =
-    unsafeRun(for {
-      s      <- Promise.make[Nothing, Unit]
-      effect <- Promise.make[Nothing, Int]
-      winner = s.await *> IO.fromEither(Left(new Exception))
-      loser  = IO.bracket(s.succeed(()))(_ => effect.succeed(42))(_ => IO.never)
-      race   = winner raceAttempt loser
-      _      <- race.either
-      b      <- effect.await
-    } yield b) must_=== 42
-
-  def testPar =
-    nonFlaky {
-      IO.succeed[Int](1).zipPar(IO.succeed[Int](2)).flatMap(t => IO.succeed(t._1 + t._2)).map(_ must_=== 3)
-    }
-
-  def testReduceAll =
-    unsafeRun(
-      IO.reduceAll(IO.effectTotal(1), List(2, 3, 4).map(IO.succeed[Int](_)))(_ + _)
-    ) must_=== 10
-
-  def testReduceAllEmpty =
-    unsafeRun(
-      IO.reduceAll(IO.effectTotal(1), Seq.empty)(_ + _)
-    ) must_=== 1
-
-  def testTimeoutFailure =
-    unsafeRun(
-      IO.fail("Uh oh").timeout(1.hour)
-    ) must throwA[FiberFailure]
-
-  def testTimeoutTerminate =
-    unsafeRunSync(
-      IO.die(ExampleError).timeout(1.hour): ZIO[Clock, Nothing, Option[Int]]
-    ) must_=== Exit.die(ExampleError)
-
-  def testDeadlockRegression = {
-
-    import java.util.concurrent.Executors
-
-    val rts = new DefaultRuntime {}
-
-    val e = Executors.newSingleThreadExecutor()
-=======
->>>>>>> 4033449b
 
           assertM(ZIO.effect(e.shutdown()), isUnit)
         },
