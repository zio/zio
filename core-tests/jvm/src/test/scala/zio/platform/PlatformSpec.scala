--- conflicted
+++ resolved
@@ -1,14 +1,10 @@
 package zio.platform
 
-<<<<<<< HEAD
 import zio.internal.Platform
 import zio.test._
-=======
-import zio.ZIOBaseSpec
-import zio.internal.PlatformLive
->>>>>>> c677baf6
 import zio.test.Assertion._
 import zio.test._
+import zio.ZIOBaseSpec
 
 object PlatformSpec extends ZIOBaseSpec {
 
