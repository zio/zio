package zio

import zio.ZIOAspect.disableLogging
import zio.test._
import zio.test.TestAspect._

import scala.annotation.tailrec

object LoggingSpec extends ZIOBaseSpec {
  final case class LogEntry(
    trace: ZTraceElement,
    fiberId: FiberId,
    logLevel: LogLevel,
    message: () => String,
    context: Map[FiberRef.Runtime[_], AnyRef],
    spans: List[LogSpan],
    location: ZTraceElement
  ) {
    def call[A](zlogger: ZLogger[String, A]): A =
      zlogger(trace, fiberId, logLevel, message, context, spans, location)
  }

  val _logOutput = new java.util.concurrent.atomic.AtomicReference[Vector[LogEntry]](Vector.empty)

  val logOutput: UIO[Vector[LogEntry]] = UIO(_logOutput.get)

  val clearOutput: UIO[Unit] = UIO(_logOutput.set(Vector.empty))

  val stringLogger: ZLogger[String, Unit] =
    new ZLogger[String, Unit] {
      @tailrec
      def apply(
        trace: ZTraceElement,
        fiberId: FiberId,
        logLevel: LogLevel,
        message: () => String,
        context: Map[FiberRef.Runtime[_], AnyRef],
        spans: List[LogSpan],
        location: ZTraceElement
      ): Unit = if (logLevel >= LogLevel.Info) {
        val newEntry = LogEntry(trace, fiberId, logLevel, message, context, spans, location)

        val oldState = _logOutput.get

        if (!_logOutput.compareAndSet(oldState, oldState :+ newEntry))
          apply(trace, fiberId, logLevel, message, context, spans, location)
        else ()
      }
    }

<<<<<<< HEAD
//  override def runner: TestRunner[Environment, Any] = super.runner.withRuntimeConfig(_.copy(logger = testLogger))
=======
  val causeLogger: ZLogger[Cause[Any], Unit] = stringLogger.contramap((cause: Cause[Any]) => cause.prettyPrint)

  val testLoggers: ZLogger.Set[String & Cause[Any], Unit] =
    ZLogger.Set(stringLogger, causeLogger)

  override def runner: TestRunner[Environment, Any] = super.runner.withRuntimeConfig(_.copy(loggers = testLoggers))
>>>>>>> b1688d0e

  def spec: ZSpec[Any, Any] =
    suite("LoggingSpec")(
      test("simple log message") {
        for {
          _      <- ZIO.log("It's alive!")
          output <- logOutput
        } yield assertTrue(output.length == 1) &&
          assertTrue(output(0).message() == "It's alive!") &&
          assertTrue(output(0).logLevel == LogLevel.Info)
      },
      test("change log level in region") {
        for {
          _      <- LogLevel.Warning(ZIO.log("It's alive!"))
          output <- logOutput
        } yield assertTrue(output.length == 1) &&
          assertTrue(output(0).message() == "It's alive!") &&
          assertTrue(output(0).logLevel == LogLevel.Warning)
      },
      test("log at a different log level") {
        for {
          _      <- ZIO.logWarning("It's alive!")
          output <- logOutput
        } yield assertTrue(output.length == 1) &&
          assertTrue(output(0).message() == "It's alive!") &&
          assertTrue(output(0).logLevel == LogLevel.Warning)
      },
      test("log at a different log level") {
        for {
          _      <- ZIO.logWarning("It's alive!")
          output <- logOutput
        } yield assertTrue(output.length == 1) &&
          assertTrue(output(0).message() == "It's alive!") &&
          assertTrue(output(0).logLevel == LogLevel.Warning)
      },
      test("log at a span") {
        for {
          _      <- ZIO.logSpan("initial segment")(ZIO.log("It's alive!"))
          output <- logOutput
        } yield assertTrue(output.length == 1) &&
          assertTrue(output(0).spans(0).label == "initial segment")
      },
      test("default formatter") {
        for {
          _      <- ZIO.logSpan("test span")(ZIO.log("It's alive!"))
          output <- logOutput
          _      <- ZIO.debug(output(0).call(ZLogger.defaultString))
        } yield assertTrue(true)
      },
      test("none") {
        for {
          _      <- ZIO.log("It's alive!") @@ disableLogging
          output <- logOutput
        } yield assertTrue(output.length == 0)
      }
    ) @@ sequential @@ after(clearOutput) @@ TestAspect.runtimeConfig(RuntimeConfigAspect.addLogger(testLogger))
}<|MERGE_RESOLUTION|>--- conflicted
+++ resolved
@@ -48,16 +48,13 @@
       }
     }
 
-<<<<<<< HEAD
-//  override def runner: TestRunner[Environment, Any] = super.runner.withRuntimeConfig(_.copy(logger = testLogger))
-=======
   val causeLogger: ZLogger[Cause[Any], Unit] = stringLogger.contramap((cause: Cause[Any]) => cause.prettyPrint)
 
   val testLoggers: ZLogger.Set[String & Cause[Any], Unit] =
     ZLogger.Set(stringLogger, causeLogger)
 
-  override def runner: TestRunner[Environment, Any] = super.runner.withRuntimeConfig(_.copy(loggers = testLoggers))
->>>>>>> b1688d0e
+//  override def runner: TestRunner[Environment, Any] = super.runner.withRuntimeConfig(_.copy(loggers = testLoggers))
+  
 
   def spec: ZSpec[Any, Any] =
     suite("LoggingSpec")(
@@ -113,5 +110,5 @@
           output <- logOutput
         } yield assertTrue(output.length == 0)
       }
-    ) @@ sequential @@ after(clearOutput) @@ TestAspect.runtimeConfig(RuntimeConfigAspect.addLogger(testLogger))
+    ) @@ sequential @@ after(clearOutput) @@ TestAspect.runtimeConfig(RuntimeConfigAspect.addLogger(stringLogger)) @@ TestAspect.runtimeConfig(RuntimeConfigAspect.addLogger(causeLogger)) 
 }