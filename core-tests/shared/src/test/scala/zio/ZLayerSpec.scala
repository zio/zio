package zio

import zio.test.Assertion._
import zio.test.TestAspect.{nonFlaky, withLiveClock}
import zio.test._

object ZLayerSpec extends ZIOBaseSpec {

  import ZIOTag._

  def testSize[R](layer: Layer[Nothing, R], n: Int, label: String = ""): UIO[TestResult] =
    ZIO.scoped {
      layer.build.flatMap { env =>
        ZIO.succeed(assert(env.size)(if (label == "") equalTo(n) else equalTo(n) ?? label))
      }
    }

  val acquire1 = "Acquiring Module 1"
  val acquire2 = "Acquiring Module 2"
  val acquire3 = "Acquiring Module 3"
  val release1 = "Releasing Module 1"
  val release2 = "Releasing Module 2"
  val release3 = "Releasing Module 3"

  trait Service1

  def makeLayer1(ref: Ref[Vector[String]]): ZLayer[Any, Nothing, Service1] =
    ZLayer.scoped {
      ZIO.acquireRelease(ref.update(_ :+ acquire1).as(new Service1 {}))(_ => ref.update(_ :+ release1))
    }

  trait Service2

  def makeLayer2(ref: Ref[Vector[String]]): ZLayer[Any, Nothing, Service2] =
    ZLayer.scoped {
      ZIO.acquireRelease(ref.update(_ :+ acquire2).as(new Service2 {}))(_ => ref.update(_ :+ release2))
    }

  trait Service3

  def makeLayer3(ref: Ref[Vector[String]]): ZLayer[Any, Nothing, Service3] =
    ZLayer.scoped {
      ZIO.acquireRelease(ref.update(_ :+ acquire3).as(new Service3 {}))(_ => ref.update(_ :+ release3))
    }

  def makeRef: UIO[Ref[Vector[String]]] =
    Ref.make(Vector.empty)

  def spec =
    suite("ZLayerSpec")(
      test("Size of >>> (1)") {
        val layer = ZLayer.succeed(1) >>> ZLayer.fromFunction((n: Int) => n.toString)

        testSize(layer, 1)
      },
      test("Size of >>> (2)") {
        val layer = ZLayer.succeed(1) >>>
          (ZLayer.fromFunction((n: Int) => n.toString) ++
            ZLayer.fromFunction((n: Int) => n % 2 == 0))

        testSize(layer, 2)
      },
      test("Size of Test layers") {
        for {
          r1 <- testSize(Annotations.live, 1, "Annotations.live")
          r2 <- testSize(ZEnv.live >>> Live.default >>> TestConsole.debug, 1, "TestConsole.default")
          r3 <- testSize(ZEnv.live >>> Live.default, 1, "Live.default")
          r4 <- testSize(ZEnv.live >>> TestRandom.deterministic, 1, "TestRandom.live")
          r5 <- testSize(Sized.live(100), 1, "Sized.live(100)")
          r6 <- testSize(TestSystem.default, 1, "TestSystem.default")
        } yield r1 && r2 && r3 && r4 && r5 && r6
      },
      test("Size of >>> (9)") {
        val layer = ZEnv.live >>>
          (Annotations.live ++ (Live.default >>> TestConsole.debug) ++
            Live.default ++ TestRandom.deterministic ++ Sized.live(100)
            ++ TestSystem.default)

        testSize(layer, 6)
      },
      test("sharing with ++") {
        val expected = Vector(acquire1, release1)
        for {
          ref    <- makeRef
          layer1  = makeLayer1(ref)
          env     = (layer1 ++ layer1).build
          _      <- ZIO.scoped(env)
          actual <- ref.get
        } yield assert(actual)(equalTo(expected))
      } @@ nonFlaky,
      test("sharing itself with ++") {
        val m1     = new Service1 {}
        val layer1 = ZLayer.succeed(m1)
        val env    = layer1 ++ (layer1 ++ layer1)
        env.build.flatMap(m => ZIO.attempt(assert(m.get)(equalTo(m1))))
      } @@ nonFlaky,
      test("sharing with >>>") {
        val expected = Vector(acquire1, release1)
        for {
          ref    <- makeRef
          layer1  = makeLayer1(ref)
          env     = (layer1 >>> layer1).build
          _      <- ZIO.scoped(env)
          actual <- ref.get
        } yield assert(actual)(equalTo(expected))
      } @@ nonFlaky,
      test("sharing with multiple layers") {
        for {
          ref    <- makeRef
          layer1  = makeLayer1(ref)
          layer2  = makeLayer2(ref)
          layer3  = makeLayer3(ref)
          env     = ((layer1 >>> layer2) ++ (layer1 >>> layer3)).build
          _      <- ZIO.scoped(env)
          actual <- ref.get
        } yield assert(actual(0))(equalTo(acquire1)) &&
          assert(actual.slice(1, 3))(hasSameElements(Vector(acquire2, acquire3))) &&
          assert(actual.slice(3, 5))(hasSameElements(Vector(release2, release3))) &&
          assert(actual(5))(equalTo(release1))
      } @@ nonFlaky,
      test("finalizers with ++") {
        for {
          ref    <- makeRef
          layer1  = makeLayer1(ref)
          layer2  = makeLayer2(ref)
          env     = (layer1 ++ layer2).build
          _      <- ZIO.scoped(env)
          actual <- ref.get
        } yield assert(actual.slice(0, 2))(hasSameElements(Vector(acquire1, acquire2))) &&
          assert(actual.slice(2, 4))(hasSameElements(Vector(release1, release2)))
      } @@ nonFlaky,
      test("finalizers with >>>") {
        val expected = Vector(acquire1, acquire2, release2, release1)
        for {
          ref    <- makeRef
          layer1  = makeLayer1(ref)
          layer2  = makeLayer2(ref)
          env     = (layer1 >>> layer2).build
          _      <- ZIO.scoped(env)
          actual <- ref.get
        } yield assert(actual)(equalTo(expected))
      } @@ nonFlaky,
      test("finalizers with multiple layers") {
        val expected =
          Vector(acquire1, acquire2, acquire3, release3, release2, release1)
        for {
          ref    <- makeRef
          layer1  = makeLayer1(ref)
          layer2  = makeLayer2(ref)
          layer3  = makeLayer3(ref)
          env     = (layer1 >>> layer2 >>> layer3).build
          _      <- ZIO.scoped(env)
          actual <- ref.get
        } yield assert(actual)(equalTo(expected))
      } @@ nonFlaky,
      test("map does not interfere with sharing") {
        for {
          ref    <- makeRef
          layer1  = makeLayer1(ref)
          layer2  = makeLayer2(ref)
          layer3  = makeLayer3(ref)
          env     = ((layer1.map(identity) >>> layer2) ++ (layer1 >>> layer3)).build
          _      <- ZIO.scoped(env)
          actual <- ref.get
        } yield assert(actual(0))(equalTo(acquire1)) &&
          assert(actual.slice(1, 3))(hasSameElements(Vector(acquire2, acquire3))) &&
          assert(actual.slice(3, 5))(hasSameElements(Vector(release2, release3))) &&
          assert(actual(5))(equalTo(release1))
      } @@ nonFlaky,
      test("mapError does not interfere with sharing") {
        implicit val canFail = CanFail
        for {
          ref   <- makeRef
          layer1 = makeLayer1(ref)
          layer2 = makeLayer2(ref)
          layer3 = makeLayer3(ref)
          env =
            ((layer1.mapError(identity) >>> layer2) ++ (layer1 >>> layer3)).build
          _      <- ZIO.scoped(env)
          actual <- ref.get
        } yield assert(actual(0))(equalTo(acquire1)) &&
          assert(actual.slice(1, 3))(hasSameElements(Vector(acquire2, acquire3))) &&
          assert(actual.slice(3, 5))(hasSameElements(Vector(release2, release3))) &&
          assert(actual(5))(equalTo(release1))
      } @@ nonFlaky,
      test("orDie does not interfere with sharing") {
        implicit val canFail = CanFail
        for {
          ref    <- makeRef
          layer1  = makeLayer1(ref)
          layer2  = makeLayer2(ref)
          layer3  = makeLayer3(ref)
          env     = ((layer1.orDie >>> layer2) ++ (layer1 >>> layer3)).build
          _      <- ZIO.scoped(env)
          actual <- ref.get
        } yield assert(actual(0))(equalTo(acquire1)) &&
          assert(actual.slice(1, 3))(hasSameElements(Vector(acquire2, acquire3))) &&
          assert(actual.slice(3, 5))(hasSameElements(Vector(release2, release3))) &&
          assert(actual(5))(equalTo(release1))
      } @@ nonFlaky,
      test("interruption with ++") {
        for {
          ref    <- makeRef
          layer1  = makeLayer1(ref)
          layer2  = makeLayer2(ref)
          env     = (layer1 ++ layer2).build
          fiber  <- ZIO.scoped(env).fork
          _      <- fiber.interrupt
          actual <- ref.get
        } yield (assert(actual)(contains(acquire1)) ==> assert(actual)(contains(release1))) &&
          (assert(actual)(contains(acquire2)) ==> assert(actual)(contains(release2)))
      } @@ zioTag(interruption) @@ nonFlaky,
      test("interruption with >>>") {
        for {
          ref    <- makeRef
          layer1  = makeLayer1(ref)
          layer2  = makeLayer2(ref)
          env     = (layer1 >>> layer2).build
          fiber  <- ZIO.scoped(env).fork
          _      <- fiber.interrupt
          actual <- ref.get
        } yield (assert(actual)(contains(acquire1)) ==> assert(actual)(contains(release1))) &&
          (assert(actual)(contains(acquire2)) ==> assert(actual)(contains(release2)))
      } @@ zioTag(interruption) @@ nonFlaky,
      test("interruption with multiple layers") {
        for {
          ref    <- makeRef
          layer1  = makeLayer1(ref)
          layer2  = makeLayer2(ref)
          layer3  = makeLayer3(ref)
          env     = ((layer1 >>> layer2) ++ (layer1 >>> layer3)).build
          fiber  <- ZIO.scoped(env).fork
          _      <- fiber.interrupt
          actual <- ref.get
        } yield (assert(actual)(contains(acquire1)) ==> assert(actual)(contains(release1))) &&
          (assert(actual)(contains(acquire2)) ==> assert(actual)(contains(release2))) &&
          (assert(actual)(contains(acquire3)) ==> assert(actual)(contains(release3)))
      } @@ zioTag(interruption) @@ nonFlaky,
      test("layers can be acquired in parallel") {
        for {
          promise <- Promise.make[Nothing, Unit]
          layer1   = ZLayer(ZIO.never)
          layer2 =
            ZLayer.scoped(ZIO.acquireRelease(promise.succeed(()).map(ZEnvironment(_)))(_ => ZIO.unit))
          env = (layer1 ++ layer2).build
          _  <- ZIO.scoped(env).forkDaemon
          _  <- promise.await
        } yield assertCompletes
      },
      test("map can map a layer to an unrelated type") {
        case class A(name: String, value: Int)
        case class B(name: String)
        val l1: Layer[Nothing, A]          = ZLayer.succeed(A("name", 1))
        val l2: ZLayer[String, Nothing, B] = ZLayer.fromFunction(string => B(string))
        val live: Layer[Nothing, B]        = l1.map(a => ZEnvironment(a.get[A].name)) >>> l2
        assertZIO(ZIO.service[B].provide(live))(equalTo(B("name")))
      },
      test("memoization") {
        val expected = Vector(acquire1, release1)
        for {
          ref     <- makeRef
          memoized = makeLayer1(ref).memoize
          _ <- ZIO.scoped {
                 memoized.flatMap { layer =>
                   for {
                     _ <- ZIO.environment[Service1].provideLayer(layer)
                     _ <- ZIO.environment[Service1].provideLayer(layer)
                   } yield ()
                 }
               }
          actual <- ref.get
        } yield assert(actual)(equalTo(expected))
      } @@ nonFlaky,
      test("orElse") {
        for {
          ref    <- makeRef
          layer1  = makeLayer1(ref)
          layer2  = makeLayer2(ref)
          env     = ((layer1 >>> ZLayer.fail("fail")) orElse layer2).build
          fiber  <- ZIO.scoped(env).fork
          _      <- fiber.interrupt
          actual <- ref.get
        } yield (assert(actual)(contains(acquire1)) ==> assert(actual)(contains(release1))) &&
          (assert(actual)(contains(acquire2)) ==> assert(actual)(contains(release2)))
      } @@ nonFlaky,
      test("passthrough") {
        val layer: ZLayer[Int, Nothing, String] =
          ZLayer.fromFunction((n: Int) => n.toString)
        val live: ZLayer[Any, Nothing, Int with String] =
          ZLayer.succeed(1) >>> layer.passthrough
        val zio = for {
          i <- ZIO.service[Int]
          s <- ZIO.service[String]
        } yield (i, s)
        assertZIO(zio.provide(live))(equalTo((1, "1")))
      },
      test("fresh with ++") {
        val expected = Vector(acquire1, acquire1, release1, release1)
        for {
          ref    <- makeRef
          layer1  = makeLayer1(ref)
          env     = (layer1 ++ layer1.fresh).build
          _      <- ZIO.scoped(env)
          result <- ref.get
        } yield assert(result)(equalTo(expected))
      } @@ nonFlaky,
      test("fresh with >>>") {
        val expected = Vector(acquire1, acquire1, release1, release1)
        for {
          ref    <- makeRef
          layer1  = makeLayer1(ref)
          env     = (layer1 >>> layer1.fresh).build
          _      <- ZIO.scoped(env)
          result <- ref.get
        } yield assert(result)(equalTo(expected))
      } @@ nonFlaky,
      test("fresh with multiple layers") {
        val expected = Vector(acquire1, acquire1, release1, release1)
        for {
          ref    <- makeRef
          layer1  = makeLayer1(ref)
          env     = ((layer1 ++ layer1) ++ (layer1 ++ layer1).fresh).build
          _      <- ZIO.scoped(env)
          result <- ref.get
        } yield assert(result)(equalTo(expected))
      } @@ nonFlaky,
      test("fresh with identical fresh layers") {
        for {
          ref    <- makeRef
          layer1  = makeLayer1(ref)
          layer2  = makeLayer2(ref)
          layer3  = makeLayer3(ref)
          env     = ((layer1.fresh >>> layer2) ++ (layer1.fresh >>> layer3)).build
          _      <- ZIO.scoped(env)
          result <- ref.get
        } yield assert(result)(hasSize(equalTo(8)))
      } @@ nonFlaky,
      test("preserves identity of acquired resources") {
        for {
          testRef <- Ref.make(Vector[String]())
          layer =
            ZLayer.scoped {
              for {
                ref <-
                  ZIO.acquireRelease(Ref.make[Vector[String]](Vector()))(_.get.flatMap(testRef.set))
                _ <- ZIO.unit
              } yield ref
            }
          _      <- ZIO.scoped(layer.build.flatMap(_.get.update(_ :+ "test")))
          result <- testRef.get
        } yield assert(result)(equalTo(Vector("test")))
      },
      test("retry") {
        for {
          ref    <- Ref.make(0)
          effect  = ref.update(_ + 1) *> ZIO.fail("fail")
          layer   = ZLayer.fromZIOEnvironment(effect).retry(Schedule.recurs(3))
          _      <- ZIO.scoped(layer.build).ignore
          result <- ref.get
        } yield assert(result)(equalTo(4))
      },
      test("error handling") {
        val sleep  = ZIO.sleep(100.milliseconds)
        val layer1 = ZLayer.fail("foo")
        val layer2 = ZLayer.succeed("bar")
        val layer3 = ZLayer.succeed("baz")
        val layer4 = ZLayer.scoped(ZIO.acquireRelease(sleep)(_ => sleep))
        val env    = layer1 ++ ((layer2 ++ layer3) >+> layer4)
        assertZIO(ZIO.unit.provideLayer(env).exit)(fails(equalTo("foo")))
      } @@ withLiveClock,
      test("project") {
        final case class Person(name: String, age: Int)
        val personLayer = ZLayer.succeed(Person("User", 42))
        val ageLayer    = personLayer.project(_.age)
        assertZIO(ZIO.service[Int].provide(ageLayer))(equalTo(42))
      },
      test("tap") {
        for {
          ref   <- Ref.make("foo")
          layer  = ZLayer.succeed("bar").tap(r => ref.set(r.get))
          _     <- ZIO.scoped(layer.build)
          value <- ref.get
        } yield assert(value)(equalTo("bar"))
      },
      test("provides a partial environment to an effect") {
        val needsIntAndString = ZIO.environment[Int & String]
        val providesInt       = ZLayer.succeed(10)
        val needsString       = ZIO.provideLayer(providesInt)(needsIntAndString)
        needsString
          .provide(ZLayer.succeed("hi"))
          .map { result =>
            assertTrue(
              result.get[Int] == 10,
              result.get[String] == "hi"
            )
          }
      },
      test(">>> provides a partial environment to another layer") {
        final case class FooService(ref: Ref[Int], string: String, boolean: Boolean) {
          def get: UIO[(Int, String, Boolean)] = ref.get.map(i => (i, string, boolean))
        }
        val fooBuilder =
          ZLayer {
            for {
              ref     <- ZIO.service[Ref[Int]]
              string  <- ZIO.service[String]
              boolean <- ZIO.service[Boolean]
            } yield FooService(ref, string, boolean)
          }
        val provideRefInt = ZLayer(Ref.make(10))

        val needsStringAndBoolean = provideRefInt >>> fooBuilder

        ZIO
          .serviceWithZIO[FooService](_.get)
          .provide(needsStringAndBoolean, ZLayer.succeed("hi"), ZLayer.succeed(true))
          .map { case (int, string, boolean) =>
            assertTrue(
              int == 10,
              string == "hi",
              boolean == true
            )
          }
      },
      test(">+> provides a partial environment to another layer") {
        final case class FooService(ref: Ref[Int], string: String, boolean: Boolean) {
          def get: UIO[(Int, String, Boolean)] = ref.get.map(i => (i, string, boolean))
        }
        val fooBuilder =
          ZLayer {
            for {
              ref     <- ZIO.service[Ref[Int]]
              string  <- ZIO.service[String]
              boolean <- ZIO.service[Boolean]
            } yield FooService(ref, string, boolean)
          }
        val provideRefInt = ZLayer(Ref.make(10))

        val needsStringAndBoolean = provideRefInt >+> fooBuilder

        ZIO
          .serviceWithZIO[FooService](_.get)
          .zip(ZIO.serviceWithZIO[Ref[Int]](_.get))
          .provide(needsStringAndBoolean, ZLayer.succeed("hi"), ZLayer.succeed(true))
          .map { case (int, string, boolean, int2) =>
            assertTrue(
              int == 10,
              int2 == 10,
              string == "hi",
              boolean == true
            )
          }
      },
      test("apply provides an effect with part of its required environment") {
        val needsIntAndString = ZIO.environment[Int & String]
        val providesInt       = ZLayer.succeed(10)
        val needsString       = providesInt(needsIntAndString)
        needsString
          .provideLayer(ZLayer.succeed("hi"))
          .map { result =>
            assertTrue(
              result.get[Int] == 10,
              result.get[String] == "hi"
            )
          }
      },
      test("caching values in dependencies") {
        case class Config(value: Int)
        case class A(value: Int)
        val aLayer = ZLayer.fromFunction((config: Config) => A(config.value))

        case class B(value: Int)
        val bLayer = ZLayer.fromFunction((a: A) => B(a.value))

        case class C(value: Int)
        val cLayer = ZLayer.fromFunction((a: A) => C(a.value))

        val fedB = (ZLayer.succeed(Config(1)) >>> aLayer) >>> bLayer
        val fedC = (ZLayer.succeed(Config(2)) >>> aLayer) >>> cLayer
        for {
          tuple <- ZIO.scoped((fedB ++ fedC).build.map(v => (v.get[B], v.get[C])))
          (a, b) = tuple
        } yield assert(a.value)(equalTo(b.value))
      },
      test("extend scope") {
        for {
          ref  <- Ref.make[Vector[String]](Vector.empty)
          layer = makeLayer1(ref).extendScope
          acquire <- ZIO.scoped {
                       for {
                         _       <- ZIO.unit.provideLayer(layer)
                         acquire <- ref.get
                       } yield acquire
                     }
          release <- ref.get
        } yield assertTrue(acquire == Vector("Acquiring Module 1")) &&
          assertTrue(release == Vector("Acquiring Module 1", "Releasing Module 1"))
      },
      test("succeed is lazy") {
        import java.util.concurrent.atomic.AtomicInteger
        final case class Counter(ref: AtomicInteger) {
          def getAndIncrement: UIO[Int] = ZIO.succeed(ref.getAndIncrement())
        }
        val layer = ZLayer.succeed(Counter(new AtomicInteger(0)))
        def getAndIncrement: ZIO[Counter, Nothing, Int] =
          ZIO.serviceWithZIO(_.getAndIncrement)
        for {
          x <- getAndIncrement.provide(layer)
          y <- getAndIncrement.provide(layer)
        } yield assertTrue(x == 0 && y == 0)
      },
<<<<<<< HEAD
      test("preserves failures") {
        val layer1   = ZEnv.live >>> TestEnvironment.live
        val layer2   = ZLayer.fromZIO(ZIO.fail("fail"))
        val layer3   = ZEnv.live >>> TestEnvironment.live
        val combined = layer1 ++ layer2 ++ layer3
        for {
          exit <- ZIO.scoped(combined.build).exit
        } yield assert(exit)(failsCause(containsCause(Cause.fail("fail"))))
      } @@ nonFlaky
=======
      test("fromFunction") {
        final case class Person(name: String, age: Int)
        val layer: ZLayer[String with Int, Nothing, Person] = ZLayer.fromFunction(Person(_, _))
        for {
          person <- (ZLayer.succeed("Jane Doe") ++ ZLayer.succeed(42) >>> layer).build
        } yield assertTrue(person == ZEnvironment(Person("Jane Doe", 42)))
      }
>>>>>>> fddfda8a
    )
}<|MERGE_RESOLUTION|>--- conflicted
+++ resolved
@@ -509,7 +509,13 @@
           y <- getAndIncrement.provide(layer)
         } yield assertTrue(x == 0 && y == 0)
       },
-<<<<<<< HEAD
+      test("fromFunction") {
+        final case class Person(name: String, age: Int)
+        val layer: ZLayer[String with Int, Nothing, Person] = ZLayer.fromFunction(Person(_, _))
+        for {
+          person <- (ZLayer.succeed("Jane Doe") ++ ZLayer.succeed(42) >>> layer).build
+        } yield assertTrue(person == ZEnvironment(Person("Jane Doe", 42)))
+      },
       test("preserves failures") {
         val layer1   = ZEnv.live >>> TestEnvironment.live
         val layer2   = ZLayer.fromZIO(ZIO.fail("fail"))
@@ -519,14 +525,5 @@
           exit <- ZIO.scoped(combined.build).exit
         } yield assert(exit)(failsCause(containsCause(Cause.fail("fail"))))
       } @@ nonFlaky
-=======
-      test("fromFunction") {
-        final case class Person(name: String, age: Int)
-        val layer: ZLayer[String with Int, Nothing, Person] = ZLayer.fromFunction(Person(_, _))
-        for {
-          person <- (ZLayer.succeed("Jane Doe") ++ ZLayer.succeed(42) >>> layer).build
-        } yield assertTrue(person == ZEnvironment(Person("Jane Doe", 42)))
-      }
->>>>>>> fddfda8a
     )
 }