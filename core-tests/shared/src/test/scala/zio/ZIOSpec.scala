--- conflicted
+++ resolved
@@ -3186,7 +3186,7 @@
       testM("effectually peeks at the cause of the failure of this effect") {
         for {
           ref    <- Ref.make(false)
-          result <- ZIO.dieMessage("die").tapCause(_ => ref.set(true)).run
+          result <- ZIO.dieMessage("die").tapCause(_ => ref.set(true)).exit
           effect <- ref.get
         } yield assert(result)(dies(hasMessage(equalTo("die")))) &&
           assert(effect)(isTrue)
@@ -3196,7 +3196,7 @@
       testM("effectually peeks at the cause of the failure of this effect") {
         for {
           ref    <- Ref.make(false)
-          result <- ZIO.dieMessage("die").tapCause(_ => ref.set(true)).run
+          result <- ZIO.dieMessage("die").tapDefect(_ => ref.set(true)).exit
           effect <- ref.get
         } yield assert(result)(dies(hasMessage(equalTo("die")))) &&
           assert(effect)(isTrue)
@@ -3230,11 +3230,7 @@
       testM("is identity if the function doesn't match") {
         for {
           ref    <- Ref.make(false)
-<<<<<<< HEAD
-          result <- ZIO.dieMessage("die").tapCause(_ => ref.set(true)).exit
-=======
           result <- ref.set(true).as(42).tapSome(PartialFunction.empty)
->>>>>>> 57c037a2
           effect <- ref.get
         } yield assert(result)(equalTo(42)) &&
           assert(effect)(isTrue)
