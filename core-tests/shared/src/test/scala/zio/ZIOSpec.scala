package zio

import zio.LatchOps._
import zio.ZIOSpecHelper._
import zio.clock.Clock
import zio.duration._
import zio.test._
import zio.test.mock._
import zio.test.Assertion._
import zio.test.TestAspect.{ flaky, ignore, jvm, nonFlaky }

import scala.annotation.tailrec
import scala.util.{ Failure, Success }

object ZIOSpec
    extends ZIOBaseSpec(
      suite("ZIO")(
        suite("forkAll")(
          testM("happy-path") {
            val list = (1 to 1000).toList
            assertM(ZIO.forkAll(list.map(a => ZIO.effectTotal(a))).flatMap(_.join), equalTo(list))
          },
          testM("empty input") {
            assertM(ZIO.forkAll(List.empty).flatMap(_.join), equalTo(List.empty))
          },
          testM("propagate failures") {
            val boom = new Exception
            for {
              fiber  <- ZIO.forkAll(List(ZIO.fail(boom)))
              result <- fiber.join.flip
            } yield assert(result, equalTo(boom))
          },
          testM("propagates defects") {
            val boom = new Exception("boom")
            for {
              fiber  <- ZIO.forkAll(List(ZIO.die(boom)))
              result <- fiber.join.sandbox.flip
            } yield assert(result, equalTo(Cause.die(boom)))
          }
        ),
        suite("parallelErrors")(
          testM("oneFailure") {
            for {
              f1     <- IO.fail("error1").fork
              f2     <- IO.succeed("success1").fork
              errors <- f1.zip(f2).join.parallelErrors[String].flip
            } yield assert(errors, equalTo(List("error1")))
          },
          testM("allFailures") {
            for {
              f1     <- IO.fail("error1").fork
              f2     <- IO.fail("error2").fork
              errors <- f1.zip(f2).join.parallelErrors[String].flip
            } yield assert(errors, equalTo(List("error1", "error2")))
          }
        ),
        suite("raceAll")(
          testM("returns first success") {
            assertM(ZIO.fail("Fail").raceAll(List(IO.succeed(24))), equalTo(24))
          },
          testM("returns last failure") {
            assertM(live(ZIO.sleep(100.millis) *> ZIO.fail(24)).raceAll(List(ZIO.fail(25))).flip, equalTo(24))
          },
          testM("returns success when it happens after failure") {
            assertM(ZIO.fail(42).raceAll(List(IO.succeed(24) <* live(ZIO.sleep(100.millis)))), equalTo(24))
          }
        ),
<<<<<<< HEAD
        suite("timeoutFork")(
          testM("returns `Right` with the produced value if the effect completes before the timeout elapses") {
            assertM(ZIO.unit.timeoutFork(100.millis), isRight(isUnit))
          },
          testM("returns `Left` with the interrupting fiber otherwise") {
            for {
              fiber  <- ZIO.never.uninterruptible.timeoutFork(100.millis).fork
              _      <- MockClock.adjust(100.millis)
              result <- fiber.join
            } yield assert(result, isLeft(anything))
          }
=======
        suite("option")(
          testM("return success in Some") {
            assertM(ZIO.succeed(11).option, equalTo[Option[Int]](Some(11)))
          },
          testM("return failure as None") {
            assertM(ZIO.fail(123).option, equalTo[Option[Int]](None))
          },
          testM("not catch throwable") {
            assertM(ZIO.die(ExampleError).option.run, dies(equalTo(ExampleError)))
          },
          testM("catch throwable after sandboxing") {
            assertM(ZIO.die(ExampleError).sandbox.option, equalTo[Option[Int]](None))
          }
        ),
        suite("RTS synchronous correctness")(
          testM("widen Nothing") {
            val op1 = IO.effectTotal[String]("1")
            val op2 = IO.effectTotal[String]("2")

            assertM(op1.zipWith(op2)(_ + _), equalTo("12"))
          },
          testM("now must be eager") {
            val io =
              try {
                IO.succeed(throw ExampleError)
                IO.succeed(false)
              } catch {
                case _: Throwable => IO.succeed(true)
              }

            assertM(io, isTrue)
          },
          testM("effectSuspend must be lazy") {
            val io =
              try {
                IO.effectSuspend(throw ExampleError)
                IO.succeed(false)
              } catch {
                case _: Throwable => IO.succeed(true)
              }

            assertM(io, isFalse)
          },
          testM("effectSuspendTotal must not catch throwable") {
            val io = ZIO.effectSuspendTotal[Any, Nothing, Any](throw ExampleError).sandbox.either
            assertM(io, isLeft(equalTo(Cause.die(ExampleError))))
          },
          testM("effectSuspend must catch throwable") {
            val io = ZIO.effectSuspend[Any, Nothing](throw ExampleError).either
            assertM(io, isLeft(equalTo(ExampleError)))
          },
          testM("effectSuspendWith must catch throwable") {
            val io = ZIO.effectSuspendWith[Any, Nothing](_ => throw ExampleError).either
            assertM(io, isLeft(equalTo(ExampleError)))
          },
          testM("effectSuspendTotal must be evaluatable") {
            assertM(IO.effectSuspendTotal(IO.effectTotal(42)), equalTo(42))
          },
          testM("point, bind, map") {
            def fibIo(n: Int): Task[BigInt] =
              if (n <= 1) IO.succeed(n)
              else
                for {
                  a <- fibIo(n - 1)
                  b <- fibIo(n - 2)
                } yield a + b

            assertM(fibIo(10), equalTo(fib(10)))
          },
          testM("effect, bind, map") {
            def fibIo(n: Int): Task[BigInt] =
              if (n <= 1) IO.effect(n)
              else
                for {
                  a <- fibIo(n - 1)
                  b <- fibIo(n - 2)
                } yield a + b

            assertM(fibIo(10), equalTo(fib(10)))
          },
          testM("effect, bind, map, redeem") {
            def fibIo(n: Int): Task[BigInt] =
              if (n <= 1) Task.effect[BigInt](throw ExampleError).catchAll(_ => Task.effect(n))
              else
                for {
                  a <- fibIo(n - 1)
                  b <- fibIo(n - 2)
                } yield a + b

            assertM(fibIo(10), equalTo(fib(10)))
          },
          testM("sync effect") {
            def sumIo(n: Int): Task[Int] =
              if (n <= 0) IO.effectTotal(0)
              else IO.effectTotal(n).flatMap(b => sumIo(n - 1).map(a => a + b))

            assertM(sumIo(1000), equalTo(sum(1000)))
          },
          testM("deep effects") {
            def incLeft(n: Int, ref: Ref[Int]): Task[Int] =
              if (n <= 0) ref.get
              else incLeft(n - 1, ref) <* ref.update(_ + 1)

            def incRight(n: Int, ref: Ref[Int]): Task[Int] =
              if (n <= 0) ref.get
              else ref.update(_ + 1) *> incRight(n - 1, ref)

            val l =
              for {
                ref <- Ref.make(0)
                v   <- incLeft(100, ref)
              } yield v == 0

            val r =
              for {
                ref <- Ref.make(0)
                v   <- incRight(1000, ref)
              } yield v == 1000

            assertM(l.zipWith(r)(_ && _), isTrue)
          },
          testM("flip must make error into value") {
            val io = IO.fail(ExampleError).flip
            assertM(io, equalTo(ExampleError))
          },
          testM("flip must make value into error") {
            val io = IO.succeed(42).flip
            assertM(io.either, isLeft(equalTo(42)))
          },
          testM("flipping twice returns identical value") {
            val io = IO.succeed(42)
            assertM(io.flip.flip, equalTo(42))
          }
        ),
        suite("RTS failure")(
          testM("error in sync effect") {
            val io = IO.effect[Unit](throw ExampleError).fold[Option[Throwable]](Some(_), _ => None)
            assertM(io, isSome(equalTo(ExampleError)))
          },
          testM("attempt . fail") {
            val io1 = TaskExampleError.either
            val io2 = IO.effectSuspendTotal(IO.effectSuspendTotal(TaskExampleError).either)

            io1.zipWith(io2) {
              case (r1, r2) =>
                assert(r1, isLeft(equalTo(ExampleError))) && assert(r2, isLeft(equalTo(ExampleError)))
            }
          },
          testM("deep attempt sync effect error") {
            assertM(deepErrorEffect(100).either, isLeft(equalTo(ExampleError)))
          },
          testM("deep attempt fail error") {
            assertM(deepErrorFail(100).either, isLeft(equalTo(ExampleError)))
          },
          testM("attempt . sandbox . terminate") {
            val io = IO.effectTotal[Int](throw ExampleError).sandbox.either
            assertM(io, isLeft(equalTo(Cause.die(ExampleError))))
          },
          testM("fold . sandbox . terminate") {
            val io = IO.effectTotal[Int](throw ExampleError).sandbox.fold(Some(_), Function.const(None))
            assertM(io, isSome(equalTo(Cause.die(ExampleError))))
          },
          testM("catch sandbox terminate") {
            val io = IO.effectTotal(throw ExampleError).sandbox.fold(identity, identity)
            assertM(io, equalTo(Cause.die(ExampleError)))
          },
          testM("uncaught fail") {
            assertM(TaskExampleError.run, fails(equalTo(ExampleError)))
          },
          testM("uncaught fail supervised") {
            val io = Task.fail(ExampleError).interruptChildren
            assertM(io.run, fails(equalTo(ExampleError)))
          },
          testM("uncaught sync effect error") {
            val io = IO.effectTotal[Int](throw ExampleError)
            assertM(io.run, dies(equalTo(ExampleError)))
          },
          testM("uncaught supervised sync effect error") {
            val io = IO.effectTotal[Int](throw ExampleError).interruptChildren
            assertM(io.run, dies(equalTo(ExampleError)))
          },
          testM("deep uncaught sync effect error") {
            assertM(deepErrorEffect(100).run, fails(equalTo(ExampleError)))
          },
          testM("catch failing finalizers with fail") {
            val io = IO
              .fail(ExampleError)
              .ensuring(IO.effectTotal(throw InterruptCause1))
              .ensuring(IO.effectTotal(throw InterruptCause2))
              .ensuring(IO.effectTotal(throw InterruptCause3))

            val expectedCause = Cause.fail(ExampleError) ++
              Cause.die(InterruptCause1) ++
              Cause.die(InterruptCause2) ++
              Cause.die(InterruptCause3)

            assertM(io.run, equalTo(Exit.halt(expectedCause)))
          },
          testM("catch failing finalizers with terminate") {
            val io = IO
              .die(ExampleError)
              .ensuring(IO.effectTotal(throw InterruptCause1))
              .ensuring(IO.effectTotal(throw InterruptCause2))
              .ensuring(IO.effectTotal(throw InterruptCause3))

            val expectedCause = Cause.die(ExampleError) ++
              Cause.die(InterruptCause1) ++
              Cause.die(InterruptCause2) ++
              Cause.die(InterruptCause3)

            assertM(io.run, equalTo(Exit.halt(expectedCause)))
          },
          testM("run preserves interruption status") {
            for {
              p    <- Promise.make[Nothing, Unit]
              f    <- (p.succeed(()) *> IO.never).run.fork
              _    <- p.await
              _    <- f.interrupt
              test <- f.await.map(_.interrupted)
            } yield assert(test, isTrue)
          },
          testM("run swallows inner interruption") {
            for {
              p   <- Promise.make[Nothing, Int]
              _   <- IO.interrupt.run *> p.succeed(42)
              res <- p.await
            } yield assert(res, equalTo(42))
          },
          testM("timeout a long computation") {
            val io = (clock.sleep(5.seconds) *> IO.succeed(true)).timeout(10.millis)
            assertM(io.provide(Clock.Live), isNone)
          },
          testM("catchAllCause") {
            val io =
              for {
                _ <- ZIO.succeed(42)
                f <- ZIO.fail("Uh oh!")
              } yield f

            assertM(io.catchAllCause(ZIO.succeed), equalTo(Cause.fail("Uh oh!")))
          },
          testM("exception in fromFuture does not kill fiber") {
            val io = ZIO.fromFuture(_ => throw ExampleError).either
            assertM(io, isLeft(equalTo(ExampleError)))
          }
        ),
        suite("RTS finalizers")(
          testM("fail ensuring") {
            var finalized = false

            val io = Task.fail(ExampleError).ensuring(IO.effectTotal { finalized = true; () })

            for {
              a1 <- assertM(io.run, fails(equalTo(ExampleError)))
              a2 = assert(finalized, isTrue)
            } yield a1 && a2
          },
          testM("fail on error") {
            @volatile var finalized = false

            val cleanup: Cause[Throwable] => UIO[Unit] =
              _ => IO.effectTotal[Unit] { finalized = true; () }

            val io = Task.fail(ExampleError).onError(cleanup)

            for {
              a1 <- assertM(io.run, fails(equalTo(ExampleError)))
              a2 = assert(finalized, isTrue)
            } yield a1 && a2
          },
          testM("finalizer errors not caught") {
            val e2 = new Error("e2")
            val e3 = new Error("e3")

            val io = TaskExampleError.ensuring(IO.die(e2)).ensuring(IO.die(e3))

            val expectedCause: Cause[Throwable] =
              Cause.Then(Cause.fail(ExampleError), Cause.Then(Cause.die(e2), Cause.die(e3)))

            assertM(io.sandbox.flip, equalTo(expectedCause))
          },
          testM("finalizer errors reported") {
            @volatile var reported: Exit[Nothing, Int] = null

            val io = IO
              .succeed[Int](42)
              .ensuring(IO.die(ExampleError))
              .fork
              .flatMap(_.await.flatMap[Any, Nothing, Any](e => UIO.effectTotal { reported = e }))

            for {
              a1 <- assertM(io, isUnit)
              a2 = assert(reported.succeeded, isFalse)
            } yield a1 && a2
          },
          testM("bracket exit is usage result") {
            val io = IO.bracket(IO.unit)(_ => IO.unit)(_ => IO.succeed[Int](42))
            assertM(io, equalTo(42))
          },
          testM("error in just acquisition") {
            val io = IO.bracket(TaskExampleError)(_ => IO.unit)(_ => IO.unit)
            assertM(io.run, fails(equalTo(ExampleError)))
          },
          testM("error in just release") {
            val io = IO.bracket(IO.unit)(_ => IO.die(ExampleError))(_ => IO.unit)
            assertM(io.run, dies(equalTo(ExampleError)))
          },
          testM("error in just usage") {
            val io = IO.bracket(IO.unit)(_ => IO.unit)(_ => IO.fail(ExampleError))
            assertM(io.run, fails(equalTo(ExampleError)))
          },
          testM("rethrown caught error in acquisition") {
            val io = IO.absolve(IO.bracket(TaskExampleError)(_ => IO.unit)(_ => IO.unit).either)
            assertM(io.flip, equalTo(ExampleError))
          },
          testM("rethrown caught error in release") {
            val io = IO.bracket(IO.unit)(_ => IO.die(ExampleError))(_ => IO.unit)
            assertM(io.run, dies(equalTo(ExampleError)))
          },
          testM("rethrown caught error in usage") {
            val io = IO.absolve(IO.unit.bracket_(IO.unit)(TaskExampleError).either)
            assertM(io.run, fails(equalTo(ExampleError)))
          },
          testM("test eval of async fail") {
            val io1 = IO.unit.bracket_(AsyncUnit[Nothing])(asyncExampleError[Unit])
            val io2 = AsyncUnit[Throwable].bracket_(IO.unit)(asyncExampleError[Unit])

            for {
              a1 <- assertM(io1.run, fails(equalTo(ExampleError)))
              a2 <- assertM(io2.run, fails(equalTo(ExampleError)))
              a3 <- assertM(IO.absolve(io1.either).run, fails(equalTo(ExampleError)))
              a4 <- assertM(IO.absolve(io2.either).run, fails(equalTo(ExampleError)))
            } yield a1 && a2 && a3 && a4
          },
          testM("bracket regression 1") {
            def makeLogger: Ref[List[String]] => String => UIO[Unit] =
              (ref: Ref[List[String]]) => (line: String) => ref.update(_ ::: List(line)).unit

            val io =
              for {
                ref <- Ref.make[List[String]](Nil)
                log = makeLogger(ref)
                f <- ZIO
                      .bracket(
                        ZIO.bracket(ZIO.unit)(_ => log("start 1") *> clock.sleep(10.millis) *> log("release 1"))(
                          _ => ZIO.unit
                        )
                      )(_ => log("start 2") *> clock.sleep(10.millis) *> log("release 2"))(_ => ZIO.unit)
                      .fork
                _ <- (ref.get <* clock.sleep(1.millis)).repeat(ZSchedule.doUntil[List[String]](_.contains("start 1")))
                _ <- f.interrupt
                _ <- (ref.get <* clock.sleep(1.millis)).repeat(ZSchedule.doUntil[List[String]](_.contains("release 2")))
                l <- ref.get
              } yield l

            assertM(io.provide(Clock.Live), hasSameElements(List("start 1", "release 1", "start 2", "release 2")))
          },
          testM("interrupt waits for finalizer") {
            val io =
              for {
                r  <- Ref.make(false)
                p1 <- Promise.make[Nothing, Unit]
                p2 <- Promise.make[Nothing, Int]
                s <- (p1.succeed(()) *> p2.await)
                      .ensuring(r.set(true) *> clock.sleep(10.millis))
                      .fork
                _    <- p1.await
                _    <- s.interrupt
                test <- r.get
              } yield test

            assertM(io.provide(Clock.Live), isTrue)
          }
        ),
        suite("RTS synchronous stack safety")(
          testM("deep map of now") {
            assertM(deepMapNow(10000), equalTo(10000))
          },
          testM("deep map of sync effect") {
            assertM(deepMapEffect(10000), equalTo(10000))
          },
          testM("deep attempt") {
            val io = (0 until 10000).foldLeft(IO.effect(())) { (acc, _) =>
              acc.either.unit
            }
            assertM(io, equalTo(()))
          },
          testM("deep flatMap") {
            def fib(n: Int, a: BigInt = 0, b: BigInt = 1): IO[Error, BigInt] =
              IO.succeed(a + b).flatMap { b2 =>
                if (n > 0)
                  fib(n - 1, b, b2)
                else
                  IO.succeed(b2)
              }

            val expected = BigInt(
              "113796925398360272257523782552224175572745930353730513145086634176691092536145985470146129334641866902783673042322088625863396052888690096969577173696370562180400527049497109023054114771394568040040412172632376"
            )

            assertM(fib(1000), equalTo(expected))
          },
          testM("deep absolve/attempt is identity") {
            val io = (0 until 1000).foldLeft(IO.succeed(42)) { (acc, _) =>
              IO.absolve(acc.either)
            }

            assertM(io, equalTo(42))
          },
          testM("deep async absolve/attempt is identity") {
            val io = (0 until 1000).foldLeft(IO.effectAsync[Int, Int](k => k(IO.succeed(42)))) { (acc, _) =>
              IO.absolve(acc.either)
            }

            assertM(io, equalTo(42))
          }
        ),
        suite("RTS asynchronous correctness")(
          testM("simple async must return") {
            val io = IO.effectAsync[Throwable, Int](k => k(IO.succeed(42)))
            assertM(io, equalTo(42))
          },
          testM("simple asyncIO must return") {
            val io = IO.effectAsyncM[Throwable, Int](k => IO.effectTotal(k(IO.succeed(42))))
            assertM(io, equalTo(42))
          },
          testM("deep asyncIO doesn't block threads") {
            def stackIOs(clock: Clock.Service[Any], count: Int): UIO[Int] =
              if (count <= 0) IO.succeed(42)
              else asyncIO(clock, stackIOs(clock, count - 1))

            def asyncIO(clock: Clock.Service[Any], cont: UIO[Int]): UIO[Int] =
              IO.effectAsyncM[Nothing, Int] { k =>
                clock.sleep(5.millis) *> cont *> IO.effectTotal(k(IO.succeed(42)))
              }

            val procNum = java.lang.Runtime.getRuntime.availableProcessors()

            val io = clock.clockService.flatMap(stackIOs(_, procNum + 1))

            assertM(io.provide(Clock.Live), equalTo(42))
          },
          testM("interrupt of asyncPure register") {
            for {
              release <- Promise.make[Nothing, Unit]
              acquire <- Promise.make[Nothing, Unit]
              fiber <- IO
                        .effectAsyncM[Nothing, Unit] { _ =>
                          acquire.succeed(()).bracket(_ => release.succeed(()))(_ => IO.never)
                        }
                        .fork
              _ <- acquire.await
              _ <- fiber.interrupt.fork
              a <- release.await
            } yield assert(a, isUnit)
          },
          testM("sleep 0 must return") {
            assertM(clock.sleep(1.nanos).provide(Clock.Live), isUnit)
          },
          testM("shallow bind of async chain") {
            val io = (0 until 10).foldLeft[Task[Int]](IO.succeed[Int](0)) { (acc, _) =>
              acc.flatMap(n => IO.effectAsync[Throwable, Int](_(IO.succeed(n + 1))))
            }

            assertM(io, equalTo(10))
          },
          testM("effectAsyncM can fail before registering") {
            val zio = ZIO
              .effectAsyncM[Any, String, Nothing](_ => ZIO.fail("Ouch"))
              .flip

            assertM(zio, equalTo("Ouch"))
          },
          testM("effectAsyncM can defect before registering") {
            val zio = ZIO
              .effectAsyncM[Any, String, Unit](_ => ZIO.effectTotal(throw new Error("Ouch")))
              .run
              .map(_.fold(_.defects.headOption.map(_.getMessage), _ => None))

            assertM(zio, isSome(equalTo("Ouch")))
          }
        ),
        suite("RTS concurrency correctness")(
          testM("shallow fork/join identity") {
            for {
              f <- IO.succeed(42).fork
              r <- f.join
            } yield assert(r, equalTo(42))
          },
          testM("deep fork/join identity") {
            val n = 20
            assertM(concurrentFib(n), equalTo(fib(n)))
          },
          testM("asyncPure creation is interruptible") {
            for {
              release <- Promise.make[Nothing, Int]
              acquire <- Promise.make[Nothing, Unit]
              task = IO.effectAsyncM[Nothing, Unit] { _ =>
                IO.bracket(acquire.succeed(()))(_ => release.succeed(42).unit)(_ => IO.never)
              }
              fiber <- task.fork
              _     <- acquire.await
              _     <- fiber.interrupt
              a     <- release.await
            } yield assert(a, equalTo(42))
          },
          testM("asyncInterrupt runs cancel token on interrupt") {
            for {
              release <- Promise.make[Nothing, Int]
              latch   = scala.concurrent.Promise[Unit]()
              async = IO.effectAsyncInterrupt[Nothing, Nothing] { _ =>
                latch.success(()); Left(release.succeed(42).unit)
              }
              fiber <- async.fork
              _ <- IO.effectAsync[Throwable, Unit] { k =>
                    latch.future.onComplete {
                      case Success(a) => k(IO.succeed(a))
                      case Failure(t) => k(IO.fail(t))
                    }(scala.concurrent.ExecutionContext.global)
                  }
              _      <- fiber.interrupt
              result <- release.await
            } yield assert(result, equalTo(42))
          },
          testM("supervising returns fiber refs") {
            def forkAwaitStart(ref: Ref[List[Fiber[_, _]]]) =
              withLatch(release => (release *> UIO.never).fork.tap(fiber => ref.update(fiber :: _)))

            val io =
              for {
                ref <- Ref.make(List.empty[Fiber[_, _]])
                f1  <- ZIO.children
                _   <- forkAwaitStart(ref)
                f2  <- ZIO.children
                _   <- forkAwaitStart(ref)
                f3  <- ZIO.children
              } yield assert(f1, isEmpty) && assert(f2, hasSize(equalTo(1))) && assert(f3, hasSize(equalTo(2)))

            io.supervised
          } @@ flaky,
          testM("supervising in unsupervised returns Nil") {
            for {
              ref  <- Ref.make(Option.empty[Fiber[_, _]])
              _    <- withLatch(release => (release *> UIO.never).fork.tap(fiber => ref.set(Some(fiber))))
              fibs <- ZIO.children
            } yield assert(fibs, isEmpty)
          } @@ flaky,
          testM("supervise fibers") {
            def makeChild(n: Int, fibers: Ref[List[Fiber[_, _]]]) =
              (clock.sleep(20.millis * n.toDouble) *> IO.unit).fork.tap(fiber => fibers.update(fiber :: _))

            val io =
              for {
                fibers  <- Ref.make(List.empty[Fiber[_, _]])
                counter <- Ref.make(0)
                _ <- (makeChild(1, fibers) *> makeChild(2, fibers)).handleChildrenWith { fs =>
                      fs.foldLeft(IO.unit)((io, f) => io *> f.join.either *> counter.update(_ + 1).unit)
                    }
                value <- counter.get
              } yield value

            assertM(io.provide(Clock.Live), equalTo(2))
          } @@ flaky,
          testM("supervise fibers in supervised") {
            for {
              pa <- Promise.make[Nothing, Int]
              pb <- Promise.make[Nothing, Int]
              _ <- (for {
                    p1 <- Promise.make[Nothing, Unit]
                    p2 <- Promise.make[Nothing, Unit]
                    _  <- p1.succeed(()).bracket_(pa.succeed(1).unit)(IO.never).fork
                    _  <- p2.succeed(()).bracket_(pb.succeed(2).unit)(IO.never).fork
                    _  <- p1.await *> p2.await
                  } yield ()).interruptChildren
              r <- pa.await zip pb.await
            } yield assert(r, equalTo((1, 2)))
          } @@ ignore,
          testM("supervise fibers in race") {
            for {
              pa <- Promise.make[Nothing, Int]
              pb <- Promise.make[Nothing, Int]

              p1 <- Promise.make[Nothing, Unit]
              p2 <- Promise.make[Nothing, Unit]
              f <- (
                    p1.succeed(()).bracket_(pa.succeed(1).unit)(IO.never) race
                      p2.succeed(()).bracket_(pb.succeed(2).unit)(IO.never)
                  ).interruptChildren.fork
              _ <- p1.await *> p2.await

              _ <- f.interrupt
              r <- pa.await zip pb.await
            } yield assert(r, equalTo((1, 2)))
          } @@ flaky,
          testM("supervise fibers in fork") {
            val io =
              for {
                pa <- Promise.make[Nothing, Int]
                pb <- Promise.make[Nothing, Int]

                p1 <- Promise.make[Nothing, Unit]
                p2 <- Promise.make[Nothing, Unit]
                f <- (
                      p1.succeed(()).bracket_(pa.succeed(1).unit)(IO.never).fork *>
                        p2.succeed(()).bracket_(pb.succeed(2).unit)(IO.never).fork *>
                        IO.never
                    ).interruptChildren.fork
                _ <- p1.await *> p2.await

                _ <- f.interrupt
                r <- pa.await zip pb.await
              } yield r

            assertM(io.eventually, equalTo((1, 2)))
          } @@ flaky,
          testM("race of fail with success") {
            val io = IO.fail(42).race(IO.succeed(24)).either
            assertM(io, isRight(equalTo(24)))
          },
          testM("race of terminate with success") {
            val io = IO.die(new Throwable {}).race(IO.succeed(24)).either
            assertM(io, isRight(equalTo(24)))
          },
          testM("race of fail with fail") {
            val io = IO.fail(42).race(IO.fail(42)).either
            assertM(io, isLeft(equalTo(42)))
          },
          testM("race of value & never") {
            val io = IO.effectTotal(42).race(IO.never)
            assertM(io, equalTo(42))
          },
          testM("firstSuccessOf of values") {
            val io = IO.firstSuccessOf(IO.fail(0), List(IO.succeed(100))).either
            assertM(io, isRight(equalTo(100)))
          },
          testM("firstSuccessOf of failures") {
            val io = ZIO.firstSuccessOf(IO.fail(0).delay(10.millis), List(IO.fail(101))).either
            assertM(io.provide(Clock.Live), isLeft(equalTo(101)))
          },
          testM("firstSuccessOF of failures & 1 success") {
            val io = ZIO.firstSuccessOf(IO.fail(0), List(IO.succeed(102).delay(1.millis))).either
            assertM(io.provide(Clock.Live), isRight(equalTo(102)))
          },
          testM("raceAttempt interrupts loser on success") {
            for {
              s      <- Promise.make[Nothing, Unit]
              effect <- Promise.make[Nothing, Int]
              winner = s.await *> IO.fromEither(Right(()))
              loser  = IO.bracket(s.succeed(()))(_ => effect.succeed(42))(_ => IO.never)
              race   = winner raceAttempt loser
              _      <- race.either
              b      <- effect.await
            } yield assert(b, equalTo(42))
          },
          testM("raceAttempt interrupts loser on failure") {
            for {
              s      <- Promise.make[Nothing, Unit]
              effect <- Promise.make[Nothing, Int]
              winner = s.await *> IO.fromEither(Left(new Exception))
              loser  = IO.bracket(s.succeed(()))(_ => effect.succeed(42))(_ => IO.never)
              race   = winner raceAttempt loser
              _      <- race.either
              b      <- effect.await
            } yield assert(b, equalTo(42))
          },
          testM("par regression") {
            val io = IO.succeed[Int](1).zipPar(IO.succeed[Int](2)).flatMap(t => IO.succeed(t._1 + t._2)).map(_ == 3)
            assertM(io, isTrue)
          } @@ jvm(nonFlaky(100)),
          testM("par of now values") {
            def countdown(n: Int): UIO[Int] =
              if (n == 0) IO.succeed(0)
              else
                IO.succeed[Int](1).zipPar(IO.succeed[Int](2)).flatMap(t => countdown(n - 1).map(y => t._1 + t._2 + y))

            assertM(countdown(50), equalTo(150))
          },
          testM("mergeAll") {
            val io = IO.mergeAll(List("a", "aa", "aaa", "aaaa").map(IO.succeed[String](_)))(0) { (b, a) =>
              b + a.length
            }

            assertM(io, equalTo(10))
          },
          testM("mergeAllEmpty") {
            val io = IO.mergeAll(List.empty[UIO[Int]])(0)(_ + _)
            assertM(io, equalTo(0))
          },
          testM("reduceAll") {
            val io = IO.reduceAll(IO.effectTotal(1), List(2, 3, 4).map(IO.succeed[Int](_)))(_ + _)
            assertM(io, equalTo(10))
          },
          testM("reduceAll Empty List") {
            val io = IO.reduceAll(IO.effectTotal(1), Seq.empty)(_ + _)
            assertM(io, equalTo(1))
          },
          testM("timeout of failure") {
            val io = IO.fail("Uh oh").timeout(1.hour)
            assertM(io.provide(Clock.Live).run, fails(equalTo("Uh oh")))
          },
          testM("timeout of terminate") {
            val io: ZIO[Clock, Nothing, Option[Int]] = IO.die(ExampleError).timeout(1.hour)
            assertM(io.provide(Clock.Live).run, dies(equalTo(ExampleError)))
          }
        ),
        suite("RTS option tests")(
          testM("lifting a value to an option") {
            assertM(ZIO.some(42), isSome(equalTo(42)))
          },
          testM("using the none value") {
            assertM(ZIO.none, isNone)
          }
        ),
        suite("RTS either helper tests")(
          testM("lifting a value into right") {
            assertM(ZIO.right(42), isRight(equalTo(42)))
          },
          testM("lifting a value into left") {
            assertM(ZIO.left(42), isLeft(equalTo(42)))
          }
        ),
        suite("RTS interruption")(
          testM("sync forever is interruptible") {
            val io =
              for {
                f <- IO.effectTotal[Int](1).forever.fork
                _ <- f.interrupt
              } yield true

            assertM(io, isTrue)
          },
          testM("interrupt of never") {
            val io =
              for {
                fiber <- IO.never.fork
                _     <- fiber.interrupt
              } yield 42

            assertM(io, equalTo(42))
          },
          testM("asyncPure is interruptible") {
            val io =
              for {
                fiber <- IO.effectAsyncM[Nothing, Nothing](_ => IO.never).fork
                _     <- fiber.interrupt
              } yield 42

            assertM(io, equalTo(42))
          },
          testM("async is interruptible") {
            val io =
              for {
                fiber <- IO.effectAsync[Nothing, Nothing](_ => ()).fork
                _     <- fiber.interrupt
              } yield 42

            assertM(io, equalTo(42))
          },
          testM("bracket is uninterruptible") {
            val io =
              for {
                promise <- Promise.make[Nothing, Unit]
                fiber   <- (promise.succeed(()) <* IO.never).bracket(_ => IO.unit)(_ => IO.unit).fork
                res     <- promise.await *> fiber.interrupt.timeoutTo(42)(_ => 0)(1.second)
              } yield res

            assertM(io.provide(Clock.Live), equalTo(42))
          },
          testM("bracketExit is uninterruptible") {
            val io =
              for {
                promise <- Promise.make[Nothing, Unit]
                fiber <- IO
                          .bracketExit(promise.succeed(()) *> IO.never *> IO.succeed(1))((_, _: Exit[_, _]) => IO.unit)(
                            _ => IO.unit: IO[Nothing, Unit]
                          )
                          .fork
                res <- promise.await *> fiber.interrupt.timeoutTo(42)(_ => 0)(1.second)
              } yield res

            assertM(io.provide(Clock.Live), equalTo(42))
          },
          testM("bracket use is interruptible") {
            for {
              fiber <- IO.unit.bracket(_ => IO.unit)(_ => IO.never).fork
              res   <- fiber.interrupt
            } yield assert(res, isInterrupted)
          },
          testM("bracketExit use is interruptible") {
            for {
              fiber <- IO.bracketExit(IO.unit)((_, _: Exit[_, _]) => IO.unit)(_ => IO.never).fork
              res   <- fiber.interrupt.timeoutTo(42)(_ => 0)(1.second)
            } yield assert(res, equalTo(0))
          },
          testM("bracket release called on interrupt") {
            val io =
              for {
                p1    <- Promise.make[Nothing, Unit]
                p2    <- Promise.make[Nothing, Unit]
                fiber <- IO.bracket(IO.unit)(_ => p2.succeed(()) *> IO.unit)(_ => p1.succeed(()) *> IO.never).fork
                _     <- p1.await
                _     <- fiber.interrupt
                _     <- p2.await
              } yield ()

            assertM(io.timeoutTo(42)(_ => 0)(1.second), equalTo(0))
          },
          testM("bracketExit release called on interrupt") {
            for {
              done <- Promise.make[Nothing, Unit]
              fiber <- withLatch { release =>
                        IO.bracketExit(IO.unit)((_, _: Exit[_, _]) => done.succeed(()))(
                            _ => release *> IO.never
                          )
                          .fork
                      }

              _ <- fiber.interrupt
              r <- done.await.timeoutTo(42)(_ => 0)(60.second)
            } yield assert(r, equalTo(0))
          },
          testM("redeem + ensuring + interrupt") {
            for {
              cont <- Promise.make[Nothing, Unit]
              p1   <- Promise.make[Nothing, Boolean]
              f1   <- (cont.succeed(()) *> IO.never).catchAll(IO.fail).ensuring(p1.succeed(true)).fork
              _    <- cont.await
              _    <- f1.interrupt
              res  <- p1.await
            } yield assert(res, isTrue)
          },
          testM("finalizer can detect interruption") {
            for {
              p1  <- Promise.make[Nothing, Boolean]
              c   <- Promise.make[Nothing, Unit]
              f1  <- (c.succeed(()) *> IO.never).ensuring(IO.descriptor.flatMap(d => p1.succeed(d.interrupted))).fork
              _   <- c.await
              _   <- f1.interrupt
              res <- p1.await
            } yield assert(res, isTrue)
          },
          testM("interruption of raced") {
            for {
              ref   <- Ref.make(0)
              cont1 <- Promise.make[Nothing, Unit]
              cont2 <- Promise.make[Nothing, Unit]
              make  = (p: Promise[Nothing, Unit]) => (p.succeed(()) *> IO.never).onInterrupt(ref.update(_ + 1))
              raced <- (make(cont1) race (make(cont2))).fork
              _     <- cont1.await *> cont2.await
              _     <- raced.interrupt
              count <- ref.get
            } yield assert(count, equalTo(2))
          },
          testM("recovery of error in finalizer") {
            for {
              recovered <- Ref.make(false)
              fiber <- withLatch { release =>
                        (release *> ZIO.never)
                          .ensuring(
                            (ZIO.unit *> ZIO.fail("Uh oh")).catchAll(_ => recovered.set(true))
                          )
                          .fork
                      }
              _     <- fiber.interrupt
              value <- recovered.get
            } yield assert(value, isTrue)
          },
          testM("recovery of interruptible") {
            for {
              recovered <- Ref.make(false)
              fiber <- withLatch { release =>
                        (release *> ZIO.never.interruptible)
                          .foldCauseM(
                            cause => recovered.set(cause.interrupted),
                            _ => recovered.set(false)
                          )
                          .uninterruptible
                          .fork
                      }
              _     <- fiber.interrupt
              value <- recovered.get
            } yield assert(value, isTrue)
          },
          testM("sandbox of interruptible") {
            for {
              recovered <- Ref.make[Option[Either[Cause[Nothing], Any]]](None)
              fiber <- withLatch { release =>
                        (release *> ZIO.never.interruptible).sandbox.either
                          .flatMap(exit => recovered.set(Some(exit)))
                          .uninterruptible
                          .fork
                      }
              _     <- fiber.interrupt
              value <- recovered.get
            } yield assert(value, isSome(isLeft(equalTo(Cause.interrupt))))
          },
          testM("run of interruptible") {
            for {
              recovered <- Ref.make[Option[Exit[Nothing, Any]]](None)
              fiber <- withLatch { release =>
                        (release *> ZIO.never.interruptible).run
                          .flatMap(exit => recovered.set(Some(exit)))
                          .uninterruptible
                          .fork
                      }
              _     <- fiber.interrupt
              value <- recovered.get
            } yield assert(value, isSome(isInterrupted))
          },
          testM("alternating interruptibility") {
            for {
              counter <- Ref.make(0)
              fiber <- withLatch { release =>
                        ((((release *> ZIO.never.interruptible.run *> counter
                          .update(_ + 1)).uninterruptible).interruptible).run
                          *> counter.update(_ + 1)).uninterruptible.fork
                      }
              _     <- fiber.interrupt
              value <- counter.get
            } yield assert(value, equalTo(2))
          },
          testM("interruption after defect") {
            for {
              ref <- Ref.make(false)
              fiber <- withLatch { release =>
                        (ZIO.effect(throw new Error).run *> release *> ZIO.never)
                          .ensuring(ref.set(true))
                          .fork
                      }
              _     <- fiber.interrupt
              value <- ref.get
            } yield assert(value, isTrue)
          },
          testM("interruption after defect 2") {
            for {
              ref <- Ref.make(false)
              fiber <- withLatch { release =>
                        (ZIO.effect(throw new Error).run *> release *> ZIO.unit.forever)
                          .ensuring(ref.set(true))
                          .fork
                      }
              _     <- fiber.interrupt
              value <- ref.get
            } yield assert(value, isTrue)
          },
          testM("cause reflects interruption") {
            val io =
              for {
                finished <- Ref.make(false)
                fiber <- withLatch { release =>
                          (release *> ZIO.fail("foo")).catchAll(_ => finished.set(true)).fork
                        }
                exit     <- fiber.interrupt
                finished <- finished.get
              } yield exit.interrupted == true || finished == true

            assertM(io, isTrue)
          } @@ jvm(nonFlaky(100)),
          testM("bracket use inherits interrupt status") {
            val io =
              for {
                ref <- Ref.make(false)
                fiber1 <- withLatch { (release2, await2) =>
                           withLatch { release1 =>
                             release1
                               .bracket_(ZIO.unit, await2 *> clock.sleep(10.millis) *> ref.set(true))
                               .uninterruptible
                               .fork
                           } <* release2
                         }
                _     <- fiber1.interrupt
                value <- ref.get
              } yield value

            assertM(io.provide(Clock.Live), isTrue)
          },
          testM("bracket use inherits interrupt status 2") {
            val io =
              for {
                latch1 <- Promise.make[Nothing, Unit]
                latch2 <- Promise.make[Nothing, Unit]
                ref    <- Ref.make(false)
                fiber1 <- latch1
                           .succeed(())
                           .bracketExit[Clock, Nothing, Unit](
                             (_: Boolean, _: Exit[_, _]) => ZIO.unit,
                             (_: Boolean) => latch2.await *> clock.sleep(10.millis) *> ref.set(true).unit
                           )
                           .uninterruptible
                           .fork
                _     <- latch1.await
                _     <- latch2.succeed(())
                _     <- fiber1.interrupt
                value <- ref.get
              } yield value

            assertM(io.provide(Clock.Live), isTrue)
          },
          testM("async can be uninterruptible") {
            val io =
              for {
                ref <- Ref.make(false)
                fiber <- withLatch { release =>
                          (release *> clock.sleep(10.millis) *> ref.set(true).unit).uninterruptible.fork
                        }
                _     <- fiber.interrupt
                value <- ref.get
              } yield value

            assertM(io.provide(Clock.Live), isTrue)
          }
        ),
        suite("RTS environment")(
          testM("provide is modular") {
            val zio =
              for {
                v1 <- ZIO.environment[Int]
                v2 <- ZIO.environment[Int].provide(2)
                v3 <- ZIO.environment[Int]
              } yield (v1, v2, v3)

            assertM(zio.provide(4), equalTo((4, 2, 4)))
          },
          testM("provideManaged is modular") {
            def managed(v: Int): ZManaged[Any, Nothing, Int] =
              ZManaged.make(IO.succeed(v))(_ => IO.effectTotal(()))

            val zio =
              for {
                v1 <- ZIO.environment[Int]
                v2 <- ZIO.environment[Int].provideManaged(managed(2))
                v3 <- ZIO.environment[Int]
              } yield (v1, v2, v3)

            assertM(zio.provideManaged(managed(4)), equalTo((4, 2, 4)))
          },
          testM("effectAsync can use environment") {
            val zio = ZIO.effectAsync[Int, Nothing, Int](cb => cb(ZIO.environment[Int]))
            assertM(zio.provide(10), equalTo(10))
          }
        ),
        suite("RTS forking inheritability")(
          testM("interruption status is heritable") {
            for {
              latch <- Promise.make[Nothing, Unit]
              ref   <- Ref.make(InterruptStatus.interruptible)
              _     <- ZIO.uninterruptible((ZIO.checkInterruptible(ref.set) *> latch.succeed(())).fork *> latch.await)
              v     <- ref.get
            } yield assert(v, equalTo(InterruptStatus.uninterruptible))
          },
          testM("executor is heritable") {
            val io =
              for {
                ref  <- Ref.make(Option.empty[internal.Executor])
                exec = internal.Executor.fromExecutionContext(100)(scala.concurrent.ExecutionContext.Implicits.global)
                _ <- withLatch(
                      release => IO.descriptor.map(_.executor).flatMap(e => ref.set(Some(e)) *> release).fork.lock(exec)
                    )
                v <- ref.get
              } yield v.contains(exec)

            assertM(io, isTrue)
          } @@ jvm(nonFlaky(100)),
          testM("supervision is heritable") {
            val io =
              for {
                latch <- Promise.make[Nothing, Unit]
                ref   <- Ref.make(SuperviseStatus.unsupervised)
                _     <- ((ZIO.checkSupervised(ref.set) *> latch.succeed(())).fork *> latch.await).supervised
                v     <- ref.get
              } yield v == SuperviseStatus.Supervised

            assertM(io, isTrue)
          } @@ flaky,
          testM("supervision inheritance") {
            def forkAwaitStart[A](io: UIO[A], refs: Ref[List[Fiber[_, _]]]): UIO[Fiber[Nothing, A]] =
              withLatch(release => (release *> io).fork.tap(f => refs.update(f :: _)))

            val io =
              (for {
                ref  <- Ref.make[List[Fiber[_, _]]](Nil) // To make strong ref
                _    <- forkAwaitStart(forkAwaitStart(forkAwaitStart(IO.succeed(()), ref), ref), ref)
                fibs <- ZIO.children
              } yield fibs.size == 1).supervised

            assertM(io, isTrue)
          } @@ flaky
>>>>>>> ad007b24
        )
      )
    )

object ZIOSpecHelper {
  val ExampleError    = new Throwable("Oh noes!")
  val InterruptCause1 = new Throwable("Oh noes 1!")
  val InterruptCause2 = new Throwable("Oh noes 2!")
  val InterruptCause3 = new Throwable("Oh noes 3!")

  val TaskExampleError: Task[Int] = IO.fail[Throwable](ExampleError)

  def asyncExampleError[A]: Task[A] =
    IO.effectAsync[Throwable, A](_(IO.fail(ExampleError)))

  def sum(n: Int): Int =
    if (n <= 0) 0
    else n + sum(n - 1)

  def deepMapNow(n: Int): UIO[Int] = {
    @tailrec
    def loop(n: Int, acc: UIO[Int]): UIO[Int] =
      if (n <= 0) acc
      else loop(n - 1, acc.map(_ + 1))

    loop(n, IO.succeed(0))
  }

  def deepMapEffect(n: Int): UIO[Int] = {
    @tailrec
    def loop(n: Int, acc: UIO[Int]): UIO[Int] =
      if (n <= 0) acc
      else loop(n - 1, acc.map(_ + 1))

    loop(n, IO.effectTotal(0))
  }

  def deepErrorEffect(n: Int): Task[Unit] =
    if (n == 0) IO.effect(throw ExampleError)
    else IO.unit *> deepErrorEffect(n - 1)

  def deepErrorFail(n: Int): Task[Unit] =
    if (n == 0) IO.fail(ExampleError)
    else IO.unit *> deepErrorFail(n - 1)

  def fib(n: Int): BigInt =
    if (n <= 1) n
    else fib(n - 1) + fib(n - 2)

  def concurrentFib(n: Int): Task[BigInt] =
    if (n <= 1) IO.succeed[BigInt](n)
    else
      for {
        f1 <- concurrentFib(n - 1).fork
        f2 <- concurrentFib(n - 2).fork
        v1 <- f1.join
        v2 <- f2.join
      } yield v1 + v2

  def AsyncUnit[E] = IO.effectAsync[E, Unit](_(IO.unit))
}<|MERGE_RESOLUTION|>--- conflicted
+++ resolved
@@ -65,19 +65,6 @@
             assertM(ZIO.fail(42).raceAll(List(IO.succeed(24) <* live(ZIO.sleep(100.millis)))), equalTo(24))
           }
         ),
-<<<<<<< HEAD
-        suite("timeoutFork")(
-          testM("returns `Right` with the produced value if the effect completes before the timeout elapses") {
-            assertM(ZIO.unit.timeoutFork(100.millis), isRight(isUnit))
-          },
-          testM("returns `Left` with the interrupting fiber otherwise") {
-            for {
-              fiber  <- ZIO.never.uninterruptible.timeoutFork(100.millis).fork
-              _      <- MockClock.adjust(100.millis)
-              result <- fiber.join
-            } yield assert(result, isLeft(anything))
-          }
-=======
         suite("option")(
           testM("return success in Some") {
             assertM(ZIO.succeed(11).option, equalTo[Option[Int]](Some(11)))
@@ -1165,7 +1152,18 @@
 
             assertM(io, isTrue)
           } @@ flaky
->>>>>>> ad007b24
+        ),
+        suite("timeoutFork")(
+          testM("returns `Right` with the produced value if the effect completes before the timeout elapses") {
+            assertM(ZIO.unit.timeoutFork(100.millis), isRight(isUnit))
+          },
+          testM("returns `Left` with the interrupting fiber otherwise") {
+            for {
+              fiber  <- ZIO.never.uninterruptible.timeoutFork(100.millis).fork
+              _      <- MockClock.adjust(100.millis)
+              result <- fiber.join
+            } yield assert(result, isLeft(anything))
+          }
         )
       )
     )
