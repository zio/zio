--- conflicted
+++ resolved
@@ -4203,16 +4203,6 @@
         val zio = ZIO.never <&> ZIO.never <&> ZIO.fail("fail")
         assertZIO(zio.exit)(fails(equalTo("fail")))
       },
-<<<<<<< HEAD
-      test("runs finalizers in parallel") {
-        for {
-          promise1 <- Promise.make[Nothing, Unit]
-          promise2 <- Promise.make[Nothing, Unit]
-          left      = ZIO.addFinalizer(promise1.succeed(())) *> promise2.succeed(())
-          right     = promise2.await *> ZIO.addFinalizer(promise1.await)
-          _        <- left.zipPar(right)
-        } yield assertCompletes
-=======
       test("propagates FiberRef values") {
         for {
           fiberRef <- FiberRef.make(5)
@@ -4222,7 +4212,15 @@
           _        <- fiber.join
           value    <- fiberRef.get
         } yield assertTrue(value == 10)
->>>>>>> 9ff2d125
+      },
+      test("runs finalizers in parallel") {
+        for {
+          promise1 <- Promise.make[Nothing, Unit]
+          promise2 <- Promise.make[Nothing, Unit]
+          left      = ZIO.addFinalizer(promise1.succeed(())) *> promise2.succeed(())
+          right     = promise2.await *> ZIO.addFinalizer(promise1.await)
+          _        <- left.zipPar(right)
+        } yield assertCompletes
       }
     ),
     suite("toFuture")(
