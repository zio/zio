--- conflicted
+++ resolved
@@ -83,40 +83,24 @@
         for {
           release <- Ref.make(false)
           result <-
-<<<<<<< HEAD
-            ZIO.acquireReleaseWith(IO.succeed(42))((_: Int) => release.set(true))((a: Int) => ZIO.succeed(a + 1))
-=======
-            ZIO.acquireReleaseWith(ZIO.succeed(42), (_: Int) => release.set(true), (a: Int) => ZIO.succeed(a + 1))
->>>>>>> 30e4e65b
+            ZIO.acquireReleaseWith(ZIO.succeed(42))((_: Int) => release.set(true))((a: Int) => ZIO.succeed(a + 1))
           released <- release.get
         } yield assert(result)(equalTo(43)) && assert(released)(isTrue)
       },
       test("acquireRelease happy path") {
         for {
           release  <- Ref.make(false)
-<<<<<<< HEAD
           result   <- ZIO.acquireReleaseWith(ZIO.succeed(42))(_ => release.set(true))(_ => ZIO.succeed(0))
-=======
-          result   <- ZIO.succeed(42).acquireRelease(release.set(true), ZIO.succeed(0))
->>>>>>> 30e4e65b
           released <- release.get
         } yield assert(result)(equalTo(0)) && assert(released)(isTrue)
       },
       test("acquireReleaseExitWith happy path") {
         for {
           release <- Ref.make(false)
-<<<<<<< HEAD
           result <-
-            ZIO.acquireReleaseExitWith(IO.succeed(42))((_: Int, _: Exit[Any, Any]) => release.set(true))((_: Int) =>
-              IO.succeed(0L)
+            ZIO.acquireReleaseExitWith(ZIO.succeed(42))((_: Int, _: Exit[Any, Any]) => release.set(true))((_: Int) =>
+              ZIO.succeed(0L)
             )
-=======
-          result <- ZIO.acquireReleaseExitWith(
-                      ZIO.succeed(42),
-                      (_: Int, _: Exit[Any, Any]) => release.set(true),
-                      (_: Int) => ZIO.succeed(0L)
-                    )
->>>>>>> 30e4e65b
           released <- release.get
         } yield assert(result)(equalTo(0L)) && assert(released)(isTrue)
       },
@@ -137,49 +121,29 @@
       test("acquireReleaseWith happy path") {
         for {
           release <- Ref.make(false)
-<<<<<<< HEAD
-          result <- ZIO
-                      .acquireReleaseWith(IO.succeed(42))((_: Int) => release.set(true))((a: Int) => ZIO.succeed(a + 1))
-                      .disconnect
-=======
           result <-
             ZIO
-              .acquireReleaseWith(ZIO.succeed(42), (_: Int) => release.set(true), (a: Int) => ZIO.succeed(a + 1))
+              .acquireReleaseWith(ZIO.succeed(42))((_: Int) => release.set(true))((a: Int) => ZIO.succeed(a + 1))
               .disconnect
->>>>>>> 30e4e65b
           released <- release.get
         } yield assert(result)(equalTo(43)) && assert(released)(isTrue)
       },
       test("acquireRelease happy path") {
         for {
           release  <- Ref.make(false)
-<<<<<<< HEAD
-          result   <- ZIO.acquireReleaseWith(IO.succeed(42))(_ => release.set(true))(_ => ZIO.succeed(0)).disconnect
-=======
-          result   <- ZIO.succeed(42).acquireRelease(release.set(true), ZIO.succeed(0)).disconnect
->>>>>>> 30e4e65b
+          result   <- ZIO.acquireReleaseWith(ZIO.succeed(42))(_ => release.set(true))(_ => ZIO.succeed(0)).disconnect
           released <- release.get
         } yield assert(result)(equalTo(0)) && assert(released)(isTrue)
       },
       test("acquireReleaseExitWith happy path") {
         for {
           release <- Ref.make(false)
-<<<<<<< HEAD
           result <-
             ZIO
-              .acquireReleaseExitWith(IO.succeed(42))((_: Int, _: Exit[Any, Any]) => release.set(true))((_: Int) =>
-                IO.succeed(0L)
+              .acquireReleaseExitWith(ZIO.succeed(42))((_: Int, _: Exit[Any, Any]) => release.set(true))((_: Int) =>
+                ZIO.succeed(0L)
               )
               .disconnect
-=======
-          result <- ZIO
-                      .acquireReleaseExitWith(
-                        ZIO.succeed(42),
-                        (_: Int, _: Exit[Any, Any]) => release.set(true),
-                        (_: Int) => ZIO.succeed(0L)
-                      )
-                      .disconnect
->>>>>>> 30e4e65b
           released <- release.get
         } yield assert(result)(equalTo(0L)) && assert(released)(isTrue)
       },
@@ -2444,21 +2408,12 @@
         assertZIO(io.exit)(dies(equalTo(ExampleError)))
       } @@ zioTag(errors),
       test("rethrown caught error in usage") {
-<<<<<<< HEAD
-        val io = IO.absolve(ZIO.acquireReleaseWith(ZIO.unit)(_ => ZIO.unit)(_ => TaskExampleError).either)
+        val io = ZIO.absolve(ZIO.acquireReleaseWith(ZIO.unit)(_ => ZIO.unit)(_ => TaskExampleError).either)
         assertZIO(io.exit)(fails(equalTo(ExampleError)))
       } @@ zioTag(errors),
       test("test eval of async fail") {
         val io1 = ZIO.acquireReleaseWith(ZIO.unit)(_ => AsyncUnit[Nothing])(_ => asyncExampleError[Unit])
-        val io2 = ZIO.acquireReleaseWith(AsyncUnit[Throwable])(_ => IO.unit)(_ => asyncExampleError[Unit])
-=======
-        val io = ZIO.absolve(ZIO.unit.acquireRelease(ZIO.unit)(TaskExampleError).either)
-        assertZIO(io.exit)(fails(equalTo(ExampleError)))
-      } @@ zioTag(errors),
-      test("test eval of async fail") {
-        val io1 = ZIO.unit.acquireRelease(AsyncUnit[Nothing])(asyncExampleError[Unit])
-        val io2 = AsyncUnit[Throwable].acquireRelease(ZIO.unit)(asyncExampleError[Unit])
->>>>>>> 30e4e65b
+        val io2 = ZIO.acquireReleaseWith(AsyncUnit[Throwable])(_ => ZIO.unit)(_ => asyncExampleError[Unit])
 
         for {
           a1 <- assertZIO(io1.exit)(fails(equalTo(ExampleError)))
@@ -2579,11 +2534,7 @@
           fiber <- ZIO
                      .asyncZIO[Any, Nothing, Unit] { _ =>
                        // This will never complete because we never call the callback
-<<<<<<< HEAD
-                       ZIO.acquireReleaseWith(acquire.succeed(()))(_ => release.succeed(()))(_ => IO.never)
-=======
-                       acquire.succeed(()).acquireRelease(release.succeed(()))(ZIO.never)
->>>>>>> 30e4e65b
+                       ZIO.acquireReleaseWith(acquire.succeed(()))(_ => release.succeed(()))(_ => ZIO.never)
                      }
                      .disconnect
                      .fork
@@ -2941,11 +2892,7 @@
         val io =
           for {
             promise <- Promise.make[Nothing, Unit]
-<<<<<<< HEAD
-            fiber   <- ZIO.acquireReleaseWith(promise.succeed(()) <* IO.never)(_ => IO.unit)(_ => IO.unit).forkDaemon
-=======
-            fiber   <- (promise.succeed(()) <* ZIO.never).acquireReleaseWith(_ => ZIO.unit)(_ => ZIO.unit).forkDaemon
->>>>>>> 30e4e65b
+            fiber   <- ZIO.acquireReleaseWith(promise.succeed(()) <* ZIO.never)(_ => ZIO.unit)(_ => ZIO.unit).forkDaemon
             res     <- promise.await *> fiber.interrupt.timeoutTo(42)(_ => 0)(1.second)
           } yield res
 
@@ -2968,11 +2915,7 @@
       },
       test("acquireReleaseWith use is interruptible") {
         for {
-<<<<<<< HEAD
-          fiber <- ZIO.acquireReleaseWith(IO.unit)(_ => IO.unit)(_ => IO.never).fork
-=======
-          fiber <- ZIO.unit.acquireReleaseWith(_ => ZIO.unit)(_ => ZIO.never).fork
->>>>>>> 30e4e65b
+          fiber <- ZIO.acquireReleaseWith(ZIO.unit)(_ => ZIO.unit)(_ => ZIO.never).fork
           res   <- fiber.interrupt
         } yield assert(res)(isInterrupted)
       },
@@ -3012,20 +2955,10 @@
       },
       test("acquireReleaseWith acquire returns immediately on interrupt") {
         for {
-<<<<<<< HEAD
           p1  <- Promise.make[Nothing, Unit]
           p2  <- Promise.make[Nothing, Int]
           p3  <- Promise.make[Nothing, Unit]
-          s   <- ZIO.acquireReleaseWith(p1.succeed(()) *> p2.await)(_ => p3.await)(_ => IO.unit).disconnect.fork
-=======
-          p1 <- Promise.make[Nothing, Unit]
-          p2 <- Promise.make[Nothing, Int]
-          p3 <- Promise.make[Nothing, Unit]
-          s <- (p1.succeed(()) *> p2.await)
-                 .acquireReleaseWith(_ => p3.await)(_ => ZIO.unit)
-                 .disconnect
-                 .fork
->>>>>>> 30e4e65b
+          s   <- ZIO.acquireReleaseWith(p1.succeed(()) *> p2.await)(_ => p3.await)(_ => ZIO.unit).disconnect.fork
           _   <- p1.await
           res <- s.interrupt
           _   <- p3.succeed(())
@@ -3049,11 +2982,7 @@
       },
       test("acquireReleaseWith disconnect use is interruptible") {
         for {
-<<<<<<< HEAD
-          fiber <- ZIO.acquireReleaseWith(IO.unit)(_ => IO.unit)(_ => IO.never).disconnect.fork
-=======
-          fiber <- ZIO.unit.acquireReleaseWith(_ => ZIO.unit)(_ => ZIO.never).disconnect.fork
->>>>>>> 30e4e65b
+          fiber <- ZIO.acquireReleaseWith(ZIO.unit)(_ => ZIO.unit)(_ => ZIO.never).disconnect.fork
           res   <- fiber.interrupt
         } yield assert(res)(isInterrupted)
       },
