package zio

import scala.annotation.tailrec
<<<<<<< HEAD
import scala.util.{ Failure, Success }
=======
import scala.util.{ Failure, Success, Try }

>>>>>>> 0be5bb02
import zio.Cause._
import zio.LatchOps._
import zio.clock.Clock
import zio.duration._
import zio.internal.{ Platform }
import zio.random.Random
import zio.test.Assertion._
import zio.test.TestAspect.{ flaky, forked, ignore, jvm, jvmOnly, nonFlaky, scala2Only }
import zio.test._
import zio.test.environment.{ Live, TestClock }

import scala.concurrent.ExecutionContext

object ZIOSpec extends ZIOBaseSpec {

  import ZIOTag._

  def spec: ZSpec[Environment, Failure] = suite("ZIOSpec")(
    suite("***")(
      testM("splits the environment") {
        val zio1 = ZIO.fromFunction((n: Int) => n + 2)
        val zio2 = ZIO.fromFunction((n: Int) => n * 3)
        val zio3 = zio1 *** zio2
        assertM(zio3.provide((4, 5)))(equalTo((6, 15)))
      }
    ),
    suite("absorbWith")(
      testM("on fail") {
        assertM(TaskExampleError.absorbWith(identity).run)(fails(equalTo(ExampleError)))
      },
      testM("on die") {
        assertM(TaskExampleDie.absorbWith(identity).run)(fails(equalTo(ExampleError)))
      },
      testM("on success") {
        assertM(ZIO.succeed(1).absorbWith(_ => ExampleError))(equalTo(1))
      }
    ) @@ zioTag(errors),
    suite("bimap")(
      testM("maps over both error and value channels") {
        checkM(Gen.anyInt) { i =>
          val res = IO.fail(i).bimap(_.toString, identity).either
          assertM(res)(isLeft(equalTo(i.toString)))
        }
      }
    ),
    suite("bracket")(
      testM("bracket happy path") {
        for {
          release  <- Ref.make(false)
          result   <- ZIO.bracket(IO.succeed(42), (_: Int) => release.set(true), (a: Int) => ZIO.effectTotal(a + 1))
          released <- release.get
        } yield assert(result)(equalTo(43)) && assert(released)(isTrue)
      },
      testM("bracket_ happy path") {
        for {
          release  <- Ref.make(false)
          result   <- IO.succeed(42).bracket_(release.set(true), ZIO.effectTotal(0))
          released <- release.get
        } yield assert(result)(equalTo(0)) && assert(released)(isTrue)
      },
      testM("bracketExit happy path") {
        for {
          release <- Ref.make(false)
          result <- ZIO.bracketExit(
                      IO.succeed(42),
                      (_: Int, _: Exit[Any, Any]) => release.set(true),
                      (_: Int) => IO.succeed(0L)
                    )
          released <- release.get
        } yield assert(result)(equalTo(0L)) && assert(released)(isTrue)
      },
      testM("bracketExit error handling") {
        val releaseDied: Throwable = new RuntimeException("release died")
        for {
          exit <- ZIO
                    .bracketExit[Any, String, Int, Int](
                      ZIO.succeed(42),
                      (_, _) => ZIO.die(releaseDied),
                      _ => ZIO.fail("use failed")
                    )
                    .run
          cause <- exit.foldM(cause => ZIO.succeed(cause), _ => ZIO.fail("effect should have failed"))
        } yield assert(cause.failures)(equalTo(List("use failed"))) &&
          assert(cause.defects)(equalTo(List(releaseDied)))
      } @@ zioTag(errors)
    ),
    suite("bracket + disconnect")(
      testM("bracket happy path") {
        for {
          release <- Ref.make(false)
          result <- ZIO
                      .bracket(IO.succeed(42), (_: Int) => release.set(true), (a: Int) => ZIO.effectTotal(a + 1))
                      .disconnect
          released <- release.get
        } yield assert(result)(equalTo(43)) && assert(released)(isTrue)
      },
      testM("bracket_ happy path") {
        for {
          release  <- Ref.make(false)
          result   <- IO.succeed(42).bracket_(release.set(true), ZIO.effectTotal(0)).disconnect
          released <- release.get
        } yield assert(result)(equalTo(0)) && assert(released)(isTrue)
      },
      testM("bracketExit happy path") {
        for {
          release <- Ref.make(false)
          result <- ZIO
                      .bracketExit(
                        IO.succeed(42),
                        (_: Int, _: Exit[Any, Any]) => release.set(true),
                        (_: Int) => IO.succeed(0L)
                      )
                      .disconnect
          released <- release.get
        } yield assert(result)(equalTo(0L)) && assert(released)(isTrue)
      },
      testM("bracketExit error handling") {
        val releaseDied: Throwable = new RuntimeException("release died")
        for {
          exit <- ZIO
                    .bracketExit[Any, String, Int, Int](
                      ZIO.succeed(42),
                      (_, _) => ZIO.die(releaseDied),
                      _ => ZIO.fail("use failed")
                    )
                    .disconnect
                    .run
          cause <- exit.foldM(cause => ZIO.succeed(cause), _ => ZIO.fail("effect should have failed"))
        } yield assert(cause.failures)(equalTo(List("use failed"))) &&
          assert(cause.defects)(equalTo(List(releaseDied)))
      } @@ zioTag(errors)
    ),
    suite("cached")(
      testM("returns new instances after duration") {
        def incrementAndGet(ref: Ref[Int]): UIO[Int] = ref.updateAndGet(_ + 1)
        for {
          ref   <- Ref.make(0)
          cache <- incrementAndGet(ref).cached(60.minutes)
          a     <- cache
          _     <- TestClock.adjust(59.minutes)
          b     <- cache
          _     <- TestClock.adjust(1.minute)
          c     <- cache
          _     <- TestClock.adjust(59.minutes)
          d     <- cache
        } yield assert(a)(equalTo(b)) && assert(b)(not(equalTo(c))) && assert(c)(equalTo(d))
      },
      testM("correctly handled an infinite duration time to live") {
        for {
          ref            <- Ref.make(0)
          getAndIncrement = ref.modify(curr => (curr, curr + 1))
          cached         <- getAndIncrement.cached(Duration.Infinity)
          a              <- cached
          b              <- cached
          c              <- cached
        } yield assert((a, b, c))(equalTo((0, 0, 0)))
      }
    ),
    suite("catchAllDefect")(
      testM("recovers from all defects") {
        val s   = "division by zero"
        val zio = ZIO.die(new IllegalArgumentException(s))
        for {
          result <- zio.catchAllDefect(e => ZIO.succeed(e.getMessage))
        } yield assert(result)(equalTo(s))
      },
      testM("leaves errors") {
        val t   = new IllegalArgumentException("division by zero")
        val zio = ZIO.fail(t)
        for {
          exit <- zio.catchAllDefect(e => ZIO.succeed(e.getMessage)).run
        } yield assert(exit)(fails(equalTo(t)))
      },
      testM("leaves values") {
        val t   = new IllegalArgumentException("division by zero")
        val zio = ZIO.succeed(t)
        for {
          result <- zio.catchAllDefect(e => ZIO.succeed(e.getMessage))
        } yield assert(result)((equalTo(t)))
      }
    ) @@ zioTag(errors),
    suite("catchSomeCause")(
      testM("catches matching cause") {
        ZIO.interrupt.catchSomeCause {
          case c if c.interrupted => ZIO.succeed(true)
        }.sandbox.map(
          assert(_)(isTrue)
        )
      },
      testM("halts if cause doesn't match") {
        ZIO.fiberId.flatMap { fiberId =>
          ZIO.interrupt.catchSomeCause {
            case c if (!c.interrupted) => ZIO.succeed(true)
          }.sandbox.either.map(
            assert(_)(isLeft(equalTo(Cause.interrupt(fiberId))))
          )
        }
      }
    ) @@ zioTag(errors),
    suite("catchSomeDefect")(
      testM("recovers from some defects") {
        val s   = "division by zero"
        val zio = ZIO.die(new IllegalArgumentException(s))
        for {
          result <- zio.catchSomeDefect { case e: IllegalArgumentException =>
                      ZIO.succeed(e.getMessage)
                    }
        } yield assert(result)(equalTo(s))
      },
      testM("leaves the rest") {
        val t   = new IllegalArgumentException("division by zero")
        val zio = ZIO.die(t)
        for {
          exit <- zio.catchSomeDefect { case e: NumberFormatException =>
                    ZIO.succeed(e.getMessage)
                  }.run
        } yield assert(exit)(dies(equalTo(t)))
      },
      testM("leaves errors") {
        val t   = new IllegalArgumentException("division by zero")
        val zio = ZIO.fail(t)
        for {
          exit <- zio.catchSomeDefect { case e: IllegalArgumentException =>
                    ZIO.succeed(e.getMessage)
                  }.run
        } yield assert(exit)(fails(equalTo(t)))
      },
      testM("leaves values") {
        val t   = new IllegalArgumentException("division by zero")
        val zio = ZIO.succeed(t)
        for {
          result <- zio.catchSomeDefect { case e: IllegalArgumentException =>
                      ZIO.succeed(e.getMessage)
                    }
        } yield assert(result)((equalTo(t)))
      }
    ) @@ zioTag(errors),
    suite("collect")(
      testM("returns failure ignoring value") {
        val goodCase =
          exactlyOnce(0)(_.collect(s"value was not 0")({ case v @ 0 => v })).sandbox.either

        val badCase =
          exactlyOnce(1)(_.collect(s"value was not 0")({ case v @ 0 => v })).sandbox.either
            .map(_.left.map(_.failureOrCause))

        assertM(goodCase)(isRight(equalTo(0))) &&
        assertM(badCase)(isLeft(isLeft(equalTo("value was not 0"))))
      }
    ),
    suite("collectAllPar")(
      testM("returns the list in the same order") {
        val list = List(1, 2, 3).map(IO.effectTotal[Int](_))
        val res  = IO.collectAllPar(list)
        assertM(res)(equalTo(List(1, 2, 3)))
      },
      testM("is referentially transparent") {
        for {
          counter <- Ref.make(0)
          op       = counter.getAndUpdate(_ + 1)
          ops3     = ZIO.collectAllPar(List(op, op, op))
          ops6     = ops3.zipPar(ops3)
          res     <- ops6
        } yield assert(res._1)(not(equalTo(res._2)))
      }
    ),
    suite("collectAllParN")(
      testM("returns results in the same order") {
        val list = List(1, 2, 3).map(IO.effectTotal[Int](_))
        val res  = IO.collectAllParN(2)(list)
        assertM(res)(equalTo(List(1, 2, 3)))
      }
    ),
    suite("collectM")(
      testM("returns failure ignoring value") {
        val goodCase =
          exactlyOnce(0)(
            _.collectM[Any, String, Int]("Predicate failed!")({ case v @ 0 => ZIO.succeed(v) })
          ).sandbox.either

        val partialBadCase =
          exactlyOnce(0)(_.collectM("Predicate failed!")({ case v @ 0 => ZIO.fail("Partial failed!") })).sandbox.either
            .map(_.left.map(_.failureOrCause))

        val badCase =
          exactlyOnce(1)(_.collectM("Predicate failed!")({ case v @ 0 => ZIO.succeed(v) })).sandbox.either
            .map(_.left.map(_.failureOrCause))

        assertM(goodCase)(isRight(equalTo(0))) &&
        assertM(partialBadCase)(isLeft(isLeft(equalTo("Partial failed!")))) &&
        assertM(badCase)(isLeft(isLeft(equalTo("Predicate failed!"))))
      }
    ),
    suite("companion object method consistency")(
      testM("absolve") {
        checkM(Gen.alphaNumericString) { str =>
          val ioEither: UIO[Either[Nothing, String]] = IO.succeed(Right(str))
          for {
            abs1 <- ioEither.absolve
            abs2 <- IO.absolve(ioEither)
          } yield assert(abs1)(equalTo(abs2))
        }
      },
      testM("firstSuccessOf") {
        val io  = IO.effectTotal(testString)
        val ios = List.empty[UIO[String]]
        for {
          race1 <- io.firstSuccessOf(ios)
          race2 <- IO.firstSuccessOf(io, ios)
        } yield assert(race1)(equalTo(race2))
      },
      testM("flatten") {
        checkM(Gen.alphaNumericString) { str =>
          for {
            flatten1 <- IO.effectTotal(IO.effectTotal(str)).flatten
            flatten2 <- IO.flatten(IO.effectTotal(IO.effectTotal(str)))
          } yield assert(flatten1)(equalTo(flatten2))
        }
      },
      testM("raceAll") {
        val io  = IO.effectTotal(testString)
        val ios = List.empty[UIO[String]]
        for {
          race1 <- io.raceAll(ios)
          race2 <- IO.raceAll(io, ios)
        } yield assert(race1)(equalTo(race2))
      }
    ),
    suite("done")(
      testM("Check done lifts exit result into IO") {

        val fiberId                       = Fiber.Id(0L, 123L)
        val error                         = exampleError
        val completed                     = Exit.succeed(1)
        val interrupted: Exit[Error, Int] = Exit.interrupt(fiberId)
        val terminated: Exit[Error, Int]  = Exit.die(error)
        val failed: Exit[Error, Int]      = Exit.fail(error)

        assertM(IO.done(completed))(equalTo(1)) &&
        assertM(IO.done(interrupted).run)(isInterrupted) &&
        assertM(IO.done(terminated).run)(dies(equalTo(error))) &&
        assertM(IO.done(failed).run)(fails(equalTo(error)))
      }
    ),
    suite("repeatUntil")(
      testM("repeatUntil repeats until condition is true") {
        for {
          in     <- Ref.make(10)
          out    <- Ref.make(0)
          _      <- (in.updateAndGet(_ - 1) <* out.update(_ + 1)).repeatUntil(_ == 0)
          result <- out.get
        } yield assert(result)(equalTo(10))
      },
      testM("repeatUntil always evaluates effect at least once") {
        for {
          ref    <- Ref.make(0)
          _      <- ref.update(_ + 1).repeatUntil(_ => true)
          result <- ref.get
        } yield assert(result)(equalTo(1))
      }
    ),
    suite("repeatUntilEquals")(
      testM("repeatUntilEquals repeats until result is equal to predicate") {
        for {
          q      <- Queue.unbounded[Int]
          _      <- q.offerAll(List(1, 2, 3, 4, 5, 6))
          acc    <- Ref.make(0)
          _      <- (q.take <* acc.update(_ + 1)).repeatUntilEquals(5)
          result <- acc.get
        } yield assert(result)(equalTo(5))
      }
    ),
    suite("repeatUntilM")(
      testM("repeatUntilM repeat until effectful condition is true") {
        for {
          in     <- Ref.make(10)
          out    <- Ref.make(0)
          _      <- (in.updateAndGet(_ - 1) <* out.update(_ + 1)).repeatUntilM(v => UIO.succeed(v == 0))
          result <- out.get
        } yield assert(result)(equalTo(10))
      },
      testM("repeatUntilM always evaluates effect at least once") {
        for {
          ref    <- Ref.make(0)
          _      <- ref.update(_ + 1).repeatUntilM(_ => UIO.succeed(true))
          result <- ref.get
        } yield assert(result)(equalTo(1))
      }
    ),
    suite("repeatWhile")(
      testM("repeatWhile repeats while condition is true") {
        for {
          in     <- Ref.make(10)
          out    <- Ref.make(0)
          _      <- (in.updateAndGet(_ - 1) <* out.update(_ + 1)).repeatWhile(_ >= 0)
          result <- out.get
        } yield assert(result)(equalTo(11))
      },
      testM("repeatWhile always evaluates effect at least once") {
        for {
          ref    <- Ref.make(0)
          _      <- ref.update(_ + 1).repeatWhile(_ => false)
          result <- ref.get
        } yield assert(result)(equalTo(1))
      }
    ),
    suite("repeatWhileEquals")(
      testM("repeatWhileEquals repeats while result equals predicate") {
        for {
          q      <- Queue.unbounded[Int]
          _      <- q.offerAll(List(0, 0, 0, 0, 1, 2))
          acc    <- Ref.make(0)
          _      <- (q.take <* acc.update(_ + 1)).repeatWhileEquals(0)
          result <- acc.get
        } yield assert(result)(equalTo(5))
      }
    ),
    suite("repeatWhileM")(
      testM("repeatWhileM repeats while condition is true") {
        for {
          in     <- Ref.make(10)
          out    <- Ref.make(0)
          _      <- (in.updateAndGet(_ - 1) <* out.update(_ + 1)).repeatWhileM(v => UIO.succeed(v >= 0))
          result <- out.get
        } yield assert(result)(equalTo(11))
      },
      testM("repeatWhileM always evaluates effect at least once") {
        for {
          ref    <- Ref.make(0)
          _      <- ref.update(_ + 1).repeatWhileM(_ => UIO.succeed(false))
          result <- ref.get
        } yield assert(result)(equalTo(1))
      }
    ),
    suite("eventually")(
      testM("succeeds eventually") {
        def effect(ref: Ref[Int]) =
          ref.get.flatMap(n => if (n < 10) ref.update(_ + 1) *> IO.fail("Ouch") else UIO.succeed(n))

        val test = for {
          ref <- Ref.make(0)
          n   <- effect(ref).eventually
        } yield n

        assertM(test)(equalTo(10))
      }
    ),
    suite("filter")(
      testM("filters a collection using an effectual predicate") {
        val as = Iterable(2, 4, 6, 3, 5, 6)
        for {
          ref     <- Ref.make(List.empty[Int])
          results <- ZIO.filter(as)(a => ref.update(a :: _).as(a % 2 == 0))
          effects <- ref.get.map(_.reverse)
        } yield assert(results)(equalTo(List(2, 4, 6, 6))) &&
          assert(effects)(equalTo(List(2, 4, 6, 3, 5, 6)))
      },
      testM("filters a set using an effectual predicate") {
        val as = Set(2, 3, 4, 5, 6, 7)
        for {
          ref     <- Ref.make(Set.empty[Int])
          results <- ZIO.filter(as)(a => ref.update(_ + a).as(a % 2 == 0))
          effects <- ref.get.map(_.map(_ + 1))
        } yield assert(results)(equalTo(Set(2, 4, 6))) &&
          assert(effects)(equalTo(Set(3, 4, 5, 6, 7, 8)))
      }
    ),
    suite("filterNot")(
      testM("filters a collection using an effectual predicate") {
        val as = Iterable(2, 4, 6, 3, 5, 6)
        for {
          ref     <- Ref.make(List.empty[Int])
          results <- ZIO.filterNot(as)(a => ref.update(a :: _).as(a % 2 == 0))
          effects <- ref.get.map(_.reverse)
        } yield assert(results)(equalTo(List(3, 5))) &&
          assert(effects)(equalTo(List(2, 4, 6, 3, 5, 6)))
      },
      testM("filters a set using an effectual predicate") {
        val as = Set(2, 3, 4, 5, 6, 7)
        for {
          ref     <- Ref.make(Set.empty[Int])
          results <- ZIO.filterNot(as)(a => ref.update(_ + a).as(a % 2 == 0))
          effects <- ref.get.map(_.map(_ + 1))
        } yield assert(results)(equalTo(Set(3, 5, 7))) &&
          assert(effects)(equalTo(Set(3, 4, 5, 6, 7, 8)))
      }
    ),
    suite("filterPar")(
      testM("filters a collection in parallel using an effectual predicate") {
        val as = Iterable(2, 4, 6, 3, 5, 6, 10, 11, 15, 17, 20, 22, 23, 25, 28)
        for {
          results <- ZIO.filterPar(as)(a => UIO(a % 2 == 0))
        } yield assert(results)(equalTo(List(2, 4, 6, 6, 10, 20, 22, 28)))
      }
    ),
    suite("filterNotPar")(
      testM(
        "filters a collection in parallel using an effectual predicate, removing all elements that satisfy the predicate"
      ) {
        val as = Iterable(2, 4, 6, 3, 5, 6, 10, 11, 15, 17, 20, 22, 23, 25, 28)
        for {
          results <- ZIO.filterNotPar(as)(a => UIO(a % 2 == 0))
        } yield assert(results)(equalTo(List(3, 5, 11, 15, 17, 23, 25)))
      }
    ),
    suite("filterOrElse")(
      testM("returns checked failure from held value") {
        val goodCase =
          exactlyOnce(0)(_.filterOrElse[Any, String, Int](_ == 0)(a => ZIO.fail(s"$a was not 0"))).sandbox.either

        val badCase =
          exactlyOnce(1)(_.filterOrElse[Any, String, Int](_ == 0)(a => ZIO.fail(s"$a was not 0"))).sandbox.either
            .map(_.left.map(_.failureOrCause))

        assertM(goodCase)(isRight(equalTo(0))) &&
        assertM(badCase)(isLeft(isLeft(equalTo("1 was not 0"))))
      }
    ),
    suite("filterOrElse_")(
      testM("returns checked failure ignoring value") {
        val goodCase =
          exactlyOnce(0)(_.filterOrElse_[Any, String, Int](_ == 0)(ZIO.fail(s"Predicate failed!"))).sandbox.either

        val badCase =
          exactlyOnce(1)(_.filterOrElse_[Any, String, Int](_ == 0)(ZIO.fail(s"Predicate failed!"))).sandbox.either
            .map(_.left.map(_.failureOrCause))

        assertM(goodCase)(isRight(equalTo(0))) &&
        assertM(badCase)(isLeft(isLeft(equalTo("Predicate failed!"))))
      }
    ),
    suite("filterOrFail")(
      testM("returns failure ignoring value") {
        val goodCase =
          exactlyOnce(0)(_.filterOrFail(_ == 0)("Predicate failed!")).sandbox.either

        val badCase =
          exactlyOnce(1)(_.filterOrFail(_ == 0)("Predicate failed!")).sandbox.either
            .map(_.left.map(_.failureOrCause))

        assertM(goodCase)(isRight(equalTo(0))) &&
        assertM(badCase)(isLeft(isLeft(equalTo("Predicate failed!"))))
      }
    ) @@ zioTag(errors),
    suite("flattenErrorOption")(
      testM("fails when given Some error") {
        val task: IO[String, Int] = IO.fail(Some("Error")).flattenErrorOption("Default")
        assertM(task.run)(fails(equalTo("Error")))
      },
      testM("fails with Default when given None error") {
        val task: IO[String, Int] = IO.fail(None).flattenErrorOption("Default")
        assertM(task.run)(fails(equalTo("Default")))
      },
      testM("succeeds when given a value") {
        val task: IO[String, Int] = IO.succeed(1).flattenErrorOption("Default")
        assertM(task)(equalTo(1))
      }
    ) @@ zioTag(errors),
    suite("foldLeft")(
      testM("with a successful step function sums the list properly") {
        checkM(Gen.listOf(Gen.anyInt)) { l =>
          val res = IO.foldLeft(l)(0)((acc, el) => IO.succeed(acc + el))
          assertM(res)(equalTo(l.sum))
        }
      },
      testM("`with a failing step function returns a failed IO") {
        checkM(Gen.listOf1(Gen.anyInt)) { l =>
          val res = IO.foldLeft(l)(0)((_, _) => IO.fail("fail"))
          assertM(res.run)(fails(equalTo("fail")))
        }
      } @@ zioTag(errors),
      testM("run sequentially from left to right") {
        checkM(Gen.listOf1(Gen.anyInt)) { l =>
          val res = IO.foldLeft(l)(List.empty[Int])((acc, el) => IO.succeed(el :: acc))
          assertM(res)(equalTo(l.reverse))
        }
      }
    ),
    suite("foldRight")(
      testM("with a successful step function sums the list properly") {
        checkM(Gen.listOf(Gen.anyInt)) { l =>
          val res = IO.foldRight(l)(0)((el, acc) => IO.succeed(acc + el))
          assertM(res)(equalTo(l.sum))
        }
      },
      testM("`with a failing step function returns a failed IO") {
        checkM(Gen.listOf1(Gen.anyInt)) { l =>
          val res = IO.foldRight(l)(0)((_, _) => IO.fail("fail"))
          assertM(res.run)(fails(equalTo("fail")))
        }
      } @@ zioTag(errors),
      testM("run sequentially from right to left") {
        checkM(Gen.listOf1(Gen.anyInt)) { l =>
          val res = IO.foldRight(l)(List.empty[Int])((el, acc) => IO.succeed(el :: acc))
          assertM(res)(equalTo(l))
        }
      }
    ),
    suite("foreach")(
      testM("returns the list of results") {
        checkAllM(functionIOGen, listGen) { (f, list) =>
          val res = IO.foreach(list)(f)
          assertM(res)(isSubtype[List[Int]](anything) && hasSize(equalTo(100)))
        }
      },
      testM("both evaluates effects and returns the list of results in the same order") {
        val list = List("1", "2", "3")
        for {
          ref     <- Ref.make(List.empty[String])
          res     <- IO.foreach(list)(x => ref.update(_ :+ x) *> IO.effectTotal[Int](x.toInt))
          effects <- ref.get
        } yield assert(effects)(equalTo(list)) && assert(res)(equalTo(List(1, 2, 3)))
      },
      testM("fails if one of the effects fails") {
        val list = List("1", "h", "3")
        val res  = IO.foreach(list)(x => IO.effectTotal[Int](x.toInt))
        assertM(res.run)(dies(isSubtype[NumberFormatException](anything)))
      } @@ zioTag(errors)
    ),
    suite("foreach_")(
      testM("runs effects in order") {
        val as = List(1, 2, 3, 4, 5)
        for {
          ref <- Ref.make(List.empty[Int])
          _   <- ZIO.foreach_(as)(a => ref.update(_ :+ a))
          rs  <- ref.get
        } yield assert(rs)(equalTo(as))
      },
      testM("can be run twice") {
        val as = List(1, 2, 3, 4, 5)
        for {
          ref <- Ref.make(0)
          zio  = ZIO.foreach_(as)(a => ref.update(_ + a))
          _   <- zio
          _   <- zio
          sum <- ref.get
        } yield assert(sum)(equalTo(30))
      }
    ),
    suite("foreach for Option")(
      testM("succeeds with None given None") {
        val task: UIO[Option[Int]] = IO.foreach(None)((str: String) => IO.succeed(str.length))
        assertM(task)(isNone)
      },
      testM("succeeds with Some given Some") {
        for {
          optRes <- IO.foreach(Some("success"))(str => IO.succeed(str.length))
        } yield assert(optRes)(equalTo(Some(7)))
      },
      testM("fails if the optional effect fails") {
        val opt = Some("h")
        val res = IO.foreach(opt)(x => IO.effectTotal[Int](x.toInt))
        assertM(res.run)(dies(isSubtype[NumberFormatException](anything)))
      }
    ),
    suite("foreachPar")(
      testM("runs single task") {
        val as      = List(2)
        val results = IO.foreachPar(as)(a => IO.succeed(2 * a))
        assertM(results)(equalTo(List(4)))
      },
      testM("runs two tasks") {
        val as      = List(2, 3)
        val results = IO.foreachPar(as)(a => IO.succeed(2 * a))
        assertM(results)(equalTo(List(4, 6)))
      },
      testM("runs many tasks") {
        val as      = (1 to 1000)
        val results = IO.foreachPar(as)(a => IO.succeed(2 * a))
        assertM(results)(equalTo(as.map(2 * _)))
      },
      testM("runs a task that fails") {
        val as = (1 to 10)
        val results = IO
          .foreachPar(as) {
            case 5 => IO.fail("Boom!")
            case a => IO.succeed(2 * a)
          }
          .flip
        assertM(results)(equalTo("Boom!"))
      },
      testM("runs two failed tasks") {
        val as = (1 to 10)
        val results = IO
          .foreachPar(as) {
            case 5 => IO.fail("Boom1!")
            case 8 => IO.fail("Boom2!")
            case a => IO.succeed(2 * a)
          }
          .flip
        assertM(results)(equalTo("Boom1!") || equalTo("Boom2!"))
      },
      testM("runs a task that dies") {
        val as = (1 to 10)
        val results = IO
          .foreachPar(as) {
            case 5 => IO.dieMessage("Boom!")
            case a => IO.succeed(2 * a)
          }
          .run
        assertM(results)(dies(hasMessage(equalTo("Boom!"))))
      },
      testM("runs a task that is interrupted") {
        val as = (1 to 10)
        val results = IO
          .foreachPar(as) {
            case 5 => IO.interrupt
            case a => IO.succeed(2 * a)
          }
          .run
        assertM(results)(isInterrupted)
      } @@ zioTag(interruption),
      testM("runs a task that throws an unsuspended exception") {
        def f(i: Int): Task[Int] = throw new Exception(i.toString)
        for {
          _ <- IO.foreachPar(1 to 1)(f).run
        } yield assertCompletes
      },
      testM("returns results in the same order") {
        val list = List("1", "2", "3")
        val res  = IO.foreachPar(list)(x => IO.effectTotal[Int](x.toInt))
        assertM(res)(equalTo(List(1, 2, 3)))
      },
      testM("returns results in the same order for Chunk") {
        val chunk = Chunk("1", "2", "3")
        val res   = IO.foreachPar(chunk)(x => IO.effectTotal[Int](x.toInt))
        assertM(res)(equalTo(Chunk(1, 2, 3)))
      },
      testM("runs effects in parallel") {
        assertM(for {
          p <- Promise.make[Nothing, Unit]
          _ <- UIO.foreachPar(List(UIO.never, p.succeed(())))(a => a).fork
          _ <- p.await
        } yield true)(isTrue)
      },
      testM("runs effects in parallel for Chunk") {
        assertM(for {
          p <- Promise.make[Nothing, Unit]
          _ <- UIO.foreachPar(Chunk(UIO.never, p.succeed(()), UIO.never))(a => a).fork
          _ <- p.await
        } yield true)(isTrue)
      },
      testM("propagates error") {
        val ints = List(1, 2, 3, 4, 5, 6)
        val odds = ZIO.foreachPar(ints)(n => if (n % 2 != 0) ZIO.succeed(n) else ZIO.fail("not odd"))
        assertM(odds.flip)(equalTo("not odd"))
      } @@ zioTag(errors),
      testM("interrupts effects on first failure") {
        for {
          ref     <- Ref.make(false)
          promise <- Promise.make[Nothing, Unit]
          actions = List(
                      ZIO.never,
                      ZIO.succeed(1),
                      ZIO.fail("C"),
                      promise.await *> ref.set(true)
                    )
          e <- ZIO.foreachPar(actions)(a => a).flip
          v <- ref.get
        } yield assert(e)(equalTo("C")) && assert(v)(isFalse)
      } @@ zioTag(interruption)
    ),
    suite("foreachPar_")(
      testM("accumulates errors") {
        def task(started: Ref[Int], trigger: Promise[Nothing, Unit])(i: Int): IO[Int, Unit] =
          started.updateAndGet(_ + 1) >>= { count =>
            IO.when(count == 3)(trigger.succeed(())) *> trigger.await *> IO.fail(i)
          }

        for {
          started <- Ref.make(0)
          trigger <- Promise.make[Nothing, Unit]

          errors <- IO
                      .foreachPar_(1 to 3)(i => task(started, trigger)(i).uninterruptible)
                      .foldCause(cause => cause.failures.toSet, _ => Set.empty[Int])
        } yield assert(errors)(equalTo(Set(1, 2, 3)))
      } @@ zioTag(errors),
      testM("runs all effects") {
        val as = Seq(1, 2, 3, 4, 5)
        for {
          ref <- Ref.make(Seq.empty[Int])
          _   <- ZIO.foreachPar_(as)(a => ref.update(_ :+ a))
          rs  <- ref.get
        } yield assert(rs)(hasSize(equalTo(as.length))) &&
          assert(rs.toSet)(equalTo(as.toSet))
      },
      testM("runs all effects for Chunk") {
        val as = Chunk(1, 2, 3, 4, 5)
        for {
          ref <- Ref.make(Seq.empty[Int])
          _   <- ZIO.foreachPar_(as)(a => ref.update(_ :+ a))
          rs  <- ref.get
        } yield assert(rs)(hasSize(equalTo(as.length))) &&
          assert(rs.toSet)(equalTo(as.toList.toSet))
      },
      testM("completes on empty input") {
        ZIO.foreachPar_(Nil)(_ => ZIO.unit).as(assertCompletes)
      }
    ),
    suite("foreachParN")(
      testM("returns the list of results in the appropriate order") {
        val list = List(1, 2, 3)
        val res  = IO.foreachParN(2)(list)(x => IO.effectTotal(x.toString))
        assertM(res)(equalTo(List("1", "2", "3")))
      },
      testM("works on large lists") {
        val n   = 10
        val seq = List.range(0, 100000)
        val res = IO.foreachParN(n)(seq)(UIO.succeed(_))
        assertM(res)(equalTo(seq))
      },
      testM("runs effects in parallel") {
        val io = for {
          p <- Promise.make[Nothing, Unit]
          _ <- UIO.foreachParN(2)(List(UIO.never, p.succeed(())))(identity).fork
          _ <- p.await
        } yield true
        assertM(io)(isTrue)
      },
      testM("propagates error") {
        val ints = List(1, 2, 3, 4, 5, 6)
        val odds = ZIO.foreachParN(4)(ints)(n => if (n % 2 != 0) ZIO.succeed(n) else ZIO.fail("not odd"))
        assertM(odds.either)(isLeft(equalTo("not odd")))
      } @@ zioTag(errors),
      testM("interrupts effects on first failure") {
        val actions = List(
          ZIO.never,
          ZIO.succeed(1),
          ZIO.fail("C")
        )
        val io = ZIO.foreachParN(4)(actions)(a => a)
        assertM(io.either)(isLeft(equalTo("C")))
      } @@ zioTag(errors, interruption)
    ),
    suite("foreachParN_")(
      testM("runs all effects") {
        val as = Seq(1, 2, 3, 4, 5)
        for {
          ref <- Ref.make(Seq.empty[Int])
          _   <- ZIO.foreachParN_(2)(as)(a => ref.update(_ :+ a))
          rs  <- ref.get
        } yield assert(rs)(hasSize(equalTo(as.length))) &&
          assert(rs.toSet)(equalTo(as.toSet))
      }
    ),
    suite("forkAll")(
      testM("returns the list of results in the same order") {
        val list = List(1, 2, 3).map(IO.effectTotal[Int](_))
        val res  = IO.forkAll(list).flatMap[Any, Nothing, List[Int]](_.join)
        assertM(res)(equalTo(List(1, 2, 3)))
      },
      testM("happy-path") {
        val list = (1 to 1000).toList
        assertM(ZIO.forkAll(list.map(a => ZIO.effectTotal(a))).flatMap(_.join))(equalTo(list))
      },
      testM("empty input") {
        assertM(ZIO.forkAll(List.empty[ZIO[Any, Nothing, Unit]]).flatMap(_.join))(equalTo(List.empty))
      },
      testM("propagate failures") {
        val boom             = new Exception
        val fail: Task[Unit] = ZIO.fail(boom)
        for {
          fiber  <- ZIO.forkAll(List(fail))
          result <- fiber.join.flip
        } yield assert(result)(equalTo(boom))
      },
      testM("propagates defects") {
        val boom                                 = new Exception("boom")
        val die: UIO[Unit]                       = ZIO.die(boom)
        def joinDefect(fiber: Fiber[Nothing, _]) = fiber.join.sandbox.flip
        for {
          fiber1 <- ZIO.forkAll(List(die))
          fiber2 <- ZIO.forkAll(List(die, ZIO.succeed(42)))
          fiber3 <- ZIO.forkAll(List(die, ZIO.succeed(42), ZIO.never))

          result1 <- joinDefect(fiber1)
          result2 <- joinDefect(fiber2)
          result3 <- joinDefect(fiber3)
        } yield {
          assert(result1)(equalTo(Cause.die(boom))) && {
            assert(result2)(equalTo(Cause.die(boom))) ||
            (assert(result2.dieOption)(isSome(equalTo(boom))) && assert(result2.interrupted)(isTrue))
          } && {
            assert(result3.dieOption)(isSome(equalTo(boom))) && assert(result3.interrupted)(isTrue)
          }
        }
      } @@ nonFlaky
    ),
    suite("forkAs")(
      testM("child has specified name") {
        for {
          fiber <- Fiber.fiberName.get.forkAs("child")
          name  <- fiber.join
        } yield assert(name)(isSome(equalTo("child")))
      },
      testM("parent name is unchanged") {
        for {
          _    <- ZIO.unit.forkAs("child")
          name <- Fiber.fiberName.get
        } yield assert(name)(isNone)
      },
      testM("parent does not inherit child name on join") {
        for {
          fiber <- ZIO.unit.forkAs("child")
          _     <- fiber.join
          name  <- Fiber.fiberName.get
        } yield assert(name)(isNone)
      }
    ),
    suite("forkIn") {
      testM("fiber forked in a closed scope does not run") {
        for {
          ref   <- Ref.make(false)
          open  <- ZScope.make[Exit[Any, Any]]
          _     <- open.close(Exit.unit)
          fiber <- ref.set(true).forkIn(open.scope)
          exit  <- fiber.await
          value <- ref.get
        } yield assert(exit)(isInterrupted) && assert(value)(isFalse)
      }
    },
    suite("forkWithErrorHandler")(
      testM("calls provided function when task fails") {
        for {
          p <- Promise.make[Nothing, Unit]
          _ <- ZIO.fail(()).forkWithErrorHandler(p.succeed(_).unit)
          _ <- p.await
        } yield assertCompletes
      }
    ) @@ zioTag(errors),
    suite("fromFutureInterrupt")(
      testM("running Future can be interrupted") {
        import java.util.concurrent.atomic.AtomicInteger

        import scala.concurrent.{ ExecutionContext, Future }
        def infiniteFuture(ref: AtomicInteger)(implicit ec: ExecutionContext): Future[Nothing] =
          Future(ref.getAndIncrement()).flatMap(_ => infiniteFuture(ref))
        for {
          ref   <- ZIO.effectTotal(new AtomicInteger(0))
          fiber <- ZIO.fromFutureInterrupt(ec => infiniteFuture(ref)(ec)).fork
          _     <- fiber.interrupt
          v1    <- ZIO.effectTotal(ref.get)
          _     <- Live.live(clock.sleep(10.milliseconds))
          v2    <- ZIO.effectTotal(ref.get)
        } yield assert(v1)(equalTo(v2))
      },
      testM("interruption blocks on interruption of the Future") {
        import scala.concurrent.Promise
        for {
          latch  <- ZIO.effectTotal(Promise[Unit]())
          fiber  <- ZIO.fromFutureInterrupt { _ => latch.success(()); Promise[Unit]().future }.forkDaemon
          _      <- ZIO.fromFuture(_ => latch.future).orDie
          result <- Live.withLive(fiber.interrupt)(_.timeout(10.milliseconds))
        } yield assert(result)(isNone)
      }
    ) @@ zioTag(future, interruption) @@ jvmOnly,
    suite("head")(
      testM("on non empty list") {
        assertM(ZIO.succeed(List(1, 2, 3)).head.either)(isRight(equalTo(1)))
      },
      testM("on empty list") {
        assertM(ZIO.succeed(List.empty).head.either)(isLeft(isNone))
      },
      testM("on failure") {
        assertM(ZIO.fail("Fail").head.either)(isLeft(isSome(equalTo("Fail"))))
      } @@ zioTag(errors)
    ),
    suite("ifM")(
      testM("runs `onTrue` if result of `b` is `true`") {
        val zio = ZIO.ifM(ZIO.succeed(true))(ZIO.succeed(true), ZIO.succeed(false))
        assertM(zio)(isTrue)
      },
      testM("runs `onFalse` if result of `b` is `false`") {
        val zio = ZIO.ifM(ZIO.succeed(false))(ZIO.succeed(true), ZIO.succeed(false))
        assertM(zio)(isFalse)
      },
      testM("infers correctly") {
        trait R
        trait R1 extends R
        trait E1
        trait E extends E1
        trait A
        val b: ZIO[R, E, Boolean]   = ZIO.succeed(true)
        val onTrue: ZIO[R1, E1, A]  = ZIO.succeed(new A {})
        val onFalse: ZIO[R1, E1, A] = ZIO.succeed(new A {})
        val _                       = ZIO.ifM(b)(onTrue, onFalse)
        ZIO.succeed(assertCompletes)
      }
    ),
    suite("ignore")(
      testM("return success as Unit") {
        assertM(ZIO.succeed(11).ignore)(equalTo(()))
      },
      testM("return failure as Unit") {
        assertM(ZIO.fail(123).ignore)(equalTo(()))
      } @@ zioTag(errors),
      testM("not catch throwable") {
        assertM(ZIO.die(ExampleError).ignore.run)(dies(equalTo(ExampleError)))
      } @@ zioTag(errors)
    ),
    suite("isFailure")(
      testM("returns true when the effect is a failure") {
        assertM(ZIO.fail("fail").isFailure)(isTrue)
      },
      testM("returns false when the effect is a success") {
        assertM(ZIO.succeed("succeed").isFailure)(isFalse)
      }
    ),
    suite("isSuccess")(
      testM("returns false when the effect is a failure") {
        assertM(ZIO.fail("fail").isSuccess)(isFalse)
      },
      testM("returns true when the effect is a success") {
        assertM(ZIO.succeed("succeed").isSuccess)(isTrue)
      }
    ),
    suite("iterate")(
      testM("iterates with the specified effectual function") {
        for {
          result <- ZIO.iterate(100)(_ > 0)(a => ZIO.succeed(a - 1))
        } yield assert(result)(equalTo(0))
      }
    ),
    suite("left")(
      testM("on Left value") {
        assertM(ZIO.succeed(Left("Left")).left)(equalTo("Left"))
      },
      testM("on Right value") {
        assertM(ZIO.succeed(Right("Right")).left.either)(isLeft(isNone))
      },
      testM("on failure") {
        assertM(ZIO.fail("Fail").left.either)(isLeft(isSome(equalTo("Fail"))))
      } @@ zioTag(errors)
    ),
    suite("leftOrFail")(
      testM("on Left value") {
        assertM(UIO(Left(42)).leftOrFail(ExampleError))(equalTo(42))
      },
      testM("on Right value") {
        assertM(UIO(Right(12)).leftOrFail(ExampleError).flip)(equalTo(ExampleError))
      } @@ zioTag(errors)
    ),
    suite("leftOrFailWith")(
      testM("on Left value") {
        assertM(Task(Left(42)).leftOrFailWith((x: Throwable) => x))(equalTo(42))
      },
      testM("on Right value") {
        assertM(Task(Right(ExampleError)).leftOrFailWith((x: Throwable) => x).flip)(equalTo(ExampleError))
      } @@ zioTag(errors)
    ),
    suite("leftOrFailException")(
      testM("on Left value") {
        assertM(ZIO.succeed(Left(42)).leftOrFailException)(equalTo(42))
      },
      testM("on Right value") {
        assertM(ZIO.succeed(Right(2)).leftOrFailException.run)(fails(Assertion.anything))
      } @@ zioTag(errors)
    ),
    suite("loop")(
      testM("loops with the specified effectual function") {
        for {
          ref    <- Ref.make(List.empty[Int])
          _      <- ZIO.loop(0)(_ < 5, _ + 1)(a => ref.update(a :: _))
          result <- ref.get.map(_.reverse)
        } yield assert(result)(equalTo(List(0, 1, 2, 3, 4)))
      },
      testM("collects the results into a list") {
        for {
          result <- ZIO.loop(0)(_ < 5, _ + 2)(a => ZIO.succeed(a * 3))
        } yield assert(result)(equalTo(List(0, 6, 12)))
      }
    ),
    suite("loop_")(
      testM("loops with the specified effectual function") {
        for {
          ref    <- Ref.make(List.empty[Int])
          _      <- ZIO.loop_(0)(_ < 5, _ + 1)(a => ref.update(a :: _))
          result <- ref.get.map(_.reverse)
        } yield assert(result)(equalTo(List(0, 1, 2, 3, 4)))
      }
    ),
    suite("mapEffect")(
      testM("returns an effect whose success is mapped by the specified side effecting function") {
        val task = ZIO.succeed("123").mapEffect(_.toInt)
        assertM(task)(equalTo(123))
      },
      testM("translates any thrown exceptions into typed failed effects") {
        val task = ZIO.succeed("hello").mapEffect(_.toInt)
        assertM(task.run)(fails(isSubtype[NumberFormatException](anything)))
      }
    ),
    suite("mapN")(
      testM("with Tuple2") {
        checkM(Gen.anyInt, Gen.alphaNumericString) { (int: Int, str: String) =>
          def f(i: Int, s: String): String = i.toString + s
          val actual                       = ZIO.mapN(ZIO.succeed(int), ZIO.succeed(str))(f)
          val expected                     = f(int, str)
          assertM(actual)(equalTo(expected))
        }
      },
      testM("with Tuple3") {
        checkM(Gen.anyInt, Gen.alphaNumericString, Gen.alphaNumericString) { (int: Int, str1: String, str2: String) =>
          def f(i: Int, s1: String, s2: String): String = i.toString + s1 + s2
          val actual                                    = ZIO.mapN(ZIO.succeed(int), ZIO.succeed(str1), ZIO.succeed(str2))(f)
          val expected                                  = f(int, str1, str2)
          assertM(actual)(equalTo(expected))
        }
      },
      testM("with Tuple4") {
        checkM(Gen.anyInt, Gen.alphaNumericString, Gen.alphaNumericString, Gen.alphaNumericString) {
          (int: Int, str1: String, str2: String, str3: String) =>
            def f(i: Int, s1: String, s2: String, s3: String): String = i.toString + s1 + s2 + s3
            val actual =
              ZIO.mapN(ZIO.succeed(int), ZIO.succeed(str1), ZIO.succeed(str2), ZIO.succeed(str3))(f)
            val expected = f(int, str1, str2, str3)
            assertM(actual)(equalTo(expected))
        }
      }
    ),
    suite("mapParN")(
      testM("with Tuple2") {
        checkM(Gen.anyInt, Gen.alphaNumericString) { (int: Int, str: String) =>
          def f(i: Int, s: String): String = i.toString + s
          val actual                       = ZIO.mapParN(ZIO.succeed(int), ZIO.succeed(str))(f)
          val expected                     = f(int, str)
          assertM(actual)(equalTo(expected))
        }
      },
      testM("with Tuple3") {
        checkM(Gen.anyInt, Gen.alphaNumericString, Gen.alphaNumericString) { (int: Int, str1: String, str2: String) =>
          def f(i: Int, s1: String, s2: String): String = i.toString + s1 + s2
          val actual                                    = ZIO.mapParN(ZIO.succeed(int), ZIO.succeed(str1), ZIO.succeed(str2))(f)
          val expected                                  = f(int, str1, str2)
          assertM(actual)(equalTo(expected))
        }
      },
      testM("with Tuple4") {
        checkM(Gen.anyInt, Gen.alphaNumericString, Gen.alphaNumericString, Gen.alphaNumericString) {
          (int: Int, str1: String, str2: String, str3: String) =>
            def f(i: Int, s1: String, s2: String, s3: String): String = i.toString + s1 + s2 + s3
            val actual =
              ZIO.mapParN(ZIO.succeed(int), ZIO.succeed(str1), ZIO.succeed(str2), ZIO.succeed(str3))(f)
            val expected = f(int, str1, str2, str3)
            assertM(actual)(equalTo(expected))
        }
      }
    ),
    suite("memoize")(
      testM("non-memoized returns new instances on repeated calls") {
        val io = random.nextString(10)
        (io <*> io)
          .map(tuple => assert(tuple._1)(not(equalTo(tuple._2))))
      },
      testM("memoized returns the same instance on repeated calls") {
        val ioMemo = random.nextString(10).memoize
        ioMemo
          .flatMap(io => io <*> io)
          .map(tuple => assert(tuple._1)(equalTo(tuple._2)))
      },
      testM("memoized function returns the same instance on repeated calls") {
        for {
          memoized <- ZIO.memoize((n: Int) => random.nextString(n))
          a        <- memoized(10)
          b        <- memoized(10)
          c        <- memoized(11)
          d        <- memoized(11)
        } yield assert(a)(equalTo(b)) &&
          assert(b)(not(equalTo(c))) &&
          assert(c)(equalTo(d))
      }
    ),
    suite("merge")(
      testM("on flipped result") {
        val zio: IO[Int, Int] = ZIO.succeed(1)

        for {
          a <- zio.merge
          b <- zio.flip.merge
        } yield assert(a)(equalTo(b))
      }
    ),
    suite("mergeAll")(
      testM("return zero element on empty input") {
        val zeroElement = 42
        val nonZero     = 43
        UIO.mergeAll(Nil)(zeroElement)((_, _) => nonZero).map {
          assert(_)(equalTo(zeroElement))
        }
      },
      testM("merge list using function") {
        val effects = List(3, 5, 7).map(UIO.succeed(_))
        UIO.mergeAll(effects)(zero = 1)(_ + _).map {
          assert(_)(equalTo(1 + 3 + 5 + 7))
        }
      },
      testM("return error if it exists in list") {
        val effects = List(UIO.unit, ZIO.fail(1))
        val merged  = ZIO.mergeAll(effects)(zero = ())((_, _) => ())
        assertM(merged.run)(fails(equalTo(1)))
      } @@ zioTag(errors)
    ),
    suite("mergeAllPar")(
      testM("return zero element on empty input") {
        val zeroElement = 42
        val nonZero     = 43
        UIO.mergeAllPar(Nil)(zeroElement)((_, _) => nonZero).map {
          assert(_)(equalTo(zeroElement))
        }
      },
      testM("merge list using function") {
        val effects = List(3, 5, 7).map(UIO.succeed(_))
        UIO.mergeAllPar(effects)(zero = 1)(_ + _).map {
          assert(_)(equalTo(1 + 3 + 5 + 7))
        }
      },
      testM("return error if it exists in list") {
        val effects = List(UIO.unit, ZIO.fail(1))
        val merged  = ZIO.mergeAllPar(effects)(zero = ())((_, _) => ())
        assertM(merged.run)(fails(equalTo(1)))
      } @@ zioTag(errors)
    ),
    suite("none")(
      testM("on Some fails with None") {
        val task: IO[Option[Throwable], Unit] = Task(Some(1)).none
        assertM(task.run)(fails(isNone))
      },
      testM("on None succeeds with ()") {
        val task: IO[Option[Throwable], Unit] = Task(None).none
        assertM(task)(isUnit)
      },
      testM("fails with Some(ex) when effect fails with ex") {
        val ex                                = new RuntimeException("Failed Task")
        val task: IO[Option[Throwable], Unit] = Task.fail(ex).none
        assertM(task.run)(fails(isSome(equalTo(ex))))
      } @@ zioTag(errors)
    ),
    suite("negate")(
      testM("on true returns false") {
        assertM(ZIO.succeed(true).negate)(equalTo(false))
      },
      testM("on false returns true") {
        assertM(ZIO.succeed(false).negate)(equalTo(true))
      }
    ),
    suite("once")(
      testM("returns an effect that will only be executed once") {
        for {
          ref    <- Ref.make(0)
          zio    <- ref.update(_ + 1).once
          _      <- ZIO.collectAllPar(ZIO.replicate(100)(zio))
          result <- ref.get
        } yield assert(result)(equalTo(1))
      }
    ),
    suite("onExit")(
      testM("executes that a cleanup function runs when effect succeeds") {
        for {
          ref <- Ref.make(false)
          _ <- ZIO.unit.onExit {
                 case Exit.Success(_) => ref.set(true)
                 case _               => UIO.unit
               }
          p <- ref.get
        } yield assert(p)(isTrue)
      },
      testM("ensures that a cleanup function runs when an effect fails") {
        for {
          ref <- Ref.make(false)
          _ <- ZIO
                 .die(new RuntimeException)
                 .onExit {
                   case Exit.Failure(c) if c.died => ref.set(true)
                   case _                         => UIO.unit
                 }
                 .sandbox
                 .ignore
          p <- ref.get
        } yield assert(p)(isTrue)
      },
      testM("ensures that a cleanup function runs when an effect is interrupted") {
        for {
          latch1 <- Promise.make[Nothing, Unit]
          latch2 <- Promise.make[Nothing, Unit]
          fiber <- (latch1.succeed(()) *> ZIO.never).onExit {
                     case Exit.Failure(c) if c.interrupted => latch2.succeed(())
                     case _                                => UIO.unit
                   }.fork
          _ <- latch1.await
          _ <- fiber.interrupt
          _ <- latch2.await
        } yield assertCompletes
      } @@ zioTag(interruption)
    ),
    suite("option")(
      testM("return success in Some") {
        implicit val canFail = CanFail
        assertM(ZIO.succeed(11).option)(equalTo(Some(11)))
      },
      testM("return failure as None") {
        assertM(ZIO.fail(123).option)(equalTo(None))
      } @@ zioTag(errors),
      testM("not catch throwable") {
        implicit val canFail = CanFail
        assertM(ZIO.die(ExampleError).option.run)(dies(equalTo(ExampleError)))
      } @@ zioTag(errors),
      testM("catch throwable after sandboxing") {
        assertM(ZIO.die(ExampleError).sandbox.option)(equalTo(None))
      } @@ zioTag(errors)
    ),
    suite("optional")(
      testM("fails when given Some error") {
        val task: IO[String, Option[Int]] = IO.fail(Some("Error")).optional
        assertM(task.run)(fails(equalTo("Error")))
      } @@ zioTag(errors),
      testM("succeeds with None given None error") {
        val task: IO[String, Option[Int]] = IO.fail(None).optional
        assertM(task)(isNone)
      } @@ zioTag(errors),
      testM("succeeds with Some given a value") {
        val task: IO[String, Option[Int]] = IO.succeed(1).optional
        assertM(task)(isSome(equalTo(1)))
      }
    ),
    suite("orElse")(
      testM("does not recover from defects") {
        val ex               = new Exception("Died")
        val fiberId          = Fiber.Id(0L, 123L)
        implicit val canFail = CanFail
        for {
          plain <- (ZIO.die(ex) <> IO.unit).run
          both  <- (ZIO.halt(Cause.Both(interrupt(fiberId), die(ex))) <> IO.unit).run
          thn   <- (ZIO.halt(Cause.Then(interrupt(fiberId), die(ex))) <> IO.unit).run
          fail  <- (ZIO.fail(ex) <> IO.unit).run
        } yield assert(plain)(dies(equalTo(ex))) &&
          assert(both)(dies(equalTo(ex))) &&
          assert(thn)(dies(equalTo(ex))) &&
          assert(fail)(succeeds(isUnit))
      },
      testM("left failed and right died with kept cause") {
        val z1                = Task.fail(new Throwable("1"))
        val z2: Task[Nothing] = Task.die(new Throwable("2"))
        val orElse: Task[Boolean] = z1.orElse(z2).catchAllCause {
          case Traced(Die(e: Throwable), _) => Task(e.getMessage == "2")
          case _                            => Task(false)
        }
        assertM(orElse)(equalTo(true))
      },
      testM("left failed and right failed with kept cause") {
        val z1                = Task.fail(new Throwable("1"))
        val z2: Task[Nothing] = Task.fail(new Throwable("2"))
        val orElse: Task[Boolean] = z1.orElse(z2).catchAllCause {
          case Traced(Fail(e: Throwable), _) => Task(e.getMessage == "2")
          case _                             => Task(false)
        }
        assertM(orElse)(equalTo(true))
      },
      testM("is associative") {
        val smallInts = Gen.int(0, 100)
        val causes    = Gen.causes(smallInts, Gen.throwable)
        val successes = Gen.successes(smallInts)
        val exits     = Gen.either(causes, successes).map(_.fold(Exit.halt, Exit.succeed))
        checkM(exits, exits, exits) { (exit1, exit2, exit3) =>
          val zio1  = ZIO.done(exit1)
          val zio2  = ZIO.done(exit2)
          val zio3  = ZIO.done(exit3)
          val left  = (zio1 orElse zio2) orElse zio3
          val right = zio1 orElse (zio2 orElse zio3)
          for {
            left  <- left.run
            right <- right.run
          } yield assert(left)(equalTo(right))
        }
      }
    ) @@ zioTag(errors),
    suite("orElseFail")(
      testM("executes this effect and returns its value if it succeeds") {
        implicit val canFail = CanFail
        assertM(ZIO.succeed(true).orElseFail(false))(isTrue)
      },
      testM("otherwise fails with the specified error") {
        assertM(ZIO.fail(false).orElseFail(true).flip)(isTrue)
      } @@ zioTag(errors)
    ),
    suite("orElseOptional")(
      testM("produces the value of this effect if it succeeds") {
        val zio = ZIO.succeed("succeed").orElseOptional(ZIO.succeed("orElse"))
        assertM(zio)(equalTo("succeed"))
      },
      testM("produces the value of this effect if it fails with some error") {
        val zio = ZIO.fail(Some("fail")).orElseOptional(ZIO.succeed("orElse"))
        assertM(zio.run)(fails(isSome(equalTo("fail"))))
      },
      testM("produces the value of the specified effect if it fails with none") {
        val zio = ZIO.fail(None).orElseOptional(ZIO.succeed("orElse"))
        assertM(zio)(equalTo("orElse"))
      }
    ),
    suite("orElseSucceed")(
      testM("executes this effect and returns its value if it succeeds") {
        implicit val canFail = CanFail
        assertM(ZIO.succeed(true).orElseSucceed(false))(isTrue)
      },
      testM("otherwise succeeds with the specified value") {
        assertM(ZIO.fail(false).orElseSucceed(true))(isTrue)
      } @@ zioTag(errors)
    ),
    suite("parallelErrors")(
      testM("oneFailure") {
        for {
          f1     <- IO.fail("error1").fork
          f2     <- IO.succeed("success1").fork
          errors <- f1.zip(f2).join.parallelErrors[String].flip
        } yield assert(errors)(equalTo(List("error1")))
      },
      testM("allFailures") {
        for {
          f1     <- IO.fail("error1").fork
          f2     <- IO.fail("error2").fork
          errors <- f1.zip(f2).join.parallelErrors[String].flip
        } yield assert(errors)(
          equalTo(List("error1", "error2")) ||
            equalTo(List("error1")) ||
            equalTo(List("error2"))
        )
      } @@ nonFlaky
    ) @@ zioTag(errors),
    suite("partition")(
      testM("collects only successes") {
        implicit val canFail = CanFail
        val in               = List.range(0, 10)
        for {
          res <- ZIO.partition(in)(a => ZIO.succeed(a))
        } yield assert(res._1)(isEmpty) && assert(res._2)(equalTo(in))
      },
      testM("collects only failures") {
        val in = List.fill(10)(0)
        for {
          res <- ZIO.partition(in)(a => ZIO.fail(a))
        } yield assert(res._1)(equalTo(in)) && assert(res._2)(isEmpty)
      } @@ zioTag(errors),
      testM("collects failures and successes") {
        val in = List.range(0, 10)
        for {
          res <- ZIO.partition(in)(a => if (a % 2 == 0) ZIO.fail(a) else ZIO.succeed(a))
        } yield assert(res._1)(equalTo(List(0, 2, 4, 6, 8))) && assert(res._2)(equalTo(List(1, 3, 5, 7, 9)))
      } @@ zioTag(errors),
      testM("evaluates effects in correct order") {
        implicit val canFail = CanFail
        val as               = List(2, 4, 6, 3, 5, 6)
        for {
          ref     <- Ref.make(List.empty[Int])
          _       <- ZIO.partition(as)(a => ref.update(a :: _))
          effects <- ref.get.map(_.reverse)
        } yield assert(effects)(equalTo(List(2, 4, 6, 3, 5, 6)))
      }
    ),
    suite("partitionPar")(
      testM("collects a lot of successes") {
        implicit val canFail = CanFail
        val in               = List.range(0, 1000)
        for {
          res <- ZIO.partitionPar(in)(a => ZIO.succeed(a))
        } yield assert(res._1)(isEmpty) && assert(res._2)(equalTo(in))
      },
      testM("collects failures") {
        val in = List.fill(10)(0)
        for {
          res <- ZIO.partitionPar(in)(a => ZIO.fail(a))
        } yield assert(res._1)(equalTo(in)) && assert(res._2)(isEmpty)
      } @@ zioTag(errors),
      testM("collects failures and successes") {
        val in = List.range(0, 10)
        for {
          res <- ZIO.partitionPar(in)(a => if (a % 2 == 0) ZIO.fail(a) else ZIO.succeed(a))
        } yield assert(res._1)(equalTo(List(0, 2, 4, 6, 8))) && assert(res._2)(equalTo(List(1, 3, 5, 7, 9)))
      } @@ zioTag(errors)
    ),
    suite("partitionParN")(
      testM("collects a lot of successes") {
        implicit val canFail = CanFail
        val in               = List.range(0, 1000)
        for {
          res <- ZIO.partitionParN(3)(in)(a => ZIO.succeed(a))
        } yield assert(res._1)(isEmpty) && assert(res._2)(equalTo(in))
      },
      testM("collects failures") {
        val in = List.fill(10)(0)
        for {
          res <- ZIO.partitionParN(3)(in)(a => ZIO.fail(a))
        } yield assert(res._1)(equalTo(in)) && assert(res._2)(isEmpty)
      } @@ zioTag(errors),
      testM("collects failures and successes") {
        val in = List.range(0, 10)
        for {
          res <- ZIO.partitionParN(3)(in)(a => if (a % 2 == 0) ZIO.fail(a) else ZIO.succeed(a))
        } yield assert(res._1)(equalTo(List(0, 2, 4, 6, 8))) && assert(res._2)(equalTo(List(1, 3, 5, 7, 9)))
      } @@ zioTag(errors)
    ),
    suite("provideCustomLayer")(
      testM("provides the part of the environment that is not part of the `ZEnv`") {
        val loggingLayer: ZLayer[Any, Nothing, Logging] = Logging.live
        val zio: ZIO[ZEnv with Logging, Nothing, Unit]  = ZIO.unit
        val zio2: URIO[ZEnv, Unit]                      = zio.provideCustomLayer(loggingLayer)
        assertM(zio2)(anything)
      }
    ),
    suite("provideSomeLayer")(
      testM("can split environment into two parts") {
        val clockLayer: ZLayer[Any, Nothing, Clock]    = Clock.live
        val zio: ZIO[Clock with Random, Nothing, Unit] = ZIO.unit
        val zio2: URIO[Random, Unit]                   = zio.provideSomeLayer[Random](clockLayer)
        assertM(zio2)(anything)
      }
    ),
    suite("raceAll")(
      testM("returns first success") {
        assertM(ZIO.fail("Fail").raceAll(List(IO.succeed(24))))(equalTo(24))
      },
      testM("returns last failure") {
        assertM(Live.live(ZIO.sleep(100.millis) *> ZIO.fail(24)).raceAll(List(ZIO.fail(25))).flip)(equalTo(24))
      } @@ flaky @@ zioTag(errors),
      testM("returns success when it happens after failure") {
        assertM(ZIO.fail(42).raceAll(List(IO.succeed(24) <* Live.live(ZIO.sleep(100.millis)))))(equalTo(24))
      } @@ zioTag(errors)
    ),
    suite("reduceAllPar")(
      testM("return zero element on empty input") {
        val zeroElement = 42
        val nonZero     = 43
        UIO.reduceAllPar(UIO.succeed(zeroElement), Nil)((_, _) => nonZero).map {
          assert(_)(equalTo(zeroElement))
        }
      },
      testM("reduce list using function") {
        val zeroElement  = UIO.succeed(1)
        val otherEffects = List(3, 5, 7).map(UIO.succeed(_))
        UIO.reduceAllPar(zeroElement, otherEffects)(_ + _).map {
          assert(_)(equalTo(1 + 3 + 5 + 7))
        }
      },
      testM("return error if zero is an error") {
        val zeroElement  = ZIO.fail(1)
        val otherEffects = List(UIO.unit, UIO.unit)
        val reduced      = ZIO.reduceAllPar(zeroElement, otherEffects)((_, _) => ())
        assertM(reduced.run)(fails(equalTo(1)))
      } @@ zioTag(errors),
      testM("return error if it exists in list") {
        val zeroElement = UIO.unit
        val effects     = List(UIO.unit, ZIO.fail(1))
        val reduced     = ZIO.reduceAllPar(zeroElement, effects)((_, _) => ())
        assertM(reduced.run)(fails(equalTo(1)))
      } @@ zioTag(errors)
    ),
    suite("replicate")(
      testM("zero") {
        val lst: Iterable[UIO[Int]] = ZIO.replicate(0)(ZIO.succeed(12))
        assertM(ZIO.collectAll(lst))(equalTo(List.empty))
      },
      testM("negative") {
        val anotherList: Iterable[UIO[Int]] = ZIO.replicate(-2)(ZIO.succeed(12))
        assertM(ZIO.collectAll(anotherList))(equalTo(List.empty))
      },
      testM("positive") {
        val lst: Iterable[UIO[Int]] = ZIO.replicate(2)(ZIO.succeed(12))
        assertM(ZIO.collectAll(lst))(equalTo(List(12, 12)))
      }
    ),
    suite("retryUntil")(
      testM("retryUntil retries until condition is true") {
        for {
          in     <- Ref.make(10)
          out    <- Ref.make(0)
          _      <- (in.updateAndGet(_ - 1) <* out.update(_ + 1)).flipWith(_.retryUntil(_ == 0))
          result <- out.get
        } yield assert(result)(equalTo(10))
      },
      testM("retryUntil runs at least once") {
        for {
          ref    <- Ref.make(0)
          _      <- ref.update(_ + 1).flipWith(_.retryUntil(_ => true))
          result <- ref.get
        } yield assert(result)(equalTo(1))
      }
    ),
    suite("retryUntilEquals")(
      testM("retryUntilEquals retries until error equals predicate") {
        for {
          q      <- Queue.unbounded[Int]
          _      <- q.offerAll(List(1, 2, 3, 4, 5, 6))
          acc    <- Ref.make(0)
          _      <- (q.take <* acc.update(_ + 1)).flipWith(_.retryUntilEquals(5))
          result <- acc.get
        } yield assert(result)(equalTo(5))
      }
    ),
    suite("retryUntilM")(
      testM("retryUntilM retries until condition is true") {
        for {
          in     <- Ref.make(10)
          out    <- Ref.make(0)
          _      <- (in.updateAndGet(_ - 1) <* out.update(_ + 1)).flipWith(_.retryUntilM(v => UIO.succeed(v == 0)))
          result <- out.get
        } yield assert(result)(equalTo(10))
      },
      testM("retryUntilM runs at least once") {
        for {
          ref    <- Ref.make(0)
          _      <- ref.update(_ + 1).flipWith(_.retryUntilM(_ => UIO.succeed(true)))
          result <- ref.get
        } yield assert(result)(equalTo(1))
      }
    ),
    suite("retryWhile")(
      testM("retryWhile retries while condition is true") {
        for {
          in     <- Ref.make(10)
          out    <- Ref.make(0)
          _      <- (in.updateAndGet(_ - 1) <* out.update(_ + 1)).flipWith(_.retryWhile(_ >= 0))
          result <- out.get
        } yield assert(result)(equalTo(11))
      },
      testM("retryWhile runs at least once") {
        for {
          ref    <- Ref.make(0)
          _      <- ref.update(_ + 1).flipWith(_.retryWhile(_ => false))
          result <- ref.get
        } yield assert(result)(equalTo(1))
      }
    ),
    suite("retryWhileEquals")(
      testM("retryWhileEquals retries while error equals predicate") {
        for {
          q      <- Queue.unbounded[Int]
          _      <- q.offerAll(List(0, 0, 0, 0, 1, 2))
          acc    <- Ref.make(0)
          _      <- (q.take <* acc.update(_ + 1)).flipWith(_.retryWhileEquals(0))
          result <- acc.get
        } yield assert(result)(equalTo(5))
      }
    ),
    suite("retryWhileM")(
      testM("retryWhileM retries while condition is true") {
        for {
          in     <- Ref.make(10)
          out    <- Ref.make(0)
          _      <- (in.updateAndGet(_ - 1) <* out.update(_ + 1)).flipWith(_.retryWhileM(v => UIO.succeed(v >= 0)))
          result <- out.get
        } yield assert(result)(equalTo(11))
      },
      testM("retryWhileM runs at least once") {
        for {
          ref    <- Ref.make(0)
          _      <- ref.update(_ + 1).flipWith(_.retryWhileM(_ => UIO.succeed(false)))
          result <- ref.get
        } yield assert(result)(equalTo(1))
      }
    ),
    suite("right")(
      testM("on Right value") {
        assertM(ZIO.succeed(Right("Right")).right)(equalTo("Right"))
      },
      testM("on Left value") {
        assertM(ZIO.succeed(Left("Left")).right.either)(isLeft(isNone))
      },
      testM("on failure") {
        assertM(ZIO.fail("Fail").right.either)(isLeft(isSome(equalTo("Fail"))))
      } @@ zioTag(errors)
    ),
    suite("refineToOrDie")(
      testM("does not compile when refined type is not subtype of error type") {
        val result = typeCheck {
          """
          ZIO
            .fail(new RuntimeException("BOO!"))
            .refineToOrDie[Error]
            """
        }
        val expected =
          "type arguments [Error] do not conform to method refineToOrDie's type parameter bounds [E1 <: RuntimeException]"
        assertM(result)(isLeft(equalTo(expected)))
      } @@ scala2Only
    ) @@ zioTag(errors),
    suite("rightOrFail")(
      testM("on Right value") {
        assertM(UIO(Right(42)).rightOrFail(ExampleError))(equalTo(42))
      },
      testM("on Left value") {
        assertM(UIO(Left(1)).rightOrFail(ExampleError).flip)(equalTo(ExampleError))
      } @@ zioTag(errors)
    ),
    suite("rightOrFailWith")(
      testM("on Right value") {
        assertM(Task(Right(42)).rightOrFailWith((x: Throwable) => x))(equalTo(42))
      },
      testM("on Left value") {
        assertM(Task(Left(ExampleError)).rightOrFailWith((x: Throwable) => x).flip)(equalTo(ExampleError))
      } @@ zioTag(errors)
    ),
    suite("rightOrFailException")(
      testM("on Right value") {
        assertM(ZIO.succeed(Right(42)).rightOrFailException)(equalTo(42))
      },
      testM("on Left value") {
        assertM(ZIO.succeed(Left(2)).rightOrFailException.run)(fails(Assertion.anything))
      } @@ zioTag(errors)
    ),
    suite("some")(
      testM("extracts the value from Some") {
        val task: IO[Option[Throwable], Int] = Task(Some(1)).some
        assertM(task)(equalTo(1))
      },
      testM("make a task from a defined option") {
        assertM(Task.getOrFail(Some(1)))(equalTo(1))
      },
      testM("make a task from an empty option") {
        assertM(Task.getOrFail(None).run)(fails(isSubtype[NoSuchElementException](anything)))
      } @@ zioTag(errors),
      testM("fails on None") {
        val task: IO[Option[Throwable], Int] = Task(None).some
        assertM(task.run)(fails(isNone))
      } @@ zioTag(errors),
      testM("fails when given an exception") {
        val ex                               = new RuntimeException("Failed Task")
        val task: IO[Option[Throwable], Int] = Task.fail(ex).some
        assertM(task.run)(fails(isSome(equalTo(ex))))
      } @@ zioTag(errors)
    ),
    suite("someOrFailException")(
      testM("extracts the optional value") {
        assertM(ZIO.some(42).someOrFailException)(equalTo(42))
      },
      testM("fails when given a None") {
        val task = ZIO.succeed(Option.empty[Int]).someOrFailException
        assertM(task.run)(fails(isSubtype[NoSuchElementException](anything)))
      } @@ zioTag(errors),
      suite("without another error type")(
        testM("succeed something") {
          assertM(ZIO.succeed(Option(3)).someOrFailException)(equalTo(3))
        },
        testM("succeed nothing") {
          assertM(ZIO.succeed(None: Option[Int]).someOrFailException.run)(fails(Assertion.anything))
        } @@ zioTag(errors)
      ),
      suite("with throwable as base error type")(
        testM("return something") {
          assertM(Task(Option(3)).someOrFailException)(equalTo(3))
        }
      ),
      suite("with exception as base error type")(
        testM("return something") {
          assertM((ZIO.succeed(Option(3)): IO[Exception, Option[Int]]).someOrFailException)(equalTo(3))
        }
      )
    ),
    suite("reject")(
      testM("returns failure ignoring value") {
        val goodCase =
          exactlyOnce(0)(_.reject({ case v if v != 0 => "Partial failed!" })).sandbox.either

        val badCase =
          exactlyOnce(1)(_.reject({ case v if v != 0 => "Partial failed!" })).sandbox.either
            .map(_.left.map(_.failureOrCause))

        assertM(goodCase)(isRight(equalTo(0))) &&
        assertM(badCase)(isLeft(isLeft(equalTo("Partial failed!"))))
      }
    ) @@ zioTag(errors),
    suite("rejectM")(
      testM("Check `rejectM` returns failure ignoring value") {
        val goodCase =
          exactlyOnce(0)(_.rejectM[Any, String]({ case v if v != 0 => ZIO.succeed("Partial failed!") })).sandbox.either

        val partialBadCase =
          exactlyOnce(1)(_.rejectM({ case v if v != 0 => ZIO.fail("Partial failed!") })).sandbox.either
            .map(_.left.map(_.failureOrCause))

        val badCase =
          exactlyOnce(1)(_.rejectM({ case v if v != 0 => ZIO.fail("Partial failed!") })).sandbox.either
            .map(_.left.map(_.failureOrCause))

        assertM(goodCase)(isRight(equalTo(0))) &&
        assertM(partialBadCase)(isLeft(isLeft(equalTo("Partial failed!")))) &&
        assertM(badCase)(isLeft(isLeft(equalTo("Partial failed!"))))
      }
    ),
    suite("RTS synchronous correctness")(
      testM("widen Nothing") {
        val op1 = IO.effectTotal[String]("1")
        val op2 = IO.effectTotal[String]("2")

        assertM(op1.zipWith(op2)(_ + _))(equalTo("12"))
      },
      testM("succeed must be lazy") {
        val io =
          try {
            IO.succeed(throw ExampleError)
            IO.succeed(true)
          } catch {
            case _: Throwable => IO.succeed(false)
          }

        assertM(io)(isTrue)
      },
      testM("effectSuspend must be lazy") {
        val io =
          try {
            IO.effectSuspend(throw ExampleError)
            IO.succeed(false)
          } catch {
            case _: Throwable => IO.succeed(true)
          }

        assertM(io)(isFalse)
      },
      testM("effectSuspendTotal must not catch throwable") {
        val io = ZIO.effectSuspendTotal[Any, Nothing, Any](throw ExampleError).sandbox.either
        assertM(io)(isLeft(equalTo(Cause.die(ExampleError))))
      },
      testM("effectSuspend must catch throwable") {
        val io = ZIO.effectSuspend[Any, Nothing](throw ExampleError).either
        assertM(io)(isLeft(equalTo(ExampleError)))
      },
      testM("effectSuspendWith must catch throwable") {
        val io = ZIO.effectSuspendWith[Any, Nothing]((_, _) => throw ExampleError).either
        assertM(io)(isLeft(equalTo(ExampleError)))
      },
      testM("effectSuspendTotal must be evaluatable") {
        assertM(IO.effectSuspendTotal(IO.effectTotal(42)))(equalTo(42))
      },
      testM("point, bind, map") {
        def fibIo(n: Int): Task[BigInt] =
          if (n <= 1) IO.succeed(n)
          else
            for {
              a <- fibIo(n - 1)
              b <- fibIo(n - 2)
            } yield a + b

        assertM(fibIo(10))(equalTo(fib(10)))
      },
      testM("effect, bind, map") {
        def fibIo(n: Int): Task[BigInt] =
          if (n <= 1) IO.effect(n)
          else
            for {
              a <- fibIo(n - 1)
              b <- fibIo(n - 2)
            } yield a + b

        assertM(fibIo(10))(equalTo(fib(10)))
      },
      testM("effect, bind, map, redeem") {
        def fibIo(n: Int): Task[BigInt] =
          if (n <= 1) Task.effect[BigInt](throw ExampleError).catchAll(_ => Task.effect(n))
          else
            for {
              a <- fibIo(n - 1)
              b <- fibIo(n - 2)
            } yield a + b

        assertM(fibIo(10))(equalTo(fib(10)))
      },
      testM("sync effect") {
        def sumIo(n: Int): Task[Int] =
          if (n <= 0) IO.effectTotal(0)
          else IO.effectTotal(n).flatMap(b => sumIo(n - 1).map(a => a + b))

        assertM(sumIo(1000))(equalTo(sum(1000)))
      },
      testM("deep effects") {
        def incLeft(n: Int, ref: Ref[Int]): Task[Int] =
          if (n <= 0) ref.get
          else incLeft(n - 1, ref) <* ref.update(_ + 1)

        def incRight(n: Int, ref: Ref[Int]): Task[Int] =
          if (n <= 0) ref.get
          else ref.update(_ + 1) *> incRight(n - 1, ref)

        val l =
          for {
            ref <- Ref.make(0)
            v   <- incLeft(100, ref)
          } yield v == 0

        val r =
          for {
            ref <- Ref.make(0)
            v   <- incRight(1000, ref)
          } yield v == 1000

        assertM(l.zipWith(r)(_ && _))(isTrue)
      },
      testM("flip must make error into value") {
        val io = IO.fail(ExampleError).flip
        assertM(io)(equalTo(ExampleError))
      } @@ zioTag(errors),
      testM("flip must make value into error") {
        val io = IO.succeed(42).flip
        assertM(io.either)(isLeft(equalTo(42)))
      } @@ zioTag(errors),
      testM("flipping twice returns identical value") {
        val io = IO.succeed(42)
        assertM(io.flip.flip)(equalTo(42))
      }
    ),
    suite("RTS failure")(
      testM("error in sync effect") {
        val io = IO.effect[Unit](throw ExampleError).fold[Option[Throwable]](Some(_), _ => None)
        assertM(io)(isSome(equalTo(ExampleError)))
      } @@ zioTag(errors),
      testM("attempt . fail") {
        val io1 = TaskExampleError.either
        val io2 = IO.effectSuspendTotal(IO.effectSuspendTotal(TaskExampleError).either)

        io1.zipWith(io2) { case (r1, r2) =>
          assert(r1)(isLeft(equalTo(ExampleError))) && assert(r2)(isLeft(equalTo(ExampleError)))
        }
      } @@ zioTag(errors),
      testM("deep attempt sync effect error") {
        assertM(deepErrorEffect(100).either)(isLeft(equalTo(ExampleError)))
      } @@ zioTag(errors),
      testM("deep attempt fail error") {
        assertM(deepErrorFail(100).either)(isLeft(equalTo(ExampleError)))
      } @@ zioTag(errors),
      testM("attempt . sandbox . terminate") {
        val io = IO.effectTotal[Int](throw ExampleError).sandbox.either
        assertM(io)(isLeft(equalTo(Cause.die(ExampleError))))
      } @@ zioTag(errors),
      testM("fold . sandbox . terminate") {
        val io = IO.effectTotal[Int](throw ExampleError).sandbox.fold(Some(_), Function.const(None))
        assertM(io)(isSome(equalTo(Cause.die(ExampleError))))
      } @@ zioTag(errors),
      testM("catch sandbox terminate") {
        val io = IO.effectTotal(throw ExampleError).sandbox.merge
        assertM(io)(equalTo(Cause.die(ExampleError)))
      } @@ zioTag(errors),
      testM("uncaught fail") {
        assertM(TaskExampleError.run)(fails(equalTo(ExampleError)))
      } @@ zioTag(errors),
      testM("uncaught sync effect error") {
        val io = IO.effectTotal[Int](throw ExampleError)
        assertM(io.run)(dies(equalTo(ExampleError)))
      } @@ zioTag(errors),
      testM("deep uncaught sync effect error") {
        assertM(deepErrorEffect(100).run)(fails(equalTo(ExampleError)))
      } @@ zioTag(errors),
      testM("catch failing finalizers with fail") {
        val io = IO
          .fail(ExampleError)
          .ensuring(IO.effectTotal(throw InterruptCause1))
          .ensuring(IO.effectTotal(throw InterruptCause2))
          .ensuring(IO.effectTotal(throw InterruptCause3))

        val expectedCause = Cause.fail(ExampleError) ++
          Cause.die(InterruptCause1) ++
          Cause.die(InterruptCause2) ++
          Cause.die(InterruptCause3)

        assertM(io.run)(equalTo(Exit.halt(expectedCause)))
      } @@ zioTag(errors),
      testM("catch failing finalizers with terminate") {
        val io = IO
          .die(ExampleError)
          .ensuring(IO.effectTotal(throw InterruptCause1))
          .ensuring(IO.effectTotal(throw InterruptCause2))
          .ensuring(IO.effectTotal(throw InterruptCause3))

        val expectedCause = Cause.die(ExampleError) ++
          Cause.die(InterruptCause1) ++
          Cause.die(InterruptCause2) ++
          Cause.die(InterruptCause3)

        assertM(io.run)(equalTo(Exit.halt(expectedCause)))
      } @@ zioTag(errors),
      testM("run preserves interruption status") {
        for {
          p    <- Promise.make[Nothing, Unit]
          f    <- (p.succeed(()) *> IO.never).run.fork
          _    <- p.await
          _    <- f.interrupt
          test <- f.await.map(_.interrupted)
        } yield assert(test)(isTrue)
      } @@ zioTag(interruption),
      testM("run swallows inner interruption") {
        for {
          p   <- Promise.make[Nothing, Int]
          _   <- IO.interrupt.run *> p.succeed(42)
          res <- p.await
        } yield assert(res)(equalTo(42))
      } @@ zioTag(interruption),
      testM("timeout a long computation") {
        val io = (clock.sleep(5.seconds) *> IO.succeed(true)).timeout(10.millis)
        assertM(Live.live(io))(isNone)
      },
      testM("timeout repetition of uninterruptible effect") {
        val effect = ZIO.unit.uninterruptible.forever

        assertM(Live.live(effect.timeout(1.second)))(isNone)
      } @@ jvmOnly @@ zioTag(interruption),
      testM("timeout in uninterruptible region") {
        val effect = (ZIO.unit.timeout(Duration.Infinity)).uninterruptible
        assertM(effect)(isSome(isUnit))
      } @@ zioTag(interruption),
      testM("catchAllCause") {
        val io =
          for {
            _ <- ZIO.succeed(42)
            f <- ZIO.fail("Uh oh!")
          } yield f

        assertM(io.catchAllCause(ZIO.succeed(_)))(equalTo(Cause.fail("Uh oh!")))
      } @@ zioTag(errors),
      testM("exception in fromFuture does not kill fiber") {
        val io = ZIO.fromFuture(_ => throw ExampleError).either
        assertM(io)(isLeft(equalTo(ExampleError)))
      } @@ zioTag(errors, future)
    ),
    suite("RTS finalizers")(
      testM("fail ensuring") {
        var finalized = false

        val io = Task.fail(ExampleError).ensuring(IO.effectTotal { finalized = true; () })

        for {
          a1 <- assertM(io.run)(fails(equalTo(ExampleError)))
          a2  = assert(finalized)(isTrue)
        } yield a1 && a2
      } @@ zioTag(errors),
      testM("fail on error") {
        @volatile var finalized = false

        val cleanup: Cause[Throwable] => UIO[Unit] =
          _ => IO.effectTotal[Unit] { finalized = true; () }

        val io = Task.fail(ExampleError).onError(cleanup)

        for {
          a1 <- assertM(io.run)(fails(equalTo(ExampleError)))
          a2  = assert(finalized)(isTrue)
        } yield a1 && a2
      } @@ zioTag(errors),
      testM("finalizer errors not caught") {
        val e2 = new Error("e2")
        val e3 = new Error("e3")

        val io = TaskExampleError.ensuring(IO.die(e2)).ensuring(IO.die(e3))

        val expectedCause: Cause[Throwable] =
          Cause.Then(Cause.fail(ExampleError), Cause.Then(Cause.die(e2), Cause.die(e3)))

        assertM(io.sandbox.flip)(equalTo(expectedCause))
      } @@ zioTag(errors),
      testM("finalizer errors reported") {
        @volatile var reported: Exit[Nothing, Int] = null

        val io = IO
          .succeed[Int](42)
          .ensuring(IO.die(ExampleError))
          .fork
          .flatMap(_.await.flatMap[Any, Nothing, Any](e => UIO.effectTotal { reported = e }))

        for {
          a1 <- assertM(io)(anything)
          a2  = assert(reported.succeeded)(isFalse)
        } yield a1 && a2
      } @@ zioTag(errors),
      testM("bracket exit is usage result") {
        val io = IO.bracket(IO.unit)(_ => IO.unit)(_ => IO.succeed[Int](42))
        assertM(io)(equalTo(42))
      },
      testM("error in just acquisition") {
        val io = IO.bracket(TaskExampleError)(_ => IO.unit)(_ => IO.unit)
        assertM(io.run)(fails(equalTo(ExampleError)))
      } @@ zioTag(errors),
      testM("error in just release") {
        val io = IO.bracket(IO.unit)(_ => IO.die(ExampleError))(_ => IO.unit)
        assertM(io.run)(dies(equalTo(ExampleError)))
      } @@ zioTag(errors),
      testM("error in just usage") {
        val io = IO.bracket(IO.unit)(_ => IO.unit)(_ => IO.fail(ExampleError))
        assertM(io.run)(fails(equalTo(ExampleError)))
      } @@ zioTag(errors),
      testM("rethrown caught error in acquisition") {
        val io = IO.absolve(IO.bracket(TaskExampleError)(_ => IO.unit)(_ => IO.unit).either)
        assertM(io.flip)(equalTo(ExampleError))
      } @@ zioTag(errors),
      testM("rethrown caught error in release") {
        val io = IO.bracket(IO.unit)(_ => IO.die(ExampleError))(_ => IO.unit)
        assertM(io.run)(dies(equalTo(ExampleError)))
      } @@ zioTag(errors),
      testM("rethrown caught error in usage") {
        val io = IO.absolve(IO.unit.bracket_(IO.unit)(TaskExampleError).either)
        assertM(io.run)(fails(equalTo(ExampleError)))
      } @@ zioTag(errors),
      testM("test eval of async fail") {
        val io1 = IO.unit.bracket_(AsyncUnit[Nothing])(asyncExampleError[Unit])
        val io2 = AsyncUnit[Throwable].bracket_(IO.unit)(asyncExampleError[Unit])

        for {
          a1 <- assertM(io1.run)(fails(equalTo(ExampleError)))
          a2 <- assertM(io2.run)(fails(equalTo(ExampleError)))
          a3 <- assertM(IO.absolve(io1.either).run)(fails(equalTo(ExampleError)))
          a4 <- assertM(IO.absolve(io2.either).run)(fails(equalTo(ExampleError)))
        } yield a1 && a2 && a3 && a4
      },
      testM("bracket regression 1") {
        def makeLogger: Ref[List[String]] => String => UIO[Unit] =
          (ref: Ref[List[String]]) => (line: String) => ref.update(_ ::: List(line))

        val io =
          for {
            ref <- Ref.make[List[String]](Nil)
            log  = makeLogger(ref)
            f <- ZIO
                   .bracket(
                     ZIO.bracket(ZIO.unit)(_ => log("start 1") *> clock.sleep(10.millis) *> log("release 1"))(_ =>
                       ZIO.unit
                     )
                   )(_ => log("start 2") *> clock.sleep(10.millis) *> log("release 2"))(_ => ZIO.unit)
                   .fork
            _ <- (ref.get <* clock.sleep(1.millis)).repeatUntil(_.contains("start 1"))
            _ <- f.interrupt
            _ <- (ref.get <* clock.sleep(1.millis)).repeatUntil(_.contains("release 2"))
            l <- ref.get
          } yield l

        assertM(Live.live(io))(hasSameElements(List("start 1", "release 1", "start 2", "release 2")))
      } @@ zioTag(regression) @@ jvmOnly,
      testM("interrupt waits for finalizer") {
        val io =
          for {
            r  <- Ref.make(false)
            p1 <- Promise.make[Nothing, Unit]
            p2 <- Promise.make[Nothing, Int]
            s <- (p1.succeed(()) *> p2.await)
                   .ensuring(r.set(true) *> clock.sleep(10.millis))
                   .fork
            _    <- p1.await
            _    <- s.interrupt
            test <- r.get
          } yield test

        assertM(Live.live(io))(isTrue)
      } @@ zioTag(interruption)
    ),
    suite("RTS synchronous stack safety")(
      testM("deep map of now") {
        assertM(deepMapNow(10000))(equalTo(10000))
      },
      testM("deep map of sync effect") {
        assertM(deepMapEffect(10000))(equalTo(10000))
      },
      testM("deep attempt") {
        val io = (0 until 10000).foldLeft(IO.effect(()))((acc, _) => acc.either.unit)
        assertM(io)(equalTo(()))
      },
      testM("deep flatMap") {
        def fib(n: Int, a: BigInt = 0, b: BigInt = 1): IO[Error, BigInt] =
          IO.succeed(a + b).flatMap { b2 =>
            if (n > 0)
              fib(n - 1, b, b2)
            else
              IO.succeed(b2)
          }

        val expected = BigInt(
          "113796925398360272257523782552224175572745930353730513145086634176691092536145985470146129334641866902783673042322088625863396052888690096969577173696370562180400527049497109023054114771394568040040412172632376"
        )

        assertM(fib(1000))(equalTo(expected))
      },
      testM("deep absolve/attempt is identity") {
        implicit val canFail = CanFail
        val io               = (0 until 1000).foldLeft(IO.succeed(42))((acc, _) => IO.absolve(acc.either))

        assertM(io)(equalTo(42))
      },
      testM("deep async absolve/attempt is identity") {
        val io = (0 until 1000).foldLeft(IO.effectAsync[Int, Int](k => k(IO.succeed(42)))) { (acc, _) =>
          IO.absolve(acc.either)
        }

        assertM(io)(equalTo(42))
      }
    ),
    suite("RTS asynchronous correctness")(
      testM("simple effectAsync must return") {
        val io = IO.effectAsync[Throwable, Int](k => k(IO.succeed(42)))
        assertM(io)(equalTo(42))
      },
      testM("simple effectAsyncM must return") {
        val io = IO.effectAsyncM[Throwable, Int](k => IO.effectTotal(k(IO.succeed(42))))
        assertM(io)(equalTo(42))
      },
      testM("deep effectAsyncM doesn't block threads") {
        def stackIOs(count: Int): URIO[Clock, Int] =
          if (count <= 0) IO.succeed(42)
          else asyncIO(stackIOs(count - 1))

        def asyncIO(cont: URIO[Clock, Int]): URIO[Clock, Int] =
          ZIO.effectAsyncM[Clock, Nothing, Int] { k =>
            clock.sleep(5.millis) *> cont *> IO.effectTotal(k(IO.succeed(42)))
          }

        val procNum = java.lang.Runtime.getRuntime.availableProcessors()

        val io = stackIOs(procNum + 1)

        assertM(Live.live(io))(equalTo(42))
      } @@ jvmOnly,
      testM("interrupt of effectAsyncM register") {
        for {
          release <- Promise.make[Nothing, Unit]
          acquire <- Promise.make[Nothing, Unit]
          fiber <- IO
                     .effectAsyncM[Nothing, Unit] { _ =>
                       // This will never complete because we never call the callback
                       acquire.succeed(()).bracket_(release.succeed(()))(IO.never)
                     }
                     .disconnect
                     .fork
          _ <- acquire.await
          _ <- fiber.interruptFork
          a <- release.await
        } yield assert(a)(isUnit)
      } @@ zioTag(interruption) @@ ignore,
      testM("effectAsync should not resume fiber twice after interruption") {
        for {
          step            <- Promise.make[Nothing, Unit]
          unexpectedPlace <- Ref.make(List.empty[Int])
          runtime         <- ZIO.runtime[Live]
          fork <- ZIO
                    .effectAsync[Any, Nothing, Unit] { k =>
                      runtime.unsafeRunAsync_ {
                        step.await *> ZIO.effectTotal(k(unexpectedPlace.update(1 :: _)))
                      }
                    }
                    .ensuring(ZIO.effectAsync[Any, Nothing, Unit] { _ =>
                      runtime.unsafeRunAsync_ {
                        step.succeed(())
                      }
                    //never complete
                    })
                    .ensuring(unexpectedPlace.update(2 :: _))
                    .forkDaemon
          result     <- Live.withLive(fork.interrupt)(_.timeout(5.seconds))
          unexpected <- unexpectedPlace.get
        } yield {
          assert(unexpected)(isEmpty) &&
          assert(result)(isNone) // timeout happens
        }
      } @@ zioTag(interruption) @@ flaky,
      testM("effectAsyncMaybe should not resume fiber twice after synchronous result") {
        for {
          step            <- Promise.make[Nothing, Unit]
          unexpectedPlace <- Ref.make(List.empty[Int])
          runtime         <- ZIO.runtime[Live]
          fork <- ZIO
                    .effectAsyncMaybe[Any, Nothing, Unit] { k =>
                      runtime.unsafeRunAsync_ {
                        step.await *> ZIO.effectTotal(k(unexpectedPlace.update(1 :: _)))
                      }
                      Some(IO.unit)
                    }
                    .flatMap { _ =>
                      ZIO.effectAsync[Any, Nothing, Unit] { _ =>
                        runtime.unsafeRunAsync_ {
                          step.succeed(())
                        }
                      //never complete
                      }
                    }
                    .ensuring(unexpectedPlace.update(2 :: _))
                    .uninterruptible
                    .forkDaemon
          result     <- Live.withLive(fork.interrupt)(_.timeout(5.seconds))
          unexpected <- unexpectedPlace.get
        } yield {
          assert(unexpected)(isEmpty) &&
          assert(result)(isNone) // timeout happens
        }
      } @@ flaky,
      testM("sleep 0 must return") {
        assertM(Live.live(clock.sleep(1.nanos)))(isUnit)
      },
      testM("shallow bind of async chain") {
        val io = (0 until 10).foldLeft[Task[Int]](IO.succeed[Int](0)) { (acc, _) =>
          acc.flatMap(n => IO.effectAsync[Throwable, Int](_(IO.succeed(n + 1))))
        }

        assertM(io)(equalTo(10))
      },
      testM("effectAsyncM can fail before registering") {
        val zio = ZIO
          .effectAsyncM[Any, String, Nothing](_ => ZIO.fail("Ouch"))
          .flip

        assertM(zio)(equalTo("Ouch"))
      } @@ zioTag(errors),
      testM("effectAsyncM can defect before registering") {
        val zio = ZIO
          .effectAsyncM[Any, String, Unit](_ => ZIO.effectTotal(throw new Error("Ouch")))
          .run
          .map(_.fold(_.defects.headOption.map(_.getMessage), _ => None))

        assertM(zio)(isSome(equalTo("Ouch")))
      } @@ zioTag(errors)
    ),
    suite("RTS concurrency correctness")(
      testM("shallow fork/join identity") {
        for {
          f <- IO.succeed(42).fork
          r <- f.join
        } yield assert(r)(equalTo(42))
      },
      testM("deep fork/join identity") {
        val n = 20
        assertM(concurrentFib(n))(equalTo(fib(n)))
      } @@ jvmOnly,
      testM("effectAsyncM creation is interruptible") {
        for {
          release <- Promise.make[Nothing, Int]
          acquire <- Promise.make[Nothing, Unit]
          task = IO.effectAsyncM[Nothing, Unit] { _ =>
                   // This will never complete because the callback is never invoked
                   IO.bracket(acquire.succeed(()))(_ => release.succeed(42).unit)(_ => IO.never)
                 }
          fiber <- task.fork
          _     <- acquire.await
          _     <- fiber.interrupt
          a     <- release.await
        } yield assert(a)(equalTo(42))
      } @@ zioTag(interruption) @@ ignore,
      testM("asyncInterrupt runs cancel token on interrupt") {
        for {
          release <- Promise.make[Nothing, Int]
          latch    = scala.concurrent.Promise[Unit]()
          async    = IO.effectAsyncInterrupt[Nothing, Nothing] { _ => latch.success(()); Left(release.succeed(42).unit) }
          fiber   <- async.fork
          _ <- IO.effectAsync[Throwable, Unit] { k =>
                 latch.future.onComplete {
                   case Success(a) => k(IO.succeed(a))
                   case Failure(t) => k(IO.fail(t))
                 }(scala.concurrent.ExecutionContext.global)
               }
          _      <- fiber.interrupt
          result <- release.await
        } yield assert(result)(equalTo(42))
      } @@ zioTag(interruption),
      testM("daemon fiber is unsupervised") {
        def child(ref: Ref[Boolean]) = withLatch(release => (release *> UIO.never).ensuring(ref.set(true)))

        for {
          ref   <- Ref.make[Boolean](false)
          fiber <- child(ref).forkDaemon.fork
          _     <- fiber.join
          b     <- ref.get
        } yield assert(b)(isFalse)
      } @@ zioTag(supervision),
      testM("daemon fiber race interruption") {
        def plus1(latch: Promise[Nothing, Unit], finalizer: UIO[Any]) =
          (latch.succeed(()) *> ZIO.sleep(1.hour)).onInterrupt(finalizer)

        (for {
          interruptionRef <- Ref.make(0)
          latch1Start     <- Promise.make[Nothing, Unit]
          latch2Start     <- Promise.make[Nothing, Unit]
          inc              = interruptionRef.update(_ + 1)
          left             = plus1(latch1Start, inc)
          right            = plus1(latch2Start, inc)
          fiber           <- (left race right).fork
          _               <- latch1Start.await *> latch2Start.await *> fiber.interrupt
          interrupted     <- interruptionRef.get
        } yield assert(interrupted)(equalTo(2)))
      } @@ zioTag(interruption) @@ flaky,
      testM("race in daemon is executed") {
        for {
          latch1 <- Promise.make[Nothing, Unit]
          latch2 <- Promise.make[Nothing, Unit]
          p1     <- Promise.make[Nothing, Unit]
          p2     <- Promise.make[Nothing, Unit]
          loser1  = ZIO.bracket(latch1.succeed(()))(_ => p1.succeed(()))(_ => ZIO.infinity)
          loser2  = ZIO.bracket(latch2.succeed(()))(_ => p2.succeed(()))(_ => ZIO.infinity)
          fiber  <- (loser1 race loser2).forkDaemon
          _      <- latch1.await
          _      <- latch2.await
          _      <- fiber.interrupt
          res1   <- p1.await
          res2   <- p2.await
        } yield assert(res1)(isUnit) && assert(res2)(isUnit)
      },
      testM("supervise fibers") {
        def makeChild(n: Int): URIO[Clock, Fiber[Nothing, Unit]] =
          (clock.sleep(20.millis * n.toDouble) *> ZIO.infinity).fork

        val io =
          for {
            counter <- Ref.make(0)
            _ <- (makeChild(1) *> makeChild(2)).ensuringChildren { fs =>
                   fs.foldLeft(IO.unit)((acc, f) => acc *> f.interrupt *> counter.update(_ + 1))
                 }
            value <- counter.get
          } yield value

        assertM(Live.live(io))(equalTo(2))
      } @@ zioTag(supervision) @@ forked @@ flaky, // Due to weak supervision, this test is expected to fail sometimes
      testM("race of fail with success") {
        val io = IO.fail(42).race(IO.succeed(24)).either
        assertM(io)(isRight(equalTo(24)))
      },
      testM("race of terminate with success") {
        val io = IO.die(new Throwable {}).race(IO.succeed(24))
        assertM(io)(equalTo(24))
      },
      testM("race of fail with fail") {
        val io = IO.fail(42).race(IO.fail(42)).either
        assertM(io)(isLeft(equalTo(42)))
      },
      testM("race of value & never") {
        val io = IO.effectTotal(42).race(IO.never)
        assertM(io)(equalTo(42))
      },
      testM("race in uninterruptible region") {
        val effect = (ZIO.unit.race(ZIO.infinity)).uninterruptible
        assertM(effect)(isUnit)
      },
      testM("race of two forks does not interrupt winner") {
        for {
          ref    <- Ref.make(0)
          fibers <- Ref.make(Set.empty[Fiber[Any, Any]])
          latch  <- Promise.make[Nothing, Unit]
          scope  <- ZIO.descriptor.map(_.scope)
          effect = ZIO.uninterruptibleMask { restore =>
                     restore(latch.await.onInterrupt(ref.update(_ + 1))).forkIn(scope).tap(f => fibers.update(_ + f))
                   }
          awaitAll = fibers.get.flatMap(Fiber.awaitAll(_))
          _       <- effect race effect
          value2  <- latch.succeed(()) *> awaitAll *> ref.get
        } yield assert(value2)(isLessThanEqualTo(1))
      },
      testM("firstSuccessOf of values") {
        val io = IO.firstSuccessOf(IO.fail(0), List(IO.succeed(100))).either
        assertM(io)(isRight(equalTo(100)))
      },
      testM("firstSuccessOf of failures") {
        val io = ZIO.firstSuccessOf(IO.fail(0).delay(10.millis), List(IO.fail(101))).either
        assertM(Live.live(io))(isLeft(equalTo(101)))
      },
      testM("firstSuccessOF of failures & 1 success") {
        val io = ZIO.firstSuccessOf(IO.fail(0), List(IO.succeed(102).delay(1.millis))).either
        assertM(Live.live(io))(isRight(equalTo(102)))
      },
      testM("raceFirst interrupts loser on success") {
        for {
          s      <- Promise.make[Nothing, Unit]
          effect <- Promise.make[Nothing, Int]
          winner  = s.await *> IO.fromEither(Right(()))
          loser   = ZIO.bracket(s.succeed(()))(_ => effect.succeed(42))(_ => ZIO.infinity)
          race    = winner raceFirst loser
          _      <- race
          b      <- effect.await
        } yield assert(b)(equalTo(42))
      } @@ zioTag(interruption),
      testM("raceFirst interrupts loser on failure") {
        for {
          s      <- Promise.make[Nothing, Unit]
          effect <- Promise.make[Nothing, Int]
          winner  = s.await *> IO.fromEither(Left(new Exception))
          loser   = ZIO.bracket(s.succeed(()))(_ => effect.succeed(42))(_ => ZIO.infinity)
          race    = winner raceFirst loser
          _      <- race.either
          b      <- effect.await
        } yield assert(b)(equalTo(42))
      } @@ zioTag(interruption),
      testM("mergeAll") {
        val io = IO.mergeAll(List("a", "aa", "aaa", "aaaa").map(IO.succeed[String](_)))(0)((b, a) => b + a.length)

        assertM(io)(equalTo(10))
      },
      testM("mergeAllEmpty") {
        val io = IO.mergeAll(List.empty[UIO[Int]])(0)(_ + _)
        assertM(io)(equalTo(0))
      },
      testM("reduceAll") {
        val io = IO.reduceAll(IO.effectTotal(1), List(2, 3, 4).map(IO.succeed[Int](_)))(_ + _)
        assertM(io)(equalTo(10))
      },
      testM("reduceAll Empty List") {
        val io = IO.reduceAll(IO.effectTotal(1), Seq.empty)(_ + _)
        assertM(io)(equalTo(1))
      },
      testM("timeout of failure") {
        val io = IO.fail("Uh oh").timeout(1.hour)
        assertM(Live.live(io).run)(fails(equalTo("Uh oh")))
      },
      testM("timeout of terminate") {
        val io: ZIO[Clock, Nothing, Option[Int]] = IO.die(ExampleError).timeout(1.hour)
        assertM(Live.live(io).run)(dies(equalTo(ExampleError)))
      }
    ),
    suite("RTS option tests")(
      testM("lifting a value to an option") {
        assertM(ZIO.some(42))(isSome(equalTo(42)))
      },
      testM("using the none value") {
        assertM(ZIO.none)(isNone)
      }
    ),
    suite("RTS either helper tests")(
      testM("lifting a value into right") {
        assertM(ZIO.right(42))(isRight(equalTo(42)))
      },
      testM("lifting a value into left") {
        assertM(ZIO.left(42))(isLeft(equalTo(42)))
      }
    ),
    suite("RTS interruption")(
      testM("sync forever is interruptible") {
        val io =
          for {
            f <- IO.effectTotal[Int](1).forever.fork
            _ <- f.interrupt
          } yield true

        assertM(io)(isTrue)
      },
      testM("interrupt of never") {
        val io =
          for {
            fiber <- IO.never.fork
            _     <- fiber.interrupt
          } yield 42

        assertM(io)(equalTo(42))
      },
      testM("effectAsyncM is interruptible") {
        val io =
          for {
            fiber <- IO.effectAsyncM[Nothing, Nothing](_ => IO.never).fork
            _     <- fiber.interrupt
          } yield 42

        assertM(io)(equalTo(42))
      },
      testM("effectAsync is interruptible") {
        val io =
          for {
            fiber <- IO.effectAsync[Nothing, Nothing](_ => ()).fork
            _     <- fiber.interrupt
          } yield 42

        assertM(io)(equalTo(42))
      },
      testM("bracket is uninterruptible") {
        val io =
          for {
            promise <- Promise.make[Nothing, Unit]
            fiber   <- (promise.succeed(()) <* IO.never).bracket(_ => IO.unit)(_ => IO.unit).forkDaemon
            res     <- promise.await *> fiber.interrupt.timeoutTo(42)(_ => 0)(1.second)
          } yield res

        assertM(Live.live(io))(equalTo(42))
      },
      testM("bracketExit is uninterruptible") {
        val io =
          for {
            promise <- Promise.make[Nothing, Unit]
            fiber <- IO
                       .bracketExit(promise.succeed(()) *> IO.never *> IO.succeed(1))((_, _: Exit[Any, Any]) =>
                         IO.unit
                       )(_ => IO.unit: IO[Nothing, Unit])
                       .forkDaemon
            res <- promise.await *> fiber.interrupt.timeoutTo(42)(_ => 0)(1.second)
          } yield res

        assertM(Live.live(io))(equalTo(42))
      },
      testM("bracket use is interruptible") {
        for {
          fiber <- IO.unit.bracket(_ => IO.unit)(_ => IO.never).fork
          res   <- fiber.interrupt
        } yield assert(res)(isInterrupted)
      },
      testM("bracketExit use is interruptible") {
        for {
          fiber <- IO.bracketExit(IO.unit)((_, _: Exit[Any, Any]) => IO.unit)(_ => IO.never).fork
          res   <- fiber.interrupt.timeoutTo(42)(_ => 0)(1.second)
        } yield assert(res)(equalTo(0))
      },
      testM("bracket release called on interrupt") {
        val io =
          for {
            p1    <- Promise.make[Nothing, Unit]
            p2    <- Promise.make[Nothing, Unit]
            fiber <- IO.bracket(IO.unit)(_ => p2.succeed(()) *> IO.unit)(_ => p1.succeed(()) *> IO.never).fork
            _     <- p1.await
            _     <- fiber.interrupt
            _     <- p2.await
          } yield ()

        assertM(io.timeoutTo(42)(_ => 0)(1.second))(equalTo(0))
      },
      testM("bracketExit release called on interrupt") {
        for {
          done <- Promise.make[Nothing, Unit]
          fiber <- withLatch { release =>
                     IO.bracketExit(IO.unit)((_, _: Exit[Any, Any]) => done.succeed(()))(_ => release *> IO.never).fork
                   }

          _ <- fiber.interrupt
          r <- done.await.timeoutTo(42)(_ => 0)(60.second)
        } yield assert(r)(equalTo(0))
      },
      testM("bracket acquire returns immediately on interrupt") {
        for {
          p1 <- Promise.make[Nothing, Unit]
          p2 <- Promise.make[Nothing, Int]
          p3 <- Promise.make[Nothing, Unit]
          s <- (p1.succeed(()) *> p2.await)
                 .bracket(_ => p3.await)(_ => IO.unit)
                 .disconnect
                 .fork
          _   <- p1.await
          res <- s.interrupt
          _   <- p3.succeed(())
        } yield assert(res)(isInterrupted)
      },
      testM("bracketExit disconnect acquire returns immediately on interrupt") {
        for {
          p1 <- Promise.make[Nothing, Unit]
          p2 <- Promise.make[Nothing, Unit]
          p3 <- Promise.make[Nothing, Unit]
          s <- IO
                 .bracketExit(p1.succeed(()) *> p2.await)((_, _: Exit[Any, Any]) => p3.await)(_ =>
                   IO.unit: IO[Nothing, Unit]
                 )
                 .disconnect
                 .fork
          _   <- p1.await
          res <- s.interrupt
          _   <- p3.succeed(())
        } yield assert(res)(isInterrupted)
      },
      testM("bracket disconnect use is interruptible") {
        for {
          fiber <- IO.unit.bracket(_ => IO.unit)(_ => IO.never).disconnect.fork
          res   <- fiber.interrupt
        } yield assert(res)(isInterrupted)
      },
      testM("bracketExit disconnect use is interruptible") {
        for {
          fiber <- IO.bracketExit(IO.unit)((_, _: Exit[Any, Any]) => IO.unit)(_ => IO.never).disconnect.fork
          res   <- Live.live(fiber.interrupt.timeoutTo(42)(_ => 0)(1.second))
        } yield assert(res)(equalTo(0))
      },
      testM("bracket disconnect release called on interrupt in separate fiber") {
        val io =
          for {
            p1 <- Promise.make[Nothing, Unit]
            p2 <- Promise.make[Nothing, Unit]
            fiber <- IO
                       .bracket(IO.unit)(_ => p2.succeed(()) *> IO.unit)(_ => p1.succeed(()) *> IO.never)
                       .disconnect
                       .fork
            _ <- p1.await
            _ <- fiber.interrupt
            _ <- p2.await
          } yield ()

        assertM(Live.live(io).timeoutTo(false)(_ => true)(10.seconds))(isTrue)
      },
      testM("bracketExit disconnect release called on interrupt in separate fiber") {
        for {
          done <- Promise.make[Nothing, Unit]
          fiber <- withLatch { release =>
                     IO.bracketExit(IO.unit)((_, _: Exit[Any, Any]) => done.succeed(()))(_ => release *> IO.never)
                       .disconnect
                       .fork
                   }

          _ <- fiber.interrupt
          r <- Live.live(done.await.timeoutTo(false)(_ => true)(10.seconds))
        } yield assert(r)(isTrue)
      },
      testM("catchAll + ensuring + interrupt") {
        implicit val canFail = CanFail
        for {
          cont <- Promise.make[Nothing, Unit]
          p1   <- Promise.make[Nothing, Boolean]
          f1   <- (cont.succeed(()) *> IO.never).catchAll(IO.fail).ensuring(p1.succeed(true)).fork
          _    <- cont.await
          _    <- f1.interrupt
          res  <- p1.await
        } yield assert(res)(isTrue)
      },
      testM("finalizer can detect interruption") {
        for {
          p1 <- Promise.make[Nothing, Boolean]
          c  <- Promise.make[Nothing, Unit]
          f1 <- (c.succeed(()) *> ZIO.never)
                  .ensuring(IO.descriptor.flatMap(d => p1.succeed(d.interrupters.nonEmpty)))
                  .fork
          _   <- c.await
          _   <- f1.interrupt
          res <- p1.await
        } yield assert(res)(isTrue)
      },
      testM("interruption of raced") {
        for {
          ref   <- Ref.make(0)
          cont1 <- Promise.make[Nothing, Unit]
          cont2 <- Promise.make[Nothing, Unit]
          make   = (p: Promise[Nothing, Unit]) => (p.succeed(()) *> ZIO.infinity).onInterrupt(ref.update(_ + 1))
          raced <- (make(cont1) race (make(cont2))).fork
          _     <- cont1.await *> cont2.await
          _     <- raced.interrupt
          count <- ref.get
        } yield assert(count)(equalTo(2))
      },
      testM("recovery of error in finalizer") {
        for {
          recovered <- Ref.make(false)
          fiber <- withLatch { release =>
                     (release *> ZIO.never)
                       .ensuring(
                         (ZIO.unit *> ZIO.fail("Uh oh")).catchAll(_ => recovered.set(true))
                       )
                       .fork
                   }
          _     <- fiber.interrupt
          value <- recovered.get
        } yield assert(value)(isTrue)
      } @@ zioTag(errors),
      testM("recovery of interruptible") {
        for {
          recovered <- Ref.make(false)
          fiber <- withLatch { release =>
                     (release *> ZIO.never.interruptible)
                       .foldCauseM(
                         cause => recovered.set(cause.interrupted),
                         _ => recovered.set(false)
                       )
                       .uninterruptible
                       .fork
                   }
          _     <- fiber.interrupt
          value <- recovered.get
        } yield assert(value)(isTrue)
      },
      testM("sandbox of interruptible") {
        for {
          selfId    <- ZIO.fiberId
          recovered <- Ref.make[Option[Either[Cause[Nothing], Any]]](None)
          fiber <- withLatch { release =>
                     (release *> ZIO.never.interruptible).sandbox.either
                       .flatMap(exit => recovered.set(Some(exit)))
                       .uninterruptible
                       .fork
                   }
          _     <- fiber.interrupt
          value <- recovered.get
        } yield assert(value)(isSome(isLeft(equalTo(Cause.interrupt(selfId)))))
      },
      testM("run of interruptible") {
        for {
          recovered <- Ref.make[Option[Exit[Nothing, Any]]](None)
          fiber <- withLatch { release =>
                     (release *> ZIO.never.interruptible).run
                       .flatMap(exit => recovered.set(Some(exit)))
                       .uninterruptible
                       .fork
                   }
          _     <- fiber.interrupt
          value <- recovered.get
        } yield assert(value)(isSome(isInterrupted))
      },
      testM("alternating interruptibility") {
        for {
          counter <- Ref.make(0)
          fiber <- withLatch { release =>
                     ((((release *> ZIO.never.interruptible.run *> counter
                       .update(_ + 1)).uninterruptible).interruptible).run
                       *> counter.update(_ + 1)).uninterruptible.fork
                   }
          _     <- fiber.interrupt
          value <- counter.get
        } yield assert(value)(equalTo(2))
      },
      testM("interruption after defect") {
        for {
          ref <- Ref.make(false)
          fiber <- withLatch { release =>
                     (ZIO.effect(throw new Error).run *> release *> ZIO.never)
                       .ensuring(ref.set(true))
                       .fork
                   }
          _     <- fiber.interrupt
          value <- ref.get
        } yield assert(value)(isTrue)
      },
      testM("interruption after defect 2") {
        for {
          ref <- Ref.make(false)
          fiber <- withLatch { release =>
                     (ZIO.effect(throw new Error).run *> release *> ZIO.unit.forever)
                       .ensuring(ref.set(true))
                       .fork
                   }
          _     <- fiber.interrupt
          value <- ref.get
        } yield assert(value)(isTrue)
      },
      testM("disconnect returns immediately on interrupt") {
        for {
          p1 <- Promise.make[Nothing, Unit]
          s <- (p1.succeed(()) *> ZIO.never)
                 .ensuring(ZIO.never)
                 .disconnect
                 .fork
          _   <- p1.await
          res <- s.interrupt
        } yield assert(res)(isInterrupted)
      },
      testM("disconnected effect that is then interrupted eventually performs interruption") {
        val io =
          for {
            r  <- Ref.make(false)
            p1 <- Promise.make[Nothing, Unit]
            p3 <- Promise.make[Nothing, Unit]
            s <- (p1.succeed(()) *> ZIO.never)
                   .ensuring(r.set(true) *> clock.sleep(10.millis) *> p3.succeed(()))
                   .disconnect
                   .fork
            _    <- p1.await
            _    <- s.interrupt
            _    <- p3.await
            test <- r.get
          } yield test

        assertM(Live.live(io))(isTrue)
      },
      testM("cause reflects interruption") {
        val io =
          for {
            finished <- Ref.make(false)
            fiber    <- withLatch(release => (release *> ZIO.fail("foo")).catchAll(_ => finished.set(true)).fork)
            exit     <- fiber.interrupt
            finished <- finished.get
          } yield exit.interrupted == true || finished == true

        assertM(io)(isTrue)
      } @@ jvm(nonFlaky),
      testM("bracket use inherits interrupt status") {
        val io =
          for {
            ref <- Ref.make(false)
            fiber1 <- withLatch { (release2, await2) =>
                        withLatch { release1 =>
                          release1
                            .bracket_(ZIO.unit, await2 *> clock.sleep(10.millis) *> ref.set(true))
                            .uninterruptible
                            .fork
                        } <* release2
                      }
            _     <- fiber1.interrupt
            value <- ref.get
          } yield value

        assertM(Live.live(io))(isTrue)
      },
      testM("bracket use inherits interrupt status 2") {
        val io =
          for {
            latch1 <- Promise.make[Nothing, Unit]
            latch2 <- Promise.make[Nothing, Unit]
            ref    <- Ref.make(false)
            fiber1 <- latch1
                        .succeed(())
                        .bracketExit[Clock, Nothing, Unit](
                          (_: Boolean, _: Exit[Any, Any]) => ZIO.unit,
                          (_: Boolean) => latch2.await *> clock.sleep(10.millis) *> ref.set(true).unit
                        )
                        .uninterruptible
                        .fork
            _     <- latch1.await
            _     <- latch2.succeed(())
            _     <- fiber1.interrupt
            value <- ref.get
          } yield value

        assertM(Live.live(io))(isTrue)
      },
      testM("async can be uninterruptible") {
        val io =
          for {
            ref <- Ref.make(false)
            fiber <- withLatch { release =>
                       (release *> clock.sleep(10.millis) *> ref.set(true).unit).uninterruptible.fork
                     }
            _     <- fiber.interrupt
            value <- ref.get
          } yield value

        assertM(Live.live(io))(isTrue)
      },
      testM("closing scope is uninterruptible") {
        for {
          ref     <- Ref.make(false)
          promise <- Promise.make[Nothing, Unit]
          child    = promise.succeed(()) *> Live.live(ZIO.sleep(10.milliseconds)) *> ref.set(true)
          parent   = child.uninterruptible.fork *> promise.await
          fiber   <- parent.fork
          _       <- promise.await
          _       <- fiber.interrupt
          value   <- ref.get
        } yield assert(value)(isTrue)
      }
    ) @@ zioTag(interruption),
    suite("RTS environment")(
      testM("provide is modular") {
        val zio =
          for {
            v1 <- ZIO.environment[Int]
            v2 <- ZIO.environment[Int].provide(2)
            v3 <- ZIO.environment[Int]
          } yield (v1, v2, v3)

        assertM(zio.provide(4))(equalTo((4, 2, 4)))
      },
      testM("effectAsync can use environment") {
        val zio = ZIO.effectAsync[Int, Nothing, Int](cb => cb(ZIO.environment[Int]))
        assertM(zio.provide(10))(equalTo(10))
      }
    ),
    suite("RTS forking inheritability")(
      testM("interruption status is heritable") {
        for {
          latch <- Promise.make[Nothing, Unit]
          ref   <- Ref.make(InterruptStatus.interruptible)
          _     <- ZIO.uninterruptible((ZIO.checkInterruptible(ref.set) *> latch.succeed(())).fork *> latch.await)
          v     <- ref.get
        } yield assert(v)(equalTo(InterruptStatus.uninterruptible))
      } @@ zioTag(interruption),
      testM("executor is heritable") {
        val executor = internal.Executor.fromExecutionContext(100) {
          scala.concurrent.ExecutionContext.Implicits.global
        }
        val pool = ZIO.effectTotal(Platform.getCurrentThreadGroup)
        val io = for {
          parentPool <- pool
          childPool  <- pool.fork.flatMap(_.join)
        } yield assert(parentPool)(equalTo(childPool))
        io.lock(executor)
      } @@ jvm(nonFlaky(100))
    ),
    suite("schedule")(
      testM("runs effect for each recurrence of the schedule") {
        for {
          ref     <- Ref.make[List[Duration]](List.empty)
          effect   = clock.nanoTime.flatMap(duration => ref.update(duration.nanoseconds :: _))
          schedule = Schedule.spaced(1.second) && Schedule.recurs(5)
          _       <- effect.schedule(schedule).fork
          _       <- TestClock.adjust(5.seconds)
          value   <- ref.get.map(_.reverse)
        } yield assert(value)(equalTo(List(1.second, 2.seconds, 3.seconds, 4.seconds, 5.seconds)))
      }
    ),
    suite("someOrElse")(
      testM("extracts the value from Some") {
        assertM(UIO.succeed(Some(1)).someOrElse(2))(equalTo(1))
      },
      testM("falls back to the default value if None") {
        assertM(UIO.succeed(None).someOrElse(42))(equalTo(42))
      },
      testM("does not change failed state") {
        assertM(ZIO.fail(ExampleError).someOrElse(42).run)(fails(equalTo(ExampleError)))
      } @@ zioTag(errors)
    ),
    suite("someOrElseM")(
      testM("extracts the value from Some") {
        assertM(UIO.succeed(Some(1)).someOrElseM(UIO.succeed(2)))(equalTo(1))
      },
      testM("falls back to the default effect if None") {
        assertM(UIO.succeed(None).someOrElseM(UIO.succeed(42)))(equalTo(42))
      },
      testM("does not change failed state") {
        assertM(ZIO.fail(ExampleError).someOrElseM(UIO.succeed(42)).run)(fails(equalTo(ExampleError)))
      } @@ zioTag(errors)
    ),
    suite("someOrFail")(
      testM("extracts the optional value") {
        val task: Task[Int] = UIO(Some(42)).someOrFail(exampleError)
        assertM(task)(equalTo(42))
      },
      testM("fails when given a None") {
        val task: Task[Int] = UIO(Option.empty[Int]).someOrFail(exampleError)
        assertM(task.run)(fails(equalTo(exampleError)))
      } @@ zioTag(errors)
    ),
    suite("summarized")(
      testM("returns summary and value") {
        for {
          counter  <- Ref.make(0)
          increment = counter.updateAndGet(_ + 1)
          result   <- increment.summarized(increment)((_, _))
        } yield {
          val ((start, end), value) = result
          assert(start)(equalTo(1)) &&
          assert(value)(equalTo(2)) &&
          assert(end)(equalTo(3))
        }
      }
    ),
    suite("tapCause")(
      testM("effectually peeks at the cause of the failure of this effect") {
        for {
          ref    <- Ref.make(false)
          result <- ZIO.dieMessage("die").tapCause(_ => ref.set(true)).run
          effect <- ref.get
        } yield assert(result)(dies(hasMessage(equalTo("die")))) &&
          assert(effect)(isTrue)
      }
    ),
    suite("timeout disconnect")(
      testM("returns `Some` with the produced value if the effect completes before the timeout elapses") {
        assertM(ZIO.unit.disconnect.timeout(100.millis))(isSome(isUnit))
      },
      testM("returns `None` otherwise") {
        for {
          fiber  <- ZIO.never.uninterruptible.disconnect.timeout(100.millis).fork
          _      <- TestClock.adjust(100.millis)
          result <- fiber.join
        } yield assert(result)(isNone)
      }
    ),
    suite("transplant")(
      testM("preserves supervision relationship of nested fibers") {
        for {
          latch1 <- Promise.make[Nothing, Unit]
          latch2 <- Promise.make[Nothing, Unit]
          fiber <- ZIO.transplant { grafter =>
                     grafter {
                       val zio = for {
                         _ <- (latch1.succeed(()) *> ZIO.infinity.onInterrupt(latch2.succeed(()))).fork
                         _ <- ZIO.infinity
                       } yield ()
                       zio.fork
                     }
                   }
          _ <- latch1.await
          _ <- fiber.interrupt
          _ <- latch2.await
        } yield assertCompletes
      }
    ),
    suite("unless")(
      testM("executes correct branch only") {
        for {
          effectRef <- Ref.make(0)
          _         <- effectRef.set(1).unless(true)
          val1      <- effectRef.get
          _         <- effectRef.set(2).unless(false)
          val2      <- effectRef.get
          failure    = new Exception("expected")
          _         <- IO.fail(failure).unless(true)
          failed    <- IO.fail(failure).unless(false).either
        } yield {
          assert(val1)(equalTo(0)) &&
          assert(val2)(equalTo(2)) &&
          assert(failed)(isLeft(equalTo(failure)))
        }
      }
    ),
    suite("unlessM")(
      testM("executes condition effect and correct branch") {
        for {
          effectRef     <- Ref.make(0)
          conditionRef  <- Ref.make(0)
          conditionTrue  = conditionRef.update(_ + 1).as(true)
          conditionFalse = conditionRef.update(_ + 1).as(false)
          _             <- effectRef.set(1).unlessM(conditionTrue)
          val1          <- effectRef.get
          conditionVal1 <- conditionRef.get
          _             <- effectRef.set(2).unlessM(conditionFalse)
          val2          <- effectRef.get
          conditionVal2 <- conditionRef.get
          failure        = new Exception("expected")
          _             <- IO.fail(failure).unlessM(conditionTrue)
          failed        <- IO.fail(failure).unlessM(conditionFalse).either
        } yield {
          assert(val1)(equalTo(0)) &&
          assert(conditionVal1)(equalTo(1)) &&
          assert(val2)(equalTo(2)) &&
          assert(conditionVal2)(equalTo(2)) &&
          assert(failed)(isLeft(equalTo(failure)))
        }
      },
      testM("infers correctly") {
        trait R
        trait R1 extends R
        trait E1
        trait E extends E1
        trait A
        val b: ZIO[R, E, Boolean] = ZIO.succeed(true)
        val zio: ZIO[R1, E1, A]   = ZIO.succeed(new A {})
        val _                     = ZIO.unlessM(b)(zio)
        ZIO.succeed(assertCompletes)
      }
    ),
    suite("unrefine")(
      testM("converts some fiber failures into errors") {
        val s    = "division by zero"
        val zio1 = ZIO.die(new IllegalArgumentException(s))
        val zio2 = zio1.unrefine { case e: IllegalArgumentException => e.getMessage }
        assertM(zio2.run)(fails(equalTo(s)))
      },
      testM("leaves the rest") {
        val t    = new IllegalArgumentException("division by zero")
        val zio1 = ZIO.die(t)
        val zio2 = zio1.unrefine { case e: NumberFormatException => e.getMessage }
        assertM(zio2.run)(dies(equalTo(t)))
      }
    ),
    suite("unrefineTo")(
      testM("converts some fiber failures into errors") {
        val t    = new IllegalArgumentException("division by zero")
        val zio1 = ZIO.die(t)
        val zio2 = zio1.unrefineTo[IllegalArgumentException]
        assertM(zio2.run)(fails(equalTo(t)))
      },
      testM("leaves the rest") {
        val t    = new IllegalArgumentException("division by zero")
        val zio1 = ZIO.die(t)
        val zio2 = zio1.unrefineTo[NumberFormatException]
        assertM(zio2.run)(dies(equalTo(t)))
      }
    ) @@ zioTag(errors),
    suite("unrefineWith")(
      testM("converts some fiber failures into errors") {
        val s    = "division by zero"
        val zio1 = ZIO.die(new IllegalArgumentException(s))
        val zio2 = zio1.unrefineWith { case e: IllegalArgumentException => Option(e.getMessage) }(_ => None)
        assertM(zio2.run)(fails(isSome(equalTo(s))))
      },
      testM("leaves the rest") {
        val t    = new IllegalArgumentException("division by zero")
        val zio1 = ZIO.die(t)
        val zio2 = zio1.unrefineWith { case e: NumberFormatException => Option(e.getMessage) }(_ => None)
        assertM(zio2.run)(dies(equalTo(t)))
      },
      testM("uses the specified function to convert the `E` into an `E1`") {
        val zio1 = ZIO.fail("fail")
        val zio2 = zio1.unrefineWith { case e: IllegalArgumentException => Option(e.getMessage) }(_ => None)
        assertM(zio2.run)(fails(isNone))
      }
    ) @@ zioTag(errors),
    suite("unsandbox")(
      testM("unwraps exception") {
        val failure: IO[Cause[Exception], String] = IO.fail(fail(new Exception("fail")))
        val success: IO[Cause[Any], Int]          = IO.succeed(100)
        for {
          message <- failure.unsandbox.foldM(e => IO.succeed(e.getMessage), _ => IO.succeed("unexpected"))
          result  <- success.unsandbox
        } yield assert(message)(equalTo("fail")) && assert(result)(equalTo(100))
      },
      testM("no information is lost during composition") {
        val causes = Gen.causes(Gen.anyString, Gen.throwable)
        def cause[R, E](zio: ZIO[R, E, Nothing]): ZIO[R, Nothing, Cause[E]] =
          zio.foldCauseM(ZIO.succeed(_), ZIO.fail)
        checkM(causes) { c =>
          for {
            result <- cause(ZIO.halt(c).sandbox.mapErrorCause(e => e.untraced).unsandbox)
          } yield assert(result)(equalTo(c)) &&
            assert(result.prettyPrint)(equalTo(c.prettyPrint))
        }
      }
    ),
    suite("updateService")(
      testM("updates a service in the environment") {
        val zio = for {
          a <- ZIO.service[Int].updateService[Int](_ + 1)
          b <- ZIO.service[Int]
        } yield (a, b)
        assertM(zio.provideLayer(ZLayer.succeed(0)))(equalTo((1, 0)))
      }
    ),
    suite("validate")(
      testM("returns all errors if never valid") {
        val in                      = List.fill(10)(0)
        def fail[A](a: A): IO[A, A] = IO.fail(a)
        val res                     = IO.validate(in)(fail).flip
        assertM(res)(equalTo(in))
      } @@ zioTag(errors),
      testM("accumulate errors and ignore successes") {
        implicit val canFail = CanFail
        val in               = List.range(0, 10)
        val res              = ZIO.validate(in)(a => if (a % 2 == 0) ZIO.succeed(a) else ZIO.fail(a))
        assertM(res.flip)(equalTo(List(1, 3, 5, 7, 9)))
      } @@ zioTag(errors),
      testM("accumulate successes") {
        implicit val canFail = CanFail
        val in               = List.range(0, 10)
        val res              = IO.validate(in)(a => ZIO.succeed(a))
        assertM(res)(equalTo(in))
      }
    ),
    suite("validatePar")(
      testM("returns all errors if never valid") {
        val in                      = List.fill(1000)(0)
        def fail[A](a: A): IO[A, A] = IO.fail(a)
        val res                     = IO.validatePar(in)(fail).flip
        assertM(res)(equalTo(in))
      } @@ zioTag(errors),
      testM("accumulate errors and ignore successes") {
        implicit val canFail = CanFail
        val in               = List.range(0, 10)
        val res              = ZIO.validatePar(in)(a => if (a % 2 == 0) ZIO.succeed(a) else ZIO.fail(a))
        assertM(res.flip)(equalTo(List(1, 3, 5, 7, 9)))
      } @@ zioTag(errors),
      testM("accumulate successes") {
        implicit val canFail = CanFail
        val in               = List.range(0, 10)
        val res              = IO.validatePar(in)(a => ZIO.succeed(a))
        assertM(res)(equalTo(in))
      }
    ),
    suite("validateFirst")(
      testM("returns all errors if never valid") {
        val in  = List.fill(10)(0)
        val res = IO.validateFirst(in)(a => ZIO.fail(a)).flip
        assertM(res)(equalTo(in))
      } @@ zioTag(errors),
      testM("runs sequentially and short circuits on first success validation") {
        implicit val canFail = CanFail
        val in               = List.range(1, 10)
        val f                = (a: Int) => if (a == 6) ZIO.succeed(a) else ZIO.fail(a)

        for {
          counter    <- Ref.make(0)
          res        <- ZIO.validateFirst(in)(a => counter.update(_ + 1) *> f(a))
          assertions <- assertM(ZIO.succeed(res))(equalTo(6)) && assertM(counter.get)(equalTo(6))
        } yield assertions
      },
      testM("returns errors in correct order") {
        val as = List(2, 4, 6, 3, 5, 6)
        for {
          results <- ZIO.validateFirst(as)(ZIO.fail(_)).flip
        } yield assert(results)(equalTo(List(2, 4, 6, 3, 5, 6)))
      } @@ zioTag(errors)
    ),
    suite("validateFirstPar")(
      testM("returns all errors if never valid") {
        val in  = List.fill(1000)(0)
        val res = IO.validateFirstPar(in)(a => ZIO.fail(a)).flip
        assertM(res)(equalTo(in))
      } @@ zioTag(errors),
      testM("returns success if valid") {
        implicit val canFail = CanFail
        val in               = List.range(1, 10)
        val f                = (a: Int) => if (a == 6) ZIO.succeed(a) else ZIO.fail(a)
        val res              = ZIO.validateFirstPar(in)(f(_))
        assertM(res)(equalTo(6))
      }
    ),
    suite("validateWith")(
      testM("succeeds") {
        assertM(ZIO(1).validateWith(ZIO(2))(_ + _))(equalTo(3))
      },
      testM("fails") {
        assertM(ZIO(1).validate(ZIO.fail(2)).sandbox.either)(isLeft(equalTo(Cause.Fail(2))))
      },
      testM("combines both cause") {
        assertM(ZIO.fail(1).validate(ZIO.fail(2)).sandbox.either)(
          isLeft(equalTo(Cause.Then(Cause.Fail(1), Cause.Fail(2))))
        )
      }
    ),
    suite("when")(
      testM("executes correct branch only") {
        for {
          effectRef <- Ref.make(0)
          _         <- effectRef.set(1).when(false)
          val1      <- effectRef.get
          _         <- effectRef.set(2).when(true)
          val2      <- effectRef.get
          failure    = new Exception("expected")
          _         <- IO.fail(failure).when(false)
          failed    <- IO.fail(failure).when(true).either
        } yield {
          assert(val1)(equalTo(0)) &&
          assert(val2)(equalTo(2)) &&
          assert(failed)(isLeft(equalTo(failure)))
        }
      }
    ),
    suite("whenCase")(
      testM("executes correct branch only") {
        val v1: Option[Int] = None
        val v2: Option[Int] = Some(0)
        for {
          ref  <- Ref.make(false)
          _    <- ZIO.whenCase(v1) { case Some(_) => ref.set(true) }
          res1 <- ref.get
          _    <- ZIO.whenCase(v2) { case Some(_) => ref.set(true) }
          res2 <- ref.get
        } yield assert(res1)(isFalse) && assert(res2)(isTrue)
      }
    ),
    suite("whenCaseM")(
      testM("executes condition effect and correct branch") {
        val v1: Option[Int] = None
        val v2: Option[Int] = Some(0)
        for {
          ref  <- Ref.make(false)
          _    <- ZIO.whenCaseM(IO.succeed(v1)) { case Some(_) => ref.set(true) }
          res1 <- ref.get
          _    <- ZIO.whenCaseM(IO.succeed(v2)) { case Some(_) => ref.set(true) }
          res2 <- ref.get
        } yield assert(res1)(isFalse) && assert(res2)(isTrue)
      }
    ),
    suite("whenM")(
      testM("executes condition effect and correct branch") {
        for {
          effectRef     <- Ref.make(0)
          conditionRef  <- Ref.make(0)
          conditionTrue  = conditionRef.update(_ + 1).as(true)
          conditionFalse = conditionRef.update(_ + 1).as(false)
          _             <- effectRef.set(1).whenM(conditionFalse)
          val1          <- effectRef.get
          conditionVal1 <- conditionRef.get
          _             <- effectRef.set(2).whenM(conditionTrue)
          val2          <- effectRef.get
          conditionVal2 <- conditionRef.get
          failure        = new Exception("expected")
          _             <- IO.fail(failure).whenM(conditionFalse)
          failed        <- IO.fail(failure).whenM(conditionTrue).either
        } yield {
          assert(val1)(equalTo(0)) &&
          assert(conditionVal1)(equalTo(1)) &&
          assert(val2)(equalTo(2)) &&
          assert(conditionVal2)(equalTo(2)) &&
          assert(failed)(isLeft(equalTo(failure)))
        }
      },
      testM("infers correctly") {
        trait R
        trait R1 extends R
        trait E1
        trait E extends E1
        trait A
        val b: ZIO[R, E, Boolean] = ZIO.succeed(true)
        val zio: ZIO[R1, E1, A]   = ZIO.succeed(new A {})
        val _                     = ZIO.whenM(b)(zio)
        ZIO.succeed(assertCompletes)
      }
    ),
    suite("withFilter")(
      testM("tuple value is extracted correctly from task") {
        for {
          (i, j, k) <- Task((1, 2, 3))
        } yield assert((i, j, k))(equalTo((1, 2, 3)))
      },
      testM("condition in for-comprehension syntax works correctly for task") {
        for {
          n <- Task(3) if n > 0
        } yield assert(n)(equalTo(3))
      },
      testM("unsatisfied condition should fail with NoSuchElementException") {
        val task =
          for {
            n <- Task(3) if n > 10
          } yield n
        assertM(task.run)(fails(isSubtype[NoSuchElementException](anything)))
      },
      testM("withFilter doesn't compile with IO that fails with type other than Throwable") {
        val result = typeCheck {
          """
            import zio._
            val io: IO[String, Int] = IO.succeed(1)
            for {
              n <- io if n > 0
            } yield n
              """
        }

        val expected =
          "Pattern guards are only supported when the error type is a supertype of NoSuchElementException. However, your effect has String for the error type."
        if (TestVersion.isScala2) assertM(result)(isLeft(equalTo(expected)))
        else assertM(result)(isLeft(anything))
      }
    ),
    suite("zipPar")(
      testM("does not swallow exit causes of loser") {
        ZIO.interrupt.zipPar(IO.interrupt).run.map {
          case Exit.Failure(cause) => assert(cause.interruptors)(not(isEmpty))
          case _                   => assert(false)(isTrue)
        }
      },
      testM("does not report failure when interrupting loser after it succeeded") {
        val io          = ZIO.interrupt.zipPar(IO.succeed(1))
        val interrupted = io.sandbox.either.map(_.left.map(_.interrupted))
        assertM(interrupted)(isLeft(isTrue))
      } @@ zioTag(interruption),
      testM("passes regression 1") {
        val io =
          IO.succeed[Int](1).zipPar(IO.succeed[Int](2)).flatMap(t => IO.succeed(t._1 + t._2)).map(_ == 3)
        assertM(io)(isTrue)
      } @@ zioTag(regression) @@ jvm(nonFlaky),
      testM("paralellizes simple success values") {
        def countdown(n: Int): UIO[Int] =
          if (n == 0) IO.succeed(0)
          else
            IO.succeed[Int](1).zipPar(IO.succeed[Int](2)).flatMap(t => countdown(n - 1).map(y => t._1 + t._2 + y))

        assertM(countdown(50))(equalTo(150))
      },
      testM("does not kill fiber when forked on parent scope") {

        for {
          latch1 <- Promise.make[Nothing, Unit]
          latch2 <- Promise.make[Nothing, Unit]
          latch3 <- Promise.make[Nothing, Unit]
          ref1   <- Ref.make(false)
          left = ZIO
                   .uninterruptibleMask(restore => latch2.succeed(()) *> restore(latch1.await *> ZIO.succeed("foo")))
                   .onInterrupt(ref1.set(true))
          right                         = latch3.succeed(()).as(42)
          _                            <- (latch2.await *> latch3.await *> latch1.succeed(())).fork
          result                       <- left.fork zipPar right
          (leftInnerFiber, rightResult) = result
          leftResult                   <- leftInnerFiber.await
          interrupted                  <- ref1.get
        } yield assert(interrupted)(isFalse) && assert(leftResult)(succeeds(equalTo("foo"))) && assert(rightResult)(
          equalTo(42)
        )
      }
    ),
    suite("toFuture")(
      testM("should fail with ZTrace attached") {
        for {
          future <- ZIO.fail(new Throwable(new IllegalArgumentException)).toFuture
          result <- ZIO.fromFuture(_ => future).either
        } yield assert(result)(isLeft(hasThrowableCause(hasThrowableCause(hasMessage(containsString("Fiber:Id("))))))
      }
    ) @@ zioTag(future),
    suite("resurrect")(
      testM("should fail checked") {
        val error: Exception   = new Exception("msg")
        val effect: Task[Unit] = ZIO.fail(error).unit.orDie.resurrect
        assertM(effect.either)(isLeft(equalTo(error)))
      }
    ),
<<<<<<< HEAD
    suite("fromFuture")(
      testM("should works using same execution context and returning succeed") {
        implicit val ec: ExecutionContext = scala.concurrent.ExecutionContext.global
        for {
          future <- ZIO.effect(scala.concurrent.Future("hello zio"))
          result <- ZIO.fromFutureWithExecutionContext(future).either
        } yield assert(result)(isRight(equalTo("hello zio")))
      },
      testM("should works using same execution context and returning failure") {
        implicit val ec: ExecutionContext = scala.concurrent.ExecutionContext.global
        val program = for {
          future <- ZIO.fail(new Throwable(new IllegalArgumentException)).toFuture
          result <- ZIO.fromFutureWithExecutionContext(future).either
        } yield result
        assertM(program)(isLeft(anything))
      }
    ) @@ zioTag(future)
=======
    suite("options")(
      testM("basic option test") {
        for {
          value <- ZIO.getOrFailUnit(Some("foo"))
        } yield {
          assert(value)(equalTo("foo"))
        }
      },
      testM("side effect unit in option test") {
        for {
          value <- ZIO.getOrFailUnit(None).catchAll(_ => ZIO.succeed("Controlling unit side-effect"))
        } yield {
          assert(value)(equalTo("Controlling unit side-effect"))
        }
      }
    ),
    suite("promises")(
      testM("promise test") {
        val func: String => String = s => s.toUpperCase
        for {
          promise <- ZIO.succeed(scala.concurrent.Promise[String]())
          _ <- ZIO.effect {
                 Try(func("hello world from future")) match {
                   case Success(value)     => promise.success(value)
                   case Failure(exception) => promise.failure(exception)
                 }
               }.fork
          value <- ZIO.fromPromiseScala(promise)
        } yield {
          assert(value)(equalTo("HELLO WORLD FROM FUTURE"))
        }
      },
      testM("promise supplier test") {
        val func: Unit => String = _ => "hello again from future"
        for {
          promise <- ZIO.succeed(scala.concurrent.Promise[String]())
          _ <- ZIO.effect {
                 Try(func(())) match {
                   case Success(value)     => promise.success(value)
                   case Failure(exception) => promise.failure(exception)
                 }
               }.fork
          value <- ZIO.fromPromiseScala(promise)
        } yield {
          assert(value)(equalTo("hello again from future"))
        }
      },
      testM("promise ugly path test") {
        val func: String => String = s => s.toUpperCase
        for {
          promise <- ZIO.succeed(scala.concurrent.Promise[String]())
          _ <- ZIO.effect {
                 Try(func(null)) match {
                   case Success(value)     => promise.success(value)
                   case Failure(exception) => promise.failure(exception)
                 }
               }.fork
          value <- ZIO
                     .fromPromiseScala(promise)
                     .catchAll(_ => ZIO.succeed("Controlling side-effect of function passed to promise"))
        } yield {
          assert(value)(equalTo("Controlling side-effect of function passed to promise"))
        }
      }
    )
>>>>>>> 0be5bb02
  )

  def functionIOGen: Gen[Random with Sized, String => Task[Int]] =
    Gen.function[Random with Sized, String, Task[Int]](Gen.successes(Gen.anyInt))

  def listGen: Gen[Random with Sized, List[String]] =
    Gen.listOfN(100)(Gen.alphaNumericString)

  val exampleError = new Error("something went wrong")

  def exactlyOnce[R, A, A1](value: A)(func: UIO[A] => ZIO[R, String, A1]): ZIO[R, String, A1] =
    Ref.make(0).flatMap { ref =>
      for {
        res   <- func(ref.update(_ + 1) *> ZIO.succeed(value))
        count <- ref.get
        _ <- if (count != 1) {
               ZIO.fail("Accessed more than once")
             } else {
               ZIO.unit
             }
      } yield res
    }

  val testString = "supercalifragilisticexpialadocious"

  implicit class ZioOfTestResultOps[R, E](val res: ZIO[R, E, TestResult]) {
    def &&[R1](that: ZIO[R1, E, TestResult]): ZIO[R1 with R, E, TestResult] = res.zipWith(that)(_ && _)
  }

  val ExampleError    = new Throwable("Oh noes!")
  val InterruptCause1 = new Throwable("Oh noes 1!")
  val InterruptCause2 = new Throwable("Oh noes 2!")
  val InterruptCause3 = new Throwable("Oh noes 3!")

  val TaskExampleError: Task[Int] = IO.fail[Throwable](ExampleError)

  val TaskExampleDie: Task[Int] = IO.effectTotal(throw ExampleError)

  def asyncExampleError[A]: Task[A] =
    IO.effectAsync[Throwable, A](_(IO.fail(ExampleError)))

  def sum(n: Int): Int =
    if (n <= 0) 0
    else n + sum(n - 1)

  def deepMapNow(n: Int): UIO[Int] = {
    @tailrec
    def loop(n: Int, acc: UIO[Int]): UIO[Int] =
      if (n <= 0) acc
      else loop(n - 1, acc.map(_ + 1))

    loop(n, IO.succeed(0))
  }

  def deepMapEffect(n: Int): UIO[Int] = {
    @tailrec
    def loop(n: Int, acc: UIO[Int]): UIO[Int] =
      if (n <= 0) acc
      else loop(n - 1, acc.map(_ + 1))

    loop(n, IO.effectTotal(0))
  }

  def deepErrorEffect(n: Int): Task[Unit] =
    if (n == 0) IO.effect(throw ExampleError)
    else IO.unit *> deepErrorEffect(n - 1)

  def deepErrorFail(n: Int): Task[Unit] =
    if (n == 0) IO.fail(ExampleError)
    else IO.unit *> deepErrorFail(n - 1)

  def fib(n: Int): BigInt =
    if (n <= 1) n
    else fib(n - 1) + fib(n - 2)

  def concurrentFib(n: Int): Task[BigInt] =
    if (n <= 1) IO.succeed[BigInt](n)
    else
      for {
        f1 <- concurrentFib(n - 1).fork
        f2 <- concurrentFib(n - 2).fork
        v1 <- f1.join
        v2 <- f2.join
      } yield v1 + v2

  def AsyncUnit[E]: IO[E, Unit] = IO.effectAsync[E, Unit](_(IO.unit))

  type Logging = Has[Logging.Service]

  object Logging {
    trait Service
    val live: ZLayer[Any, Nothing, Logging] = ZLayer.succeed(new Logging.Service {})
  }
}<|MERGE_RESOLUTION|>--- conflicted
+++ resolved
@@ -1,17 +1,13 @@
 package zio
 
 import scala.annotation.tailrec
-<<<<<<< HEAD
-import scala.util.{ Failure, Success }
-=======
 import scala.util.{ Failure, Success, Try }
 
->>>>>>> 0be5bb02
 import zio.Cause._
 import zio.LatchOps._
 import zio.clock.Clock
 import zio.duration._
-import zio.internal.{ Platform }
+import zio.internal.Platform
 import zio.random.Random
 import zio.test.Assertion._
 import zio.test.TestAspect.{ flaky, forked, ignore, jvm, jvmOnly, nonFlaky, scala2Only }
@@ -3461,25 +3457,6 @@
         assertM(effect.either)(isLeft(equalTo(error)))
       }
     ),
-<<<<<<< HEAD
-    suite("fromFuture")(
-      testM("should works using same execution context and returning succeed") {
-        implicit val ec: ExecutionContext = scala.concurrent.ExecutionContext.global
-        for {
-          future <- ZIO.effect(scala.concurrent.Future("hello zio"))
-          result <- ZIO.fromFutureWithExecutionContext(future).either
-        } yield assert(result)(isRight(equalTo("hello zio")))
-      },
-      testM("should works using same execution context and returning failure") {
-        implicit val ec: ExecutionContext = scala.concurrent.ExecutionContext.global
-        val program = for {
-          future <- ZIO.fail(new Throwable(new IllegalArgumentException)).toFuture
-          result <- ZIO.fromFutureWithExecutionContext(future).either
-        } yield result
-        assertM(program)(isLeft(anything))
-      }
-    ) @@ zioTag(future)
-=======
     suite("options")(
       testM("basic option test") {
         for {
@@ -3544,8 +3521,24 @@
           assert(value)(equalTo("Controlling side-effect of function passed to promise"))
         }
       }
-    )
->>>>>>> 0be5bb02
+    ),
+    suite("fromFuture")(
+      testM("should works using same execution context and returning succeed") {
+        implicit val ec: ExecutionContext = scala.concurrent.ExecutionContext.global
+        for {
+          future <- ZIO.effect(scala.concurrent.Future("hello zio"))
+          result <- ZIO.fromFutureWithExecutionContext(future).either
+        } yield assert(result)(isRight(equalTo("hello zio")))
+      },
+      testM("should works using same execution context and returning failure") {
+        implicit val ec: ExecutionContext = scala.concurrent.ExecutionContext.global
+        val program = for {
+          future <- ZIO.fail(new Throwable(new IllegalArgumentException)).toFuture
+          result <- ZIO.fromFutureWithExecutionContext(future).either
+        } yield result
+        assertM(program)(isLeft(anything))
+      }
+    ) @@ zioTag(future)
   )
 
   def functionIOGen: Gen[Random with Sized, String => Task[Int]] =
@@ -3631,7 +3624,7 @@
         v2 <- f2.join
       } yield v1 + v2
 
-  def AsyncUnit[E]: IO[E, Unit] = IO.effectAsync[E, Unit](_(IO.unit))
+  def AsyncUnit[E] = IO.effectAsync[E, Unit](_(IO.unit))
 
   type Logging = Has[Logging.Service]
 
