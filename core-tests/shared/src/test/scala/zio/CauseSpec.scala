package zio

import zio.Cause.{Both, Then, empty}
import zio.test.Assertion._
import zio.test._

object CauseSpec extends ZIOBaseSpec {

  def spec: ZSpec[Environment, Failure] = suite("CauseSpec")(
    suite("Cause")(
      test("`Cause#died` and `Cause#stripFailures` are consistent") {
        check(causes)(c => assert(c.keepDefects)(if (c.isDie) isSome(anything) else isNone))
      },
      test("`Cause.equals` is symmetric") {
        check(causes, causes)((a, b) => assert(a == b)(equalTo(b == a)))
      },
      test("`Cause.equals` and `Cause.hashCode` satisfy the contract") {
        check(equalCauses) { case (a, b) =>
          assert(a.hashCode)(equalTo(b.hashCode))
        }
      },
      test("`Cause#untraced` removes all traces") {
        check(causes)(c => assert(c.untraced.traces.headOption)(isNone || isSome(equalTo(ZTrace.none))))
      },
      test("`Cause.failures is stack safe") {
        val n     = 100000
        val cause = List.fill(n)(Cause.fail("fail")).reduce(_ && _)
        assert(cause.failures.length)(equalTo(n))
      }
    ),
    suite("Then")(
      test("`Then.equals` satisfies associativity") {
        check(causes, causes, causes) { (a, b, c) =>
          assert((a ++ b) ++ c)(equalTo(a ++ (b ++ c))) &&
          assert(a ++ (b ++ c))(equalTo((a ++ b) ++ c))
        }
      },
      test("`Then.equals` satisfies distributivity") {
        check(causes, causes, causes) { (a, b, c) =>
          assert(a ++ (b && c))(equalTo((a ++ b) && (a ++ c))) &&
          assert((a && b) ++ c)(equalTo((a ++ c) && (b ++ c)))
        }
      },
      test("`Then.equals` distributes `Then` over `Both` even in the presence of `Empty`") {
        check(causes, causes) { (a, b) =>
          assert(a ++ (empty && b))(equalTo(a && (a ++ b))) &&
          assert(a ++ (b && empty))(equalTo((a ++ b) && a)) &&
          assert(a ++ (empty && empty))(equalTo(a && a)) &&
          assert((empty && b) ++ a)(equalTo(a && (b ++ a))) &&
          assert((b && empty) ++ a)(equalTo((b ++ a) && a)) &&
          assert((empty && empty) ++ a)(equalTo(a && a))
        }
      }
    ),
    suite("Both")(
      test("`Both.equals` satisfies associativity") {
        check(causes, causes, causes) { (a, b, c) =>
          assert((a && b) && c)(equalTo(a && (b && c))) &&
          assert(a && (b && c))(equalTo((a && b) && c))
        }
      },
      test("`Both.equals` satisfies distributivity") {
        check(causes, causes, causes) { (a, b, c) =>
          assert((a ++ b) && (a ++ c))(equalTo(a ++ (b && c))) &&
          assert((a ++ c) && (b ++ c))(equalTo((a && b) ++ c))
        }
      },
      test("`Both.equals` satisfies commutativity") {
        check(causes, causes)((a, b) => assert(Both(a, b))(equalTo(Both(b, a))))
      },
      test("`Both.equals` distributes `Then` over `Both` even in the presence of `Empty`") {
        check(causes, causes) { (a, b) =>
          assert(a && (a ++ b))(equalTo(a ++ (empty && b))) &&
          assert((a ++ b) && a)(equalTo(a ++ (b && empty))) &&
          assert(a && a)(equalTo(a ++ (empty && empty))) &&
          assert(a && (b ++ a))(equalTo((empty && b) ++ a)) &&
          assert((b ++ a) && a)(equalTo((b && empty) ++ a)) &&
          assert(a && a)(equalTo((empty && empty) ++ a))
        }
      }
    ),
    suite("Meta")(
      test("`Meta` is excluded from equals") {
        check(causes) { c =>
          assert(Cause.stackless(c))(equalTo(c)) &&
          assert(c)(equalTo(Cause.stackless(c)))
        }
      },
      test("`Meta` is excluded from hashCode") {
        check(causes)(c => assert(Cause.stackless(c).hashCode)(equalTo(c.hashCode)))
      }
    ),
    suite("Empty")(
      test("`Empty` is empty element for `Then`") {
        check(causes) { c =>
          assert(c ++ empty)(equalTo(c)) &&
          assert(empty ++ c)(equalTo(c))
        }
      },
      test("`Empty` is empty element for `Both`") {
        check(causes) { c =>
          assert(c && empty)(equalTo(c)) &&
          assert(empty && c)(equalTo(c))
        }
      }
    ),
    suite("squashTraceWith")(
      test("converts Cause to original exception with ZTraces in root cause") {
        val throwable = (Gen.alphaNumericString <*> Gen.alphaNumericString).flatMap { case (msg1, msg2) =>
          Gen
            .elements(
              new IllegalArgumentException(msg2),
              // null cause can't be replaced using Throwable.initCause() on the JVM
              new IllegalArgumentException(msg2, null)
            )
            .map(new Throwable(msg1, _))
        }
        val failOrDie = Gen.elements[Throwable => Cause[Throwable]](Cause.fail(_), Cause.die(_))
        check(throwable, failOrDie) { (e, makeCause) =>
          val rootCause        = makeCause(e)
<<<<<<< HEAD
          val cause            = Cause.traced(rootCause, ZTrace(FiberId.None, Chunk.empty))
=======
          val cause            = rootCause
>>>>>>> 59d96b70
          val causeMessage     = e.getCause.getMessage
          val throwableMessage = e.getMessage
          val renderedCause    = Cause.stackless(cause).prettyPrint
          val squashed         = cause.squashTraceWith(identity)

          assert(squashed)(
            equalTo(e) &&
              hasMessage(equalTo(throwableMessage)) &&
              hasThrowableCause(isSubtype[IllegalArgumentException](hasMessage(equalTo(causeMessage)))) &&
              hasSuppressed(exists(hasMessage(equalTo(renderedCause))))
          )
        }
      } @@ TestAspect.unix
    ),
    suite("stripSomeDefects")(
      test("returns `Some` with remaining causes") {
        val c1       = Cause.die(new NumberFormatException("can't parse to int"))
        val c2       = Cause.die(new ArithmeticException("division by zero"))
        val cause    = Cause.Both(c1, c2)
        val stripped = cause.stripSomeDefects { case _: NumberFormatException => }
        assert(stripped)(isSome(equalTo(c2)))
      },
      test("returns `None` if there are no remaining causes") {
        val cause    = Cause.die(new NumberFormatException("can't parse to int"))
        val stripped = cause.stripSomeDefects { case _: NumberFormatException => }
        assert(stripped)(isNone)
      }
    )
  )

  val causes: Gen[Has[Random] with Has[Sized], Cause[String]] =
    Gen.causes(Gen.string, Gen.string.map(s => new RuntimeException(s)))

  val equalCauses: Gen[Has[Random] with Has[Sized], (Cause[String], Cause[String])] =
    (causes <*> causes <*> causes).flatMap { case (a, b, c) =>
      Gen.elements(
        (a, a),
<<<<<<< HEAD
        (a, Cause.traced(a, ZTrace(FiberId.None, Chunk.empty))),
=======
>>>>>>> 59d96b70
        (Then(Then(a, b), c), Then(a, Then(b, c))),
        (Then(a, Both(b, c)), Both(Then(a, b), Then(a, c))),
        (Both(Both(a, b), c), Both(a, Both(b, c))),
        (Both(Then(a, c), Then(b, c)), Then(Both(a, b), c)),
        (Both(a, b), Both(b, a)),
        (a, Cause.stackless(a)),
        (a, Then(a, Cause.empty)),
        (a, Both(a, Cause.empty))
      )
    }

  val errorCauseFunctions: Gen[Has[Random] with Has[Sized], String => Cause[String]] =
    Gen.function(causes)

  val errors: Gen[Has[Random] with Has[Sized], String] =
    Gen.string

  val fiberIds: Gen[Has[Random], FiberId] =
    Gen.int.zipWith(Gen.int)(FiberId.Runtime(_, _))

  val throwables: Gen[Has[Random], Throwable] =
    Gen.throwable
}<|MERGE_RESOLUTION|>--- conflicted
+++ resolved
@@ -118,11 +118,7 @@
         val failOrDie = Gen.elements[Throwable => Cause[Throwable]](Cause.fail(_), Cause.die(_))
         check(throwable, failOrDie) { (e, makeCause) =>
           val rootCause        = makeCause(e)
-<<<<<<< HEAD
-          val cause            = Cause.traced(rootCause, ZTrace(FiberId.None, Chunk.empty))
-=======
           val cause            = rootCause
->>>>>>> 59d96b70
           val causeMessage     = e.getCause.getMessage
           val throwableMessage = e.getMessage
           val renderedCause    = Cause.stackless(cause).prettyPrint
@@ -160,10 +156,6 @@
     (causes <*> causes <*> causes).flatMap { case (a, b, c) =>
       Gen.elements(
         (a, a),
-<<<<<<< HEAD
-        (a, Cause.traced(a, ZTrace(FiberId.None, Chunk.empty))),
-=======
->>>>>>> 59d96b70
         (Then(Then(a, b), c), Then(a, Then(b, c))),
         (Then(a, Both(b, c)), Both(Then(a, b), Then(a, c))),
         (Both(Both(a, b), c), Both(a, Both(b, c))),
