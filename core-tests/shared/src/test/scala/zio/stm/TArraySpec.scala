/*
 * Copyright 2017-2019 John A. De Goes and the ZIO Contributors
 *
 * Licensed under the Apache License, Version 2.0 (the "License");
 * you may not use this file except in compliance with the License.
 * You may obtain a copy of the License at
 *
 *     http://www.apache.org/licenses/LICENSE-2.0
 *
 * Unless required by applicable law or agreed to in writing, software
 * distributed under the License is distributed on an "AS IS" BASIS,
 * WITHOUT WARRANTIES OR CONDITIONS OF ANY KIND, either express or implied.
 * See the License for the specific language governing permissions and
 * limitations under the License.
 */
package zio.stm

import zio.stm.TArraySpecUtil._
import zio.test.Assertion._
import zio.test._
import zio.{ ZIO, ZIOBaseSpec }

object TArraySpec
    extends ZIOBaseSpec(
      suite("TArraySpec")(
        suite("apply")(
          testM("happy-path") {
            val res = for {
              tArray <- makeTArray(1)(42)
              value  <- tArray(0)
            } yield value
            assertM(res.commit, equalTo(42))
          },
          testM("dies with ArrayIndexOutOfBounds when index is out of bounds") {
            for {
              tArray <- makeTArray(1)(42).commit
              result <- ZIO.effect(tArray(-1)).run
            } yield assert(result, fails(isArrayIndexOutOfBoundsException))
          }
        ),
<<<<<<< HEAD
        suite("collect")(
          testM("is atomic") {
            for {
              tArray <- makeTArray(N)("alpha-bravo-charlie").commit
              _      <- STM.foreach(tArray.array)(_.update(_.take(11))).commit.fork
              collected <- tArray.collect {
                            case a if a.length == 11 => a
                          }.commit
            } yield assert(collected.array.length, equalTo(0) || equalTo(N))
          },
          testM("is safe for empty array") {
            val res = for {
              tArray    <- makeTArray(0)("nothing")
              collected <- tArray.collect { case _ => () }
            } yield collected.array.isEmpty
            assertM(res.commit, isTrue)
          }
        ),
=======
>>>>>>> d1578b34
        suite("fold")(
          testM("is atomic") {
            for {
              tArray    <- makeTArray(N)(0).commit
              sum1Fiber <- tArray.fold(0)(_ + _).commit.fork
              _         <- STM.foreach(0 until N)(i => tArray.array(i).update(_ + 1)).commit
              sum1      <- sum1Fiber.join
            } yield assert(sum1, equalTo(0) || equalTo(N))
          }
        ),
        suite("foldM")(
          testM("is atomic") {
            for {
              tArray    <- makeTArray(N)(0).commit
              sum1Fiber <- tArray.foldM(0)((z, a) => STM.succeed(z + a)).commit.fork
              _         <- STM.foreach(0 until N)(i => tArray.array(i).update(_ + 1)).commit
              sum1      <- sum1Fiber.join
            } yield assert(sum1, equalTo(0) || equalTo(N))
          },
          testM("returns effect failure") {
            def failInTheMiddle(acc: Int, a: Int): STM[Exception, Int] =
              if (acc == N / 2) STM.fail(boom) else STM.succeed(acc + a)

            for {
              tArray <- makeTArray(N)(1).commit
              res    <- tArray.foldM(0)(failInTheMiddle).commit.either
            } yield assert(res, isLeft(equalTo(boom)))
          }
        ),
        suite("foreach")(
          testM("side-effect is transactional") {
            for {
<<<<<<< HEAD
              ref    <- TRef.make(0).commit
              tArray <- makeTArray(n)(1).commit
=======
              ref    <- TRef(0).commit
              tArray <- makeTArray(n)(1)
>>>>>>> d1578b34
              _      <- tArray.foreach(a => ref.update(_ + a).unit).commit.fork
              value  <- ref.get.commit
            } yield assert(value, equalTo(0) || equalTo(n))
          }
        ),
<<<<<<< HEAD
        suite("map")(
          testM("creates new array atomically") {
            for {
              tArray       <- makeTArray(N)("alpha-bravo-charlie").commit
              lengthsFiber <- tArray.map(_.length).commit.fork
              _            <- STM.foreach(0 until N)(i => tArray.array(i).set("abc")).commit
              lengths      <- lengthsFiber.join
              firstAndLast <- lengths.array(0).get.zip(lengths.array(N - 1).get).commit
            } yield assert(firstAndLast, equalTo((19, 19)) || equalTo((3, 3)))
          }
        ),
        suite("mapM")(
          testM("creates new array atomically") {
            for {
              tArray       <- makeTArray(N)("thisStringLengthIs20").commit
              lengthsFiber <- tArray.mapM(a => STM.succeed(a.length)).commit.fork
              _            <- STM.foreach(0 until N)(idx => tArray.array(idx).set("abc")).commit
              lengths      <- lengthsFiber.join
              first        <- lengths.array(0).get.commit
              last         <- lengths.array(N - 1).get.commit
            } yield assert((first, last), equalTo((20, 20)) || equalTo((3, 3)))
          },
          testM("returns effect failure") {
            for {
              tArray <- makeTArray(N)("abc").commit
              _      <- tArray.array(N / 2).update(_ => "").commit
              result <- tArray.mapM(a => if (a.isEmpty) STM.fail(boom) else STM.succeed(())).commit.either
            } yield assert(result, isLeft(equalTo(boom)))
          }
        ),
=======
>>>>>>> d1578b34
        suite("transform")(
          testM("updates values atomically") {
            for {
              tArray         <- makeTArray(N)("a").commit
              transformFiber <- tArray.transform(_ + "+b").commit.fork
              _              <- STM.foreach(0 until N)(idx => tArray.array(idx).update(_ + "+c")).commit
              _              <- transformFiber.join
              first          <- tArray.array(0).get.commit
              last           <- tArray.array(N - 1).get.commit
            } yield assert((first, last), equalTo(("a+b+c", "a+b+c")) || equalTo(("a+c+b", "a+c+b")))
          }
        ),
        suite("transformM")(
          testM("updates values atomically") {
            for {
              tArray         <- makeTArray(N)("a").commit
              transformFiber <- tArray.transformM(a => STM.succeed(a + "+b")).commit.fork
              _              <- STM.foreach(0 until N)(idx => tArray.array(idx).update(_ + "+c")).commit
              _              <- transformFiber.join
              first          <- tArray.array(0).get.commit
              last           <- tArray.array(N - 1).get.commit
            } yield assert((first, last), equalTo(("a+b+c", "a+b+c")) || equalTo(("a+c+b", "a+c+b")))
          },
          testM("updates all or nothing") {
            for {
              tArray <- makeTArray(N)(0).commit
              _      <- tArray.array(N / 2).update(_ => 1).commit
              result <- tArray.transformM(a => if (a == 0) STM.succeed(42) else STM.fail(boom)).commit.either
              first  <- tArray.array(0).get.commit
            } yield assert(result.left.map(r => (first, r)), isLeft(equalTo((0, boom))))
          }
        ),
        suite("update")(
          testM("happy-path") {
            for {
              tArray <- makeTArray(1)(42).commit
              items  <- (tArray.update(0, a => -a) *> valuesOf(tArray)).commit
            } yield assert(items, equalTo(List(-42)))
          },
          testM("dies with ArrayIndexOutOfBounds when index is out of bounds") {
            for {
              tArray <- makeTArray(1)(42).commit
              result <- ZIO.effect(tArray.update(-1, identity)).run
            } yield assert(result, fails(isArrayIndexOutOfBoundsException))
          }
        ),
        suite("updateM")(
          testM("happy-path") {
            for {
              tArray <- makeTArray(1)(42).commit
              items  <- (tArray.updateM(0, a => STM.succeed(-a)) *> valuesOf(tArray)).commit
            } yield assert(items, equalTo(List(-42)))
          },
          testM("dies with ArrayIndexOutOfBounds when index is out of bounds") {
            for {
              tArray <- makeTArray(10)(0).commit
              result <- ZIO.effect(tArray.updateM(10, STM.succeed)).run
            } yield assert(result, fails(isArrayIndexOutOfBoundsException))
          },
          testM("updateM failure") {
            for {
              tArray <- makeTArray(n)(0).commit
              result <- tArray.updateM(0, _ => STM.fail(boom)).commit.either
            } yield assert(result, isLeft(equalTo(boom)))
          }
        )
      )
    )

object TArraySpecUtil {
  val N    = 1000
  val n    = 10
  val boom = new Exception("Boom!")

  val isArrayIndexOutOfBoundsException: Assertion[Throwable] =
    Assertion.assertion[Throwable]("isArrayIndexOutOfBoundsException")()(_.isInstanceOf[ArrayIndexOutOfBoundsException])

  def makeTArray[T](n: Int)(a: T): STM[Nothing, TArray[T]] =
    TArray.fromIterable(List.fill(n)(a))

  def valuesOf[T](array: TArray[T]): STM[Nothing, List[T]] =
    array.fold(List.empty[T])((acc, a) => a :: acc).map(_.reverse)
}<|MERGE_RESOLUTION|>--- conflicted
+++ resolved
@@ -38,27 +38,6 @@
             } yield assert(result, fails(isArrayIndexOutOfBoundsException))
           }
         ),
-<<<<<<< HEAD
-        suite("collect")(
-          testM("is atomic") {
-            for {
-              tArray <- makeTArray(N)("alpha-bravo-charlie").commit
-              _      <- STM.foreach(tArray.array)(_.update(_.take(11))).commit.fork
-              collected <- tArray.collect {
-                            case a if a.length == 11 => a
-                          }.commit
-            } yield assert(collected.array.length, equalTo(0) || equalTo(N))
-          },
-          testM("is safe for empty array") {
-            val res = for {
-              tArray    <- makeTArray(0)("nothing")
-              collected <- tArray.collect { case _ => () }
-            } yield collected.array.isEmpty
-            assertM(res.commit, isTrue)
-          }
-        ),
-=======
->>>>>>> d1578b34
         suite("fold")(
           testM("is atomic") {
             for {
@@ -91,51 +70,13 @@
         suite("foreach")(
           testM("side-effect is transactional") {
             for {
-<<<<<<< HEAD
-              ref    <- TRef.make(0).commit
+              ref    <- TRef(0).commit
               tArray <- makeTArray(n)(1).commit
-=======
-              ref    <- TRef(0).commit
-              tArray <- makeTArray(n)(1)
->>>>>>> d1578b34
               _      <- tArray.foreach(a => ref.update(_ + a).unit).commit.fork
               value  <- ref.get.commit
             } yield assert(value, equalTo(0) || equalTo(n))
           }
         ),
-<<<<<<< HEAD
-        suite("map")(
-          testM("creates new array atomically") {
-            for {
-              tArray       <- makeTArray(N)("alpha-bravo-charlie").commit
-              lengthsFiber <- tArray.map(_.length).commit.fork
-              _            <- STM.foreach(0 until N)(i => tArray.array(i).set("abc")).commit
-              lengths      <- lengthsFiber.join
-              firstAndLast <- lengths.array(0).get.zip(lengths.array(N - 1).get).commit
-            } yield assert(firstAndLast, equalTo((19, 19)) || equalTo((3, 3)))
-          }
-        ),
-        suite("mapM")(
-          testM("creates new array atomically") {
-            for {
-              tArray       <- makeTArray(N)("thisStringLengthIs20").commit
-              lengthsFiber <- tArray.mapM(a => STM.succeed(a.length)).commit.fork
-              _            <- STM.foreach(0 until N)(idx => tArray.array(idx).set("abc")).commit
-              lengths      <- lengthsFiber.join
-              first        <- lengths.array(0).get.commit
-              last         <- lengths.array(N - 1).get.commit
-            } yield assert((first, last), equalTo((20, 20)) || equalTo((3, 3)))
-          },
-          testM("returns effect failure") {
-            for {
-              tArray <- makeTArray(N)("abc").commit
-              _      <- tArray.array(N / 2).update(_ => "").commit
-              result <- tArray.mapM(a => if (a.isEmpty) STM.fail(boom) else STM.succeed(())).commit.either
-            } yield assert(result, isLeft(equalTo(boom)))
-          }
-        ),
-=======
->>>>>>> d1578b34
         suite("transform")(
           testM("updates values atomically") {
             for {
