--- conflicted
+++ resolved
@@ -1,11 +1,6 @@
 package zio
 package stm
 
-<<<<<<< HEAD
-import zio.{ UIO, ZIO }
-import zio._
-=======
->>>>>>> e078e440
 import zio.duration._
 import zio.test._
 import zio.test.Assertion._
@@ -13,7 +8,7 @@
 import STMSpecUtil._
 
 object STMSpec
-    extends DefaultRunnableSpec(
+    extends ZIOBaseSpec(
       suite("STMSpec")(
         suite("Using `STM.atomically` to perform different computations and call:")(
           testM("`STM.succeed` to make a successful computation and check the value") {
@@ -397,14 +392,9 @@
               _        <- r0.update(_ + 1).flatMap(_ => r1.update(_ + 1)).commit
               sum      <- sumFiber.join
             } yield assert(sum, equalTo(0) || equalTo(2))
-<<<<<<< HEAD
-          } @@ nonFlaky(100000)
-=======
           } @@ nonFlaky(5000)
->>>>>>> e078e440
         }
-      ),
-      List(TestAspect.timeout(30.minutes))
+      )
     )
 
 object STMSpecUtil {
