--- conflicted
+++ resolved
@@ -351,30 +351,22 @@
     test("drop chunk") {
       check(largeChunks(intGen), intGen)((chunk, n) => assert(chunk.drop(n).toList)(equalTo(chunk.toList.drop(n))))
     },
-<<<<<<< HEAD
-    test("take chunk") {
-=======
-    testM("dropRight chunk") {
+    test("dropRight chunk") {
       check(largeChunks(intGen), intGen)((chunk, n) =>
         assert(chunk.dropRight(n).toList)(equalTo(chunk.toList.dropRight(n)))
       )
     },
-    testM("take chunk") {
->>>>>>> 23824a06
+    test("take chunk") {
       check(chunkWithIndex(Gen.unit)) { case (c, n) =>
         assert(c.take(n).toList)(equalTo(c.toList.take(n)))
       }
     },
-<<<<<<< HEAD
-    test("dropWhile chunk") {
-=======
-    testM("takeRight chunk") {
+    test("takeRight chunk") {
       check(chunkWithIndex(Gen.unit)) { case (c, n) =>
         assert(c.takeRight(n).toList)(equalTo(c.toList.takeRight(n)))
       }
     },
-    testM("dropWhile chunk") {
->>>>>>> 23824a06
+    test("dropWhile chunk") {
       check(mediumChunks(intGen), toBoolFn[Random, Int]) { (c, p) =>
         assert(c.dropWhile(p).toList)(equalTo(c.toList.dropWhile(p)))
       }
