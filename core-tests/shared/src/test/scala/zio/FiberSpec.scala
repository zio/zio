package zio

import zio.test._
import zio.test.Assertion._
import zio.LatchOps._

<<<<<<< HEAD
object FiberSpec extends ZIOBaseSpec {

  def spec = suite("FiberSpec")(
    suite("Create a new Fiber and")(testM("lift it into Managed") {
      for {
        ref <- Ref.make(false)
        fiber <- withLatch { release =>
                  (release *> IO.unit).bracket_(ref.set(true))(IO.never).fork
                }
        _     <- fiber.toManaged.use(_ => IO.unit)
        _     <- fiber.await
        value <- ref.get
      } yield assert(value, isTrue)
    }),
    suite("`inheritLocals` works for Fiber created using:")(
      testM("`map`") {
        for {
          fiberRef <- FiberRef.make(initial)
          child <- withLatch { release =>
                    (fiberRef.set(update) *> release).fork
                  }
          _     <- child.map(_ => ()).inheritFiberRefs
          value <- fiberRef.get
        } yield assert(value, equalTo(update))
      },
      testM("`orElse`") {
        for {
          fiberRef <- FiberRef.make(initial)
          latch1   <- Promise.make[Nothing, Unit]
          latch2   <- Promise.make[Nothing, Unit]
          child1   <- (fiberRef.set("child1") *> latch1.succeed(())).fork
          child2   <- (fiberRef.set("child2") *> latch2.succeed(())).fork
          _        <- latch1.await *> latch2.await
          _        <- child1.orElse(child2).inheritFiberRefs
          value    <- fiberRef.get
        } yield assert(value, equalTo("child1"))
      },
      testM("`zip`") {
        for {
          fiberRef <- FiberRef.make(initial)
          latch1   <- Promise.make[Nothing, Unit]
          latch2   <- Promise.make[Nothing, Unit]
          child1   <- (fiberRef.set("child1") *> latch1.succeed(())).fork
          child2   <- (fiberRef.set("child2") *> latch2.succeed(())).fork
          _        <- latch1.await *> latch2.await
          _        <- child1.zip(child2).inheritFiberRefs
          value    <- fiberRef.get
        } yield assert(value, equalTo("child1"))
      }
    ),
    suite("`Fiber.join` on interrupted Fiber")(
      testM("is inner interruption") {
        for {
          exit <- Fiber.interrupt.join.run
        } yield assert(exit, equalTo(Exit.interrupt))
      }
    ),
    suite("if one composed fiber fails then all must fail")(
      testM("`await`") {
        for {
          exit <- Fiber.fail("fail").zip(Fiber.never).await
        } yield assert(exit, fails(equalTo("fail")))
      },
      testM("`join`") {
        for {
          exit <- Fiber.fail("fail").zip(Fiber.never).join.run
        } yield assert(exit, fails(equalTo("fail")))
      },
      testM("`awaitAll`") {
        for {
          exit <- Fiber.awaitAll(Fiber.fail("fail") :: List.fill(100)(Fiber.never)).run
        } yield assert(exit, succeeds(isUnit))
      },
      testM("`joinAll`") {
        for {
          exit <- Fiber.awaitAll(Fiber.fail("fail") :: List.fill(100)(Fiber.never)).run
        } yield assert(exit, succeeds(isUnit))
      },
      testM("shard example") {
        def shard[R, E, A](queue: Queue[A], n: Int, worker: A => ZIO[R, E, Unit]): ZIO[R, E, Nothing] = {
          val worker1 = queue.take.flatMap(a => worker(a).uninterruptible).forever
          ZIO.forkAll(List.fill(n)(worker1)).flatMap(_.join) *> ZIO.never
        }
        for {
          queue  <- Queue.unbounded[Int]
          _      <- queue.offerAll(1 to 100)
          worker = (n: Int) => if (n == 100) ZIO.fail("fail") else queue.offer(n).unit
          exit   <- shard(queue, 4, worker).run
          _      <- queue.shutdown
        } yield assert(exit, fails(equalTo("fail")))
      }
=======
object FiberSpec
    extends ZIOBaseSpec(
      suite("FiberSpec")(
        suite("Create a new Fiber and")(testM("lift it into Managed") {
          for {
            ref <- Ref.make(false)
            fiber <- withLatch { release =>
                      (release *> IO.unit).bracket_(ref.set(true))(IO.never).fork
                    }
            _     <- fiber.toManaged.use(_ => IO.unit)
            _     <- fiber.await
            value <- ref.get
          } yield assert(value, isTrue)
        }),
        suite("`inheritLocals` works for Fiber created using:")(
          testM("`map`") {
            for {
              fiberRef <- FiberRef.make(initial)
              child <- withLatch { release =>
                        (fiberRef.set(update) *> release).fork
                      }
              _     <- child.map(_ => ()).inheritRefs
              value <- fiberRef.get
            } yield assert(value, equalTo(update))
          },
          testM("`orElse`") {
            for {
              fiberRef <- FiberRef.make(initial)
              latch1   <- Promise.make[Nothing, Unit]
              latch2   <- Promise.make[Nothing, Unit]
              child1   <- (fiberRef.set("child1") *> latch1.succeed(())).fork
              child2   <- (fiberRef.set("child2") *> latch2.succeed(())).fork
              _        <- latch1.await *> latch2.await
              _        <- child1.orElse(child2).inheritRefs
              value    <- fiberRef.get
            } yield assert(value, equalTo("child1"))
          },
          testM("`zip`") {
            for {
              fiberRef <- FiberRef.make(initial)
              latch1   <- Promise.make[Nothing, Unit]
              latch2   <- Promise.make[Nothing, Unit]
              child1   <- (fiberRef.set("child1") *> latch1.succeed(())).fork
              child2   <- (fiberRef.set("child2") *> latch2.succeed(())).fork
              _        <- latch1.await *> latch2.await
              _        <- child1.zip(child2).inheritRefs
              value    <- fiberRef.get
            } yield assert(value, equalTo("child1"))
          }
        ),
        suite("`Fiber.join` on interrupted Fiber")(
          testM("is inner interruption") {
            val fiberId = Fiber.Id(0L, 123L)

            for {
              exit <- Fiber.interruptAs(fiberId).join.run
            } yield assert(exit, equalTo(Exit.interrupt(fiberId)))
          }
        ),
        suite("if one composed fiber fails then all must fail")(
          testM("`await`") {
            for {
              exit <- Fiber.fail("fail").zip(Fiber.never).await
            } yield assert(exit, fails(equalTo("fail")))
          },
          testM("`join`") {
            for {
              exit <- Fiber.fail("fail").zip(Fiber.never).join.run
            } yield assert(exit, fails(equalTo("fail")))
          },
          testM("`awaitAll`") {
            for {
              exit <- Fiber.awaitAll(Fiber.fail("fail") :: List.fill(100)(Fiber.never)).run
            } yield assert(exit, succeeds(isUnit))
          },
          testM("`joinAll`") {
            for {
              exit <- Fiber.awaitAll(Fiber.fail("fail") :: List.fill(100)(Fiber.never)).run
            } yield assert(exit, succeeds(isUnit))
          },
          testM("shard example") {
            def shard[R, E, A](queue: Queue[A], n: Int, worker: A => ZIO[R, E, Unit]): ZIO[R, E, Nothing] = {
              val worker1 = queue.take.flatMap(a => worker(a).uninterruptible).forever
              ZIO.forkAll(List.fill(n)(worker1)).flatMap(_.join) *> ZIO.never
            }
            for {
              queue  <- Queue.unbounded[Int]
              _      <- queue.offerAll(1 to 100)
              worker = (n: Int) => if (n == 100) ZIO.fail("fail") else queue.offer(n).unit
              exit   <- shard(queue, 4, worker).run
              _      <- queue.shutdown
            } yield assert(exit, fails(equalTo("fail")))
          }
        )
      )
>>>>>>> 6c6a1ca2
    )
  )

  val (initial, update) = ("initial", "update")
}<|MERGE_RESOLUTION|>--- conflicted
+++ resolved
@@ -4,7 +4,6 @@
 import zio.test.Assertion._
 import zio.LatchOps._
 
-<<<<<<< HEAD
 object FiberSpec extends ZIOBaseSpec {
 
   def spec = suite("FiberSpec")(
@@ -26,7 +25,7 @@
           child <- withLatch { release =>
                     (fiberRef.set(update) *> release).fork
                   }
-          _     <- child.map(_ => ()).inheritFiberRefs
+          _     <- child.map(_ => ()).inheritRefs
           value <- fiberRef.get
         } yield assert(value, equalTo(update))
       },
@@ -38,7 +37,7 @@
           child1   <- (fiberRef.set("child1") *> latch1.succeed(())).fork
           child2   <- (fiberRef.set("child2") *> latch2.succeed(())).fork
           _        <- latch1.await *> latch2.await
-          _        <- child1.orElse(child2).inheritFiberRefs
+          _        <- child1.orElse(child2).inheritRefs
           value    <- fiberRef.get
         } yield assert(value, equalTo("child1"))
       },
@@ -50,16 +49,18 @@
           child1   <- (fiberRef.set("child1") *> latch1.succeed(())).fork
           child2   <- (fiberRef.set("child2") *> latch2.succeed(())).fork
           _        <- latch1.await *> latch2.await
-          _        <- child1.zip(child2).inheritFiberRefs
+          _        <- child1.zip(child2).inheritRefs
           value    <- fiberRef.get
         } yield assert(value, equalTo("child1"))
       }
     ),
     suite("`Fiber.join` on interrupted Fiber")(
       testM("is inner interruption") {
+        val fiberId = Fiber.Id(0L, 123L)
+
         for {
-          exit <- Fiber.interrupt.join.run
-        } yield assert(exit, equalTo(Exit.interrupt))
+          exit <- Fiber.interruptAs(fiberId).join.run
+        } yield assert(exit, equalTo(Exit.interrupt(fiberId)))
       }
     ),
     suite("if one composed fiber fails then all must fail")(
@@ -96,103 +97,6 @@
           _      <- queue.shutdown
         } yield assert(exit, fails(equalTo("fail")))
       }
-=======
-object FiberSpec
-    extends ZIOBaseSpec(
-      suite("FiberSpec")(
-        suite("Create a new Fiber and")(testM("lift it into Managed") {
-          for {
-            ref <- Ref.make(false)
-            fiber <- withLatch { release =>
-                      (release *> IO.unit).bracket_(ref.set(true))(IO.never).fork
-                    }
-            _     <- fiber.toManaged.use(_ => IO.unit)
-            _     <- fiber.await
-            value <- ref.get
-          } yield assert(value, isTrue)
-        }),
-        suite("`inheritLocals` works for Fiber created using:")(
-          testM("`map`") {
-            for {
-              fiberRef <- FiberRef.make(initial)
-              child <- withLatch { release =>
-                        (fiberRef.set(update) *> release).fork
-                      }
-              _     <- child.map(_ => ()).inheritRefs
-              value <- fiberRef.get
-            } yield assert(value, equalTo(update))
-          },
-          testM("`orElse`") {
-            for {
-              fiberRef <- FiberRef.make(initial)
-              latch1   <- Promise.make[Nothing, Unit]
-              latch2   <- Promise.make[Nothing, Unit]
-              child1   <- (fiberRef.set("child1") *> latch1.succeed(())).fork
-              child2   <- (fiberRef.set("child2") *> latch2.succeed(())).fork
-              _        <- latch1.await *> latch2.await
-              _        <- child1.orElse(child2).inheritRefs
-              value    <- fiberRef.get
-            } yield assert(value, equalTo("child1"))
-          },
-          testM("`zip`") {
-            for {
-              fiberRef <- FiberRef.make(initial)
-              latch1   <- Promise.make[Nothing, Unit]
-              latch2   <- Promise.make[Nothing, Unit]
-              child1   <- (fiberRef.set("child1") *> latch1.succeed(())).fork
-              child2   <- (fiberRef.set("child2") *> latch2.succeed(())).fork
-              _        <- latch1.await *> latch2.await
-              _        <- child1.zip(child2).inheritRefs
-              value    <- fiberRef.get
-            } yield assert(value, equalTo("child1"))
-          }
-        ),
-        suite("`Fiber.join` on interrupted Fiber")(
-          testM("is inner interruption") {
-            val fiberId = Fiber.Id(0L, 123L)
-
-            for {
-              exit <- Fiber.interruptAs(fiberId).join.run
-            } yield assert(exit, equalTo(Exit.interrupt(fiberId)))
-          }
-        ),
-        suite("if one composed fiber fails then all must fail")(
-          testM("`await`") {
-            for {
-              exit <- Fiber.fail("fail").zip(Fiber.never).await
-            } yield assert(exit, fails(equalTo("fail")))
-          },
-          testM("`join`") {
-            for {
-              exit <- Fiber.fail("fail").zip(Fiber.never).join.run
-            } yield assert(exit, fails(equalTo("fail")))
-          },
-          testM("`awaitAll`") {
-            for {
-              exit <- Fiber.awaitAll(Fiber.fail("fail") :: List.fill(100)(Fiber.never)).run
-            } yield assert(exit, succeeds(isUnit))
-          },
-          testM("`joinAll`") {
-            for {
-              exit <- Fiber.awaitAll(Fiber.fail("fail") :: List.fill(100)(Fiber.never)).run
-            } yield assert(exit, succeeds(isUnit))
-          },
-          testM("shard example") {
-            def shard[R, E, A](queue: Queue[A], n: Int, worker: A => ZIO[R, E, Unit]): ZIO[R, E, Nothing] = {
-              val worker1 = queue.take.flatMap(a => worker(a).uninterruptible).forever
-              ZIO.forkAll(List.fill(n)(worker1)).flatMap(_.join) *> ZIO.never
-            }
-            for {
-              queue  <- Queue.unbounded[Int]
-              _      <- queue.offerAll(1 to 100)
-              worker = (n: Int) => if (n == 100) ZIO.fail("fail") else queue.offer(n).unit
-              exit   <- shard(queue, 4, worker).run
-              _      <- queue.shutdown
-            } yield assert(exit, fails(equalTo("fail")))
-          }
-        )
-      )
->>>>>>> 6c6a1ca2
     )
   )
 
