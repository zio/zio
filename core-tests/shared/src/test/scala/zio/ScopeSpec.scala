package zio

import zio.test._

object ScopeSpec extends ZIOBaseSpec {

  def resource(id: Int)(ref: Ref[Chunk[Action]]): ZIO[Scope, Nothing, Int] =
    ZIO
      .uninterruptible(ref.update(_ :+ Action.Acquire(id)).as(id))
      .ensuring(Scope.addFinalizer(ref.update(_ :+ Action.Release(id))))

  def spec = suite("ScopeSpec")(
    suite("scoped")(
      test("runs finalizers when scope is closed") {
        for {
          ref <- Ref.make[Chunk[Action]](Chunk.empty)
          _ <- ZIO.scoped {
                 for {
                   resource <- resource(1)(ref)
                   _        <- ref.update(_ :+ Action.Use(resource))
                 } yield ()
               }
          actions <- ref.get
        } yield assertTrue(actions(0) == Action.Acquire(1)) &&
          assertTrue(actions(1) == Action.Use(1)) &&
          assertTrue(actions(2) == Action.Release(1))
      }
    ),
    suite("parallelFinalizers")(
      test("runs finalizers when scope is closed") {
        for {
          ref <- Ref.make[Chunk[Action]](Chunk.empty)
          _ <- ZIO.scoped {
                 for {
                   tuple <- ZIO.parallelFinalizers {
                              resource(1)(ref).zipPar(resource(2)(ref))
                            }
                   (resource1, resource2) = tuple
                   _                     <- ref.update(_ :+ Action.Use(resource1)).zipPar(ref.update(_ :+ Action.Use(resource2)))
                 } yield ()
               }
          actions <- ref.get
        } yield assertTrue(actions.slice(0, 2).toSet == Set(Action.acquire(1), Action.acquire(2))) &&
          assertTrue(actions.slice(2, 4).toSet == Set(Action.use(1), Action.use(2))) &&
          assertTrue(actions.slice(4, 6).toSet == Set(Action.release(1), Action.release(2)))
      },
      test("runs finalizers in parallel") {
        for {
          promise <- Promise.make[Nothing, Unit]
          _ <- ZIO.scoped {
                 ZIO.parallelFinalizers {
                   ZIO.addFinalizer(promise.succeed(())) *> ZIO.addFinalizer(promise.await)
                 }
               }
        } yield assertCompletes
      }
    ),
<<<<<<< HEAD
    suite("sequentialFinalizers") {
      test("preserves order of nested finalizers") {
        for {
          ref     <- Ref.make[Chunk[Action]](Chunk.empty)
          left     = ZIO.sequentialFinalizers(resource(1)(ref) *> resource(2)(ref))
          right    = ZIO.sequentialFinalizers(resource(3)(ref) *> resource(4)(ref))
          _       <- ZIO.scoped(ZIO.parallelFinalizers(left.zipPar(right)))
          actions <- ref.get
        } yield assertTrue {
          actions.indexOf(Action.release(2)) < actions.indexOf(Action.release(1)) &&
          actions.indexOf(Action.release(4)) < actions.indexOf(Action.release(3))
        }
      }
=======
    test("using") {
      for {
        ref1 <- Ref.make[Chunk[Action]](Chunk.empty)
        ref2 <- Ref.make[Chunk[Action]](Chunk.empty)
        _ <- ZIO.scoped {
               for {
                 _ <- ZIO.using(resource(1)(ref1)) { _ =>
                        ref1.update(_ :+ Action.Use(1)) *>
                          resource(2)(ref2)
                      }
                 _ <- ref2.update(_ :+ Action.Use(2))
               } yield ()
             }
        actions1 <- ref1.get
        actions2 <- ref2.get
      } yield assertTrue(actions1 == Chunk(Action.acquire(1), Action.use(1), Action.release(1))) &&
        assertTrue(actions2 == Chunk(Action.acquire(2), Action.use(2), Action.release(2)))
>>>>>>> 6e465607
    }
  )

  sealed trait Action

  object Action {
    final case class Acquire(id: Int) extends Action
    final case class Use(id: Int)     extends Action
    final case class Release(id: Int) extends Action

    def acquire(id: Int): Action =
      Action.Acquire(id)

    def use(id: Int): Action =
      Action.Use(id)

    def release(id: Int): Action =
      Action.Release(id)
  }

}<|MERGE_RESOLUTION|>--- conflicted
+++ resolved
@@ -55,21 +55,6 @@
         } yield assertCompletes
       }
     ),
-<<<<<<< HEAD
-    suite("sequentialFinalizers") {
-      test("preserves order of nested finalizers") {
-        for {
-          ref     <- Ref.make[Chunk[Action]](Chunk.empty)
-          left     = ZIO.sequentialFinalizers(resource(1)(ref) *> resource(2)(ref))
-          right    = ZIO.sequentialFinalizers(resource(3)(ref) *> resource(4)(ref))
-          _       <- ZIO.scoped(ZIO.parallelFinalizers(left.zipPar(right)))
-          actions <- ref.get
-        } yield assertTrue {
-          actions.indexOf(Action.release(2)) < actions.indexOf(Action.release(1)) &&
-          actions.indexOf(Action.release(4)) < actions.indexOf(Action.release(3))
-        }
-      }
-=======
     test("using") {
       for {
         ref1 <- Ref.make[Chunk[Action]](Chunk.empty)
@@ -87,7 +72,20 @@
         actions2 <- ref2.get
       } yield assertTrue(actions1 == Chunk(Action.acquire(1), Action.use(1), Action.release(1))) &&
         assertTrue(actions2 == Chunk(Action.acquire(2), Action.use(2), Action.release(2)))
->>>>>>> 6e465607
+    },
+    suite("sequentialFinalizers") {
+      test("preserves order of nested finalizers") {
+        for {
+          ref     <- Ref.make[Chunk[Action]](Chunk.empty)
+          left     = ZIO.sequentialFinalizers(resource(1)(ref) *> resource(2)(ref))
+          right    = ZIO.sequentialFinalizers(resource(3)(ref) *> resource(4)(ref))
+          _       <- ZIO.scoped(ZIO.parallelFinalizers(left.zipPar(right)))
+          actions <- ref.get
+        } yield assertTrue {
+          actions.indexOf(Action.release(2)) < actions.indexOf(Action.release(1)) &&
+          actions.indexOf(Action.release(4)) < actions.indexOf(Action.release(3))
+        }
+      }
     }
   )
 
