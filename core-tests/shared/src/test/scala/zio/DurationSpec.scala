--- conflicted
+++ resolved
@@ -153,12 +153,6 @@
       test("Infinity is not zero") {
         assert(Duration.Infinity.isZero)(equalTo(false))
       },
-<<<<<<< HEAD
-      test("It converts into the infinite s.c.d.Duration") {
-        assert(Duration.Infinity.asScala)(equalTo(ScalaFiniteDuration(Long.MaxValue, TimeUnit.NANOSECONDS)))
-      },
-=======
->>>>>>> 8a5f40d8
       test("It converts into a Long.MaxValue second-long JDK Duration") {
         assert(Duration.Infinity)(equalTo(JavaDuration.ofNanos(Long.MaxValue)))
       },
