package zio

import zio.Cause.Interrupt
import zio.Exit.Failure
import zio.ZManaged.ReleaseMap
import zio.test.Assertion._
import zio.test.TestAspect.{nonFlaky, scala2Only}
import zio.test._
import zio.test.environment._

import scala.concurrent.ExecutionContext

object ZManagedSpec extends ZIOBaseSpec {

  import ZIOTag._

  def spec: ZSpec[Environment, Failure] = suite("ZManaged")(
    suite("absorbWith")(
      test("on fail") {
        assertM(ZManagedExampleError.absorbWith(identity).use[Any, Throwable, Int](ZIO.succeed(_)).exit)(
          fails(equalTo(ExampleError))
        )
      } @@ zioTag(errors),
      test("on die") {
        assertM(ZManagedExampleDie.absorbWith(identity).use[Any, Throwable, Int](ZIO.succeed(_)).exit)(
          fails(equalTo(ExampleError))
        )
      } @@ zioTag(errors),
      test("on success") {
        assertM(ZIO.succeed(1).absorbWith(_ => ExampleError))(equalTo(1))
      }
    ),
    suite("acquireReleaseWith")(
      test("Invokes cleanups in reverse order of acquisition.") {
        for {
          effects <- Ref.make[List[Int]](Nil)
          res      = (x: Int) => ZManaged.acquireReleaseWith(effects.update(x :: _))(_ => effects.update(x :: _))
          program  = res(1) *> res(2) *> res(3)
          values  <- program.useDiscard(ZIO.unit) *> effects.get
        } yield assert(values)(equalTo(List(1, 2, 3, 3, 2, 1)))
      },
      test("Constructs an uninterruptible Managed value") {
        doInterrupt(io => ZManaged.acquireReleaseWith(io)(_ => IO.unit), _ => None)
      },
      test("Infers the environment type correctly") {
        trait R
        trait R1
        trait R2 extends R1
        trait E
        trait A
        def acquire1: ZIO[R, E, A]               = ???
        def acquire2: ZIO[R1, E, A]              = ???
        def acquire3: ZIO[R2, E, A]              = ???
        def release1: A => URIO[R, Any]          = ???
        def release2: A => ZIO[R1, Nothing, Any] = ???
        def release3: A => ZIO[R2, Nothing, Any] = ???
        def managed1: ZManaged[R with R1, E, A]  = ZManaged.acquireReleaseWith(acquire1)(release2)
        def managed2: ZManaged[R with R1, E, A]  = ZManaged.acquireReleaseWith(acquire2)(release1)
        def managed3: ZManaged[R2, E, A]         = ZManaged.acquireReleaseWith(acquire2)(release3)
        def managed4: ZManaged[R2, E, A]         = ZManaged.acquireReleaseWith(acquire3)(release2)
        lazy val result                          = (managed1, managed2, managed3, managed4)
        ZIO.succeed(assert(result)(anything))
      }
    ),
    suite("acquireReleaseAttemptWith")(
      test("Invokes cleanups in reverse order of acquisition.") {
        var effects = List[Int]()
        def acquire(x: Int): Int = { effects = x :: effects; x }
        def release(x: Int): Unit = effects = x :: effects

        val res     = (x: Int) => ZManaged.acquireReleaseAttemptWith(acquire(x))(release)
        val program = res(1) *> res(2) *> res(3)

        for {
          _ <- program.useDiscard(ZIO.unit)
        } yield assert(effects)(equalTo(List(1, 2, 3, 3, 2, 1)))
      }
    ),
    suite("fromReservation")(
      test("Interruption is possible when using this form") {
        doInterrupt(
          io => ZManaged.fromReservation(Reservation(io, _ => IO.unit)),
          selfId => Some(Failure(Interrupt(selfId)))
        )
      }
    ),
    suite("acquireReleaseExitWith")(
      test("Invokes with the failure of the use") {
        val ex = new RuntimeException("Use died")

        def res(exits: Ref[List[Exit[Any, Any]]]) =
          for {
            _ <- ZManaged.acquireReleaseExitWith(UIO.unit)((_, e) => exits.update(e :: _))
            _ <- ZManaged.acquireReleaseExitWith(UIO.unit)((_, e) => exits.update(e :: _))
          } yield ()

        for {
          exits  <- Ref.make[List[Exit[Any, Any]]](Nil)
          _      <- res(exits).useDiscard(ZIO.die(ex)).exit
          result <- exits.get
        } yield assert(result)(equalTo(List[Exit[Any, Any]](Exit.Failure(Cause.Die(ex)), Exit.Failure(Cause.Die(ex)))))
      } @@ zioTag(errors),
      test("Invokes with the failure of the subsequent acquire") {
        val useEx     = new RuntimeException("Use died")
        val acquireEx = new RuntimeException("Acquire died")

        def res(exits: Ref[List[Exit[Any, Any]]]) =
          for {
            _ <- ZManaged.acquireReleaseExitWith(UIO.unit)((_, e) => exits.update(e :: _))
            _ <- ZManaged.acquireReleaseExitWith(ZIO.die(acquireEx))((_, e) => exits.update(e :: _))
          } yield ()

        for {
          exits  <- Ref.make[List[Exit[Any, Any]]](Nil)
          _      <- res(exits).useDiscard(ZIO.die(useEx)).exit
          result <- exits.get
        } yield assert(result)(equalTo(List[Exit[Any, Any]](Exit.Failure(Cause.Die(acquireEx)))))
      }
    ) @@ zioTag(errors),
    suite("zipWithPar")(
      test("Properly performs parallel acquire and release") {
        for {
          log      <- Ref.make[List[String]](Nil)
          a         = ZManaged.acquireReleaseWith(UIO.succeed("A"))(_ => log.update("A" :: _))
          b         = ZManaged.acquireReleaseWith(UIO.succeed("B"))(_ => log.update("B" :: _))
          result   <- a.zipWithPar(b)(_ + _).use(ZIO.succeed(_))
          cleanups <- log.get
        } yield assert(result.length)(equalTo(2)) && assert(cleanups)(hasSize(equalTo(2)))
      },
      test("preserves ordering of nested finalizers") {
        val inner = Ref.make(List[Int]()).toManaged.flatMap { ref =>
          ZManaged.finalizer(ref.update(1 :: _)) *>
            ZManaged.finalizer(ref.update(2 :: _)) *>
            ZManaged.finalizer(ref.update(3 :: _)).as(ref)
        }

        (inner <&> inner).useNow.flatMap { case (l, r) =>
          l.get <*> r.get
        }.map { case (l, r) =>
          assert(l)(equalTo(List(1, 2, 3))) &&
            assert(r)(equalTo(List(1, 2, 3)))
        }
      } @@ TestAspect.nonFlaky
    ),
    suite("fromZIO")(
      test("Performed interruptibly") {
        assertM(ZManaged.fromZIO(ZIO.checkInterruptible(ZIO.succeed(_))).use(ZIO.succeed(_)))(
          equalTo(InterruptStatus.interruptible)
        )
      }
    ) @@ zioTag(interruption),
    suite("fromZIOUninterruptible")(
      test("Performed uninterruptibly") {
        assertM(ZManaged.fromZIOUninterruptible(ZIO.checkInterruptible(ZIO.succeed(_))).use(ZIO.succeed(_)))(
          equalTo(InterruptStatus.uninterruptible)
        )
      }
    ) @@ zioTag(interruption),
    suite("ensuring")(
      test("Runs on successes") {
        for {
          effects <- Ref.make[List[String]](Nil)
          _ <- ZManaged
                 .finalizer(effects.update("First" :: _))
                 .ensuring(effects.update("Second" :: _))
                 .useDiscard(ZIO.unit)
          result <- effects.get
        } yield assert(result)(equalTo(List("Second", "First")))
      },
      test("Runs on failures") {
        for {
          effects <- Ref.make[List[String]](Nil)
          _       <- ZManaged.fromZIO(ZIO.fail(())).ensuring(effects.update("Ensured" :: _)).useDiscard(ZIO.unit).either
          result  <- effects.get
        } yield assert(result)(equalTo(List("Ensured")))
      } @@ zioTag(errors),
      test("Works when finalizers have defects") {
        for {
          effects <- Ref.make[List[String]](Nil)
          _ <- ZManaged
                 .finalizer(ZIO.dieMessage("Boom"))
                 .ensuring(effects.update("Ensured" :: _))
                 .useDiscard(ZIO.unit)
                 .exit
          result <- effects.get
        } yield assert(result)(equalTo(List("Ensured")))
      }
    ),
    suite("ensuringFirst")(
      test("Runs on successes") {
        for {
          effects <- Ref.make[List[String]](Nil)
          _ <- ZManaged
                 .finalizer(effects.update("First" :: _))
                 .ensuringFirst(effects.update("Second" :: _))
                 .useDiscard(ZIO.unit)
          result <- effects.get
        } yield assert(result)(equalTo(List("First", "Second")))
      },
      test("Runs on failures") {
        for {
          effects <- Ref.make[List[String]](Nil)
          _       <- ZManaged.fromZIO(ZIO.fail(())).ensuringFirst(effects.update("Ensured" :: _)).useDiscard(ZIO.unit).either
          result  <- effects.get
        } yield assert(result)(equalTo(List("Ensured")))
      } @@ zioTag(errors),
      test("Works when finalizers have defects") {
        for {
          effects <- Ref.make[List[String]](Nil)
          _ <- ZManaged
                 .finalizer(ZIO.dieMessage("Boom"))
                 .ensuringFirst(effects.update("Ensured" :: _))
                 .useDiscard(ZIO.unit)
                 .exit
          result <- effects.get
        } yield assert(result)(equalTo(List("Ensured")))
      }
    ),
    test("eventually") {
      def acquire(ref: Ref[Int]) =
        for {
          v <- ref.get
          r <- if (v < 10) ref.update(_ + 1) *> IO.fail("Ouch")
               else UIO.succeed(v)
        } yield r

      for {
        ref <- Ref.make(0)
        _   <- ZManaged.acquireReleaseWith(acquire(ref))(_ => UIO.unit).eventually.use(_ => UIO.unit)
        r   <- ref.get
      } yield assert(r)(equalTo(10))
    },
    suite("flatMap")(
      test("All finalizers run even when finalizers have defects") {
        for {
          effects <- Ref.make[List[String]](Nil)
          _ <- (for {
                 _ <- ZManaged.finalizer(ZIO.dieMessage("Boom"))
                 _ <- ZManaged.finalizer(effects.update("First" :: _))
                 _ <- ZManaged.finalizer(ZIO.dieMessage("Boom"))
                 _ <- ZManaged.finalizer(effects.update("Second" :: _))
                 _ <- ZManaged.finalizer(ZIO.dieMessage("Boom"))
                 _ <- ZManaged.finalizer(effects.update("Third" :: _))
               } yield ()).useDiscard(ZIO.unit).exit
          result <- effects.get
        } yield assert(result)(equalTo(List("First", "Second", "Third")))
      }
    ),
    suite("foldManaged")(
      test("Runs onFailure on failure") {
        for {
          effects <- Ref.make[List[Int]](Nil)
          res      = (x: Int) => Managed.acquireReleaseWith(effects.update(x :: _))(_ => effects.update(x :: _))
          program  = Managed.fromZIO(IO.fail(())).foldManaged(_ => res(1), _ => Managed.unit)
          values  <- program.useDiscard(ZIO.unit).ignore *> effects.get
        } yield assert(values)(equalTo(List(1, 1)))
      } @@ zioTag(errors),
      test("Runs onSuccess on success") {
        implicit val canFail = CanFail
        for {
          effects <- Ref.make[List[Int]](Nil)
          res      = (x: Int) => Managed.acquireReleaseWith(effects.update(x :: _))(_ => effects.update(x :: _))
          program  = ZManaged.succeed(()).foldManaged(_ => Managed.unit, _ => res(1))
          values  <- program.useDiscard(ZIO.unit).ignore *> effects.get
        } yield assert(values)(equalTo(List(1, 1)))
      },
      test("Invokes cleanups") {
        for {
          effects <- Ref.make[List[Int]](Nil)
          res      = (x: Int) => Managed.acquireReleaseWith(effects.update(x :: _))(_ => effects.update(x :: _))
          program  = res(1).flatMap(_ => ZManaged.fail(())).foldManaged(_ => res(2), _ => res(3))
          values  <- program.useDiscard(ZIO.unit).ignore *> effects.get
        } yield assert(values)(equalTo(List(1, 2, 2, 1)))
      },
      test("Invokes cleanups on interrupt - 1") {
        implicit val canFail = CanFail
        for {
          effects <- Ref.make[List[Int]](Nil)
          res      = (x: Int) => Managed.acquireReleaseWith(effects.update(x :: _))(_ => effects.update(x :: _))
          program  = res(1).flatMap(_ => ZManaged.interrupt).foldManaged(_ => res(2), _ => res(3))
          values  <- program.useDiscard(ZIO.unit).sandbox.ignore *> effects.get
        } yield assert(values)(equalTo(List(1, 1)))
      } @@ zioTag(interruption),
      test("Invokes cleanups on interrupt - 2") {
        for {
          effects <- Ref.make[List[Int]](Nil)
          res      = (x: Int) => Managed.acquireReleaseWith(effects.update(x :: _))(_ => effects.update(x :: _))
          program  = res(1).flatMap(_ => ZManaged.fail(())).foldManaged(_ => res(2), _ => res(3))
          values  <- program.useDiscard(ZIO.interrupt).sandbox.ignore *> effects.get
        } yield assert(values)(equalTo(List(1, 2, 2, 1)))
      } @@ zioTag(interruption),
      test("Invokes cleanups on interrupt - 3") {
        for {
          effects <- Ref.make[List[Int]](Nil)
          res      = (x: Int) => Managed.acquireReleaseWith(effects.update(x :: _))(_ => effects.update(x :: _))
          program  = res(1).flatMap(_ => ZManaged.fail(())).foldManaged(_ => res(2) *> ZManaged.interrupt, _ => res(3))
          values  <- program.useDiscard(ZIO.unit).sandbox.ignore *> effects.get
        } yield assert(values)(equalTo(List(1, 2, 2, 1)))
      } @@ zioTag(interruption)
    ),
    suite("foreach")(
      test("Returns elements in the correct order") {
        def res(int: Int) =
          ZManaged.succeed(int)

        val managed = ZManaged.foreach(List(1, 2, 3, 4))(res)
        managed.use[Any, Nothing, TestResult](res => ZIO.succeed(assert(res)(equalTo(List(1, 2, 3, 4)))))
      },
      test("Runs finalizers") {
        testFinalizersPar(4, res => ZManaged.foreach(List(1, 2, 3, 4))(_ => res))
      },
      test("Invokes cleanups in reverse order of acquisition") {
        for {
          effects <- Ref.make[List[Int]](Nil)
          res      = (x: Int) => ZManaged.acquireReleaseWith(effects.update(x :: _))(_ => effects.update(x :: _))
          program  = ZManaged.foreach(List(1, 2, 3))(res)
          values  <- program.useDiscard(ZIO.unit) *> effects.get
        } yield assert(values)(equalTo(List(1, 2, 3, 3, 2, 1)))
      }
    ),
    suite("foreach for Option")(
      test("Returns elements if Some") {
        def res(int: Int) =
          ZManaged.succeed(int)

        val managed = ZManaged.foreach(Some(3))(res)
        managed.use[Any, Nothing, TestResult](res => ZIO.succeed(assert(res)(equalTo(Some(3)))))
      },
      test("Returns nothing if None") {
        def res(int: Int) =
          ZManaged.succeed(int)

        val managed = ZManaged.foreach(None)(res)
        managed.use[Any, Nothing, TestResult](res => ZIO.succeed(assert(res)(equalTo(None))))
      },
      test("Runs finalizers") {
        testFinalizersPar(1, res => ZManaged.foreach(Some(4))(_ => res))
      }
    ),
    suite("foreachPar")(
      test("Returns elements in the correct order") {
        def res(int: Int) =
          ZManaged.succeed(int)

        val managed = ZManaged.foreachPar(List(1, 2, 3, 4))(res)
        managed.use[Any, Nothing, TestResult](res => ZIO.succeed(assert(res)(equalTo(List(1, 2, 3, 4)))))
      },
      test("Runs finalizers") {
        testFinalizersPar(4, res => ZManaged.foreachPar(List(1, 2, 3, 4))(_ => res))
      },
      test("Runs reservations in parallel") {
        testReservePar(4, res => ZManaged.foreachPar(List(1, 2, 3, 4))(_ => res))
      },
      test("Runs acquisitions in parallel") {
        testAcquirePar(4, res => ZManaged.foreachPar(List(1, 2, 3, 4))(_ => res))
      },
      test("Maintains finalizer ordering in inner ZManaged values") {
        check(Gen.int(5, 100))(l => testParallelNestedFinalizerOrdering(l, ZManaged.foreachPar(_)(identity)))
      }
    ),
    suite("foreachParN")(
      test("Returns elements in the correct order") {
        def res(int: Int) =
          ZManaged.succeed(int)

        val managed = ZManaged.foreachPar(List(1, 2, 3, 4))(res).withParallelism(2)
        managed.use[Any, Nothing, TestResult](res => ZIO.succeed(assert(res)(equalTo(List(1, 2, 3, 4)))))
      },
      test("Uses at most n fibers for reservation") {
        testFinalizersPar(4, res => ZManaged.foreachPar(List(1, 2, 3, 4))(_ => res)).withParallelism(2)
      },
      test("Uses at most n fibers for acquisition") {
        testReservePar(2, res => ZManaged.foreachPar(List(1, 2, 3, 4))(_ => res)).withParallelism(2)
      },
      test("Runs finalizers") {
        testAcquirePar(2, res => ZManaged.foreachPar(List(1, 2, 3, 4))(_ => res)).withParallelism(2)
      },
      test("Maintains finalizer ordering in inner ZManaged values") {
<<<<<<< HEAD
        checkM(Gen.int(4, 10), Gen.int(5, 100)) { (n, l) =>
          testParallelNestedFinalizerOrdering(l, ZManaged.foreachPar(_)(identity)).withParallelism(n)
=======
        check(Gen.int(4, 10), Gen.int(5, 100)) { (n, l) =>
          testParallelNestedFinalizerOrdering(l, ZManaged.foreachParN(n)(_)(identity))
>>>>>>> c71dc717
        }
      }
    ),
    suite("foreachDiscard")(
      test("Runs finalizers") {
        testFinalizersPar(4, res => ZManaged.foreachDiscard(List(1, 2, 3, 4))(_ => res))
      }
    ),
    suite("foreachParDiscard")(
      test("Runs finalizers") {
        testFinalizersPar(4, res => ZManaged.foreachParDiscard(List(1, 2, 3, 4))(_ => res))
      },
      test("Runs reservations in parallel") {
        testReservePar(4, res => ZManaged.foreachParDiscard(List(1, 2, 3, 4))(_ => res))
      },
      test("Runs acquisitions in parallel") {
        testAcquirePar(4, res => ZManaged.foreachParDiscard(List(1, 2, 3, 4))(_ => res))
      }
    ),
    suite("foreachParNDiscard")(
      test("Uses at most n fibers for reservation") {
        testFinalizersPar(4, res => ZManaged.foreachParDiscard(List(1, 2, 3, 4))(_ => res)).withParallelism(2)
      },
      test("Uses at most n fibers for acquisition") {
        testReservePar(2, res => ZManaged.foreachParDiscard(List(1, 2, 3, 4))(_ => res)).withParallelism(2)
      },
      test("Runs finalizers") {
        testReservePar(2, res => ZManaged.foreachParDiscard(List(1, 2, 3, 4))(_ => res)).withParallelism(2)
      }
    ),
    suite("fork")(
      test("Runs finalizers properly") {
        for {
          finalized <- Ref.make(false)
          latch     <- Promise.make[Nothing, Unit]
          _ <- ZManaged
                 .fromReservation(Reservation(latch.succeed(()) *> ZIO.never, _ => finalized.set(true)))
                 .fork
                 .useDiscard(latch.await)
          result <- finalized.get
        } yield assert(result)(isTrue)
      },
      test("Acquires interruptibly") {
        for {
          finalized    <- Ref.make(false)
          acquireLatch <- Promise.make[Nothing, Unit]
          useLatch     <- Promise.make[Nothing, Unit]
          fib <- ZManaged
                   .fromReservation(
                     Reservation(
                       acquireLatch.succeed(()) *> ZIO.never,
                       _ => finalized.set(true)
                     )
                   )
                   .fork
                   .useDiscard(useLatch.succeed(()) *> ZIO.never)
                   .fork
          _      <- acquireLatch.await
          _      <- useLatch.await
          _      <- fib.interrupt
          result <- finalized.get
        } yield assert(result)(isTrue)
      } @@ zioTag(interruption)
    ),
    suite("fromAutoCloseable")(
      test("Runs finalizers properly") {
        for {
          runtime <- ZIO.runtime[Any]
          effects <- Ref.make(List[String]())
          closeable = UIO(new AutoCloseable {
                        def close(): Unit = runtime.unsafeRun(effects.update("Closed" :: _))
                      })
          _      <- ZManaged.fromAutoCloseable(closeable).useDiscard(ZIO.unit)
          result <- effects.get
        } yield assert(result)(equalTo(List("Closed")))
      }
    ),
    suite("ifManaged")(
      test("runs `onTrue` if result of `b` is `true`") {
        val managed = ZManaged.ifManaged(ZManaged.succeed(true))(ZManaged.succeed(true), ZManaged.succeed(false))
        assertM(managed.use(ZIO.succeed(_)))(isTrue)
      },
      test("runs `onFalse` if result of `b` is `false`") {
        val managed = ZManaged.ifManaged(ZManaged.succeed(false))(ZManaged.succeed(true), ZManaged.succeed(false))
        assertM(managed.use(ZIO.succeed(_)))(isFalse)
      },
      test("infers correctly") {
        trait R
        trait R1 extends R
        trait E1
        trait E extends E1
        trait A
        val b: ZManaged[R, E, Boolean]   = ZManaged.succeed(true)
        val onTrue: ZManaged[R1, E1, A]  = ZManaged.succeed(new A {})
        val onFalse: ZManaged[R1, E1, A] = ZManaged.succeed(new A {})
        val _                            = ZManaged.ifManaged(b)(onTrue, onFalse)
        ZIO.succeed(assertCompletes)
      }
    ),
    suite("onExecutor")(
      test("runs acquire, use, and release actions on the specified executor") {
        val executor: UIO[Executor] = ZIO.descriptorWith(descriptor => ZIO.succeedNow(descriptor.executor))
        val global                  = Executor.fromExecutionContext(100)(ExecutionContext.global)
        for {
          default <- executor
          ref1    <- Ref.make[Executor](default)
          ref2    <- Ref.make[Executor](default)
          managed  = ZManaged.acquireRelease(executor.flatMap(ref1.set))(executor.flatMap(ref2.set)).onExecutor(global)
          before  <- executor
          use     <- managed.useDiscard(executor).onExecutor(before)
          acquire <- ref1.get
          release <- ref2.get
          after   <- executor
        } yield assert(before)(equalTo(default)) &&
          assert(acquire)(equalTo(global)) &&
          assert(use)(equalTo(global)) &&
          assert(release)(equalTo(global)) &&
          assert(after)(equalTo(default))
      },
      test("does not shift back to original executor if it was not locked") {
        val executor: UIO[Executor] = ZIO.descriptorWith(descriptor => ZIO.succeedNow(descriptor.executor))
        val global                  = Executor.fromExecutionContext(100)(ExecutionContext.global)
        for {
          default <- executor
          ref1    <- Ref.make[Executor](default)
          ref2    <- Ref.make[Executor](default)
          managed  = ZManaged.acquireRelease(executor.flatMap(ref1.set))(executor.flatMap(ref2.set)).onExecutor(global)
          before  <- executor
          use     <- managed.useDiscard(executor)
          acquire <- ref1.get
          release <- ref2.get
          after   <- executor
        } yield assert(before)(equalTo(default)) &&
          assert(acquire)(equalTo(global)) &&
          assert(use)(equalTo(global)) &&
          assert(release)(equalTo(global)) &&
          assert(after)(equalTo(global))
      }
    ),
    suite("mergeAll")(
      test("Merges elements in the correct order") {
        def res(int: Int) =
          ZManaged.succeed(int)

        val managed = ZManaged.mergeAll(List(1, 2, 3, 4).map(res))(List[Int]()) { case (acc, a) => a :: acc }
        managed.use[Any, Nothing, TestResult](res => ZIO.succeed(assert(res)(equalTo(List(4, 3, 2, 1)))))
      },
      test("Runs finalizers") {
        testFinalizersPar(4, res => ZManaged.mergeAll(List.fill(4)(res))(()) { case (_, b) => b })
      }
    ),
    suite("mergeAllPar")(
      test("Merges elements") {
        def res(int: Int) =
          ZManaged.succeed(int)

        val managed = ZManaged.mergeAllPar(List(1, 2, 3, 4).map(res))(List[Int]()) { case (acc, a) => a :: acc }
        managed.use[Any, Nothing, TestResult](res => ZIO.succeed(assert(res)(hasSameElements(List(4, 3, 2, 1)))))
      },
      test("Runs reservations in parallel") {
        testReservePar(4, res => ZManaged.mergeAllPar(List.fill(4)(res))(()) { case (_, b) => b })
      },
      test("Runs acquisitions in parallel") {
        testAcquirePar(4, res => ZManaged.mergeAllPar(List.fill(4)(res))(()) { case (_, b) => b })
      },
      test("Runs finalizers") {
        testFinalizersPar(4, res => ZManaged.mergeAllPar(List.fill(4)(res))(()) { case (_, b) => b })
      }
    ),
    suite("mergeAllParN")(
      test("Merges elements") {
        def res(int: Int) =
          ZManaged.succeed(int)
        val managed =
          ZManaged.mergeAllPar(List(1, 2, 3, 4).map(res))(List[Int]()) { case (acc, a) => a :: acc }.withParallelism(2)
        managed.use[Any, Nothing, TestResult](res => ZIO.succeed(assert(res)(hasSameElements(List(4, 3, 2, 1)))))
      },
      test("Uses at most n fibers for reservation") {
        testReservePar(2, res => ZManaged.mergeAllPar(List.fill(4)(res))(0) { case (a, _) => a }).withParallelism(2)
      },
      test("Uses at most n fibers for acquisition") {
        testAcquirePar(2, res => ZManaged.mergeAllPar(List.fill(4)(res))(0) { case (a, _) => a }).withParallelism(2)
      },
      test("Runs finalizers") {
        testFinalizersPar(4, res => ZManaged.mergeAllPar(List.fill(4)(res))(0) { case (a, _) => a }).withParallelism(2)
      },
      test("All finalizers run even when finalizers have defects") {
        for {
          releases <- Ref.make[Int](0)
          _ <- ZManaged
                 .mergeAllPar(
                   List(
                     ZManaged.finalizer(ZIO.dieMessage("Boom")),
                     ZManaged.finalizer(releases.update(_ + 1)),
                     ZManaged.finalizer(ZIO.dieMessage("Boom")),
                     ZManaged.finalizer(releases.update(_ + 1)),
                     ZManaged.finalizer(ZIO.dieMessage("Boom")),
                     ZManaged.finalizer(releases.update(_ + 1))
                   )
                 )(())((_, _) => ())
                 .useDiscard(ZIO.unit)
                 .exit
                 .withParallelism(2)
          count <- releases.get
        } yield assert(count)(equalTo(3))
      }
    ),
    suite("onExit")(
      test("Calls the cleanup") {
        for {
          finalizersRef <- Ref.make[List[String]](Nil)
          resultRef     <- Ref.make[Option[Exit[Nothing, String]]](None)
          _ <- ZManaged
                 .acquireReleaseWith(UIO.succeed("42"))(_ => finalizersRef.update("First" :: _))
                 .onExit(e => finalizersRef.update("Second" :: _) *> resultRef.set(Some(e)))
                 .useDiscard(ZIO.unit)
          finalizers <- finalizersRef.get
          result     <- resultRef.get
        } yield assert(finalizers)(equalTo(List("Second", "First"))) && assert(result)(isSome(succeeds(equalTo("42"))))
      }
    ),
    suite("option")(
      test("return success in Some") {
        implicit val canFail = CanFail
        val managed          = ZManaged.succeed(11).option
        assertM(managed.useNow)(equalTo(Some(11)))
      },
      test("return failure as None") {
        val managed = ZManaged.fail(123).option
        managed.use(res => ZIO.succeed(assert(res)(equalTo(None))))
      } @@ zioTag(errors),
      test("not catch throwable") {
        implicit val canFail                                          = CanFail
        val managed: Managed[Nothing, Exit[Nothing, Option[Nothing]]] = ZManaged.die(ExampleError).option.exit
        managed.use(res => ZIO.succeed(assert(res)(dies(equalTo(ExampleError)))))
      } @@ zioTag(errors),
      test("catch throwable after sandboxing") {
        val managed: Managed[Nothing, Option[Nothing]] = ZManaged.die(ExampleError).sandbox.option
        managed.use(res => ZIO.succeed(assert(res)(equalTo(None))))
      } @@ zioTag(errors)
    ),
    suite("optional")(
      test("fails when given Some error") {
        val managed: UManaged[Exit[String, Option[Int]]] = Managed.fail(Some("Error")).unsome.exit
        managed.use(res => ZIO.succeed(assert(res)(fails(equalTo("Error")))))
      } @@ zioTag(errors),
      test("succeeds with None given None error") {
        val managed: Managed[String, Option[Int]] = Managed.fail(None).unsome
        managed.use(res => ZIO.succeed(assert(res)(isNone)))
      } @@ zioTag(errors),
      test("succeeds with Some given a value") {
        val managed: Managed[String, Option[Int]] = Managed.succeed(1).unsome
        assertM(managed.useNow)(isSome(equalTo(1)))
      }
    ),
    suite("onExitFirst")(
      test("Calls the cleanup") {
        for {
          finalizersRef <- Ref.make[List[String]](Nil)
          resultRef     <- Ref.make[Option[Exit[Nothing, String]]](None)
          _ <- ZManaged
                 .acquireReleaseWith(UIO.succeed("42"))(_ => finalizersRef.update("First" :: _))
                 .onExitFirst(e => finalizersRef.update("Second" :: _) *> resultRef.set(Some(e)))
                 .useDiscard(ZIO.unit)
          finalizers <- finalizersRef.get
          result     <- resultRef.get
        } yield assert(finalizers)(equalTo(List("First", "Second"))) && assert(result)(isSome(succeeds(equalTo("42"))))
      }
    ),
    suite("orElseFail")(
      test("executes this effect and returns its value if it succeeds") {
        implicit val canFail = CanFail
        val managed          = ZManaged.succeed(true).orElseFail(false)
        assertM(managed.use(ZIO.succeed(_)))(isTrue)
      },
      test("otherwise fails with the specified error") {
        val managed = ZManaged.fail(false).orElseFail(true).flip
        assertM(managed.use(ZIO.succeed(_)))(isTrue)
      }
    ) @@ zioTag(errors),
    suite("orElseSucceed")(
      test("executes this effect and returns its value if it succeeds") {
        implicit val canFail = CanFail
        val managed          = ZManaged.succeed(true).orElseSucceed(false)
        assertM(managed.use(ZIO.succeed(_)))(isTrue)
      },
      test("otherwise succeeds with the specified value") {
        val managed = ZManaged.fail(false).orElseSucceed(true)
        assertM(managed.use(ZIO.succeed(_)))(isTrue)
      }
    ) @@ zioTag(errors),
    suite("preallocate")(
      test("runs finalizer on interruption") {
        for {
          ref    <- Ref.make(0)
          res     = ZManaged.fromReservation(Reservation(ZIO.interrupt, _ => ref.update(_ + 1)))
          _      <- res.preallocate.exit.ignore
          result <- assertM(ref.get)(equalTo(1))
        } yield result
      } @@ zioTag(interruption),
      test("runs finalizer when resource closes") {
        for {
          ref    <- Ref.make(0)
          res     = ZManaged.fromReservation(Reservation(ZIO.unit, _ => ref.update(_ + 1)))
          _      <- res.preallocate.flatMap(_.useDiscard(ZIO.unit))
          result <- assertM(ref.get)(equalTo(1))
        } yield result
      },
      test("propagates failures in acquire") {
        for {
          exit <- ZManaged.fromZIO(ZIO.fail("boom")).preallocate.either
        } yield assert(exit)(isLeft(equalTo("boom")))
      } @@ zioTag(errors),
      test("propagates failures in reserve") {
        for {
          exit <- ZManaged.acquireReleaseWith(ZIO.fail("boom"))(_ => ZIO.unit).preallocate.either
        } yield assert(exit)(isLeft(equalTo("boom")))
      } @@ zioTag(errors)
    ),
    suite("preallocateManaged")(
      test("run release on interrupt while entering inner scope") {
        Ref.make(0).flatMap { ref =>
          ZManaged
            .fromReservation(Reservation(ZIO.interrupt, _ => ref.update(_ + 1)))
            .preallocateManaged
            .useDiscard(ZIO.unit)
            .exit *> assertM(ref.get)(equalTo(1))
        }
      } @@ zioTag(interruption),
      test("eagerly run acquisition when preallocateManaged is invoked") {
        for {
          ref <- Ref.make(0)
          result <- ZManaged
                      .fromReservation(Reservation(ref.update(_ + 1), _ => ZIO.unit))
                      .preallocateManaged
                      .use(r => ref.get.zip(r.useDiscard(ref.get)))
        } yield assert(result)(equalTo((1, 1)))
      },
      test("run release on scope exit") {
        Ref.make(0).flatMap { ref =>
          ZManaged
            .fromReservation(Reservation(ZIO.unit, _ => ref.update(_ + 1)))
            .preallocateManaged
            .useDiscard(ZIO.unit) *> assertM(
            ref.get
          )(equalTo(1))
        }
      },
      test("don't run release twice") {
        Ref.make(0).flatMap { ref =>
          ZManaged
            .fromReservation(Reservation(ZIO.unit, _ => ref.update(_ + 1)))
            .preallocateManaged
            .use(_.useDiscard(ZIO.unit)) *> assertM(ref.get)(equalTo(1))
        }
      }
    ),
    suite("reduceAll")(
      test("Reduces elements in the correct order") {
        def res(int: Int) =
          ZManaged.succeed(List(int))

        val managed = ZManaged.reduceAll(ZManaged.succeed(Nil), List(1, 2, 3, 4).map(res)) { case (a1, a2) =>
          a1 ++ a2
        }
        managed.use[Any, Nothing, TestResult](res => ZIO.succeed(assert(res)(equalTo(List(1, 2, 3, 4)))))
      },
      test("Runs finalizers") {
        testFinalizersPar(
          4,
          res => ZManaged.reduceAll(ZManaged.succeed(0), List.fill(4)(res)) { case (a, _) => a }
        )
      }
    ),
    suite("reduceAllPar")(
      test("Reduces elements") {
        def res(int: Int) =
          ZManaged.succeed(List(int))

        val managed = ZManaged.reduceAllPar(ZManaged.succeed(Nil), List(1, 2, 3, 4).map(res)) { case (a1, a2) =>
          a1 ++ a2
        }
        managed.use[Any, Nothing, TestResult](res => ZIO.succeed(assert(res)(hasSameElements(List(1, 2, 3, 4)))))
      },
      test("Runs reservations in parallel") {
        testReservePar(
          4,
          res => ZManaged.reduceAllPar(ZManaged.succeed(0), List.fill(4)(res)) { case (a, _) => a }
        )
      },
      test("Runs acquisitions in parallel") {
        testAcquirePar(
          4,
          res => ZManaged.reduceAllPar(ZManaged.succeed(0), List.fill(4)(res)) { case (a, _) => a }
        )
      },
      test("Runs finalizers") {
        testFinalizersPar(
          4,
          res => ZManaged.reduceAllPar(ZManaged.succeed(0), List.fill(4)(res)) { case (a, _) => a }
        )
      }
    ),
    suite("reduceAllParN")(
      test("Reduces elements") {
        def res(int: Int) =
          ZManaged.succeed(List(int))

        val managed = ZManaged
          .reduceAllPar(ZManaged.succeed(Nil), List(1, 2, 3, 4).map(res)) { case (acc, a) =>
            a ++ acc
          }
          .withParallelism(2)
        managed.use[Any, Nothing, TestResult](res => ZIO.succeed(assert(res)(hasSameElements(List(4, 3, 2, 1)))))
      },
      test("Uses at most n fibers for reservation") {
        testFinalizersPar(
          4,
          res => ZManaged.reduceAllPar(ZManaged.succeed(0), List.fill(4)(res)) { case (a, _) => a }
        ).withParallelism(2)
      },
      test("Uses at most n fibers for acquisition") {
        testReservePar(
          2,
          res => ZManaged.reduceAllPar(ZManaged.succeed(0), List.fill(4)(res)) { case (a, _) => a }
        ).withParallelism(2)
      },
      test("Runs finalizers") {
        testAcquirePar(
          2,
          res => ZManaged.reduceAllPar(ZManaged.succeed(0), List.fill(4)(res)) { case (a, _) => a }
        ).withParallelism(2)
      },
      test("All finalizers run even when finalizers have defects") {
        for {
          releases <- Ref.make[Int](0)
          _ <- ZManaged
                 .reduceAllPar(
                   ZManaged.finalizer(ZIO.dieMessage("Boom")),
                   List(
                     ZManaged.finalizer(releases.update(_ + 1)),
                     ZManaged.finalizer(ZIO.dieMessage("Boom")),
                     ZManaged.finalizer(releases.update(_ + 1)),
                     ZManaged.finalizer(ZIO.dieMessage("Boom")),
                     ZManaged.finalizer(releases.update(_ + 1))
                   )
                 )((_, _) => ())
                 .useDiscard(ZIO.unit)
                 .exit
                 .withParallelism(2)
          count <- releases.get
        } yield assert(count)(equalTo(3))
      }
    ),
    suite("some")(
      test("extracts the value from Some") {
        val managed: Managed[Option[Throwable], Int] = Managed.succeed(Some(1)).some
        assertM(managed.useNow)(equalTo(1))
      },
      test("fails on None") {
        val managed: Managed[Option[Throwable], Int] = Managed.succeed(None).some
        managed.exit.use(res => ZIO.succeed(assert(res)(fails(isNone))))
      } @@ zioTag(errors),
      test("fails when given an exception") {
        val ex                                       = new RuntimeException("Failed Task")
        val managed: Managed[Option[Throwable], Int] = Managed.fail(ex).some
        managed.exit.use(res => ZIO.succeed(assert(res)(fails(isSome(equalTo(ex))))))
      } @@ zioTag(errors)
    ),
    suite("someOrElse")(
      test("extracts the value from Some") {
        val managed: TaskManaged[Int] = Managed.succeed(Some(1)).someOrElse(2)
        assertM(managed.useNow)(equalTo(1))
      },
      test("falls back to the default value if None") {
        val managed: TaskManaged[Int] = Managed.succeed(None).someOrElse(42)
        assertM(managed.useNow)(equalTo(42))
      },
      test("does not change failed state") {
        val managed: TaskManaged[Int] = Managed.fail(ExampleError).someOrElse(42)
        managed.exit.use(res => ZIO.succeed(assert(res)(fails(equalTo(ExampleError)))))
      } @@ zioTag(errors)
    ),
    suite("someOrElseManaged")(
      test("extracts the value from Some") {
        val managed: TaskManaged[Int] = Managed.succeed(Some(1)).someOrElseManaged(Managed.succeed(2))
        assertM(managed.useNow)(equalTo(1))
      },
      test("falls back to the default value if None") {
        val managed: TaskManaged[Int] = Managed.succeed(None).someOrElseManaged(Managed.succeed(42))
        assertM(managed.useNow)(equalTo(42))
      },
      test("does not change failed state") {
        val managed: TaskManaged[Int] = Managed.fail(ExampleError).someOrElseManaged(Managed.succeed(42))
        managed.exit.use(res => ZIO.succeed(assert(res)(fails(equalTo(ExampleError)))))
      } @@ zioTag(errors)
    ),
    suite("someOrFailException")(
      test("extracts the optional value") {
        val managed = Managed.succeed(Some(42)).someOrFailException
        assertM(managed.useNow)(equalTo(42))
      },
      test("fails when given a None") {
        val managed = Managed.succeed(Option.empty[Int]).someOrFailException
        managed.exit.use(res => ZIO.succeed(assert(res)(fails(isSubtype[NoSuchElementException](anything)))))
      } @@ zioTag(errors),
      suite("without another error type")(
        test("succeed something") {
          val managed = Managed.succeed(Option(3)).someOrFailException
          assertM(managed.useNow)(equalTo(3))
        },
        test("succeed nothing") {
          val managed = Managed.succeed(None: Option[Int]).someOrFailException.exit
          managed.use(res => ZIO.succeed(assert(res)(fails(anything))))
        } @@ zioTag(errors)
      ),
      suite("with throwable as base error type")(
        test("return something") {
          val managed = Managed.succeed(Option(3)).someOrFailException
          assertM(managed.useNow)(equalTo(3))
        }
      ),
      suite("with exception as base error type")(
        test("return something") {
          val managed = (Managed.succeed(Option(3)): Managed[Exception, Option[Int]]).someOrFailException
          assertM(managed.useNow)(equalTo(3))
        }
      )
    ),
    suite("reject")(
      test("returns failure ignoring value") {
        val goodCase =
          ZManaged.succeed(0).reject { case v if v != 0 => "Partial failed!" }.sandbox.either

        val badCase = ZManaged
          .succeed(1)
          .reject { case v if v != 0 => "Partial failed!" }
          .sandbox
          .either
          .map(_.left.map(_.failureOrCause))

        for {
          goodCaseCheck <- goodCase.use(r => ZIO.succeed(assert(r)(isRight(equalTo(0)))))
          badCaseCheck  <- badCase.use(r => ZIO.succeed(assert(r)(isLeft(isLeft(equalTo("Partial failed!"))))))
        } yield goodCaseCheck && badCaseCheck
      }
    ) @@ zioTag(errors),
    suite("rejectManaged")(
      test("returns failure ignoring value") {
        val goodCase =
          ZManaged
            .succeed(0)
            .rejectManaged[Any, String] { case v if v != 0 => ZManaged.succeed("Partial failed!") }
            .sandbox
            .either

        val partialBadCase =
          ZManaged
            .succeed(1)
            .rejectManaged { case v if v != 0 => ZManaged.fail("Partial failed!") }
            .sandbox
            .either
            .map(_.left.map(_.failureOrCause))

        val badCase =
          ZManaged
            .succeed(1)
            .rejectManaged { case v if v != 0 => ZManaged.fail("Partial failed!") }
            .sandbox
            .either
            .map(_.left.map(_.failureOrCause))

        for {
          r1 <- goodCase.use(r => ZIO.succeed(assert(r)(isRight(equalTo(0)))))
          r2 <- partialBadCase.use(r => ZIO.succeed(assert(r)(isLeft(isLeft(equalTo("Partial failed!"))))))
          r3 <- badCase.use(r => ZIO.succeed(assert(r)(isLeft(isLeft(equalTo("Partial failed!"))))))
        } yield r1 && r2 && r3
      }
    ) @@ zioTag(errors),
    suite("release")(
      test("closes the scope") {
        val expected = Chunk("acquiring a", "acquiring b", "releasing b", "acquiring c", "releasing c", "releasing a")
        for {
          ref    <- Ref.make[Chunk[String]](Chunk.empty)
          a       = Managed.acquireReleaseWith(ref.update(_ :+ "acquiring a"))(_ => ref.update(_ :+ "releasing a"))
          b       = Managed.acquireReleaseWith(ref.update(_ :+ "acquiring b"))(_ => ref.update(_ :+ "releasing b"))
          c       = Managed.acquireReleaseWith(ref.update(_ :+ "acquiring c"))(_ => ref.update(_ :+ "releasing c"))
          managed = a *> b.release *> c
          _      <- managed.useNow
          log    <- ref.get
        } yield assert(log)(equalTo(expected))
      }
    ),
    suite("retry")(
      test("Should retry the reservation") {
        for {
          retries <- Ref.make(0)
          program =
            ZManaged
              .acquireReleaseWith(retries.updateAndGet(_ + 1).flatMap(r => if (r == 3) ZIO.unit else ZIO.fail(())))(_ =>
                ZIO.unit
              )
          _ <- program.retry(Schedule.recurs(3)).use(_ => ZIO.unit).ignore
          r <- retries.get
        } yield assert(r)(equalTo(3))
      },
      test("Should retry the acquisition") {
        for {
          retries <- Ref.make(0)
          program = Managed.fromReservation(
                      Reservation(
                        retries.updateAndGet(_ + 1).flatMap(r => if (r == 3) ZIO.unit else ZIO.fail(())),
                        _ => ZIO.unit
                      )
                    )
          _ <- program.retry(Schedule.recurs(3)).use(_ => ZIO.unit).ignore
          r <- retries.get
        } yield assert(r)(equalTo(3))
      }
    ) @@ zioTag(errors),
    suite("preallocationScope")(
      test("runs finalizer on interruption") {
        Ref.make(0).flatMap { ref =>
          ZManaged.preallocationScope.use { preallocate =>
            preallocate(ZManaged.fromReservation(Reservation(ZIO.interrupt, _ => ref.update(_ + 1)))).exit.ignore
          } *> assertM(ref.get)(equalTo(1))
        }
      } @@ zioTag(interruption),
      test("runs finalizer when resource closes") {
        ZManaged.preallocationScope.use { preallocate =>
          for {
            ref    <- Ref.make(0)
            res     = ZManaged.fromReservation(Reservation(ZIO.unit, _ => ref.update(_ + 1)))
            _      <- preallocate(res).flatMap(_.useDiscard(ZIO.unit))
            result <- assertM(ref.get)(equalTo(1))
          } yield result
        }
      },
      test("propagates failures in acquire") {
        ZManaged.preallocationScope.use { preallocate =>
          for {
            exit <- preallocate(ZManaged.fromZIO(ZIO.fail("boom"))).either
          } yield assert(exit)(isLeft(equalTo("boom")))
        }
      } @@ zioTag(errors),
      test("propagates failures in reserve") {
        ZManaged.preallocationScope.use { preallocate =>
          for {
            exit <- preallocate(ZManaged.acquireReleaseWith(ZIO.fail("boom"))(_ => ZIO.unit)).either
          } yield assert(exit)(isLeft(equalTo("boom")))
        }
      } @@ zioTag(errors),
      test("eagerly run acquisition when preallocate is invoked") {
        ZManaged.preallocationScope.use { preallocate =>
          for {
            ref <- Ref.make(0)
            res <- preallocate(ZManaged.fromReservation(Reservation(ref.update(_ + 1), _ => ZIO.unit)))
            r1  <- ref.get
            _   <- res.useDiscard(ZIO.unit)
            r2  <- ref.get
          } yield assert(r1)(equalTo(1)) && assert(r2)(equalTo(1))
        }
      },
      test("run release on scope exit") {
        Ref.make(0).flatMap { ref =>
          ZManaged.preallocationScope.use { preallocate =>
            preallocate(ZManaged.fromReservation(Reservation(ZIO.unit, _ => ref.update(_ + 1))))
          } *> assertM(ref.get)(equalTo(1))
        }
      },
      test("don't run release twice") {
        Ref.make(0).flatMap { ref =>
          ZManaged.preallocationScope.use { preallocate =>
            preallocate(ZManaged.fromReservation(Reservation(ZIO.unit, _ => ref.update(_ + 1))))
              .flatMap(_.useDiscard(ZIO.unit))
          } *> assertM(ref.get)(equalTo(1))
        }
      },
      test("can be used multiple times") {
        Ref.make(0).flatMap { ref =>
          ZManaged.preallocationScope.use { preallocate =>
            val res = ZManaged.fromReservation(Reservation(ZIO.unit, _ => ref.update(_ + 1)))
            preallocate(res) *> preallocate(res)
          } *> assertM(ref.get)(equalTo(2))
        }
      }
    ),
    suite("scope")(
      test("runs finalizer on interruption") {
        for {
          ref    <- Ref.make(0)
          managed = makeTestManaged(ref)
          zio     = ZManaged.scope.use(scope => scope(managed).fork.flatMap(_.join))
          fiber  <- zio.fork
          _      <- fiber.interrupt
          result <- ref.get
        } yield assert(result)(equalTo(0))
      } @@ zioTag(interruption) @@ nonFlaky,
      test("runs finalizer when close is called") {
        ZManaged.scope.use { scope =>
          for {
            ref <- Ref.make(0)
            res  = ZManaged.fromReservation(Reservation(ZIO.unit, _ => ref.update(_ + 1)))
            result <- scope(res).flatMap { case (close, _) =>
                        for {
                          res1 <- ref.get
                          _    <- close(Exit.unit)
                          res2 <- ref.get
                        } yield (res1, res2)
                      }
          } yield assert(result)(equalTo((0, 1)))
        }
      },
      test("propagates failures in acquire") {
        ZManaged.scope.use { scope =>
          for {
            exit <- scope(ZManaged.fromZIO(ZIO.fail("boom"))).either
          } yield assert(exit)(isLeft(equalTo("boom")))
        }
      } @@ zioTag(errors),
      test("propagates failures in reserve") {
        ZManaged.scope.use { scope =>
          for {
            exit <- scope(ZManaged.acquireReleaseWith(ZIO.fail("boom"))(_ => ZIO.unit)).either
          } yield assert(exit)(isLeft(equalTo("boom")))
        }
      } @@ zioTag(errors),
      test("run release on scope exit") {
        Ref.make(0).flatMap { ref =>
          ZManaged.scope.use { scope =>
            scope(ZManaged.fromReservation(Reservation(ZIO.unit, _ => ref.update(_ + 1))))
          } *> assertM(ref.get)(equalTo(1))
        }
      },
      test("don't run release twice") {
        Ref.make(0).flatMap { ref =>
          ZManaged.scope.use { scope =>
            scope(ZManaged.fromReservation(Reservation(ZIO.unit, _ => ref.update(_ + 1)))).flatMap(_._1(Exit.unit))
          } *> assertM(ref.get)(equalTo(1))
        }
      },
      test("can be used multiple times") {
        Ref.make(0).flatMap { ref =>
          ZManaged.scope.use { scope =>
            val res = ZManaged.fromReservation(Reservation(ZIO.unit, _ => ref.update(_ + 1)))
            scope(res) *> scope(res)
          } *> assertM(ref.get)(equalTo(2))
        }
      }
    ),
    suite("tap")(
      test("Doesn't change the managed resource") {
        ZManaged
          .succeed(1)
          .tap(n => ZManaged.succeed(n + 1))
          .map(actual => assert(1)(equalTo(actual)))
          .useNow
      },
      test("Runs given effect") {
        Ref
          .make(0)
          .toManaged
          .tap(_.update(_ + 1).toManaged)
          .mapZIO(_.get)
          .map(i => assert(i)(equalTo(1)))
          .useNow
      }
    ),
    suite("tapBoth")(
      test("Doesn't change the managed resource") {
        ZManaged
          .fromEither(Right[String, Int](1))
          .tapBoth(_ => ZManaged.unit, n => ZManaged.succeed(n + 1))
          .map(actual => assert(1)(equalTo(actual)))
          .useNow
      },
      test("Runs given effect on failure") {
        (
          for {
            ref <- Ref.make(0).toManaged
            _ <- ZManaged
                   .fromEither(Left(1))
                   .tapBoth(e => ref.update(_ + e).toManaged, (_: Any) => ZManaged.unit)
            actual <- ref.get.toManaged
          } yield assert(actual)(equalTo(2))
        ).fold(e => assert(e)(equalTo(1)), identity).useNow
      } @@ zioTag(errors),
      test("Runs given effect on success") {
        (
          for {
            ref <- Ref.make(1).toManaged
            _ <- ZManaged
                   .fromEither(Right[String, Int](2))
                   .tapBoth(_ => ZManaged.unit, n => ref.update(_ + n).toManaged)
            actual <- ref.get.toManaged
          } yield assert(actual)(equalTo(3))
        ).useNow
      }
    ),
    suite("tapErrorCause")(
      test("effectually peeks at the cause of the failure of the acquired resource") {
        (for {
          ref    <- Ref.make(false).toManaged
          result <- ZManaged.dieMessage("die").tapErrorCause(_ => ref.set(true).toManaged).exit
          effect <- ref.get.toManaged
        } yield assert(result)(dies(hasMessage(equalTo("die")))) &&
          assert(effect)(isTrue)).useNow
      }
    ) @@ zioTag(errors),
    suite("tapError")(
      test("Doesn't change the managed resource") {
        ZManaged
          .fromEither(Right[String, Int](1))
          .tapError(str => ZManaged.succeed(str.length))
          .map(actual => assert(1)(equalTo(actual)))
          .useNow
      },
      test("Runs given effect on failure") {
        (
          for {
            ref <- Ref.make(0).toManaged
            _ <- ZManaged
                   .fromEither(Left(1))
                   .tapError(e => ref.update(_ + e).toManaged)
            actual <- ref.get.toManaged
          } yield assert(actual)(equalTo(2))
        ).fold(e => assert(e)(equalTo(1)), identity).useNow
      } @@ zioTag(errors),
      test("Doesn't run given effect on success") {
        (
          for {
            ref <- Ref.make(1).toManaged
            _ <- ZManaged
                   .fromEither(Right[Int, Int](2))
                   .tapError(n => ref.update(_ + n).toManaged)
            actual <- ref.get.toManaged
          } yield assert(actual)(equalTo(1))
        ).useNow
      }
    ),
    suite("timed")(
      test("Should time both the reservation and the acquisition") {
        val managed = ZManaged.fromReservationZIO(
          Clock.sleep(20.milliseconds) *> ZIO.succeed(Reservation(Clock.sleep(20.milliseconds), _ => ZIO.unit))
        )
        val test = managed.timed.use { case (duration, _) =>
          ZIO.succeed(assert(duration.toNanos)(isGreaterThanEqualTo(40.milliseconds.toNanos)))
        }
        for {
          f      <- test.fork
          _      <- TestClock.adjust(40.milliseconds)
          result <- f.join
        } yield result
      }
    ),
    suite("timeout")(
      test("Returns Some if the timeout isn't reached") {
        val managed = ZManaged.acquireReleaseWith(ZIO.succeed(1))(_ => ZIO.unit)
        managed.timeout(Duration.Infinity).use(res => ZIO.succeed(assert(res)(isSome(equalTo(1)))))
      },
      test("Returns None if the reservation takes longer than d") {
        for {
          latch  <- Promise.make[Nothing, Unit]
          managed = ZManaged.acquireReleaseWith(latch.await)(_ => ZIO.unit)
          res    <- managed.timeout(Duration.Zero).use(res => ZIO.succeed(assert(res)(isNone)))
          _      <- latch.succeed(())
        } yield res
      },
      test("Returns None if the acquisition takes longer than d") {
        for {
          latch  <- Promise.make[Nothing, Unit]
          managed = ZManaged.fromReservation(Reservation(latch.await, _ => ZIO.unit))
          res    <- managed.timeout(Duration.Zero).use(res => ZIO.succeed(assert(res)(isNone)))
          _      <- latch.succeed(())
        } yield res
      },
      test("Runs finalizers if returning None and reservation is successful") {
        for {
          reserveLatch <- Promise.make[Nothing, Unit]
          releaseLatch <- Promise.make[Nothing, Unit]
          managed       = ZManaged.fromReservation(Reservation(reserveLatch.await, _ => releaseLatch.succeed(())))
          res          <- managed.timeout(Duration.Zero).use(ZIO.succeed(_))
          _            <- reserveLatch.succeed(())
          _            <- releaseLatch.await
        } yield assert(res)(isNone)
      },
      test("Runs finalizers if returning None and reservation is successful after timeout") {
        for {
          acquireLatch <- Promise.make[Nothing, Unit]
          releaseLatch <- Promise.make[Nothing, Unit]
          managed = ZManaged.fromReservationZIO(
                      acquireLatch.await *> ZIO.succeed(Reservation(ZIO.unit, _ => releaseLatch.succeed(())))
                    )
          res <- managed.timeout(Duration.Zero).use(ZIO.succeed(_))
          _   <- acquireLatch.succeed(())
          _   <- releaseLatch.await
        } yield assert(res)(isNone)
      }
    ),
    suite("toLayerMany")(
      test("converts a managed effect to a layer") {
        val managed = ZEnv.live.build
        val layer   = managed.toLayerMany
        val zio1    = ZIO.environment[ZEnv]
        val zio2    = zio1.provideLayer(layer)
        assertM(zio2)(anything)
      }
    ),
    suite("withEarlyRelease")(
      test("Provides a canceler that can be used to eagerly evaluate the finalizer") {
        for {
          ref    <- Ref.make(false)
          managed = ZManaged.acquireReleaseWith(ZIO.unit)(_ => ref.set(true)).withEarlyRelease
          result <- managed.use { case (canceler, _) =>
                      canceler *> ref.get
                    }
        } yield assert(result)(isTrue)
      },
      test("The canceler should run uninterruptibly") {
        for {
          ref   <- Ref.make(true)
          latch <- Promise.make[Nothing, Unit]
          managed =
            Managed.acquireReleaseWith(ZIO.unit)(_ => latch.succeed(()) *> ZIO.never.whenZIO(ref.get)).withEarlyRelease
          result <- managed.use { case (canceler, _) =>
                      for {
                        fiber        <- canceler.forkDaemon
                        _            <- latch.await
                        interruption <- withLive(fiber.interrupt)(_.timeout(5.seconds))
                        _            <- ref.set(false)
                      } yield interruption
                    }
        } yield assert(result)(isNone)
      } @@ zioTag(interruption),
      test("If completed, the canceler should cause the regular finalizer to not run") {
        for {
          latch  <- Promise.make[Nothing, Unit]
          ref    <- Ref.make(0)
          managed = ZManaged.acquireReleaseWith(ZIO.unit)(_ => ref.update(_ + 1)).withEarlyRelease
          _      <- managed.use(_._1).ensuring(latch.succeed(()))
          _      <- latch.await
          result <- ref.get
        } yield assert(result)(equalTo(1))
      },
      test("The canceler will run with an exit value indicating the effect was interrupted") {
        for {
          ref    <- Ref.make(false)
          managed = ZManaged.acquireReleaseExitWith(ZIO.unit)((_, e) => ref.set(e.isInterrupted))
          _      <- managed.withEarlyRelease.use(_._1)
          result <- ref.get
        } yield assert(result)(isTrue)
      },
      test("The canceler disposes of all resources on a composite ZManaged") {
        for {
          ref      <- Ref.make(List[String]())
          managed   = (label: String) => ZManaged.finalizer(ref.update(label :: _))
          composite = (managed("1") *> managed("2") *> managed("3")).withEarlyRelease
          testResult <- composite.use { case (release, _) =>
                          release *>
                            ref.get.map(l => assert(l)(equalTo(List("1", "2", "3"))))
                        }
        } yield testResult
      }
    ) @@ zioTag(interruption),
    suite("withEarlyReleaseExit")(
      test("Allows specifying an exit value") {
        for {
          ref    <- Ref.make(false)
          managed = ZManaged.acquireReleaseExitWith(ZIO.unit)((_, e) => ref.set(e.isSuccess))
          _      <- managed.withEarlyReleaseExit(Exit.unit).use(_._1)
          result <- ref.get
        } yield assert(result)(isTrue)
      }
    ),
    suite("withRuntimeConfig")(
      test("runs acquire, use, and release actions on the specified runtime configuration") {
        val runtimeConfig: UIO[RuntimeConfig] = ZIO.runtimeConfig
        val global                            = RuntimeConfig.global
        for {
          default <- runtimeConfig
          ref1    <- Ref.make[RuntimeConfig](default)
          ref2    <- Ref.make[RuntimeConfig](default)
          managed = ZManaged
                      .acquireRelease(runtimeConfig.flatMap(ref1.set))(runtimeConfig.flatMap(ref2.set))
                      .withRuntimeConfig(global)
          before  <- runtimeConfig
          use     <- managed.useDiscard(runtimeConfig)
          acquire <- ref1.get
          release <- ref2.get
          after   <- runtimeConfig
        } yield assert(before)(equalTo(default)) &&
          assert(acquire)(equalTo(global)) &&
          assert(use)(equalTo(global)) &&
          assert(release)(equalTo(global)) &&
          assert(after)(equalTo(default))
      }
    ),
    suite("zipPar")(
      test("Does not swallow exit cause if one reservation fails") {
        (for {
          latch <- Promise.make[Nothing, Unit]
          first  = ZManaged.fromZIO(latch.succeed(()) *> ZIO.sleep(Duration.Infinity))
          second = ZManaged.fromZIO(latch.await *> ZIO.fail(()))
          _     <- first.zipPar(second).useDiscard(ZIO.unit)
        } yield ()).exit
          .map(assert(_)(fails(equalTo(()))))
      } @@ zioTag(errors),
      test("Runs finalizers if one acquisition fails") {
        for {
          releases <- Ref.make(0)
          first     = ZManaged.unit
          second    = ZManaged.fromReservation(Reservation(ZIO.fail(()), _ => releases.update(_ + 1)))
          _        <- first.zipPar(second).use(_ => ZIO.unit).ignore
          r        <- releases.get
        } yield assert(r)(equalTo(1))
      } @@ zioTag(errors),
      test("Does not swallow acquisition if one acquisition fails") {
        ZIO.fiberId.flatMap { selfId =>
          (for {
            latch <- Promise.make[Nothing, Unit]
            first  = ZManaged.fromZIO(latch.succeed(()) *> ZIO.sleep(Duration.Infinity))
            second = ZManaged.fromReservation(Reservation(latch.await *> ZIO.fail(()), _ => ZIO.unit))
            _     <- first.zipPar(second).useDiscard(ZIO.unit)
          } yield ()).exit
            .map(assert(_)(equalTo(Exit.Failure(Cause.Both(Cause.Fail(()), Cause.interrupt(selfId))))))
        }
      } @@ zioTag(errors),
      test("Run finalizers if one reservation fails") {
        for {
          reserveLatch <- Promise.make[Nothing, Unit]
          releases     <- Ref.make[Int](0)
          first         = ZManaged.fromReservation(Reservation(reserveLatch.succeed(()), _ => releases.update(_ + 1)))
          second        = ZManaged.fromZIO(reserveLatch.await *> ZIO.fail(()))
          _            <- first.zipPar(second).useDiscard(ZIO.unit).orElse(ZIO.unit)
          count        <- releases.get
        } yield assert(count)(equalTo(1))
      } @@ zioTag(errors),
      test("Runs finalizers if it is interrupted") {
        for {
          ref1    <- Ref.make(0)
          ref2    <- Ref.make(0)
          managed1 = makeTestManaged(ref1)
          managed2 = makeTestManaged(ref2)
          managed3 = managed1 <&> managed2
          fiber   <- managed3.useDiscard(ZIO.unit).fork
          _       <- fiber.interrupt
          result1 <- ref1.get
          result2 <- ref2.get
        } yield assert(result1)(equalTo(0)) && assert(result2)(equalTo(0))
      } @@ zioTag(interruption) @@ nonFlaky
    ),
    suite("flatten")(
      test("Returns the same as ZManaged.flatten") {
        check(Gen.string(Gen.alphaNumericChar)) { str =>
          val test = for {
            flatten1 <- ZManaged.succeed(ZManaged.succeed(str)).flatten
            flatten2 <- ZManaged.flatten(ZManaged.succeed(ZManaged.succeed(str)))
          } yield assert(flatten1)(equalTo(flatten2))
          test.use[Any, Nothing, TestResult](r => ZIO.succeed(r))
        }
      }
    ),
    suite("absolve")(
      test("Returns the same as ZManaged.absolve") {
        check(Gen.string(Gen.alphaNumericChar)) { str =>
          val managedEither: ZManaged[Any, Nothing, Either[Nothing, String]] = ZManaged.succeed(Right(str))
          val test = for {
            abs1 <- managedEither.absolve
            abs2 <- ZManaged.absolve(managedEither)
          } yield assert(abs1)(equalTo(abs2))
          test.use[Any, Nothing, TestResult](result => ZIO.succeed(result))
        }
      }
    ),
    suite("switchable")(
      test("runs the right finalizer on interruption") {
        for {
          effects <- Ref.make(List[String]())
          latch   <- Promise.make[Nothing, Unit]
          fib <- ZManaged
                   .switchable[Any, Nothing, Unit]
                   .use { switch =>
                     switch(ZManaged.finalizer(effects.update("First" :: _))) *>
                       switch(ZManaged.finalizer(effects.update("Second" :: _))) *>
                       latch.succeed(()) *>
                       ZIO.never
                   }
                   .fork
          _      <- latch.await
          _      <- fib.interrupt
          result <- effects.get
        } yield assert(result)(equalTo(List("Second", "First")))
      } @@ zioTag(interruption)
    ),
    suite("memoize")(
      test("acquires and releases exactly once") {
        for {
          effects <- Ref.make[List[Int]](Nil)
          res      = (x: Int) => ZManaged.acquireReleaseWith(effects.update(x :: _))(_ => effects.update(x :: _))
          program  = res(1) *> res(2) *> res(3)
          memoized = program.memoize
          _ <- memoized.use { managed =>
                 val use = managed.useDiscard(ZIO.unit)
                 use *> use *> use
               }
          res <- effects.get
        } yield assert(res)(equalTo(List(1, 2, 3, 3, 2, 1)))
      },
      test("acquires and releases nothing if the inner managed is never used") {
        for {
          acquired <- Ref.make(false)
          released <- Ref.make(false)
          managed   = Managed.acquireReleaseWith(acquired.set(true))(_ => released.set(true))
          _        <- managed.memoize.useDiscard(ZIO.unit)
          res      <- assertM(acquired.get zip released.get)(equalTo((false, false)))
        } yield res
      },
      test("behaves like an ordinary ZManaged if flattened") {
        for {
          resource <- Ref.make(0)
          acquire   = resource.update(_ + 1)
          release   = resource.update(_ - 1)
          managed   = ZManaged.acquireReleaseWith(acquire)(_ => release).memoize.flatten
          res1     <- managed.useDiscard(assertM(resource.get)(equalTo(1)))
          res2     <- assertM(resource.get)(equalTo(0))
        } yield res1 && res2
      },
      test("properly raises an error if acquiring fails") {
        for {
          released <- Ref.make(false)
          error     = ":-o"
          managed   = Managed.acquireReleaseWith(ZIO.fail(error))(_ => released.set(true))
          res1 <- managed.memoize.use { memoized =>
                    for {
                      v1 <- memoized.useDiscard(ZIO.unit).either
                      v2 <- memoized.useDiscard(ZIO.unit).either
                    } yield assert(v1)(equalTo(v2)) && assert(v1)(isLeft(equalTo(error)))
                  }
          res2 <- assertM(released.get)(isFalse)
        } yield res1 && res2
      } @@ zioTag(errors),
      test("behaves properly if acquiring dies") {
        for {
          released <- Ref.make(false)
          ohNoes    = ";-0"
          managed   = Managed.acquireReleaseWith(ZIO.dieMessage(ohNoes))(_ => released.set(true))
          res1 <- managed.memoize.use { memoized =>
                    assertM(memoized.useDiscard(ZIO.unit).exit)(dies(hasMessage(equalTo(ohNoes))))
                  }
          res2 <- assertM(released.get)(isFalse)
        } yield res1 && res2
      },
      test("behaves properly if releasing dies") {
        val myBad   = "#@*!"
        val managed = Managed.acquireReleaseWith(ZIO.unit)(_ => ZIO.dieMessage(myBad))

        val program = managed.memoize.use(memoized => memoized.useDiscard(ZIO.unit))

        assertM(program.exit)(dies(hasMessage(equalTo(myBad))))
      },
      test("behaves properly if use dies") {
        val darn = "darn"
        for {
          latch    <- Promise.make[Nothing, Unit]
          released <- Ref.make(false)
          managed   = Managed.acquireReleaseWith(ZIO.unit)(_ => released.set(true) *> latch.succeed(()))
          v1       <- managed.memoize.use(memoized => memoized.useDiscard(ZIO.dieMessage(darn))).exit
          v2       <- released.get
        } yield assert(v1)(dies(hasMessage(equalTo(darn)))) && assert(v2)(isTrue)
      },
      test("behaves properly if use is interrupted") {
        for {
          latch1   <- Promise.make[Nothing, Unit]
          latch2   <- Promise.make[Nothing, Unit]
          latch3   <- Promise.make[Nothing, Unit]
          resource <- Ref.make(0)
          acquire   = resource.update(_ + 1)
          release   = resource.update(_ - 1) *> latch3.succeed(())
          managed   = ZManaged.acquireReleaseWith(acquire)(_ => release)
          fiber    <- managed.memoize.use(memoized => memoized.useDiscard(latch1.succeed(()) *> latch2.await)).fork
          _        <- latch1.await
          res1     <- assertM(resource.get)(equalTo(1))
          _        <- fiber.interrupt
          _        <- latch3.await
          res2     <- assertM(resource.get)(equalTo(0))
          res3     <- assertM(latch2.isDone)(isFalse)
        } yield res1 && res2 && res3
      } @@ zioTag(interruption)
    ),
    suite("memoize")(
      test("resources are properly acquired and released") {
        for {
          ref <- Ref.make[Map[Int, (Int, Int)]](Map.empty)
          acquire = (n: Int) =>
                      ref.update { map =>
                        map.getOrElse(n, (0, 0)) match {
                          case (acquired, released) => map + (n -> ((acquired + 1, released)))
                        }
                      }
          release = (n: Int) =>
                      ref.update { map =>
                        map.getOrElse(n, (0, 0)) match {
                          case (acquired, released) => map + (n -> ((acquired, released + 1)))
                        }
                      }
          managed = (n: Int) => ZManaged.acquireRelease(acquire(n))(release(n))
          _ <- ZManaged.memoize(managed).use { memoized =>
                 ZIO.foreachParDiscard(0 to 100)(n => memoized(n % 8))
               }
          map <- ref.get
        } yield assert(map.keys)(equalTo(Set(0, 1, 2, 3, 4, 5, 6, 7))) &&
          assert(map.values.map(_._1))(forall(equalTo(1))) &&
          assert(map.values.map(_._2))(forall(equalTo(1)))
      },
      test("resources are properly released in the event of interruption") {
        for {
          ref <- Ref.make[Map[Int, (Int, Int)]](Map.empty)
          acquire = (n: Int) =>
                      ref.update { map =>
                        map.getOrElse(n, (0, 0)) match {
                          case (acquired, released) => map + (n -> ((acquired + 1, released)))
                        }
                      }
          release = (n: Int) =>
                      ref.update { map =>
                        map.getOrElse(n, (0, 0)) match {
                          case (acquired, released) => map + (n -> ((acquired, released + 1)))
                        }
                      }
          managed = (n: Int) => ZManaged.acquireRelease(acquire(n))(release(n))
          fiber <- ZManaged
                     .memoize(managed)
                     .use { memoized =>
                       ZIO.foreachParDiscard(0 to 100)(n => memoized(n % 8) *> ZIO.never)
                     }
                     .fork
          _   <- fiber.interrupt
          map <- ref.get
        } yield assert(map.values.map(_._1))(forall(equalTo(1))) &&
          assert(map.values.map(_._2))(forall(equalTo(1)))
      }
    ),
    suite("merge")(
      test("on flipped result") {
        val managed: Managed[Int, Int] = ZManaged.succeed(1)

        for {
          a <- managed.merge.use(ZIO.succeed(_))
          b <- managed.flip.merge.use(ZIO.succeed(_))
        } yield assert(a)(equalTo(b))
      }
    ),
    suite("catch")(
      test("catchAllCause") {
        val zm: ZManaged[Any, String, String] =
          for {
            _ <- ZManaged.succeed("foo")
            f <- ZManaged.fail("Uh oh!")
          } yield f

        val errorToVal = zm.catchAllCause(c => ZManaged.succeed(c.failureOption.getOrElse(c.toString)))
        assertM(errorToVal.use(ZIO.succeed(_)))(equalTo("Uh oh!"))
      },
      test("catchAllSomeCause transforms cause if matched") {
        val zm: ZManaged[Any, String, String] =
          for {
            _ <- ZManaged.succeed("foo")
            f <- ZManaged.fail("Uh oh!")
          } yield f

        val errorToVal = zm.catchSomeCause { case Cause.Fail("Uh oh!") =>
          ZManaged.succeed("matched")
        }
        assertM(errorToVal.use(ZIO.succeed(_)))(equalTo("matched"))
      } @@ zioTag(errors),
      test("catchAllSomeCause keeps the failure cause if not matched") {
        val zm: ZManaged[Any, String, String] =
          for {
            _ <- ZManaged.succeed("foo")
            f <- ZManaged.fail("Uh oh!")
          } yield f

        val errorToVal = zm.catchSomeCause { case Cause.Fail("not matched") =>
          ZManaged.succeed("matched")
        }
        val executed = errorToVal.use[Any, String, String](ZIO.succeed(_)).exit
        assertM(executed)(fails(equalTo("Uh oh!")))
      } @@ zioTag(errors)
    ),
    suite("collect")(
      test("collectManaged maps value, if PF matched") {
        val managed = ZManaged.succeed(42).collectManaged("Oh No!") { case 42 =>
          ZManaged.succeed(84)
        }
        val effect: IO[String, Int] = managed.use(ZIO.succeed(_))

        assertM(effect)(equalTo(84))
      },
      test("collectManaged produces given error, if PF not matched") {
        val managed = ZManaged.succeed(42).collectManaged("Oh No!") { case 43 =>
          ZManaged.succeed(84)
        }
        val effect: IO[String, Int] = managed.use(ZIO.succeed(_))

        assertM(effect.exit)(fails(equalTo("Oh No!")))
      }
    ),
    suite("ReleaseMap")(
      test("sequential release works when empty") {
        ReleaseMap.make.flatMap(_.releaseAll(Exit.unit, ExecutionStrategy.Sequential)).as(assertCompletes)
      },
      test("runs all finalizers in the presence of defects") {
        Ref.make(List[Int]()).flatMap { ref =>
          ReleaseMap.make.flatMap { releaseMap =>
            releaseMap.add(_ => ref.update(1 :: _)) *>
              releaseMap.add(_ => ZIO.dieMessage("boom")) *>
              releaseMap.add(_ => ref.update(3 :: _)) *>
              releaseMap.releaseAll(Exit.unit, ExecutionStrategy.Sequential)
          }.exit *>
            ref.get.map(assert(_)(equalTo(List(1, 3))))
        }
      }
    ),
    suite("refineToOrDie")(
      test("does not compile when refine type is not a subtype of error type") {
        val result = typeCheck {
          """
          ZIO
            .fail(new RuntimeException("BOO!"))
            .refineToOrDie[Error]
            """
        }
        val expected =
          "type arguments [Error] do not conform to method refineToOrDie's type parameter bounds [E1 <: RuntimeException]"
        assertM(result)(isLeft(equalTo(expected)))
      } @@ scala2Only
    ),
    suite("ignoreReleaseFailures")(
      test("preserves acquire failures") {
        for {
          exit <-
            ZManaged.acquireRelease(ZIO.fail(2))(ZIO.dieMessage("die")).ignoreReleaseFailures.use(_ => ZIO.unit).exit
        } yield assert(exit)(fails(equalTo(2)))
      },
      test("preserves use failures") {
        for {
          exit <-
            ZManaged
              .acquireRelease(ZIO.succeed(2))(ZIO.dieMessage("die"))
              .ignoreReleaseFailures
              .use(n => ZIO.fail(n + 3))
              .exit
        } yield assert(exit)(fails(equalTo(5)))
      },
      test("ignores release failures") {
        for {
          exit <-
            ZManaged
              .acquireRelease(ZIO.succeed(2))(ZIO.dieMessage("die"))
              .ignoreReleaseFailures
              .use(n => ZIO.succeed(n + 3))
              .exit
        } yield assert(exit)(succeeds(equalTo(5)))
      }
    ),
    suite("from")(
      test("Attempt") {
        trait A
        lazy val a: A                                  = ???
        lazy val actual                                = ZManaged.from(a)
        lazy val expected: ZManaged[Any, Throwable, A] = actual
        lazy val _                                     = expected
        assertCompletes
      },
      test("Either") {
        trait E
        trait A
        lazy val either: Either[E, A]          = ???
        lazy val actual                        = ZManaged.from(either)
        lazy val expected: ZManaged[Any, E, A] = actual
        lazy val _                             = expected
        assertCompletes
      },
      test("EitherLeft") {
        trait E
        trait A
        lazy val eitherLeft: Left[E, A]        = ???
        lazy val actual                        = ZManaged.from(eitherLeft)
        lazy val expected: ZManaged[Any, E, A] = actual
        lazy val _                             = expected
        assertCompletes
      },
      test("EitherRight") {
        trait E
        trait A
        lazy val eitherRight: Right[E, A]      = ???
        lazy val actual                        = ZManaged.from(eitherRight)
        lazy val expected: ZManaged[Any, E, A] = actual
        lazy val _                             = expected
        assertCompletes
      },
      test("Option") {
        trait A
        lazy val option: Option[A]                           = ???
        lazy val actual                                      = ZManaged.from(option)
        lazy val expected: ZManaged[Any, Option[Nothing], A] = actual
        lazy val _                                           = expected
        assertCompletes
      },
      test("OptionNone") {
        lazy val optionNone: None.type                             = ???
        lazy val actual                                            = ZManaged.from(optionNone)
        lazy val expected: ZManaged[Any, Option[Nothing], Nothing] = actual
        lazy val _                                                 = expected
        assertCompletes
      },
      test("OptionSome") {
        trait A
        lazy val optionSome: Some[A]                         = ???
        lazy val actual                                      = ZManaged.from(optionSome)
        lazy val expected: ZManaged[Any, Option[Nothing], A] = actual
        lazy val _                                           = expected
        assertCompletes
      },
      test("Reservation") {
        trait R
        trait E
        trait A
        lazy val reservation: Reservation[R, E, A] = ???
        lazy val actual                            = ZManaged.from(reservation)
        lazy val expected: ZManaged[R, E, A]       = actual
        lazy val _                                 = expected
        assertCompletes
      },
      test("ReservationZIO") {
        trait R1
        trait R2
        trait R extends R1 with R2
        trait E
        trait E1 extends E
        trait E2 extends E
        trait A
        lazy val reservationZIO: ZIO[R1, E1, Reservation[R2, E2, A]] = ???
        lazy val actual                                              = ZManaged.from(reservationZIO)
        lazy val expected: ZManaged[R, E, A]                         = actual
        lazy val _                                                   = expected
        assertCompletes
      },
      test("Try") {
        trait A
        lazy val tryScala: scala.util.Try[A]           = ???
        lazy val actual                                = ZManaged.from(tryScala)
        lazy val expected: ZManaged[Any, Throwable, A] = actual
        lazy val _                                     = expected
        assertCompletes
      },
      test("TryFailure") {
        trait A
        lazy val tryFailure: scala.util.Failure[A]     = ???
        lazy val actual                                = ZManaged.from(tryFailure)
        lazy val expected: ZManaged[Any, Throwable, A] = actual
        lazy val _                                     = expected
        assertCompletes
      },
      test("TrySuccess") {
        trait A
        lazy val trySuccess: scala.util.Success[A]     = ???
        lazy val actual                                = ZManaged.from(trySuccess)
        lazy val expected: ZManaged[Any, Throwable, A] = actual
        lazy val _                                     = expected
        assertCompletes
      },
      test("ZIO") {
        trait R
        trait E
        trait A
        lazy val zio: ZIO[R, E, A]           = ???
        lazy val actual                      = ZManaged.from(zio)
        lazy val expected: ZManaged[R, E, A] = actual
        lazy val _                           = expected
        assertCompletes
      }
    )
  )

  val ExampleError = new Throwable("Oh noes!")

  val ZManagedExampleError: ZManaged[Any, Throwable, Int] = ZManaged.fail[Throwable](ExampleError)

  val ZManagedExampleDie: ZManaged[Any, Throwable, Int] = ZManaged.succeed(throw ExampleError)

  def countDownLatch(n: Int): UIO[URIO[Has[Live], Unit]] =
    Ref.make(n).map { counter =>
      counter.update(_ - 1) *> {
        def await: URIO[Has[Live], Unit] = counter.get.flatMap { n =>
          if (n <= 0) ZIO.unit
          else Live.live(ZIO.sleep(10.milliseconds)) *> await
        }
        await
      }
    }

  def doInterrupt(
    managed: IO[Nothing, Unit] => ZManaged[Any, Nothing, Unit],
    expected: FiberId => Option[Exit[Nothing, Unit]]
  ): ZIO[Has[Live], Nothing, TestResult] =
    for {
      fiberId            <- ZIO.fiberId
      never              <- Promise.make[Nothing, Unit]
      reachedAcquisition <- Promise.make[Nothing, Unit]
      managedFiber       <- managed(reachedAcquisition.succeed(()) *> never.await).useDiscard(IO.unit).forkDaemon
      _                  <- reachedAcquisition.await
      interruption       <- Live.live(managedFiber.interruptAs(fiberId).timeout(5.seconds))
    } yield assert(interruption.map(_.untraced))(equalTo(expected(fiberId)))

  def makeTestManaged(ref: Ref[Int]): Managed[Nothing, Unit] =
    Managed.fromReservationZIO {
      val reserve = ref.update(_ + 1)
      val acquire = ref.update(_ + 1)
      val release = ref.update(n => if (n > 0) 0 else -1)
      reserve.as(Reservation(acquire, _ => release))
    }

  def testFinalizersPar[R, E](
    n: Int,
    f: ZManaged[Any, Nothing, Unit] => ZManaged[R, E, Any]
  ): ZIO[R, E, TestResult] =
    for {
      releases <- Ref.make[Int](0)
      baseRes   = ZManaged.acquireReleaseWith(ZIO.succeed(()))(_ => releases.update(_ + 1))
      res       = f(baseRes)
      _        <- res.useDiscard(ZIO.unit)
      count    <- releases.get
    } yield assert(count)(equalTo(n))

  def testAcquirePar[R, E](
    n: Int,
    f: ZManaged[Has[Live], Nothing, Unit] => ZManaged[R, E, Any]
  ): ZIO[R with Has[Live], Nothing, TestResult] =
    for {
      effects      <- Ref.make(0)
      countDown    <- countDownLatch(n + 1)
      reserveLatch <- Promise.make[Nothing, Unit]
      baseRes = ZManaged.fromReservation(
                  Reservation(effects.update(_ + 1) *> countDown *> reserveLatch.await, _ => ZIO.unit)
                )
      res    = f(baseRes)
      _     <- res.useDiscard(ZIO.unit).fork *> countDown
      count <- effects.get
      _     <- reserveLatch.succeed(())
    } yield assert(count)(equalTo(n))

  def testReservePar[R, E, A](
    n: Int,
    f: ZManaged[Has[Live], Nothing, Unit] => ZManaged[R, E, A]
  ): ZIO[R with Has[Live], Nothing, TestResult] =
    for {
      effects      <- Ref.make(0)
      countDown    <- countDownLatch(n + 1)
      reserveLatch <- Promise.make[Nothing, Unit]
      baseRes       = ZManaged.acquireReleaseWith(effects.update(_ + 1) *> countDown *> reserveLatch.await)(_ => ZIO.unit)
      res           = f(baseRes)
      _            <- res.useDiscard(ZIO.unit).fork *> countDown
      count        <- effects.get
      _            <- reserveLatch.succeed(())
    } yield assert(count)(equalTo(n))

  def testParallelNestedFinalizerOrdering(
    listLength: Int,
    f: List[ZManaged[Any, Nothing, Ref[List[Int]]]] => ZManaged[Any, Nothing, List[Ref[List[Int]]]]
  ): ZIO[Any, Nothing, TestResult] = {
    val inner = Ref.make(List[Int]()).toManaged.flatMap { ref =>
      ZManaged.finalizer(ref.update(1 :: _)) *>
        ZManaged.finalizer(ref.update(2 :: _)) *>
        ZManaged.finalizer(ref.update(3 :: _)).as(ref)
    }

    f(List.fill(listLength)(inner)).useNow
      .flatMap(refs => ZIO.foreach(refs)(_.get))
      .map(results => assert(results)(forall(equalTo(List(1, 2, 3)))))
  }

}<|MERGE_RESOLUTION|>--- conflicted
+++ resolved
@@ -376,13 +376,8 @@
         testAcquirePar(2, res => ZManaged.foreachPar(List(1, 2, 3, 4))(_ => res)).withParallelism(2)
       },
       test("Maintains finalizer ordering in inner ZManaged values") {
-<<<<<<< HEAD
-        checkM(Gen.int(4, 10), Gen.int(5, 100)) { (n, l) =>
+        check(Gen.int(4, 10), Gen.int(5, 100)) { (n, l) =>
           testParallelNestedFinalizerOrdering(l, ZManaged.foreachPar(_)(identity)).withParallelism(n)
-=======
-        check(Gen.int(4, 10), Gen.int(5, 100)) { (n, l) =>
-          testParallelNestedFinalizerOrdering(l, ZManaged.foreachParN(n)(_)(identity))
->>>>>>> c71dc717
         }
       }
     ),
