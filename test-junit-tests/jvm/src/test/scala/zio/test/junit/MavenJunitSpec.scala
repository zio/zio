--- conflicted
+++ resolved
@@ -1,15 +1,9 @@
 package zio.test.junit
 
 import org.apache.maven.cli.MavenCli
-<<<<<<< HEAD
-import zio._
 import zio.test.Assertion._
 import zio.test.{DefaultRunnableSpec, ZSpec, _}
-=======
-import zio.test.Assertion._
-import zio.test.{DefaultRunnableSpec, ZSpec, _}
-import zio.{Task, ZIO}
->>>>>>> f252f4fb
+import zio.{System => _, _}
 
 import java.io.File
 import scala.collection.immutable
@@ -79,36 +73,21 @@
     private val cli     = new MavenCli
     java.lang.System.setProperty("maven.multiModuleProjectDirectory", mvnRoot)
 
-<<<<<<< HEAD
-    def clean(): RIO[Has[Blocking], Int] = run("clean")
-
-    def test(): RIO[Has[Blocking], Int] = run(
-=======
     def clean(): Task[Int] = run("clean")
 
     def test(): Task[Int] = run(
->>>>>>> f252f4fb
       "test",
       s"-Dzio.version=$projectVersion",
       s"-Dscala.version=$scalaVersion",
       s"-Dscala.compat.version=$scalaCompatVersion",
       s"-ssettings.xml"
     )
-<<<<<<< HEAD
-    def run(command: String*): RIO[Has[Blocking], Int] = Blocking.effectBlocking(
-      cli.doMain(command.toArray, mvnRoot, java.lang.System.out, java.lang.System.err)
-    )
-
-    def parseSurefireReport(testFQN: String): ZIO[Has[Blocking], Throwable, immutable.Seq[TestCase]] =
-      Blocking
-=======
     def run(command: String*): Task[Int] = ZIO.effectBlocking(
       cli.doMain(command.toArray, mvnRoot, System.out, System.err)
     )
 
     def parseSurefireReport(testFQN: String): Task[immutable.Seq[TestCase]] =
       ZIO
->>>>>>> f252f4fb
         .effectBlocking(
           XML.load(scala.xml.Source.fromFile(new File(s"$mvnRoot/target/surefire-reports/TEST-$testFQN.xml")))
         )
