package scalaz.zio.stream

import org.specs2.ScalaCheck
import scala.{ Stream => _ }
import scalaz.zio.{ AbstractRTSSpec, ExitResult, GenIO, IO, Queue }
import scala.concurrent.duration._
import scalaz.zio.QueueSpec.waitForSize

class StreamSpec(implicit ee: org.specs2.concurrent.ExecutionEnv) extends AbstractRTSSpec with GenIO with ScalaCheck {

  override val DefaultTimeout = 20.seconds

  import ArbitraryChunk._

  def is = "StreamSpec".title ^ s2"""
<<<<<<< HEAD
  PureStream.filter         $filter
  PureStream.dropWhile      $dropWhile
  PureStream.takeWhile      $takeWhile
  PureStream.mapProp        $map
  PureStream.mapConcat      $mapConcat
  Stream.scan               $mapAccum
  Stream.++                 $concat
  Stream.unfold             $unfold
  Stream.unfoldM            $unfoldM
  Stream.range              $range
  Stream.take               $take
  Stream.zipWithIndex       $zipWithIndex
  Stream.foreach0           $foreach0
  Stream.foreach            $foreach
  Stream.collect            $collect
  Stream.monadLaw1          $monadLaw1
  Stream.monadLaw2          $monadLaw2
  Stream.monadLaw3          $monadLaw3
  Stream.forever            $forever
  Stream.joinWith           $joinWith

  Stream merging
    merge                   $merge
    mergeEither             $mergeEither
    mergeWith               $mergeWith
    mergeWith short circuit $mergeWithShortCircuit

  Stream.scanM              $mapAccumM
  Stream.transduce          $transduce
  Stream.withEffect         $withEffect
  Stream.zipWith            $zipWith
  Stream.fromIterable       $fromIterable
  Stream.fromChunk          $fromChunk
  Stream.peel               $peel
=======
  PureStream.filter    $filter
  PureStream.dropWhile $dropWhile
  PureStream.takeWhile $takeWhile
  PureStream.mapProp   $map
  PureStream.mapConcat $mapConcat
  Stream.scan          $mapAccum
  Stream.++            $concat
  Stream.unfold        $unfold
  Stream.unfoldM       $unfoldM
  Stream.range         $range
  Stream.take          $take
  Stream.zipWithIndex  $zipWithIndex
  Stream.foreach0      $foreach0
  Stream.foreach       $foreach
  Stream.collect       $collect
  Stream.monadLaw1     $monadLaw1
  Stream.monadLaw2     $monadLaw2
  Stream.monadLaw3     $monadLaw3
  Stream.forever       $forever
  Stream.joinWith      $joinWith
  Stream.merge         $merge
  Stream.mergeEither   $mergeEither
  Stream.mergeWith     $mergeWith
  Stream.scanM         $mapAccumM
  Stream.transduce     $transduce
  Stream.withEffect    $withEffect
  Stream.zipWith       $zipWith
  Stream.fromIterable  $fromIterable
  Stream.fromChunk     $fromChunk
  Stream.fromQueue     $fromQueue
  Stream.toQueue       $toQueue
  Stream.peel          $peel
>>>>>>> e59cb44a
  """

  import ArbitraryStream._
  import ExitResult._

  private def slurp[E, A](s: Stream[E, A]): ExitResult[E, List[A]] =
    slurp0(s)(_ => true)

  private def slurp0[E, A](s: Stream[E, A])(cont: List[A] => Boolean): ExitResult[E, List[A]] = s match {
    case s: StreamPure[A] =>
      succeeded(s.foldPureLazy(List[A]())(cont)((acc, el) => el :: acc).reverse)
    case s =>
      unsafeRunSync {
        s.foldLazy(List[A]())(cont)((acc, el) => IO.now(el :: acc)).map(str => str.reverse)
      }
  }

  private def filter =
    prop { (s: Stream[String, String], p: String => Boolean) =>
      slurp(s.filter(p)) must_=== slurp(s).map(_.filter(p))
    }

  private def dropWhile =
    prop { (s: Stream[String, String], p: String => Boolean) =>
      slurp(s.dropWhile(p)) must_=== slurp(s).map(_.dropWhile(p))
    }

  private def takeWhile =
    prop { (s: Stream[String, String], p: String => Boolean) =>
      val streamTakeWhile = slurp(s.takeWhile(p))
      val listTakeWhile   = slurp(s).map(_.takeWhile(p))
      listTakeWhile.succeeded ==> (streamTakeWhile must_=== listTakeWhile)
    }

  private def map =
    prop { (s: Stream[String, String], f: String => Int) =>
      slurp(s.map(f)) must_=== slurp(s).map(_.map(f))
    }

  private def concat =
    prop { (s1: Stream[String, String], s2: Stream[String, String]) =>
      val listConcat = (slurp(s1) zip slurp(s2)).map {
        case (left, right) => left ++ right
      }
      val streamConcat = slurp(s1 ++ s2)
      (streamConcat.succeeded && listConcat.succeeded) ==> (streamConcat must_=== listConcat)
    }

  private def mapConcat = {
    import ArbitraryChunk._
    prop { (s: Stream[String, String], f: String => Chunk[Int]) =>
      slurp(s.mapConcat(f)) must_=== slurp(s).map(_.flatMap(v => f(v).toSeq))
    }
  }

  private def zipWithIndex =
    prop((s: Stream[String, String]) => slurp(s.zipWithIndex) must_=== slurp(s).map(_.zipWithIndex))

  private def mapAccum = {
    val stream = Stream(1, 1, 1).mapAccum(0)((acc, el) => (acc + el, acc + el))
    slurp(stream) must_=== Succeeded(List(1, 2, 3))
  }

  private def mapAccumM = {
    val stream = Stream(1, 1, 1).mapAccumM(0)((acc, el) => IO.now((acc + el, acc + el)))
    (slurp(stream) must_=== Succeeded(List(1, 2, 3))) and (slurp(stream) must_=== Succeeded(List(1, 2, 3)))
  }

  private def unfold = {
    val s = Stream.unfold(0)(i => if (i < 10) Some((i, i + 1)) else None)
    slurp(s) must_=== Succeeded((0 to 9).toList) and (slurp(s) must_=== Succeeded((0 to 9).toList))
  }

  private def unfoldM = {
    val s = Stream.unfoldM(0)(i => if (i < 10) IO.now(Some((i, i + 1))) else IO.now(None))
    slurp(s) must_=== Succeeded((0 to 9).toList) and (slurp(s) must_=== Succeeded((0 to 9).toList))
  }

  private def range = {
    val s = Stream.range(0, 9)
    slurp(s) must_=== Succeeded((0 to 9).toList) and (slurp(s) must_=== Succeeded((0 to 9).toList))
  }

  private def take =
    prop { (s: Stream[String, String], n: Int) =>
      val takeStreamResult = slurp(s.take(n))
      val takeListResult   = slurp(s).map(_.take(n))
      (takeListResult.succeeded ==> (takeStreamResult must_=== takeListResult)) //&&
    // ((!takeStreamResult.succeeded) ==> (!takeListResult.succeeded))
    }

  private def foreach0 = {
    var sum = 0
    val s   = Stream(1, 1, 1, 1, 1, 1)

    unsafeRun(
      s.foreach0(
        a =>
          IO.sync(
            if (sum >= 3) false
            else {
              sum += a;
              true
            }
          )
      )
    )
    sum must_=== 3
  }

  private def foreach = {
    var sum = 0
    val s   = Stream(1, 1, 1, 1, 1)

    unsafeRun(s.foreach(a => IO.sync(sum += a)))
    sum must_=== 5
  }

  private def collect = {
    val s = Stream(Left(1), Right(2), Left(3)).collect {
      case Right(n) => n
    }

    slurp(s) must_=== Succeeded(List(2)) and (slurp(s) must_=== Succeeded(List(2)))
  }

  private def monadLaw1 =
    prop((x: Int, f: Int => Stream[String, Int]) => slurp(Stream(x).flatMap(f)) must_=== slurp(f(x)))

  private def monadLaw2 =
    prop((m: Stream[String, Int]) => slurp(m.flatMap(i => Stream(i))) must_=== slurp(m))

  private def monadLaw3 =
    prop { (m: Stream[String, Int], f: Int => Stream[String, Int], g: Int => Stream[String, Int]) =>
      val leftStream  = m.flatMap(f).flatMap(g)
      val rightStream = m.flatMap(x => f(x).flatMap(g))
      slurp(leftStream) must_=== slurp(rightStream)
    }

  private def forever = {
    var sum = 0
    val s = Stream(1).forever.foreach0(
      a =>
        IO.sync {
          sum += a; if (sum >= 9) false else true
        }
    )

    unsafeRun(s)
    sum must_=== 9
  }

  private def joinWith = {
    val s1 = Stream(1, 1)
    val s2 = Stream(2, 2)
    val join = s1.joinWith(s2, 1, 1)(
      (a: IO[Nothing, Option[Int]], b: IO[Nothing, Option[Int]]) =>
        a.seqWith(b)((a, b) => a flatMap (a => b map ((a, _))))
    )

    slurp(join) must_=== Succeeded(List((1, 2), (1, 2)))
  }

  private def merge =
    prop { (s1: Stream[String, Int], s2: Stream[String, Int]) =>
      val mergedStream = slurp(s1 merge s2).map(_.toSet)
      val mergedLists  = (slurp(s1) zip slurp(s2)).map { case (left, right) => left ++ right }.map(_.toSet)
      (!mergedStream.succeeded && !mergedLists.succeeded) || (mergedStream must_=== mergedLists)
    }

  private def mergeEither = {
    val s1 = Stream(1, 2)
    val s2 = Stream(1, 2)

    val merge = s1.mergeEither(s2)

    slurp(merge).toEither.right.get must containTheSameElementsAs(List(Left(1), Left(2), Right(1), Right(2)))
  }

  private def mergeWith = {
    val s1 = Stream(1, 2)
    val s2 = Stream(1, 2)

    val merge = s1.mergeWith(s2)(_.toString, _.toString)

    slurp(merge).toEither.right.get must containTheSameElementsAs(List("1", "2", "1", "2"))
  }

  private def mergeWithShortCircuit = {
    val s1 = Stream(1, 2)
    val s2 = Stream(1, 2)

    val merge = s1.mergeWith(s2)(_.toString, _.toString)

    slurp0(merge)(_ => false).toEither.right.get must_=== List()
  }

  private def transduce = {
    val s          = Stream('1', '2', ',', '3', '4')
    val parser     = Sink.readWhile[Char](_.isDigit).map(_.mkString.toInt) <* Sink.readWhile(_ == ',')
    val transduced = s.transduce(parser)

    slurp(transduced) must_=== Succeeded(List(12, 34))
  }

  private def peel = {
    val s      = Stream('1', '2', ',', '3', '4')
    val parser = Sink.readWhile[Char](_.isDigit).map(_.mkString.toInt) <* Sink.readWhile(_ == ',')
    val peeled = s.peel(parser).use {
      case (n, rest) =>
        IO.now((n, slurp(rest)))
    }

    unsafeRun(peeled) must_=== ((12, Succeeded(List('3', '4'))))
  }

  private def withEffect = {
    var sum     = 0
    val s       = Stream(1, 1).withEffect(a => IO.sync(sum += a))
    val slurped = slurp(s)

    (slurped must_=== Succeeded(List(1, 1))) and (sum must_=== 2)
  }

  private def zipWith = {
    val s1     = Stream(1, 2, 3)
    val s2     = Stream(1, 2)
    val zipped = s1.zipWith(s2)((a, b) => a.flatMap(a => b.map(a + _)))

    slurp(zipped) must_=== Succeeded(List(2, 4))
  }

  private def fromIterable = prop { l: List[Int] =>
    val s = Stream.fromIterable(l)
    slurp(s) must_=== Succeeded(l) and (slurp(s) must_=== Succeeded(l))
  }

  private def fromChunk = prop { c: Chunk[Int] =>
    val s = Stream.fromChunk(c)
    (slurp(s) must_=== Succeeded(c.toSeq.toList)) and (slurp(s) must_=== Succeeded(c.toSeq.toList))
  }

  private def fromQueue = prop { c: Chunk[Int] =>
    val result = unsafeRunSync {
      for {
        queue <- Queue.unbounded[Int]
        _     <- queue.offerAll(c.toSeq)
        s     = Stream.fromQueue(queue)
        fiber <- s.foldLazy(List[Int]())(_ => true)((acc, el) => IO.now(el :: acc)).map(str => str.reverse).fork
        _     <- waitForSize(queue, -1)
        _     <- queue.shutdown
        items <- fiber.join
      } yield items
    }
    result must_=== Succeeded(c.toSeq.toList)
  }

  private def toQueue = prop { c: Chunk[Int] =>
    val s = Stream.fromChunk(c)
    val result = unsafeRunSync {
      s.toQueue(1000).use { queue: Queue[Take[Nothing, Int]] =>
        waitForSize(queue, c.length + 1) *> queue.takeAll
      }
    }
    result must_=== Succeeded(c.toSeq.toList.map(i => Take.Value(i)) :+ Take.End)
  }
}<|MERGE_RESOLUTION|>--- conflicted
+++ resolved
@@ -13,7 +13,6 @@
   import ArbitraryChunk._
 
   def is = "StreamSpec".title ^ s2"""
-<<<<<<< HEAD
   PureStream.filter         $filter
   PureStream.dropWhile      $dropWhile
   PureStream.takeWhile      $takeWhile
@@ -47,41 +46,9 @@
   Stream.zipWith            $zipWith
   Stream.fromIterable       $fromIterable
   Stream.fromChunk          $fromChunk
+  Stream.fromQueue          $fromQueue
+  Stream.toQueue            $toQueue
   Stream.peel               $peel
-=======
-  PureStream.filter    $filter
-  PureStream.dropWhile $dropWhile
-  PureStream.takeWhile $takeWhile
-  PureStream.mapProp   $map
-  PureStream.mapConcat $mapConcat
-  Stream.scan          $mapAccum
-  Stream.++            $concat
-  Stream.unfold        $unfold
-  Stream.unfoldM       $unfoldM
-  Stream.range         $range
-  Stream.take          $take
-  Stream.zipWithIndex  $zipWithIndex
-  Stream.foreach0      $foreach0
-  Stream.foreach       $foreach
-  Stream.collect       $collect
-  Stream.monadLaw1     $monadLaw1
-  Stream.monadLaw2     $monadLaw2
-  Stream.monadLaw3     $monadLaw3
-  Stream.forever       $forever
-  Stream.joinWith      $joinWith
-  Stream.merge         $merge
-  Stream.mergeEither   $mergeEither
-  Stream.mergeWith     $mergeWith
-  Stream.scanM         $mapAccumM
-  Stream.transduce     $transduce
-  Stream.withEffect    $withEffect
-  Stream.zipWith       $zipWith
-  Stream.fromIterable  $fromIterable
-  Stream.fromChunk     $fromChunk
-  Stream.fromQueue     $fromQueue
-  Stream.toQueue       $toQueue
-  Stream.peel          $peel
->>>>>>> e59cb44a
   """
 
   import ArbitraryStream._
