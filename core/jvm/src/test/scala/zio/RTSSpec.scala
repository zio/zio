--- conflicted
+++ resolved
@@ -1439,13 +1439,8 @@
       IO.mergeAll(List.empty[UIO[Int]])(0)(_ + _)
     ) must_=== 0
 
-<<<<<<< HEAD
-  def nonFlaky(v: => ZIO[Environment, Any, org.specs2.matcher.MatchResult[_]]): org.specs2.matcher.MatchResult[_] =
+  def nonFlaky(v: => ZIO[Environment, Any, org.specs2.matcher.MatchResult[Any]]): org.specs2.matcher.MatchResult[_] =
     (1 to 100).foldLeft[org.specs2.matcher.MatchResult[_]](true must_=== true) {
-=======
-  def nonFlaky(v: => ZIO[Environment, Any, org.specs2.matcher.MatchResult[Any]]): org.specs2.matcher.MatchResult[Any] =
-    (1 to 50).foldLeft[org.specs2.matcher.MatchResult[Any]](true must_=== true) {
->>>>>>> 2d0fcbe4
       case (acc, _) =>
         acc and unsafeRun(v)
     }
