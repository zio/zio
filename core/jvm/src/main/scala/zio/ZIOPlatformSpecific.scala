/*
 * Copyright 2017-2021 John A. De Goes and the ZIO Contributors
 *
 * Licensed under the Apache License, Version 2.0 (the "License");
 * you may not use this file except in compliance with the License.
 * You may obtain a copy of the License at
 *
 *     http://www.apache.org/licenses/LICENSE-2.0
 *
 * Unless required by applicable law or agreed to in writing, software
 * distributed under the License is distributed on an "AS IS" BASIS,
 * WITHOUT WARRANTIES OR CONDITIONS OF ANY KIND, either express or implied.
 * See the License for the specific language governing permissions and
 * limitations under the License.
 */

package zio

import zio.interop.javaz

import java.nio.channels.CompletionHandler
import java.util.concurrent.{CompletableFuture, CompletionStage, Future}

private[zio] trait ZIOPlatformSpecific[-R, +E, +A] { self: ZIO[R, E, A] =>
  def toCompletableFuture[A1 >: A](implicit ev: E IsSubtypeOfError Throwable): URIO[R, CompletableFuture[A1]] =
    toCompletableFutureWith(ev)

  def toCompletableFutureWith[A1 >: A](f: E => Throwable): URIO[R, CompletableFuture[A1]] =
    self.mapError(f).fold(javaz.CompletableFuture_.failedFuture, CompletableFuture.completedFuture[A1])
}

private[zio] trait ZIOCompanionPlatformSpecific {

  def effectAsyncWithCompletionHandler[T](op: CompletionHandler[T, Any] => Any): Task[T] =
    javaz.effectAsyncWithCompletionHandler(op)

  def fromCompletionStage[A](cs: => CompletionStage[A]): Task[A] = javaz.fromCompletionStage(cs)

  /** Alias for `formCompletionStage` for a concrete implementation of CompletionStage */
  def fromCompletableFuture[A](cs: => CompletableFuture[A]): Task[A] = fromCompletionStage(cs)

  /** WARNING: this uses the blocking Future#get, consider using `fromCompletionStage` */
<<<<<<< HEAD
  def fromFutureJava[A](future: => Future[A]): RIO[Has[Blocking], A] = javaz.fromFutureJava(future)
=======
  def fromFutureJava[A](future: => Future[A]): Task[A] = javaz.fromFutureJava(future)
>>>>>>> f252f4fb

}<|MERGE_RESOLUTION|>--- conflicted
+++ resolved
@@ -40,10 +40,6 @@
   def fromCompletableFuture[A](cs: => CompletableFuture[A]): Task[A] = fromCompletionStage(cs)
 
   /** WARNING: this uses the blocking Future#get, consider using `fromCompletionStage` */
-<<<<<<< HEAD
-  def fromFutureJava[A](future: => Future[A]): RIO[Has[Blocking], A] = javaz.fromFutureJava(future)
-=======
   def fromFutureJava[A](future: => Future[A]): Task[A] = javaz.fromFutureJava(future)
->>>>>>> f252f4fb
 
 }