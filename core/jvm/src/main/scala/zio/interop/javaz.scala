/*
 * Copyright 2017-2022 John A. De Goes and the ZIO Contributors
 *
 * Licensed under the Apache License, Version 2.0 (the "License");
 * you may not use this file except in compliance with the License.
 * You may obtain a copy of the License at
 *
 *     http://www.apache.org/licenses/LICENSE-2.0
 *
 * Unless required by applicable law or agreed to in writing, software
 * distributed under the License is distributed on an "AS IS" BASIS,
 * WITHOUT WARRANTIES OR CONDITIONS OF ANY KIND, either express or implied.
 * See the License for the specific language governing permissions and
 * limitations under the License.
 */

package zio.interop

import _root_.java.nio.channels.CompletionHandler
import _root_.java.util.concurrent.{CompletableFuture, CompletionException, CompletionStage, Future}
import zio._
import zio.stacktracer.TracingImplicits.disableAutoTrace

import java.util.concurrent.CancellationException
import scala.concurrent.ExecutionException

private[zio] object javaz {

  def asyncWithCompletionHandler[T](op: CompletionHandler[T, Any] => Any)(implicit trace: Trace): Task[T] =
    ZIO.suspendSucceedWith[Any, Throwable, T] { (p, _) =>
      ZIO.async { k =>
        val handler = new CompletionHandler[T, Any] {
          def completed(result: T, u: Any): Unit = k(ZIO.succeedNow(result))

          def failed(t: Throwable, u: Any): Unit = t match {
<<<<<<< HEAD
            case e if !p.isFatal(e) => k(Task.fail(e))
            case _                  => k(Task.die(t))
=======
            case e if !p.fatal(e) => k(ZIO.fail(e))
            case _                => k(ZIO.die(t))
>>>>>>> 30e4e65b
          }
        }

        try {
          op(handler)
        } catch {
<<<<<<< HEAD
          case e if !p.isFatal(e) => k(Task.fail(e))
=======
          case e if !p.fatal(e) => k(ZIO.fail(e))
>>>>>>> 30e4e65b
        }
      }
    }

  private def catchFromGet(
    isFatal: Throwable => Boolean
  )(implicit trace: Trace): PartialFunction[Throwable, Task[Nothing]] = {
    case e: CompletionException =>
      ZIO.fail(e.getCause)
    case e: ExecutionException =>
      ZIO.fail(e.getCause)
    case _: InterruptedException =>
      ZIO.interrupt
    case _: CancellationException =>
      ZIO.interrupt
    case e if !isFatal(e) =>
      ZIO.fail(e)
  }

  def unwrapDone[A](isFatal: Throwable => Boolean)(f: Future[A])(implicit trace: Trace): Task[A] =
    try {
      ZIO.succeedNow(f.get())
    } catch catchFromGet(isFatal)

  def fromCompletionStage[A](thunk: => CompletionStage[A])(implicit trace: Trace): Task[A] =
    ZIO.attempt(thunk).flatMap { cs =>
      ZIO.suspendSucceedWith { (p, _) =>
        val cf = cs.toCompletableFuture
        if (cf.isDone) {
          unwrapDone(p.isFatal)(cf)
        } else {
          ZIO.asyncInterrupt { cb =>
            val _ = cs.handle[Unit] { (v: A, t: Throwable) =>
<<<<<<< HEAD
              val io = Option(t).fold[Task[A]](Task.succeed(v)) { t =>
                catchFromGet(p.isFatal).lift(t).getOrElse(Task.die(t))
=======
              val io = Option(t).fold[Task[A]](ZIO.succeed(v)) { t =>
                catchFromGet(p.fatal).lift(t).getOrElse(ZIO.die(t))
>>>>>>> 30e4e65b
              }
              cb(io)
            }
            Left(ZIO.succeed(cf.cancel(false)))
          }
        }
      }
    }

  /**
   * WARNING: this uses the blocking Future#get, consider using
   * `fromCompletionStage`
   */
  def fromFutureJava[A](thunk: => Future[A])(implicit trace: Trace): Task[A] =
    ZIO.attempt(thunk).flatMap { future =>
      ZIO.suspendSucceedWith { (p, _) =>
        if (future.isDone) {
          unwrapDone(p.isFatal)(future)
        } else {
<<<<<<< HEAD
          ZIO
            .blocking(Task.suspend(unwrapDone(p.isFatal)(future)))
            .onInterrupt(ZIO.succeed(future.cancel(false)))
=======
          ZIO.blocking(ZIO.suspend(unwrapDone(p.fatal)(future))).onInterrupt(ZIO.succeed(future.cancel(false)))
>>>>>>> 30e4e65b
        }
      }
    }

  /**
   * CompletableFuture#failedFuture(Throwable) available only since Java 9
   */
  object CompletableFuture_ {
    def failedFuture[A](e: Throwable): CompletableFuture[A] = {
      val f = new CompletableFuture[A]
      f.completeExceptionally(e)
      f
    }
  }
}<|MERGE_RESOLUTION|>--- conflicted
+++ resolved
@@ -33,24 +33,15 @@
           def completed(result: T, u: Any): Unit = k(ZIO.succeedNow(result))
 
           def failed(t: Throwable, u: Any): Unit = t match {
-<<<<<<< HEAD
-            case e if !p.isFatal(e) => k(Task.fail(e))
-            case _                  => k(Task.die(t))
-=======
-            case e if !p.fatal(e) => k(ZIO.fail(e))
-            case _                => k(ZIO.die(t))
->>>>>>> 30e4e65b
+            case e if !p.isFatal(e) => k(ZIO.fail(e))
+            case _                  => k(ZIO.die(t))
           }
         }
 
         try {
           op(handler)
         } catch {
-<<<<<<< HEAD
-          case e if !p.isFatal(e) => k(Task.fail(e))
-=======
-          case e if !p.fatal(e) => k(ZIO.fail(e))
->>>>>>> 30e4e65b
+          case e if !p.isFatal(e) => k(ZIO.fail(e))
         }
       }
     }
@@ -84,13 +75,8 @@
         } else {
           ZIO.asyncInterrupt { cb =>
             val _ = cs.handle[Unit] { (v: A, t: Throwable) =>
-<<<<<<< HEAD
-              val io = Option(t).fold[Task[A]](Task.succeed(v)) { t =>
-                catchFromGet(p.isFatal).lift(t).getOrElse(Task.die(t))
-=======
               val io = Option(t).fold[Task[A]](ZIO.succeed(v)) { t =>
-                catchFromGet(p.fatal).lift(t).getOrElse(ZIO.die(t))
->>>>>>> 30e4e65b
+                catchFromGet(p.isFatal).lift(t).getOrElse(ZIO.die(t))
               }
               cb(io)
             }
@@ -110,13 +96,9 @@
         if (future.isDone) {
           unwrapDone(p.isFatal)(future)
         } else {
-<<<<<<< HEAD
           ZIO
-            .blocking(Task.suspend(unwrapDone(p.isFatal)(future)))
+            .blocking(ZIO.suspend(unwrapDone(p.isFatal)(future)))
             .onInterrupt(ZIO.succeed(future.cancel(false)))
-=======
-          ZIO.blocking(ZIO.suspend(unwrapDone(p.fatal)(future))).onInterrupt(ZIO.succeed(future.cancel(false)))
->>>>>>> 30e4e65b
         }
       }
     }
