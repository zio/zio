--- conflicted
+++ resolved
@@ -26,15 +26,9 @@
 
 private[zio] object javaz {
 
-<<<<<<< HEAD
-  def asyncWithCompletionHandler[T](op: CompletionHandler[T, Any] => Any)(implicit trace: ZTraceElement): Task[T] =
+  def asyncWithCompletionHandler[T](op: CompletionHandler[T, Any] => Any)(implicit trace: Trace): Task[T] =
     ZIO.suspendSucceedWith[Any, Throwable, T] { (p, _) =>
       ZIO.async { k =>
-=======
-  def asyncWithCompletionHandler[T](op: CompletionHandler[T, Any] => Any)(implicit trace: Trace): Task[T] =
-    Task.suspendSucceedWith[Any, Throwable, T] { (p, _) =>
-      Task.async { k =>
->>>>>>> 8180b5eb
         val handler = new CompletionHandler[T, Any] {
           def completed(result: T, u: Any): Unit = k(ZIO.succeedNow(result))
 
@@ -72,15 +66,9 @@
       ZIO.succeedNow(f.get())
     } catch catchFromGet(isFatal)
 
-<<<<<<< HEAD
-  def fromCompletionStage[A](thunk: => CompletionStage[A])(implicit trace: ZTraceElement): Task[A] =
+  def fromCompletionStage[A](thunk: => CompletionStage[A])(implicit trace: Trace): Task[A] =
     ZIO.attempt(thunk).flatMap { cs =>
       ZIO.suspendSucceedWith { (p, _) =>
-=======
-  def fromCompletionStage[A](thunk: => CompletionStage[A])(implicit trace: Trace): Task[A] =
-    Task.attempt(thunk).flatMap { cs =>
-      Task.suspendSucceedWith { (p, _) =>
->>>>>>> 8180b5eb
         val cf = cs.toCompletableFuture
         if (cf.isDone) {
           unwrapDone(p.fatal)(cf)
@@ -102,15 +90,9 @@
    * WARNING: this uses the blocking Future#get, consider using
    * `fromCompletionStage`
    */
-<<<<<<< HEAD
-  def fromFutureJava[A](thunk: => Future[A])(implicit trace: ZTraceElement): Task[A] =
+  def fromFutureJava[A](thunk: => Future[A])(implicit trace: Trace): Task[A] =
     ZIO.attempt(thunk).flatMap { future =>
       ZIO.suspendSucceedWith { (p, _) =>
-=======
-  def fromFutureJava[A](thunk: => Future[A])(implicit trace: Trace): Task[A] =
-    RIO.attempt(thunk).flatMap { future =>
-      RIO.suspendSucceedWith { (p, _) =>
->>>>>>> 8180b5eb
         if (future.isDone) {
           unwrapDone(p.fatal)(future)
         } else {
