package zio.internal

<<<<<<< HEAD
import zio.internal.stacktracer.Tracer
import zio.internal.stacktracer.impl.AkkaLineNumbersTracer
import zio.internal.tracing.TracingConfig
import zio.{Cause, Supervisor, ZIO}

=======
>>>>>>> 2653a72a
import java.lang.ref.WeakReference
import java.util.concurrent.ConcurrentHashMap
import java.util.{Collections, Map => JMap, Set => JSet, WeakHashMap}

private[zio] trait PlatformSpecific {

  /**
   * Adds a shutdown hook that executes the specified action on shutdown.
   */
  def addShutdownHook(action: () => Unit): Unit =
    java.lang.Runtime.getRuntime.addShutdownHook {
      new Thread {
        override def run() = action()
      }
    }

  /**
<<<<<<< HEAD
   * A Runtime with settings suitable for benchmarks, specifically with Tracing
   * and auto-yielding disabled.
   *
   * Tracing adds a constant ~2x overhead on FlatMaps, however, it's an
   * optional feature and it's not valid to compare the performance of ZIO with
   * enabled Tracing with effect types _without_ a comparable feature.
   */
  lazy val benchmark: Platform =
    makeDefault(Int.MaxValue).copy(reportFailure = _ => ZIO.unit, tracing = Tracing.disabled)

  /**
   * The default platform, configured with settings designed to work well for
   * mainstream usage. Advanced users should consider making their own platform
   * customized for specific application requirements.
   */
  lazy val default: Platform = makeDefault()

  /**
   * The default number of operations the ZIO runtime should execute before
   * yielding to other fibers.
   */
  final val defaultYieldOpCount = 2048

  /**
=======
>>>>>>> 2653a72a
   * Returns the name of the thread group to which this thread belongs. This
   * is a side-effecting method.
   */
  final def getCurrentThreadGroup: String =
    Thread.currentThread.getThreadGroup.getName

  /**
<<<<<<< HEAD
   * A `Platform` created from Scala's global execution context.
   */
  lazy val global: Platform = fromExecutionContext(ExecutionContext.global)

  /**
   * Creates a platform from an `Executor`.
   */
  final def fromExecutor(executor0: Executor): Platform = {
    val blockingExecutor = Blocking.blockingExecutor

    val executor = executor0

    val fatal = (t: Throwable) => t.isInstanceOf[VirtualMachineError]

    val logger: ZLogger[Unit] =
      ZLogger.defaultFormatter.logged(println(_))

    val reportFailure = (cause: Cause[Any]) => if (cause.isDie) ZIO.logErrorCause(cause) else ZIO.unit

    val reportFatal = (t: Throwable) => {
      t.printStackTrace()
      try {
        System.exit(-1)
        throw t
      } catch { case _: Throwable => throw t }
    }

    val supervisor = Supervisor.none

    val tracing = Tracing(Tracer.globallyCached(new AkkaLineNumbersTracer), TracingConfig.enabled)

    Platform(blockingExecutor, executor, tracing, fatal, reportFatal, reportFailure, supervisor, false, logger)
  }

  /**
   * Creates a Platform from an execution context.
   */
  final def fromExecutionContext(ec: ExecutionContext): Platform =
    fromExecutor(Executor.fromExecutionContext(defaultYieldOpCount)(ec))

  /**
=======
>>>>>>> 2653a72a
   * Returns whether the current platform is ScalaJS.
   */
  val isJS = false

  /**
   * Returns whether the currently platform is the JVM.
   */
  val isJVM = true

  /**
   * Returns whether the currently platform is Scala Native.
   */
  val isNative = false

  final def newWeakHashMap[A, B](): JMap[A, B] =
    Collections.synchronizedMap(new WeakHashMap[A, B]())

  final def newConcurrentWeakSet[A](): JSet[A] =
    Collections.synchronizedSet(newWeakSet[A]())

  final def newWeakSet[A](): JSet[A] =
    Collections.newSetFromMap(new WeakHashMap[A, java.lang.Boolean]())

  final def newConcurrentSet[A](): JSet[A] = ConcurrentHashMap.newKeySet[A]()

  final def newWeakReference[A](value: A): () => A = {
    val ref = new WeakReference[A](value)

    () => ref.get()
  }
}<|MERGE_RESOLUTION|>--- conflicted
+++ resolved
@@ -1,13 +1,5 @@
 package zio.internal
 
-<<<<<<< HEAD
-import zio.internal.stacktracer.Tracer
-import zio.internal.stacktracer.impl.AkkaLineNumbersTracer
-import zio.internal.tracing.TracingConfig
-import zio.{Cause, Supervisor, ZIO}
-
-=======
->>>>>>> 2653a72a
 import java.lang.ref.WeakReference
 import java.util.concurrent.ConcurrentHashMap
 import java.util.{Collections, Map => JMap, Set => JSet, WeakHashMap}
@@ -25,33 +17,6 @@
     }
 
   /**
-<<<<<<< HEAD
-   * A Runtime with settings suitable for benchmarks, specifically with Tracing
-   * and auto-yielding disabled.
-   *
-   * Tracing adds a constant ~2x overhead on FlatMaps, however, it's an
-   * optional feature and it's not valid to compare the performance of ZIO with
-   * enabled Tracing with effect types _without_ a comparable feature.
-   */
-  lazy val benchmark: Platform =
-    makeDefault(Int.MaxValue).copy(reportFailure = _ => ZIO.unit, tracing = Tracing.disabled)
-
-  /**
-   * The default platform, configured with settings designed to work well for
-   * mainstream usage. Advanced users should consider making their own platform
-   * customized for specific application requirements.
-   */
-  lazy val default: Platform = makeDefault()
-
-  /**
-   * The default number of operations the ZIO runtime should execute before
-   * yielding to other fibers.
-   */
-  final val defaultYieldOpCount = 2048
-
-  /**
-=======
->>>>>>> 2653a72a
    * Returns the name of the thread group to which this thread belongs. This
    * is a side-effecting method.
    */
@@ -59,50 +24,6 @@
     Thread.currentThread.getThreadGroup.getName
 
   /**
-<<<<<<< HEAD
-   * A `Platform` created from Scala's global execution context.
-   */
-  lazy val global: Platform = fromExecutionContext(ExecutionContext.global)
-
-  /**
-   * Creates a platform from an `Executor`.
-   */
-  final def fromExecutor(executor0: Executor): Platform = {
-    val blockingExecutor = Blocking.blockingExecutor
-
-    val executor = executor0
-
-    val fatal = (t: Throwable) => t.isInstanceOf[VirtualMachineError]
-
-    val logger: ZLogger[Unit] =
-      ZLogger.defaultFormatter.logged(println(_))
-
-    val reportFailure = (cause: Cause[Any]) => if (cause.isDie) ZIO.logErrorCause(cause) else ZIO.unit
-
-    val reportFatal = (t: Throwable) => {
-      t.printStackTrace()
-      try {
-        System.exit(-1)
-        throw t
-      } catch { case _: Throwable => throw t }
-    }
-
-    val supervisor = Supervisor.none
-
-    val tracing = Tracing(Tracer.globallyCached(new AkkaLineNumbersTracer), TracingConfig.enabled)
-
-    Platform(blockingExecutor, executor, tracing, fatal, reportFatal, reportFailure, supervisor, false, logger)
-  }
-
-  /**
-   * Creates a Platform from an execution context.
-   */
-  final def fromExecutionContext(ec: ExecutionContext): Platform =
-    fromExecutor(Executor.fromExecutionContext(defaultYieldOpCount)(ec))
-
-  /**
-=======
->>>>>>> 2653a72a
    * Returns whether the current platform is ScalaJS.
    */
   val isJS = false
