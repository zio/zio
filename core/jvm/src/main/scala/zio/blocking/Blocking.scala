--- conflicted
+++ resolved
@@ -146,13 +146,8 @@
                             .fork
                   a <- fiber.join.flatten
                 } yield a).ensuring(interruptThread *> awaitInterruption)
-<<<<<<< HEAD
           } yield a)
-        })
-=======
-          } yield a
         }
->>>>>>> 832d907c
       }
 
     /**
