package zio.metrics.jvm

import zio.ZIOMetric.Gauge
import zio._
import zio.stacktracer.TracingImplicits.disableAutoTrace

import java.lang.management.{ClassLoadingMXBean, ManagementFactory}

trait ClassLoading extends JvmMetrics {
  override type Feature = ClassLoading
  override val featureTag = Tag[ClassLoading]

  /** The number of classes that are currently loaded in the JVM */
  private val loadedClassCount: Gauge[Int] =
    ZIOMetric.setGaugeWith("jvm_classes_loaded")(_.toDouble)

  /**
   * The total number of classes that have been loaded since the JVM has started
   * execution
   */
  private val totalLoadedClassCount: Gauge[Long] =
    ZIOMetric.setGaugeWith("jvm_classes_loaded_total")(_.toDouble)

  /**
   * The total number of classes that have been unloaded since the JVM has
   * started execution
   */
  private val unloadedClassCount: Gauge[Long] =
    ZIOMetric.setGaugeWith("jvm_classes_unloaded_total")(_.toDouble)

  private def reportClassLoadingMetrics(
    classLoadingMXBean: ClassLoadingMXBean
  )(implicit trace: ZTraceElement): ZIO[Any, Throwable, Unit] =
    for {
      _ <- ZIO.attempt(classLoadingMXBean.getLoadedClassCount) @@ loadedClassCount
      _ <- ZIO.attempt(classLoadingMXBean.getTotalLoadedClassCount) @@ totalLoadedClassCount
      _ <- ZIO.attempt(classLoadingMXBean.getUnloadedClassCount) @@ unloadedClassCount
    } yield ()

  def collectMetrics(implicit trace: ZTraceElement): ZIO[Clock with Scope, Throwable, ClassLoading] =
    for {
      classLoadingMXBean <-
<<<<<<< HEAD
        Task(ManagementFactory.getPlatformMXBean(classOf[ClassLoadingMXBean]))
=======
        ZIO.attempt(ManagementFactory.getPlatformMXBean(classOf[ClassLoadingMXBean])).toManaged
>>>>>>> d8f66a72
      _ <- reportClassLoadingMetrics(classLoadingMXBean)
             .repeat(collectionSchedule)
             .interruptible
             .forkScoped
    } yield this
}

/** Exports metrics related to JVM class loading */
object ClassLoading extends ClassLoading with JvmMetrics.DefaultSchedule {
  def withSchedule(schedule: Schedule[Any, Any, Unit]): ClassLoading = new ClassLoading {
    override protected def collectionSchedule(implicit trace: ZTraceElement): Schedule[Any, Any, Unit] = schedule
  }
}<|MERGE_RESOLUTION|>--- conflicted
+++ resolved
@@ -40,11 +40,7 @@
   def collectMetrics(implicit trace: ZTraceElement): ZIO[Clock with Scope, Throwable, ClassLoading] =
     for {
       classLoadingMXBean <-
-<<<<<<< HEAD
-        Task(ManagementFactory.getPlatformMXBean(classOf[ClassLoadingMXBean]))
-=======
-        ZIO.attempt(ManagementFactory.getPlatformMXBean(classOf[ClassLoadingMXBean])).toManaged
->>>>>>> d8f66a72
+        ZIO.attempt(ManagementFactory.getPlatformMXBean(classOf[ClassLoadingMXBean]))
       _ <- reportClassLoadingMetrics(classLoadingMXBean)
              .repeat(collectionSchedule)
              .interruptible
