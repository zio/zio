--- conflicted
+++ resolved
@@ -91,13 +91,8 @@
   @silent("JavaConverters")
   def collectMetrics(implicit trace: ZTraceElement): ZIO[Clock with Scope, Throwable, MemoryPools] =
     for {
-<<<<<<< HEAD
-      memoryMXBean <- Task(ManagementFactory.getMemoryMXBean)
-      poolMXBeans  <- Task(ManagementFactory.getMemoryPoolMXBeans.asScala.toList)
-=======
-      memoryMXBean <- ZIO.attempt(ManagementFactory.getMemoryMXBean).toManaged
-      poolMXBeans  <- ZIO.attempt(ManagementFactory.getMemoryPoolMXBeans.asScala.toList).toManaged
->>>>>>> d8f66a72
+      memoryMXBean <- ZIO.attempt(ManagementFactory.getMemoryMXBean)
+      poolMXBeans  <- ZIO.attempt(ManagementFactory.getMemoryPoolMXBeans.asScala.toList)
       _ <- reportMemoryMetrics(memoryMXBean, poolMXBeans)
              .repeat(collectionSchedule)
              .interruptible
