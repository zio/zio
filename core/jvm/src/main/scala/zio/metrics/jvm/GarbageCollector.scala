--- conflicted
+++ resolved
@@ -14,7 +14,7 @@
 
 object GarbageCollector {
   @silent("JavaConverters")
-  val live: ZLayer[Clock with JvmMetricsSchedule, Throwable, GarbageCollector] =
+  val live: ZLayer[JvmMetricsSchedule, Throwable, GarbageCollector] =
     ZLayer.scoped {
       for {
         gcMXBeans <- ZIO.attempt(ManagementFactory.getGarbageCollectorMXBeans.asScala)
@@ -42,24 +42,4 @@
         _        <- gcCollectionSecondsCount.launch(schedule.value)
       } yield GarbageCollector(gcCollectionSecondsSum, gcCollectionSecondsCount)
     }
-<<<<<<< HEAD
-
-  @silent("JavaConverters")
-  def collectMetrics(implicit trace: ZTraceElement): ZIO[Scope, Throwable, GarbageCollector] =
-    for {
-      classLoadingMXBean <- ZIO.attempt(ManagementFactory.getGarbageCollectorMXBeans.asScala.toList)
-      _ <- reportGarbageCollectionMetrics(classLoadingMXBean)
-             .repeat(collectionSchedule)
-             .interruptible
-             .forkScoped
-    } yield this
-}
-
-/** Exports metrics related to the garbage collector */
-object GarbageCollector extends GarbageCollector with JvmMetrics.DefaultSchedule {
-  def withSchedule(schedule: Schedule[Any, Any, Unit]): GarbageCollector = new GarbageCollector {
-    override protected def collectionSchedule(implicit trace: ZTraceElement): Schedule[Any, Any, Unit] = schedule
-  }
-=======
->>>>>>> 5738d54b
 }