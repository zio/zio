package zio.metrics.jvm

import com.github.ghik.silencer.silent

import zio.ZIOMetric.Gauge
import zio._
import zio.stacktracer.TracingImplicits.disableAutoTrace

import java.lang.management.{GarbageCollectorMXBean, ManagementFactory}

import scala.collection.JavaConverters._

trait GarbageCollector extends JvmMetrics {
  override type Feature = GarbageCollector
  override val featureTag = Tag[GarbageCollector]

  /** Time spent in a given JVM garbage collector in seconds. */
  private def gcCollectionSecondsSum(gc: String): Gauge[Long] =
    ZIOMetric.setGaugeWith("jvm_gc_collection_seconds_sum", MetricLabel("gc", gc))((ms: Long) => ms.toDouble / 1000.0)

  private def gcCollectionSecondsCount(gc: String): Gauge[Long] =
    ZIOMetric.setGaugeWith("jvm_gc_collection_seconds_count", MetricLabel("gc", gc))(_.toDouble)

  private def reportGarbageCollectionMetrics(
    garbageCollectors: List[GarbageCollectorMXBean]
  )(implicit trace: ZTraceElement): ZIO[Any, Throwable, Unit] =
    ZIO.foreachParDiscard(garbageCollectors) { gc =>
      for {
        name <- ZIO.attempt(gc.getName)
        _    <- ZIO.attempt(gc.getCollectionCount) @@ gcCollectionSecondsCount(name)
        _    <- ZIO.attempt(gc.getCollectionTime) @@ gcCollectionSecondsSum(name)
      } yield ()
    }

  @silent("JavaConverters")
  def collectMetrics(implicit trace: ZTraceElement): ZIO[Clock with Scope, Throwable, GarbageCollector] =
    for {
<<<<<<< HEAD
      classLoadingMXBean <- Task(ManagementFactory.getGarbageCollectorMXBeans.asScala.toList)
=======
      classLoadingMXBean <- ZIO.attempt(ManagementFactory.getGarbageCollectorMXBeans.asScala.toList).toManaged
>>>>>>> d8f66a72
      _ <- reportGarbageCollectionMetrics(classLoadingMXBean)
             .repeat(collectionSchedule)
             .interruptible
             .forkScoped
    } yield this
}

/** Exports metrics related to the garbage collector */
object GarbageCollector extends GarbageCollector with JvmMetrics.DefaultSchedule {
  def withSchedule(schedule: Schedule[Any, Any, Unit]): GarbageCollector = new GarbageCollector {
    override protected def collectionSchedule(implicit trace: ZTraceElement): Schedule[Any, Any, Unit] = schedule
  }
}<|MERGE_RESOLUTION|>--- conflicted
+++ resolved
@@ -35,11 +35,7 @@
   @silent("JavaConverters")
   def collectMetrics(implicit trace: ZTraceElement): ZIO[Clock with Scope, Throwable, GarbageCollector] =
     for {
-<<<<<<< HEAD
-      classLoadingMXBean <- Task(ManagementFactory.getGarbageCollectorMXBeans.asScala.toList)
-=======
-      classLoadingMXBean <- ZIO.attempt(ManagementFactory.getGarbageCollectorMXBeans.asScala.toList).toManaged
->>>>>>> d8f66a72
+      classLoadingMXBean <- ZIO.attempt(ManagementFactory.getGarbageCollectorMXBeans.asScala.toList)
       _ <- reportGarbageCollectionMetrics(classLoadingMXBean)
              .repeat(collectionSchedule)
              .interruptible
