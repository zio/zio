package zio.metrics.jvm

import zio._
import zio.metrics._

import java.lang.management.{ManagementFactory, ThreadMXBean}

final case class Thread(
  threadsCurrent: PollingMetric[Any, Throwable, MetricState.Gauge],
  threadsDaemon: PollingMetric[Any, Throwable, MetricState.Gauge],
  threadsPeak: PollingMetric[Any, Throwable, MetricState.Gauge],
  threadsStartedTotal: PollingMetric[Any, Throwable, MetricState.Gauge],
  threadsDeadlocked: PollingMetric[Any, Throwable, MetricState.Gauge],
  threadsDeadlockedMonitor: PollingMetric[Any, Throwable, MetricState.Gauge]
)

object Thread {

  /** Current count of threads by state */
  private def threadsState(state: java.lang.Thread.State): Metric[MetricKeyType.Gauge, Long, MetricState.Gauge] =
    Metric.gauge("jvm_threads_state").tagged(MetricLabel("state", state.name())).contramap[Long](_.toDouble)

  private def getThreadStateCounts(
    threadMXBean: ThreadMXBean
  ): Task[Map[java.lang.Thread.State, Long]] =
    for {
      allThreads <- ZIO.attempt(threadMXBean.getThreadInfo(threadMXBean.getAllThreadIds, 0))
      initial     = java.lang.Thread.State.values().map(_ -> 0L).toMap
      result = allThreads.foldLeft(initial) { (result, thread) =>
                 if (thread != null) {
                   result.updated(thread.getThreadState, result(thread.getThreadState) + 1)
                 } else result
               }
    } yield result

  private def refreshThreadStateCounts(threadMXBean: ThreadMXBean) =
    for {
      threadStateCounts <- getThreadStateCounts(threadMXBean)
      _ <- ZIO.foreachDiscard(threadStateCounts) { case (state, count) =>
             threadsState(state).set(count)
           }
    } yield ()

<<<<<<< HEAD
  override def collectMetrics(implicit trace: ZTraceElement): ZIO[Scope, Throwable, Thread] =
    for {
      threadMXBean <- ZIO.attempt(ManagementFactory.getThreadMXBean)
      _ <-
        reportThreadMetrics(threadMXBean).repeat(collectionSchedule).interruptible.forkScoped
    } yield this
}
=======
  val live: ZLayer[Clock with JvmMetricsSchedule, Throwable, Thread] =
    ZLayer.scoped {
      for {
        threadMXBean <- ZIO.attempt(ManagementFactory.getThreadMXBean)
        threadsCurrent =
          PollingMetric(
            Metric
              .gauge("jvm_threads_current")
              .contramap[Int](_.toDouble),
            ZIO.attempt(threadMXBean.getThreadCount)
          )
        threadsDaemon =
          PollingMetric(
            Metric
              .gauge("jvm_threads_daemon")
              .contramap[Int](_.toDouble),
            ZIO.attempt(threadMXBean.getDaemonThreadCount)
          )
        threadsPeak =
          PollingMetric(
            Metric
              .gauge("jvm_threads_peak")
              .contramap[Int](_.toDouble),
            ZIO.attempt(threadMXBean.getPeakThreadCount)
          )
        threadsStartedTotal =
          PollingMetric(
            Metric
              .gauge("jvm_threads_started_total")
              .contramap[Long](_.toDouble),
            ZIO.attempt(threadMXBean.getTotalStartedThreadCount)
          )
        threadsDeadlocked =
          PollingMetric(
            Metric
              .gauge("jvm_threads_deadlocked")
              .contramap[Int](_.toDouble),
            ZIO.attempt(Option(threadMXBean.findDeadlockedThreads()).map(_.length).getOrElse(0))
          )
        threadsDeadlockedMonitor =
          PollingMetric(
            Metric
              .gauge("jvm_threads_deadlocked_monitor")
              .contramap[Int](_.toDouble),
            ZIO.attempt(Option(threadMXBean.findDeadlockedThreads()).map(_.length).getOrElse(0))
          )

        schedule <- ZIO.service[JvmMetricsSchedule]
        _        <- threadsCurrent.launch(schedule.value)
        _        <- threadsDaemon.launch(schedule.value)
        _        <- threadsPeak.launch(schedule.value)
        _        <- threadsStartedTotal.launch(schedule.value)
        _        <- threadsDeadlocked.launch(schedule.value)
        _        <- threadsDeadlockedMonitor.launch(schedule.value)
        _        <- ZIO.acquireRelease(refreshThreadStateCounts(threadMXBean).repeat(schedule.value).forkDaemon)(_.interrupt)
>>>>>>> 5738d54b

      } yield Thread(
        threadsCurrent,
        threadsDaemon,
        threadsPeak,
        threadsStartedTotal,
        threadsDeadlocked,
        threadsDeadlockedMonitor
      )
    }
}<|MERGE_RESOLUTION|>--- conflicted
+++ resolved
@@ -41,16 +41,7 @@
            }
     } yield ()
 
-<<<<<<< HEAD
-  override def collectMetrics(implicit trace: ZTraceElement): ZIO[Scope, Throwable, Thread] =
-    for {
-      threadMXBean <- ZIO.attempt(ManagementFactory.getThreadMXBean)
-      _ <-
-        reportThreadMetrics(threadMXBean).repeat(collectionSchedule).interruptible.forkScoped
-    } yield this
-}
-=======
-  val live: ZLayer[Clock with JvmMetricsSchedule, Throwable, Thread] =
+  val live: ZLayer[JvmMetricsSchedule, Throwable, Thread] =
     ZLayer.scoped {
       for {
         threadMXBean <- ZIO.attempt(ManagementFactory.getThreadMXBean)
@@ -105,7 +96,6 @@
         _        <- threadsDeadlocked.launch(schedule.value)
         _        <- threadsDeadlockedMonitor.launch(schedule.value)
         _        <- ZIO.acquireRelease(refreshThreadStateCounts(threadMXBean).repeat(schedule.value).forkDaemon)(_.interrupt)
->>>>>>> 5738d54b
 
       } yield Thread(
         threadsCurrent,
