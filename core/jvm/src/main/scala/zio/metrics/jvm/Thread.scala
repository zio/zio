package zio.metrics.jvm

import zio.ZIOMetric.Gauge
import zio._
import zio.stacktracer.TracingImplicits.disableAutoTrace

import java.lang.management.{ManagementFactory, ThreadMXBean}

trait Thread extends JvmMetrics {
  override type Feature = Thread
  override val featureTag: Tag[Thread] = Tag[Thread]

  /** Current thread count of a JVM */
  private val threadsCurrent: Gauge[Int] =
    ZIOMetric.setGaugeWith("jvm_threads_current")(_.toDouble)

  /** Daemon thread count of a JVM */
  private val threadsDaemon: Gauge[Int] =
    ZIOMetric.setGaugeWith("jvm_threads_daemon")(_.toDouble)

  /** Peak thread count of a JVM */
  private val threadsPeak: Gauge[Int] =
    ZIOMetric.setGaugeWith("jvm_threads_peak")(_.toDouble)

  /** Started thread count of a JVM */
  private val threadsStartedTotal: Gauge[Long] =
    ZIOMetric.setGaugeWith("jvm_threads_started_total")(
      _.toDouble
    ) // NOTE: this is a counter in the prometheus hotspot library (but explicitly set to an actual value)

  /**
   * Cycles of JVM-threads that are in deadlock waiting to acquire object
   * monitors or ownable synchronizers
   */
  private val threadsDeadlocked: Gauge[Int] =
    ZIOMetric.setGaugeWith("jvm_threads_deadlocked")(_.toDouble)

  /**
   * Cycles of JVM-threads that are in deadlock waiting to acquire object
   * monitors
   */
  private val threadsDeadlockedMonitor: Gauge[Int] =
    ZIOMetric.setGaugeWith("jvm_threads_deadlocked_monitor")(_.toDouble)

  /** Current count of threads by state */
  private def threadsState(state: java.lang.Thread.State): Gauge[Long] =
    ZIOMetric.setGaugeWith("jvm_threads_state", MetricLabel("state", state.name()))(_.toDouble)

  private def getThreadStateCounts(
    threadMXBean: ThreadMXBean
  )(implicit trace: ZTraceElement): Task[Map[java.lang.Thread.State, Long]] =
    for {
      allThreads <- ZIO.attempt(threadMXBean.getThreadInfo(threadMXBean.getAllThreadIds, 0))
      initial     = java.lang.Thread.State.values().map(_ -> 0L).toMap
      result = allThreads.foldLeft(initial) { (result, thread) =>
                 if (thread != null) {
                   result.updated(thread.getThreadState, result(thread.getThreadState) + 1)
                 } else result
               }
    } yield result

  private def reportThreadMetrics(
    threadMXBean: ThreadMXBean
  )(implicit trace: ZTraceElement): ZIO[Any, Throwable, Unit] =
    for {
      _ <- ZIO.attempt(threadMXBean.getThreadCount) @@ threadsCurrent
      _ <- ZIO.attempt(threadMXBean.getDaemonThreadCount) @@ threadsDaemon
      _ <- ZIO.attempt(threadMXBean.getPeakThreadCount) @@ threadsPeak
      _ <- ZIO.attempt(threadMXBean.getTotalStartedThreadCount) @@ threadsStartedTotal
      _ <- ZIO.attempt(
             Option(threadMXBean.findDeadlockedThreads()).map(_.length).getOrElse(0)
           ) @@ threadsDeadlocked
      _ <- ZIO.attempt(
             Option(threadMXBean.findMonitorDeadlockedThreads()).map(_.length).getOrElse(0)
           ) @@ threadsDeadlockedMonitor
      threadStateCounts <- getThreadStateCounts(threadMXBean)
      _ <- ZIO.foreachDiscard(threadStateCounts) { case (state, count) =>
             ZIO.succeed(count) @@ threadsState(state)
           }
    } yield ()

  override def collectMetrics(implicit trace: ZTraceElement): ZIO[Clock with System with Scope, Throwable, Thread] =
    for {
<<<<<<< HEAD
      threadMXBean <- Task(ManagementFactory.getThreadMXBean)
=======
      threadMXBean <- ZIO.attempt(ManagementFactory.getThreadMXBean).toManaged
>>>>>>> d8f66a72
      _ <-
        reportThreadMetrics(threadMXBean).repeat(collectionSchedule).interruptible.forkScoped
    } yield this
}

object Thread extends Thread with JvmMetrics.DefaultSchedule {
  def withSchedule(schedule: Schedule[Any, Any, Unit]): Thread = new Thread {
    override protected def collectionSchedule(implicit trace: ZTraceElement): Schedule[Any, Any, Unit] = schedule
  }
}<|MERGE_RESOLUTION|>--- conflicted
+++ resolved
@@ -81,11 +81,7 @@
 
   override def collectMetrics(implicit trace: ZTraceElement): ZIO[Clock with System with Scope, Throwable, Thread] =
     for {
-<<<<<<< HEAD
-      threadMXBean <- Task(ManagementFactory.getThreadMXBean)
-=======
-      threadMXBean <- ZIO.attempt(ManagementFactory.getThreadMXBean).toManaged
->>>>>>> d8f66a72
+      threadMXBean <- ZIO.attempt(ManagementFactory.getThreadMXBean)
       _ <-
         reportThreadMetrics(threadMXBean).repeat(collectionSchedule).interruptible.forkScoped
     } yield this
