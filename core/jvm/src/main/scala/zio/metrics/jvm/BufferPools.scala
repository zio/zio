package zio.metrics.jvm

import com.github.ghik.silencer.silent

import zio._
import zio.stacktracer.TracingImplicits.disableAutoTrace

import java.lang.management.{BufferPoolMXBean, ManagementFactory}

import scala.collection.JavaConverters._

trait BufferPools extends JvmMetrics {
  override type Feature = BufferPools
  override val featureTag = Tag[BufferPools]

  /** Used bytes of a given JVM buffer pool. */
  private def bufferPoolUsedBytes(pool: String): ZIOMetric.Gauge[Long] =
    ZIOMetric.setGaugeWith("jvm_buffer_pool_used_bytes", MetricLabel("pool", pool))(_.toDouble)

  /** Bytes capacity of a given JVM buffer pool. */
  private def bufferPoolCapacityBytes(pool: String): ZIOMetric.Gauge[Long] =
    ZIOMetric.setGaugeWith("jvm_buffer_pool_capacity_bytes", MetricLabel("pool", pool))(_.toDouble)

  /** Used buffers of a given JVM buffer pool. */
  private def bufferPoolUsedBuffers(pool: String): ZIOMetric.Gauge[Long] =
    ZIOMetric.setGaugeWith("jvm_buffer_pool_used_buffers", MetricLabel("pool", pool))(_.toDouble)

  private def reportBufferPoolMetrics(
    bufferPoolMXBeans: List[BufferPoolMXBean]
  )(implicit trace: ZTraceElement): ZIO[Any, Throwable, Unit] =
    ZIO.foreachParDiscard(bufferPoolMXBeans) { bufferPoolMXBean =>
      for {
        name <- ZIO.attempt(bufferPoolMXBean.getName)
        _    <- ZIO.attempt(bufferPoolMXBean.getMemoryUsed) @@ bufferPoolUsedBytes(name)
        _    <- ZIO.attempt(bufferPoolMXBean.getTotalCapacity) @@ bufferPoolCapacityBytes(name)
        _    <- ZIO.attempt(bufferPoolMXBean.getCount) @@ bufferPoolUsedBuffers(name)
      } yield ()
    }

  @silent("JavaConverters")
  def collectMetrics(implicit trace: ZTraceElement): ZIO[Clock with Scope, Throwable, BufferPools] =
    for {
<<<<<<< HEAD
      bufferPoolMXBeans <- Task(
                             ManagementFactory.getPlatformMXBeans(classOf[BufferPoolMXBean]).asScala.toList
                           )
=======
      bufferPoolMXBeans <- ZIO
                             .attempt(
                               ManagementFactory.getPlatformMXBeans(classOf[BufferPoolMXBean]).asScala.toList
                             )
                             .toManaged
>>>>>>> d8f66a72
      _ <- reportBufferPoolMetrics(bufferPoolMXBeans)
             .repeat(collectionSchedule)
             .interruptible
             .forkScoped
    } yield this
}

object BufferPools extends BufferPools with JvmMetrics.DefaultSchedule {
  def withSchedule(schedule: Schedule[Any, Any, Unit]): BufferPools = new BufferPools {
    override protected def collectionSchedule(implicit trace: ZTraceElement): Schedule[Any, Any, Unit] = schedule
  }
}<|MERGE_RESOLUTION|>--- conflicted
+++ resolved
@@ -40,17 +40,9 @@
   @silent("JavaConverters")
   def collectMetrics(implicit trace: ZTraceElement): ZIO[Clock with Scope, Throwable, BufferPools] =
     for {
-<<<<<<< HEAD
-      bufferPoolMXBeans <- Task(
+      bufferPoolMXBeans <- ZIO.attempt(
                              ManagementFactory.getPlatformMXBeans(classOf[BufferPoolMXBean]).asScala.toList
                            )
-=======
-      bufferPoolMXBeans <- ZIO
-                             .attempt(
-                               ManagementFactory.getPlatformMXBeans(classOf[BufferPoolMXBean]).asScala.toList
-                             )
-                             .toManaged
->>>>>>> d8f66a72
       _ <- reportBufferPoolMetrics(bufferPoolMXBeans)
              .repeat(collectionSchedule)
              .interruptible
