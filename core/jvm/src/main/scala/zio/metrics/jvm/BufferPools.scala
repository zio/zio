--- conflicted
+++ resolved
@@ -17,7 +17,7 @@
 
 object BufferPools {
   @silent("JavaConverters")
-  val live: ZLayer[Clock with JvmMetricsSchedule, Throwable, BufferPools] =
+  val live: ZLayer[JvmMetricsSchedule, Throwable, BufferPools] =
     ZLayer.scoped {
       for {
         bufferPoolMXBeans <- ZIO.attempt(ManagementFactory.getPlatformMXBeans(classOf[BufferPoolMXBean]).asScala)
@@ -56,25 +56,4 @@
         // TODO: periodically update the list of pools
       } yield BufferPools(bufferPoolUsedBytes, bufferPoolCapacityBytes, bufferPoolUsedBuffers)
     }
-<<<<<<< HEAD
-
-  @silent("JavaConverters")
-  def collectMetrics(implicit trace: ZTraceElement): ZIO[Scope, Throwable, BufferPools] =
-    for {
-      bufferPoolMXBeans <- ZIO.attempt(
-                             ManagementFactory.getPlatformMXBeans(classOf[BufferPoolMXBean]).asScala.toList
-                           )
-      _ <- reportBufferPoolMetrics(bufferPoolMXBeans)
-             .repeat(collectionSchedule)
-             .interruptible
-             .forkScoped
-    } yield this
-}
-
-object BufferPools extends BufferPools with JvmMetrics.DefaultSchedule {
-  def withSchedule(schedule: Schedule[Any, Any, Unit]): BufferPools = new BufferPools {
-    override protected def collectionSchedule(implicit trace: ZTraceElement): Schedule[Any, Any, Unit] = schedule
-  }
-=======
->>>>>>> 5738d54b
 }