package zio

import scala.reflect.ClassTag

private[zio] trait VersionSpecific {

  // Workaround for disabled summon for ClassTag[Nothing]
  // see discussion in https://github.com/zio/zio/pull/3136
  sealed trait Tagged[A]
  case object TaggedNothingType extends Tagged[Nothing]
  final case class TaggedInstantiableType[A](cls: ClassTag[A]) extends Tagged[A]

  object Tagged extends TaggedLowPrio {
    implicit def taggedInstantiable[T](implicit tag: ClassTag[T]): Tagged[T] = TaggedInstantiableType(tag)
  }

  abstract class TaggedLowPrio {
    implicit val taggedNothing: Tagged[Nothing] = TaggedNothingType
  }

  sealed trait TagType
  case object TagNothingType                    extends TagType
  case class TagInstantiableType(cls: Class[_]) extends TagType

<<<<<<< HEAD
=======
  private[zio] def taggedIsSubtype[A, B](left: TagType, right: TagType): Boolean =
    (left, right) match {
      case (TagNothingType, _) => true
      case (_, TagNothingType) => false
      case (TagInstantiableType(leftClass), TagInstantiableType(rightClass)) =>
        // assignability and subtyping are diffrent concepts and so this implementation
        // is broken for some cases like Tuples, Lists, etc
        // TODO: add dotty support for izumi-reflect and replace ClassTag
        rightClass.isAssignableFrom(leftClass)
    }

>>>>>>> 50be11e5
  private[zio] def taggedTagType[A](tagged: Tagged[A]): TagType =
    tagged match {
      case TaggedNothingType           => TagNothingType
      case TaggedInstantiableType(cls) => TagInstantiableType(cls.runtimeClass)
    }

  private[zio] def taggedGetHasServices[A](t: TagType): Set[TagType] = {
    val _ = t
    Set()
  }
}<|MERGE_RESOLUTION|>--- conflicted
+++ resolved
@@ -22,8 +22,6 @@
   case object TagNothingType                    extends TagType
   case class TagInstantiableType(cls: Class[_]) extends TagType
 
-<<<<<<< HEAD
-=======
   private[zio] def taggedIsSubtype[A, B](left: TagType, right: TagType): Boolean =
     (left, right) match {
       case (TagNothingType, _) => true
@@ -35,7 +33,6 @@
         rightClass.isAssignableFrom(leftClass)
     }
 
->>>>>>> 50be11e5
   private[zio] def taggedTagType[A](tagged: Tagged[A]): TagType =
     tagged match {
       case TaggedNothingType           => TagNothingType
