/*
 * Copyright 2017-2019 John A. De Goes and the ZIO Contributors
 *
 * Licensed under the Apache License, Version 2.0 (the "License");
 * you may not use this file except in compliance with the License.
 * You may obtain a copy of the License at
 *
 *     http://www.apache.org/licenses/LICENSE-2.0
 *
 * Unless required by applicable law or agreed to in writing, software
 * distributed under the License is distributed on an "AS IS" BASIS,
 * WITHOUT WARRANTIES OR CONDITIONS OF ANY KIND, either express or implied.
 * See the License for the specific language governing permissions and
 * limitations under the License.
 */

package scalaz.zio

import scalaz.zio.Exit.Cause
import scalaz.zio.clock.Clock
import scalaz.zio.duration._
import scalaz.zio.internal.{ Executor, Platform }

import scala.concurrent.ExecutionContext
import scala.util.{ Failure, Success }

/**
 * A `ZIO[R, E, A]` ("Zee-Oh of Are Eeh Aye") is an immutable data structure
 * that models an effectful program. The effect requires an environment `R`,
 * and the effect may fail with an error `E` or produce a single `A`.
 *
 * Conceptually, this structure is equivalent to `ReaderT[R, EitherT[UIO, E, ?]]`
 * for some infallible effect monad `UIO`, but because monad transformers
 * perform poorly in Scala, this data structure bakes in the reader effect of
 * `ReaderT` with the recoverable error effect of `EitherT` without runtime
 * overhead.
 *
 * `ZIO` values are ordinary immutable values, and may be used like any other
 * value in purely functional code. Because `ZIO` values just *model* effects
 * (like input / output), which must be interpreted by a separate runtime system,
 * `ZIO` values are entirely pure and do not violate referential transparency.
 *
 * `ZIO` values can efficiently describe the following classes of effects:
 *
 *  - '''Pure Values''' &mdash; `ZIO.succeed`
 *  - ```Error Effects``` &mdash; `ZIO.fail`
 *  - '''Synchronous Effects''' &mdash; `IO.effect`
 *  - '''Asynchronous Effects''' &mdash; `IO.effectAsync`
 *  - '''Concurrent Effects''' &mdash; `IO#fork`
 *  - '''Resource Effects''' &mdash; `IO#bracket`
 *  - ```Contextual Effects``` &mdash; `ZIO.access`
 *
 * The concurrency model is based on ''fibers'', a user-land lightweight thread,
 * which permit cooperative multitasking, fine-grained interruption, and very
 * high performance with large numbers of concurrently executing fibers.
 *
 * `ZIO` values compose with other `ZIO` values in a variety of ways to build
 * complex, rich, interactive applications. See the methods on `ZIO` for more
 * details about how to compose `ZIO` values.
 *
 * In order to integrate with Scala, `ZIO` values must be interpreted into the
 * Scala runtime. This process of interpretation executes the effects described
 * by a given immutable `ZIO` value. For more information on interpreting `ZIO`
 * values, see the default interpreter in `DefaultRuntime` or the safe main function in
 * `App`.
 */
sealed trait ZIO[-R, +E, +A] extends Serializable { self =>

  /**
   * Provides some of the environment required to run this effect,
   * leaving the remainder `R0`.
   *
   * {{{
   * val effect: ZIO[Console with Logging, Nothing, Unit] = ???
   *
   * effect.provideSome[Console](console =>
   *   new Console with Logging {
   *     val console = console
   *     val logging = new Logging
   *       def log(line: String) = console.putStrLn(line)
   *     }
   *   }
   * )
   * }}}
   */
  final def provideSome[R0](f: R0 => R): ZIO[R0, E, A] =
    ZIO.accessM(r0 => self.provide(f(r0)))

  /**
   * An effectful version of `provideSome`, useful when the act of partial
   * provision requires an effect.
   */
  final def provideSomeM[R0, R1 >: R0, E1 >: E](f: R1 => ZIO[R0, E1, R]): ZIO[R0, E1, A] =
    ZIO.accessM(r0 => f(r0).flatMap(self.provide))

  /**
   * Returns an effect whose success is mapped by the specified `f` function.
   */
  def map[B](f: A => B): ZIO[R, E, B] = new ZIO.FlatMap(self, (a: A) => new ZIO.Succeed(f(a)))

  /**
   * Returns an effect whose failure and success channels have been mapped by
   * the specified pair of functions, `f` and `g`.
   */
  final def bimap[E2, B](f: E => E2, g: A => B): ZIO[R, E2, B] = mapError(f).map(g)

  /**
   * Returns an effect that models the execution of this effect, followed by
   * the passing of its value to the specified continuation function `k`,
   * followed by the effect that it returns.
   *
   * {{{
   * val parsed = readFile("foo.txt").flatMap(file => parseFile(file))
   * }}}
   */
  def flatMap[R1 <: R, E1 >: E, B](k: A => ZIO[R1, E1, B]): ZIO[R1, E1, B] =
    new ZIO.FlatMap(self, k)

  /**
   * Alias for `flatMap`.
   *
   * {{{
   * val parsed = readFile("foo.txt") >>= parseFile
   * }}}
   */
  final def >>=[R1 <: R, E1 >: E, B](k: A => ZIO[R1, E1, B]): ZIO[R1, E1, B] = flatMap(k)

  /**
   * Returns an effect that forks this effect into its own separate fiber,
   * returning the fiber immediately, without waiting for it to compute its
   * value.
   *
   * The returned fiber can be used to interrupt the forked fiber, await its
   * result, or join the fiber. See [[scalaz.zio.Fiber]] for more information.
   *
   * {{{
   * for {
   *   fiber <- subtask.fork
   *   // Do stuff...
   *   a <- fiber.join
   * } yield a
   * }}}
   */
  final def fork: ZIO[R, Nothing, Fiber[E, A]] = new ZIO.Fork(self)

  /**
   * Returns an effect that executes both this effect and the specified effect,
   * in parallel, combining their results with the specified `f` function. If
   * either side fails, then the other side will be interrupted.
   */
  final def zipWithPar[R1 <: R, E1 >: E, B, C](that: ZIO[R1, E1, B])(f: (A, B) => C): ZIO[R1, E1, C] = {
    def coordinate[A, B](f: (A, B) => C)(winner: Exit[E1, A], loser: Fiber[E1, B]): ZIO[R1, E1, C] =
      winner match {
        case Exit.Success(a) => loser.join.map(f(a, _))
        case Exit.Failure(cause) =>
          loser.interrupt.flatMap {
            case Exit.Success(_)          => ZIO.halt(cause)
            case Exit.Failure(loserCause) => ZIO.halt(cause && loserCause)
          }
      }
    val g = (b: B, a: A) => f(a, b)
    (self raceWith that)(coordinate(f), coordinate(g))
  }

  /**
   * Returns an effect that executes both this effect and the specified effect,
   * in parallel, combining their results into a tuple. If either side fails,
   * then the other side will be interrupted, interrupted the result.
   */
  final def <&>[R1 <: R, E1 >: E, B](that: ZIO[R1, E1, B]): ZIO[R1, E1, (A, B)] =
    self.zipWithPar(that)((a, b) => (a, b))

  /**
   * A named alias for `<&>`.
   */
  final def zipPar[R1 <: R, E1 >: E, B](that: ZIO[R1, E1, B]): ZIO[R1, E1, (A, B)] =
    self <&> that

  /**
   * Returns an effect that executes both this effect and the specified effect,
   * in parallel, this effect result returned. If either side fails,
   * then the other side will be interrupted, interrupted the result.
   */
  final def <&[R1 <: R, E1 >: E, B](that: ZIO[R1, E1, B]): ZIO[R1, E1, A] =
    self.zipWithPar(that)((a, b) => (a, b)).map(_._1)

  /**
   * A named alias for `<&`.
   */
  final def zipParLeft[R1 <: R, E1 >: E, B](that: ZIO[R1, E1, B]): ZIO[R1, E1, A] =
    self <& that

  /**
   * Returns an effect that executes both this effect and the specified effect,
   * in parallel, specified effect result returned. If either side fails,
   * then the other side will be interrupted, interrupted the result.
   */
  final def &>[R1 <: R, E1 >: E, B](that: ZIO[R1, E1, B]): ZIO[R1, E1, B] =
    self.zipWithPar(that)((a, b) => (a, b)).map(_._2)

  /**
   * A named alias for `&>`.
   */
  final def zipParRight[R1 <: R, E1 >: E, B](that: ZIO[R1, E1, B]): ZIO[R1, E1, B] =
    self &> that

  /**
   * Returns an effect that races this effect with the specified effect,
   * returning the first successful `A` from the faster side. If one effect
   * succeeds, the other will be interrupted. If neither succeeds, then the
   * effect will fail with some error.
   */
  final def race[R1 <: R, E1 >: E, A1 >: A](that: ZIO[R1, E1, A1]): ZIO[R1, E1, A1] =
    raceEither(that).map(_.merge)

  /**
   * Returns an effect that races this effect with the specified effect,
   * yielding the first result to succeed. If neither effect succeeds, then the
   * composed effect will fail with some error.
   */
  final def raceEither[R1 <: R, E1 >: E, B](that: ZIO[R1, E1, B]): ZIO[R1, E1, Either[A, B]] =
    raceWith(that)(
      (exit, right) =>
        exit.foldM[E1, Either[A, B]](
          _ => right.join.map(Right(_)),
          a => ZIO.succeedLeft(a) <* right.interrupt
        ),
      (exit, left) =>
        exit.foldM[E1, Either[A, B]](
          _ => left.join.map(Left(_)),
          b => ZIO.succeedRight(b) <* left.interrupt
        )
    )

  /**
   * Returns an effect that races this effect with the specified effect,
   * yielding the first result to complete, whether by success or failure. If
   * neither effect completes, then the composed effect will not complete.
   */
  final def raceAttempt[R1 <: R, E1 >: E, A1 >: A](that: ZIO[R1, E1, A1]): ZIO[R1, E1, A1] =
    raceWith(that)(
      { case (l, f) => l.fold(f.interrupt *> ZIO.halt(_), ZIO.succeed) },
      { case (r, f) => r.fold(f.interrupt *> ZIO.halt(_), ZIO.succeed) }
    )

  /**
   * Returns an effect that races this effect with the specified effect, calling
   * the specified finisher as soon as one result or the other has been computed.
   */
  final def raceWith[R1 <: R, E1, E2, B, C](
    that: ZIO[R1, E1, B]
  )(
    leftDone: (Exit[E, A], Fiber[E1, B]) => ZIO[R1, E2, C],
    rightDone: (Exit[E1, B], Fiber[E, A]) => ZIO[R1, E2, C]
  ): ZIO[R1, E2, C] = {
    def arbiter[E0, E1, A, B](
      f: (Exit[E0, A], Fiber[E1, B]) => ZIO[R1, E2, C],
      loser: Fiber[E1, B],
      race: Ref[Int],
      done: Promise[E2, C]
    )(res: Exit[E0, A]): ZIO[R1, Nothing, _] =
      ZIO.flatten(race.modify((c: Int) => (if (c > 0) ZIO.unit else f(res, loser).to(done).unit) -> (c + 1)))

    for {
      done <- Promise.make[E2, C]
      race <- Ref.make[Int](0)
      c <- ZIO.uninterruptibleMask { restore =>
            for {
              left  <- self.fork
              right <- that.fork
              _     <- left.await.flatMap(arbiter(leftDone, right, race, done)).fork
              _     <- right.await.flatMap(arbiter(rightDone, left, race, done)).fork
              c     <- restore(done.await).onInterrupt(left.interrupt *> right.interrupt)
            } yield c
          }
    } yield c
  }

  /**
   * Returns an effect that races this effect with all the specified effects,
   * yielding the value of the first effect to succeed with a value.
   * Losers of the race will be interrupted immediately
   */
  def raceAll[R1 <: R, E1 >: E, A1 >: A](ios: Iterable[ZIO[R1, E1, A1]]): ZIO[R1, E1, A1] = ZIO.raceAll(self, ios)

  /**
   * Executes this effect and returns its value, if it succeeds, but
   * otherwise executes the specified effect.
   */
  final def orElse[R1 <: R, E2, A1 >: A](that: => ZIO[R1, E2, A1]): ZIO[R1, E2, A1] =
    tryOrElse(that, ZIO.succeed)

  /**
   * Operator alias for `orElse`.
   */
  final def <>[R1 <: R, E2, A1 >: A](that: => ZIO[R1, E2, A1]): ZIO[R1, E2, A1] =
    orElse(that)

  /**
   * Returns an effect that will produce the value of this effect, unless it
   * fails, in which case, it will produce the value of the specified effect.
   */
  final def orElseEither[R1 <: R, E2, B](that: => ZIO[R1, E2, B]): ZIO[R1, E2, Either[A, B]] =
    tryOrElse(that.map(Right(_)), ZIO.succeedLeft)

  private final def tryOrElse[R1 <: R, E2, B](that: => ZIO[R1, E2, B], succ: A => ZIO[R1, E2, B]): ZIO[R1, E2, B] =
    new ZIO.Fold[R1, E, E2, A, B](
      self,
      _.stripFailures match {
        case None    => that
        case Some(c) => ZIO.halt(c)
      },
      succ
    )

  /**
   * Returns an effect that performs the outer effect first, followed by the
   * inner effect, yielding the value of the inner effect.
   *
   * This method can be used to "flatten" nested effects.
   **/
  final def flatten[R1 <: R, E1 >: E, B](implicit ev1: A <:< ZIO[R1, E1, B]): ZIO[R1, E1, B] =
    self.flatMap(a => ev1(a))

  /**
   * Returns an effect with its error channel mapped using the specified
   * function. This can be used to lift a "smaller" error into a "larger"
   * error.
   */
  final def mapError[E2](f: E => E2): ZIO[R, E2, A] =
    self.foldM(f.andThen(ZIO.fail), ZIO.succeed)

  /**
   * Creates a composite effect that represents this effect followed by another
   * one that may depend on the error produced by this one.
   *
   * {{{
   * val parsed = readFile("foo.txt").flatMapError(error => logErrorToFile(error))
   * }}}
   */
  final def flatMapError[R1 <: R, E2](f: E => ZIO[R1, Nothing, E2]): ZIO[R1, E2, A] =
    flipWith(_ flatMap f)

  /**
   *  Swaps the error/value parameters, applies the function `f` and flips the parameters back
   */
  final def flipWith[R1, A1, E1](f: ZIO[R, A, E] => ZIO[R1, A1, E1]): ZIO[R1, E1, A1] = f(self.flip).flip

  /**
   * Returns an effect that swaps the error/success cases. This allows you to
   * use all methods on the error channel, possibly before flipping back.
   */
  final def flip: ZIO[R, A, E] =
    self.foldM(ZIO.succeed, ZIO.fail)

  /**
   * Recovers from errors by accepting one effect to execute for the case of an
   * error, and one effect to execute for the case of success.
   *
   * This method has better performance than `either` since no intermediate
   * value is allocated and does not require subsequent calls to `flatMap` to
   * define the next effect.
   *
   * The error parameter of the returned `IO` may be chosen arbitrarily, since
   * it will depend on the `IO`s returned by the given continuations.
   */
  final def foldM[R1 <: R, E2, B](failure: E => ZIO[R1, E2, B], success: A => ZIO[R1, E2, B]): ZIO[R1, E2, B] =
    foldCauseM(_.failureOrCause.fold(failure, ZIO.halt), success)

  /**
   * A more powerful version of `foldM` that allows recovering from any kind of failure except interruptions.
   */
  def foldCauseM[R1 <: R, E2, B](failure: Cause[E] => ZIO[R1, E2, B], success: A => ZIO[R1, E2, B]): ZIO[R1, E2, B] =
    new ZIO.Fold(self, failure, success)

  /**
   * Folds over the failure value or the success value to yield an effect that
   * does not fail, but succeeds with the value returned by the left or right
   * function passed to `fold`.
   */
  final def fold[B](err: E => B, succ: A => B): ZIO[R, Nothing, B] =
    foldM(err.andThen(ZIO.succeed), succ.andThen(ZIO.succeed))

  /**
   * Returns an effect whose failure and success have been lifted into an
   * `Either`.The resulting effect cannot fail, because the failure case has
   * been exposed as part of the `Either` success case.
   *
   * This method is useful for recovering from `ZIO` effects that may fail.
   *
   * The error parameter of the returned `ZIO` is `Nothing`, since it is
   * guaranteed the `ZIO` effect does not model failure.
   */
  final def either: ZIO[R, Nothing, Either[E, A]] =
    self.foldM(ZIO.succeedLeft, ZIO.succeedRight)

  /**
   * Returns an effect that submerges the error case of an `Either` into the
   * `ZIO`. The inverse operation of `ZIO.either`.
   */
  final def absolve[R1 <: R, E1, B](implicit ev1: ZIO[R, E, A] <:< ZIO[R1, E1, Either[E1, B]]): ZIO[R1, E1, B] =
    ZIO.absolve[R1, E1, B](ev1(self))

  /**
   * Unwraps the optional success of this effect, but can fail with unit value.
   */
  final def get[E1 >: E, B](implicit ev1: E1 =:= Nothing, ev2: A <:< Option[B]): ZIO[R, Unit, B] =
    ZIO.absolve(self.mapError(ev1).map(ev2(_).toRight(())))

  /**
   * Executes this effect, skipping the error but returning optionally the success.
   */
  final def option: ZIO[R, Nothing, Option[A]] =
    self.foldCauseM(_ => IO.succeed(None), a => IO.succeed(Some(a)))

  /**
   * A less powerful variant of `bracket` where the resource acquired by this
   * effect is not needed.
   */
  final def bracket_[R1 <: R, E1 >: E]: ZIO.BracketAcquire_[R1, E1] =
    new ZIO.BracketAcquire_(self)

  /**
   * Uncurried version. Doesn't offer curried syntax and has worse
   * type-inference characteristics, but it doesn't allocate intermediate
   * [[scalaz.zio.ZIO.BracketAcquire_]] and [[scalaz.zio.ZIO.BracketRelease_]] objects.
   */
  final def bracket_[R1 <: R, E1 >: E, B](
    release: ZIO[R1, Nothing, _],
    use: ZIO[R1, E1, B]
  ): ZIO[R1, E1, B] =
    ZIO.bracket(self, (_: A) => release, (_: A) => use)

  /**
   * Shorthand for the curried version of `ZIO.bracketExit`.
   */
  final def bracketExit[R1 <: R, E1 >: E, A1 >: A]: ZIO.BracketExitAcquire[R1, E1, A1] = ZIO.bracketExit(self)

  /**
   * Shorthand for the uncurried version of `ZIO.bracketExit`.
   */
  final def bracketExit[R1 <: R, E1 >: E, B](
    release: (A, Exit[E1, B]) => ZIO[R1, Nothing, _],
    use: A => ZIO[R1, E1, B]
  ): ZIO[R1, E1, B] = ZIO.bracketExit(self, release, use)

  /**
   * Returns an effect that, if this effect _starts_ execution, then the
   * specified `finalizer` is guaranteed to begin execution, whether this effect
   * succeeds, fails, or is interrupted.
   *
   * Finalizers offer very powerful guarantees, but they are low-level, and
   * should generally not be used for releasing resources. For higher-level
   * logic built on `ensuring`, see `ZIO#bracket`.
   */
  final def ensuring[R1 <: R](finalizer: ZIO[R1, Nothing, _]): ZIO[R1, E, A] =
    ZIO.uninterruptibleMask(
      restore =>
        restore(self)
          .foldCauseM(
            cause1 =>
              finalizer.foldCauseM[R1, E, Nothing](
                cause2 => ZIO.halt(cause1 ++ cause2),
                _ => ZIO.halt(cause1)
              ),
            value =>
              finalizer.foldCauseM[R1, E, A](
                cause1 => ZIO.halt(cause1),
                _ => ZIO.succeed(value)
              )
          )
    )

  /**
   * Executes the effect on the specified `ExecutionContext` and then shifts back
   * to the default one.
   */
  final def on(ec: ExecutionContext): ZIO[R, E, A] =
    self.lock(Executor.fromExecutionContext(Int.MaxValue)(ec))

  /**
   * Forks an effect that will be executed on the specified `ExecutionContext`.
   */
  final def forkOn(ec: ExecutionContext): ZIO[R, E, Fiber[E, A]] =
    self.on(ec).fork

  /**
   * Executes the release effect only if there was an error.
   */
  final def bracketOnError[R1 <: R, E1 >: E, B](
    release: A => ZIO[R1, Nothing, _]
  )(use: A => ZIO[R1, E1, B]): ZIO[R1, E1, B] =
    ZIO.bracketExit(self)(
      (a: A, eb: Exit[E1, B]) =>
        eb match {
          case Exit.Failure(_) => release(a)
          case _               => ZIO.unit
        }
    )(use)

  /**
   * Converts this ZIO to [[scalaz.zio.Managed]].
   */
  final def toManaged[R1 <: R](release: A => ZIO[R1, Nothing, _]): ZManaged[R1, E, A] =
    ZManaged.make[R1, E, A](this)(release)

  /**
   * Runs the specified effect if this effect fails, providing the error to the
   * effect if it exists. The provided effect will not be interrupted.
   */
  final def onError[R1 <: R](cleanup: Cause[E] => ZIO[R1, Nothing, _]): ZIO[R1, E, A] =
    ZIO.bracketExit(ZIO.unit)(
      (_, eb: Exit[E, A]) =>
        eb match {
          case Exit.Success(_)     => ZIO.unit
          case Exit.Failure(cause) => cleanup(cause)
        }
    )(_ => self)

  /**
   * Runs the specified effect if this effect is interrupted.
   */
  final def onInterrupt[R1 <: R](cleanup: ZIO[R1, Nothing, _]): ZIO[R1, E, A] =
    self.ensuring(
      ZIO.descriptorWith(descriptor => if (descriptor.interrupted) cleanup else ZIO.unit)
    )

  /**
   * Runs the specified effect if this effect is terminated, either because of
   * a defect or because of interruption.
   */
  final def onTermination[R1 <: R](cleanup: Cause[Nothing] => ZIO[R1, Nothing, _]): ZIO[R1, E, A] =
    ZIO.bracketExit(ZIO.unit)(
      (_, eb: Exit[E, A]) =>
        eb match {
          case Exit.Failure(cause) => cause.failureOrCause.fold(_ => ZIO.unit, cleanup)
          case _                   => ZIO.unit
        }
    )(_ => self)

  /**
   * Enables supervision for this effect. This will cause fibers forked by
   * this effect to be tracked and will enable their inspection via [[ZIO.children]].
   */
  final def supervised: ZIO[R, E, A] = ZIO.supervised(self)

  /**
   * Supervises this effect, which ensures that any fibers that are forked by
   * the effect are interrupted when this effect completes.
   */
  final def supervise: ZIO[R, E, A] = ZIO.supervise(self)

  /**
   * Supervises this effect, which ensures that any fibers that are forked by
   * the effect are handled by the provided supervisor.
   */
  final def superviseWith[R1 <: R](supervisor: Iterable[Fiber[_, _]] => ZIO[R1, Nothing, _]): ZIO[R1, E, A] =
    ZIO.superviseWith[R1, E, A](self)(supervisor)

  /**
   * Performs this effect uninterruptibly. This will prevent the effect from
   * being terminated externally, but the effect may fail for internal reasons
   * (e.g. an uncaught error) or terminate due to defect.
   *
   * Uninterruptible effects may recover from all failure causes (including
   * interruption of an inner effect that has been made interruptible).
   */
  final def uninterruptible: ZIO[R, E, A] = interruptStatus(false)

  /**
   * Performs this effect interruptibly. Because this is the default, this
   * operation only has additional meaning if the effect is located within
   * an uninterruptible section.
   */
  final def interruptible: ZIO[R, E, A] = interruptStatus(true)

  /**
   * Switches the interrupt status for this effect. If `true` is used, then the
   * effect becomes interruptible (the default), while if `false` is used, then
   * the effect becomes uninterruptible. These changes are compositional, so
   * they only affect regions of the effect.
   */
  final def interruptStatus(flag: Boolean): ZIO[R, E, A] = new ZIO.InterruptStatus(self, flag)

  /**
   * Recovers from all errors.
   *
   * {{{
   * openFile("config.json").catchAll(_ => IO.succeed(defaultConfig))
   * }}}
   */
  final def catchAll[R1 <: R, E2, A1 >: A](h: E => ZIO[R1, E2, A1]): ZIO[R1, E2, A1] =
    self.foldM[R1, E2, A1](h, ZIO.succeed)

  /**
   * Recovers from some or all of the error cases.
   *
   * {{{
   * openFile("data.json").catchSome {
   *   case FileNotFoundException(_) => openFile("backup.json")
   * }
   * }}}
   */
  final def catchSome[R1 <: R, E1 >: E, A1 >: A](pf: PartialFunction[E, ZIO[R1, E1, A1]]): ZIO[R1, E1, A1] = {
    def tryRescue(t: E): ZIO[R1, E1, A1] = pf.applyOrElse(t, (_: E) => ZIO.fail[E1](t))

    self.foldM[R1, E1, A1](tryRescue, ZIO.succeed)
  }

  /**
   * Keeps some of the errors, and terminates the fiber with the rest.
   */
  final def refineOrDie[E1](pf: PartialFunction[E, E1])(implicit ev: E <:< Throwable): ZIO[R, E1, A] =
    refineOrDieWith(pf)(ev)

  /**
   * Keeps some of the errors, and terminates the fiber with the rest, using
   * the specified function to convert the `E` into a `Throwable`.
   */
  final def refineOrDieWith[E1](pf: PartialFunction[E, E1])(f: E => Throwable): ZIO[R, E1, A] =
    self catchAll (err => (pf lift err).fold[ZIO[R, E1, A]](ZIO.die(f(err)))(ZIO.fail(_)))

  /**
   * Translates effect failure into death of the fiber, making all failures unchecked and
   * not a part of the type of the effect.
   */
  final def orDie[E1 >: E](implicit ev: E1 <:< Throwable): ZIO[R, Nothing, A] =
    orDieWith(ev)

  /**
   * Keeps none of the errors, and terminates the fiber with them, using
   * the specified function to convert the `E` into a `Throwable`.
   */
  final def orDieWith(f: E => Throwable): ZIO[R, Nothing, A] =
    (self mapError f) catchAll (IO.die)

  /**
   * Returns an effect that, if evaluated, will return the lazily computed result
   * of this effect.
   */
  final def memoize: ZIO[R, Nothing, IO[E, A]] =
    for {
      r <- ZIO.environment[R]
      p <- Promise.make[E, A]
      l <- Promise.make[Nothing, Unit]
      _ <- (l.await *> ((self provide r) to p)).fork
    } yield l.succeed(()) *> p.await

  /**
   * Maps this effect to the specified constant while preserving the
   * effects of this effect.
   */
  final def const[B](b: => B): ZIO[R, E, B] = self map (_ => b)

  final def <<<[R1, E1 >: E](that: ZIO[R1, E1, R]): ZIO[R1, E1, A] =
    for {
      r1 <- ZIO.environment[R1]
      r  <- that provide r1
      a  <- self provide r
    } yield a

  final def compose[R1, E1 >: E](that: ZIO[R1, E1, R]): ZIO[R1, E1, A] = self <<< that

  final def >>>[R1 >: A, E1 >: E, B](that: ZIO[R1, E1, B]): ZIO[R, E1, B] =
    for {
      r1 <- ZIO.environment[R]
      r  <- self provide r1
      a  <- that provide r
    } yield a

  final def |||[R1, E1 >: E, A1 >: A](that: ZIO[R1, E1, A1]): ZIO[Either[R, R1], E1, A1] =
    for {
      either <- ZIO.environment[Either[R, R1]]
      a1     <- either.fold(self.provide, that.provide)
    } yield a1

  final def join[R1, E1 >: E, A1 >: A](that: ZIO[R1, E1, A1]): ZIO[Either[R, R1], E1, A1] = self ||| that

  final def +++[R1, B, E1 >: E](that: ZIO[R1, E1, B]): ZIO[Either[R, R1], E1, Either[A, B]] =
    for {
      e <- ZIO.environment[Either[R, R1]]
      r <- e.fold(self.map(Left(_)) provide _, that.map(Right(_)) provide _)
    } yield r

  final def andThen[R1 >: A, E1 >: E, B](that: ZIO[R1, E1, B]): ZIO[R, E1, B] =
    self >>> that

  final def first[R1 <: R, A1 >: A]: ZIO[R1, E, (A1, R1)] = self &&& ZIO.identity[R1]

  final def second[R1 <: R, A1 >: A]: ZIO[R1, E, (R1, A1)] = ZIO.identity[R1] &&& self

  final def left[R1 <: R, C]: ZIO[Either[R1, C], E, Either[A, C]] = self +++ ZIO.identity[C]

  final def right[R1 <: R, C]: ZIO[Either[C, R1], E, Either[C, A]] = ZIO.identity[C] +++ self

  /**
   * A variant of `flatMap` that ignores the value produced by this effect.
   */
  final def *>[R1 <: R, E1 >: E, B](that: => ZIO[R1, E1, B]): ZIO[R1, E1, B] = self flatMap (_ => that)

  /**
   * A named alias for `*>`.
   */
  final def zipRight[R1 <: R, E1 >: E, B](that: => ZIO[R1, E1, B]): ZIO[R1, E1, B] = self *> that

  /**
   * Sequences the specified effect after this effect, but ignores the
   * value produced by the effect.
   */
  final def <*[R1 <: R, E1 >: E, B](that: => ZIO[R1, E1, B]): ZIO[R1, E1, A] = self flatMap (that const (_))

  /**
   * A named alias for `<*`.
   */
  final def zipLeft[R1 <: R, E1 >: E, B](that: => ZIO[R1, E1, B]): ZIO[R1, E1, A] =
    self <* that

  /**
   * Sequentially zips this effect with the specified effect using the
   * specified combiner function.
   */
  final def zipWith[R1 <: R, E1 >: E, B, C](that: ZIO[R1, E1, B])(f: (A, B) => C): ZIO[R1, E1, C] =
    self.flatMap(a => that.map(b => f(a, b)))

  /**
   * Sequentially zips this effect with the specified effect, combining the
   * results into a tuple.
   */
  final def &&&[R1 <: R, E1 >: E, B](that: ZIO[R1, E1, B]): ZIO[R1, E1, (A, B)] =
    self.zipWith(that)((a, b) => (a, b))

  /**
   * Alias for `&&&`.
   */
  final def <*>[R1 <: R, E1 >: E, B](that: ZIO[R1, E1, B]): ZIO[R1, E1, (A, B)] =
    self &&& that

  /**
   * A named alias for `&&&` or `<*>`.
   */
  final def zip[R1 <: R, E1 >: E, B](that: ZIO[R1, E1, B]): ZIO[R1, E1, (A, B)] =
    self &&& that

  /**
   * The moral equivalent of `if (p) exp`
   */
  final def when[R1 <: R, E1 >: E](b: Boolean): ZIO[R1, E1, Unit] =
    ZIO.when(b)(self)

  /**
   * The moral equivalent of `if (p) exp` when `p` has side-effects
   */
  final def whenM[R1 <: R, E1 >: E](
    b: ZIO[R1, Nothing, Boolean]
  ): ZIO[R1, E1, Unit] =
    ZIO.whenM(b)(self)

  /**
   * Repeats this effect forever (until the first error). For more sophisticated
   * schedules, see the `repeat` method.
   */
  final def forever: ZIO[R, E, Nothing] = self *> self.forever

  /**
   * Repeats this effect with the specified schedule until the schedule
   * completes, or until the first failure.
   * Repeats are done in addition to the first execution so that
   * `io.repeat(Schedule.once)` means "execute io and in case of success repeat `io` once".
   */
  final def repeat[R1 <: R, B](schedule: ZSchedule[R1, A, B]): ZIO[R1 with Clock, E, B] =
    repeatOrElse[R1, E, B](schedule, (e, _) => ZIO.fail(e))

  /**
   * Repeats this effect with the specified schedule until the schedule
   * completes, or until the first failure. In the event of failure the progress
   * to date, together with the error, will be passed to the specified handler.
   */
  final def repeatOrElse[R1 <: R, E2, B](
    schedule: ZSchedule[R1, A, B],
    orElse: (E, Option[B]) => ZIO[R1, E2, B]
  ): ZIO[R1 with Clock, E2, B] =
    repeatOrElseEither[R1, B, E2, B](schedule, orElse).map(_.merge)

  /**
   * Repeats this effect with the specified schedule until the schedule
   * completes, or until the first failure. In the event of failure the progress
   * to date, together with the error, will be passed to the specified handler.
   */
  final def repeatOrElseEither[R1 <: R, B, E2, C](
    schedule: ZSchedule[R1, A, B],
    orElse: (E, Option[B]) => ZIO[R1 with Clock, E2, C]
  ): ZIO[R1 with Clock, E2, Either[C, B]] = {
    def loop(last: Option[() => B], state: schedule.State): ZIO[R1 with Clock, E2, Either[C, B]] =
      self.foldM(
        e => orElse(e, last.map(_())).map(Left(_)),
        a =>
          schedule.update(a, state).flatMap { step =>
            if (!step.cont) ZIO.succeedRight(step.finish())
            else ZIO.succeed(step.state).delay(step.delay).flatMap(s => loop(Some(step.finish), s))
          }
      )

    schedule.initial.flatMap(loop(None, _))
  }

  /**
   * Retries with the specified retry policy.
   * Retries are done following the failure of the original `io` (up to a fixed maximum with
   * `once` or `recurs` for example), so that that `io.retry(Schedule.once)` means
   * "execute `io` and in case of failure, try again once".
   */
  final def retry[R1 <: R, E1 >: E, S](policy: ZSchedule[R1, E1, S]): ZIO[R1 with Clock, E1, A] =
    retryOrElse[R1, A, E1, S, E1](policy, (e: E1, _: S) => ZIO.fail(e))

  /**
   * Retries with the specified schedule, until it fails, and then both the
   * value produced by the schedule together with the last error are passed to
   * the recovery function.
   */
  final def retryOrElse[R1 <: R, A2 >: A, E1 >: E, S, E2](
    policy: ZSchedule[R1, E1, S],
    orElse: (E1, S) => ZIO[R1, E2, A2]
  ): ZIO[R1 with Clock, E2, A2] =
    retryOrElseEither(policy, orElse).map(_.merge)

  /**
   * Retries with the specified schedule, until it fails, and then both the
   * value produced by the schedule together with the last error are passed to
   * the recovery function.
   */
  final def retryOrElseEither[R1 <: R, E1 >: E, S, E2, B](
    policy: ZSchedule[R1, E1, S],
    orElse: (E1, S) => ZIO[R1, E2, B]
  ): ZIO[R1 with Clock, E2, Either[B, A]] = {
    def loop(state: policy.State): ZIO[R1 with Clock, E2, Either[B, A]] =
      self.foldM(
        err =>
          policy
            .update(err, state)
            .flatMap(
              decision =>
                if (decision.cont) clock.sleep(decision.delay) *> loop(decision.state)
                else orElse(err, decision.finish()).map(Left(_))
            ),
        succ => ZIO.succeedRight(succ)
      )

    policy.initial.flatMap(loop)
  }

  /**
   * Returns the effect resulting from mapping the success of this effect to unit.
   */
  @deprecated("use unit", "1.0.0")
  final def void: ZIO[R, E, Unit] = unit

  /**
   * Returns the effect resulting from mapping the success of this effect to unit.
   */
  final def unit: ZIO[R, E, Unit] = const(())

  /**
   * Returns an effect that effectfully "peeks" at the success of this effect.
   *
   * {{{
   * readFile("data.json").tap(putStrLn)
   * }}}
   */
  final def tap[R1 <: R, E1 >: E](f: A => ZIO[R1, E1, _]): ZIO[R1, E1, A] = self.flatMap(a => f(a).const(a))

  /**
   * Returns an effect that effectfully "peeks" at the failure or success of
   * this effect.
   * {{{
   * readFile("data.json").tapBoth(logError(_), logData(_))
   * }}}
   */
  final def tapBoth[R1 <: R, E1 >: E](f: E => ZIO[R1, E1, _], g: A => ZIO[R1, E1, _]): ZIO[R1, E1, A] =
    self.foldM(
      e => f(e) *> ZIO.fail(e),
      a => g(a) *> ZIO.succeed(a)
    )

  /**
   * Returns an effect that effectfully "peeks" at the failure of this effect.
   * {{{
   * readFile("data.json").tapError(logError(_))
   * }}}
   */
  final def tapError[R1 <: R, E1 >: E](f: E => ZIO[R1, E1, _]): ZIO[R1, E1, A] =
    self.foldM(
      e => f(e) *> ZIO.fail(e),
      ZIO.succeed
    )

  /**
   * Provides the `ZIO` effect with its required environment, which eliminates
   * its dependency on `R`.
   */
  final def provide(r: R): IO[E, A] = ZIO.provide(r)(self)

  /**
   * Returns an effect that will timeout this effect, returning `None` if the
   * timeout elapses before the effect has produced a value; and returning
   * `Some` of the produced value otherwise.
   *
   * If the timeout elapses without producing a value, the running effect
   * will be safely interrupted
   *
   */
  final def timeout(d: Duration): ZIO[R with Clock, E, Option[A]] = timeoutTo(None)(Some(_))(d)

  /**
   * Returns an effect that will timeout this effect, returning either the
   * default value if the timeout elapses before the effect has produced a
   * value; and or returning the result of applying the function `f` to the
   * success value of the effect.
   *
   * If the timeout elapses without producing a value, the running effect
   * will be safely interrupted
   *
   * {{{
   * IO.succeed(1).timeoutTo(None)(Some(_))(1.second)
   * }}}
   */
  final def timeoutTo[R1 <: R, E1 >: E, A1 >: A, B](b: B): ZIO.TimeoutTo[R1, E1, A1, B] =
    new ZIO.TimeoutTo(self, b)

  /**
   * The same as [[timeout]], but instead of producing a `None` in the event
   * of timeout, it will produce the specified error.
   */
  final def timeoutFail[E1 >: E](e: E1)(d: Duration): ZIO[R with Clock, E1, A] =
    ZIO.flatten(timeoutTo(ZIO.fail(e))(ZIO.succeed)(d))

  /**
   * Returns a new effect that executes this one and times the execution.
   */
  final def timed: ZIO[R with Clock, E, (Duration, A)] = timedWith(clock.nanoTime)

  /**
   * A more powerful variation of `timed` that allows specifying the clock.
   */
  final def timedWith[R1 <: R, E1 >: E](nanoTime: ZIO[R1, E1, Long]): ZIO[R1, E1, (Duration, A)] =
    summarized[R1, E1, Long, Duration]((start, end) => Duration.fromNanos(end - start))(nanoTime)

  /**
   * Summarizes a effect by computing some value before and after execution, and
   * then combining the values to produce a summary, together with the result of
   * execution.
   */
  final def summarized[R1 <: R, E1 >: E, B, C](f: (B, B) => C)(summary: ZIO[R1, E1, B]): ZIO[R1, E1, (C, A)] =
    for {
      start <- summary
      value <- self
      end   <- summary
    } yield (f(start, end), value)

  /**
   * Returns an effect that is delayed from this effect by the specified
   * [[scalaz.zio.duration.Duration]].
   */
  final def delay(duration: Duration): ZIO[R with Clock, E, A] =
    clock.sleep(duration) *> self

  /**
   * Returns an effect whose execution is locked to the specified executor.
   * This is useful when an effect must be executued somewhere, for example:
   * on a UI thread, inside a client library's thread pool, inside a blocking
   * thread pool, inside a low-latency thread pool, or elsewhere.
   *
   * Use of this method does not alter the execution semantics of other effects
   * composed with this one, making it easy to compositionally reason about
   * where effects are running.
   */
  final def lock(executor: Executor): ZIO[R, E, A] =
    ZIO.lock(executor)(self)

  /**
   * Returns an effect that semantically runs the effect on a fiber,
   * producing an [[scalaz.zio.Exit]] for the completion value of the fiber.
   */
  final def run: ZIO[R, Nothing, Exit[E, A]] =
    new ZIO.Fold[R, E, Nothing, A, Exit[E, A]](
      self,
      cause => ZIO.succeed(Exit.halt(cause)),
      succ => ZIO.succeed(Exit.succeed(succ))
    )

  /**
   * Exposes the full cause of failure of this effect.
   *
   * {{{
   * case class DomainError()
   *
   * val veryBadIO: IO[DomainError, Unit] =
   *   IO.effectTotal(5 / 0) *> IO.fail(DomainError())
   *
   * val caught: UIO[Unit] =
   *   veryBadIO.sandbox.catchAll {
   *     case Cause.Die(_: ArithmeticException) =>
   *       // Caught defect: divided by zero!
   *       IO.succeed(0)
   *     case Cause.Fail(e) =>
   *       // Caught error: DomainError!
   *       IO.succeed(0)
   *     case cause =>
   *       // Caught unknown defects, shouldn't recover!
   *       IO.halt(cause)
   *    *
   *   }
   * }}}
   */
  final def sandbox: ZIO[R, Cause[E], A] = foldCauseM(ZIO.fail, ZIO.succeed)

  /**
   * The inverse operation to `sandbox`. Submerges the full cause of failure.
   */
  final def unsandbox[R1 <: R, E1, A1 >: A](implicit ev1: ZIO[R, E, A] <:< ZIO[R1, Cause[E1], A1]): ZIO[R1, E1, A1] =
    ZIO.unsandbox(ev1(self))

  /**
   * Companion helper to `sandbox`. Allows recovery, and partial recovery, from
   * errors and defects alike, as in:
   *
   * {{{
   * case class DomainError()
   *
   * val veryBadIO: IO[DomainError, Unit] =
   *   IO.effectTotal(5 / 0) *> IO.fail(DomainError())
   *
   * val caught: IO[DomainError, Unit] =
   *   veryBadIO.sandboxWith(_.catchSome {
   *     case Cause.Die(_: ArithmeticException)=>
   *       // Caught defect: divided by zero!
   *       IO.succeed(0)
   *   })
   * }}}
   *
   * Using `sandboxWith` with `catchSome` is better than using
   * `io.sandbox.catchAll` with a partial match, because in
   * the latter, if the match fails, the original defects will
   * be lost and replaced by a `MatchError`
   */
  final def sandboxWith[R1 <: R, E2, B](f: ZIO[R1, Cause[E], A] => ZIO[R1, Cause[E2], B]): ZIO[R1, E2, B] =
    ZIO.unsandbox(f(self.sandbox))

  /**
   * Attempts to convert defects into a failure, throwing away all information
   * about the cause of the failure.
   */
  final def absorb(implicit ev: E <:< Throwable): ZIO[R, Throwable, A] =
    absorbWith(ev)

  /**
   * Attempts to convert defects into a failure, throwing away all information
   * about the cause of the failure.
   */
  final def absorbWith(f: E => Throwable): ZIO[R, Throwable, A] =
    self.sandbox
      .foldM(
        cause => ZIO.fail(cause.squashWith(f)),
        ZIO.succeed(_)
      )

  /**
   * Returns an effect that keeps or breaks a promise based on the result of
   * this effect. Synchronizes interruption, so if this effect is interrupted,
   * the specified promise will be interrupted, too.
   */
  final def to[E1 >: E, A1 >: A](p: Promise[E1, A1]): ZIO[R, Nothing, Boolean] =
    self.run.flatMap(x => p.done(ZIO.done(x))).onInterrupt(p.interrupt)

  /**
   * Converts the effect to a [[scala.concurrent.Future]].
   */
  final def toFuture(implicit ev2: E <:< Throwable): ZIO[R, Nothing, scala.concurrent.Future[A]] =
    self toFutureWith ev2

  /**
   * Converts the effect into a [[scala.concurrent.Future]].
   */
  final def toFutureWith(f: E => Throwable): ZIO[R, Nothing, scala.concurrent.Future[A]] =
    self.fork >>= (_.toFutureWith(f))

  /**
   * An integer that identifies the term in the `ZIO` sum type to which this
   * instance belongs (e.g. `IO.Tags.Succeed`).
   */
  def tag: Int
}

private[zio] trait ZIOFunctions extends Serializable {
  // ALL error types in this trait must be a subtype of `UpperE`.
  type UpperE
  // ALL environment types in this trait must be a supertype of `LowerR`.
  type LowerR

  /**
   * Returns an effect that models failure with the specified error.
   * The moral equivalent of `throw` for pure code.
   */
  final def fail[E <: UpperE](error: E): IO[E, Nothing] = halt(Cause.fail(error))

  /**
   * Returns an effect that models failure with the specified `Cause`.
   */
  final def halt[E <: UpperE](cause: Cause[E]): IO[E, Nothing] = new ZIO.Fail(cause)

  /**
   * Returns an effect that models success with the specified strictly-
   * evaluated value.
   */
  final def succeed[A](a: A): UIO[A] = new ZIO.Succeed(a)

  /**
   * Returns an effect that models success with the specified lazily-evaluated
   * value. This method should not be used to capture effects. See
   * `[[ZIO.effectTotal]]` for capturing total effects, and `[[ZIO.effect]]` for capturing
   * partial effects.
   */
  final def succeedLazy[A](a: => A): UIO[A] = new ZIO.EffectTotal(() => a)

  /**
   * Accesses the whole environment of the effect.
   */
  final def environment[R >: LowerR]: ZIO[R, Nothing, R] = access(ZIO.identityFn[R])

  /**
   * Accesses the environment of the effect.
   * {{{
   * val portNumber = effect.access(_.config.portNumber)
   * }}}
   */
  final def access[R >: LowerR]: ZIO.AccessPartiallyApplied[R] =
    new ZIO.AccessPartiallyApplied[R]

  /**
   * Effectfully accesses the environment of the effect.
   */
  final def accessM[R >: LowerR]: ZIO.AccessMPartiallyApplied[R] =
    new ZIO.AccessMPartiallyApplied[R]

  /**
   * Given an environment `R`, returns a function that can supply the
   * environment to programs that require it, removing their need for any
   * specific environment.
   *
   * This is similar to dependency injection, and the `provide` function can be
   * thought of as `inject`.
   */
  final def provide[R >: LowerR, E <: UpperE, A](r: R): ZIO[R, E, A] => IO[E, A] =
    (zio: ZIO[R, E, A]) => new ZIO.Provide(r, zio)

  /**
   * Returns an effect that accesses the runtime, which can be used to
   * (unsafely) execute tasks. This is useful for integration with
   * non-functional code that must call back into functional code.
   */
  final def runtime[R >: LowerR]: ZIO[R, Nothing, Runtime[R]] =
    for {
      environment <- environment[R]
      platform    <- suspendWith(ZIO.succeed)
    } yield Runtime(environment, platform)

  /**
   * Returns an effect that is interrupted.
   */
  final val interrupt: UIO[Nothing] = halt(Cause.interrupt)

  /**
   * Returns a effect that will never produce anything. The moral
   * equivalent of `while(true) {}`, only without the wasted CPU cycles.
   */
  final val never: UIO[Nothing] = effectAsync[Any, Nothing, Nothing](_ => ())

  /**
   * Returns an effect that dies with the specified `Throwable`.
   * This method can be used for terminating a fiber because a defect has been
   * detected in the code.
   */
  final def die(t: Throwable): UIO[Nothing] = halt(Cause.die(t))

  /**
   * Returns an effect that dies with a [[java.lang.RuntimeException]] having the
   * specified text message. This method can be used for terminating a fiber
   * because a defect has been detected in the code.
   */
  final def dieMessage(message: String): UIO[Nothing] = die(new RuntimeException(message))

  /**
   * Imports a total synchronous effect into a pure `ZIO` value.
   * The effect must not throw any exceptions. If you wonder if the effect
   * throws exceptions, then do not use this method, use [[Task.effect]],
   * [[IO.effect]], or [[ZIO.effect]].
   *
   * {{{
   * val nanoTime: UIO[Long] = IO.effectTotal(System.nanoTime())
   * }}}
   */
  final def effectTotal[A](effect: => A): UIO[A] = new ZIO.EffectTotal(() => effect)

  /**
   * Returns an effect that yields to the runtime system, starting on a fresh
   * stack. Manual use of this method can improve fairness, at the cost of
   * overhead.
   */
  final val yieldNow: UIO[Unit] = ZIO.Yield

  /**
   * Returns an effect that forks all of the specified values, and returns a
   * composite fiber that produces a list of their results, in order.
   */
  final def forkAll[R >: LowerR, E <: UpperE, A](as: Iterable[ZIO[R, E, A]]): ZIO[R, Nothing, Fiber[E, List[A]]] =
    as.foldRight[ZIO[R, Nothing, Fiber[E, List[A]]]](succeed(Fiber.succeedLazy[E, List[A]](List()))) {
      (aIO, asFiberIO) =>
        asFiberIO.zip(aIO.fork).map {
          case (asFiber, aFiber) =>
            asFiber.zipWith(aFiber)((as, a) => a :: as)
        }
    }

  /**
   * Returns an effect that forks all of the specified values, and returns a
   * composite fiber that produces unit. This version is faster than [[forkAll]]
   * in cases where the results of the forked fibers are not needed.
   */
  final def forkAll_[R >: LowerR, E <: UpperE, A](as: Iterable[ZIO[R, E, A]]): ZIO[R, Nothing, Unit] =
    as.foldRight[ZIO[R, Nothing, Unit]](ZIO.unit)(_.fork *> _)

  /**
   * Returns an effect from a [[scalaz.zio.Exit]] value.
   */
  final def done[E <: UpperE, A](r: Exit[E, A]): IO[E, A] = r match {
    case Exit.Success(b)     => succeed(b)
    case Exit.Failure(cause) => halt(cause)
  }

  /**
   * Enables supervision for this effect. This will cause fibers forked by
   * this effect to be tracked and will enable their inspection via [[ZIO.children]].
   */
  final def supervised[R >: LowerR, E <: UpperE, A](zio: ZIO[R, E, A]): ZIO[R, E, A] =
    new ZIO.Supervised(zio)

  /**
   * Returns an effect that supervises the specified effect, ensuring that all
   * fibers that it forks are interrupted as soon as the supervised effect
   * completes.
   */
  final def supervise[R >: LowerR, E <: UpperE, A](zio: ZIO[R, E, A]): ZIO[R, E, A] =
    superviseWith(zio)(Fiber.interruptAll)

  /**
   * Returns an effect that supervises the specified effect, ensuring that all
   * fibers that it forks are passed to the specified supervisor as soon as the
   * supervised effect completes.
   */
  final def superviseWith[R >: LowerR, E <: UpperE, A](
    zio: ZIO[R, E, A]
  )(supervisor: IndexedSeq[Fiber[_, _]] => ZIO[R, Nothing, _]): ZIO[R, E, A] =
    zio.ensuring(children.flatMap(supervisor(_))).supervised

  /**
   * Returns an effect that first executes the outer effect, and then executes
   * the inner effect, returning the value from the inner effect, and effectively
   * flattening a nested effect.
   */
  final def flatten[R >: LowerR, E <: UpperE, A](zio: ZIO[R, E, ZIO[R, E, A]]): ZIO[R, E, A] =
    zio.flatMap(ZIO.identityFn[ZIO[R, E, A]])

  /**
   * Returns a lazily constructed effect, whose construction may itself require
   * effects. This is a shortcut for `flatten(effectTotal(io))`.
   */
  final def suspend[R >: LowerR, E <: UpperE, A](io: => ZIO[R, E, A]): ZIO[R, E, A] =
    suspendWith(_ => io)

  /**
   * Returns a lazily constructed effect, whose construction may itself require
   * effects. This is a shortcut for `flatten(effectTotal(io))`.
   */
  final def suspendWith[R >: LowerR, E <: UpperE, A](io: Platform => ZIO[R, E, A]): ZIO[R, E, A] =
    new ZIO.SuspendWith(io)

  /**
   * Returns an effect that will execute the specified effect fully on the
   * provided executor, before returning to the default executor.
   */
  final def lock[R >: LowerR, E <: UpperE, A](executor: Executor)(zio: ZIO[R, E, A]): ZIO[R, E, A] =
    new ZIO.Lock(executor, zio)

  /**
   * Imports an asynchronous effect into a pure `ZIO` value. See `effectAsyncMaybe` for
   * the more expressive variant of this function that can return a value
   * synchronously.
   */
  final def effectAsync[R >: LowerR, E <: UpperE, A](register: (ZIO[R, E, A] => Unit) => Unit): ZIO[R, E, A] =
    effectAsyncMaybe((callback: ZIO[R, E, A] => Unit) => {
      register(callback)

      None
    })

  /**
   * Imports an asynchronous effect into a pure `ZIO` value, possibly returning
   * the value synchronously.
   */
  final def effectAsyncMaybe[R >: LowerR, E <: UpperE, A](
    register: (ZIO[R, E, A] => Unit) => Option[ZIO[R, E, A]]
  ): ZIO[R, E, A] =
    new ZIO.EffectAsync(register)

  /**
   * Imports an asynchronous effect into a pure `ZIO` value. This formulation is
   * necessary when the effect is itself expressed in terms of `ZIO`.
   */
  final def effectAsyncM[R >: LowerR, E <: UpperE, A](
    register: (ZIO[R, E, A] => Unit) => ZIO[R, E, _]
  ): ZIO[R, E, A] =
    for {
      p <- Promise.make[E, A]
      r <- ZIO.runtime[R]
      a <- ZIO.uninterruptibleMask { restore =>
            register(k => r.unsafeRunAsync_(k.to(p)))
              .catchAll(p.fail)
              .fork
              .flatMap { f =>
                restore(p.await).onInterrupt(f.interrupt)
              }
          }
    } yield a

  /**
   * Imports an asynchronous effect into a pure `IO` value. The effect has the
   * option of returning the value synchronously, which is useful in cases
   * where it cannot be determined if the effect is synchronous or asynchronous
   * until the effect is actually executed. The effect also has the option of
   * returning a canceler, which will be used by the runtime to cancel the
   * asynchronous effect if the fiber executing the effect is interrupted.
   */
  final def effectAsyncInterrupt[R >: LowerR, E <: UpperE, A](
    register: (ZIO[R, E, A] => Unit) => Either[Canceler, ZIO[R, E, A]]
  ): ZIO[R, E, A] = {
    import java.util.concurrent.atomic.AtomicBoolean
    import internal.OneShot

    effectTotal((new AtomicBoolean(false), OneShot.make[UIO[Any]])).flatMap {
      case (started, cancel) =>
        flatten {
          effectAsyncMaybe((k: UIO[ZIO[R, E, A]] => Unit) => {
            started.set(true)

            try register(io => k(ZIO.succeed(io))) match {
              case Left(canceler) =>
                cancel.set(canceler)
                None
              case Right(io) => Some(ZIO.succeed(io))
            } finally if (!cancel.isSet) cancel.set(ZIO.unit)
          })
        }.onInterrupt(flatten(effectTotal(if (started.get) cancel.get() else ZIO.unit)))
    }
  }

  /**
   * Submerges the error case of an `Either` into the `ZIO`. The inverse
   * operation of `IO.either`.
   */
  final def absolve[R >: LowerR, E <: UpperE, A](v: ZIO[R, E, Either[E, A]]): ZIO[R, E, A] =
    v.flatMap(fromEither(_))

  /**
   * The inverse operation `IO.sandboxed`
   *
   * Terminates with exceptions on the `Left` side of the `Either` error, if it
   * exists. Otherwise extracts the contained `IO[E, A]`
   */
  final def unsandbox[R >: LowerR, E <: UpperE, A](v: ZIO[R, Cause[E], A]): ZIO[R, E, A] = v.catchAll[R, E, A](halt)

  /**
   * Returns the identity effectful function, which performs no effects
   */
  final def identity[R >: LowerR]: ZIO[R, Nothing, R] = fromFunction[R, R](ZIO.identityFn[R])

  /**
   * Returns an effectful function that merely swaps the elements in a `Tuple2`.
   */
  final def swap[R >: LowerR, E <: UpperE, A, B](implicit ev: R <:< (A, B)): ZIO[R, E, (B, A)] =
    fromFunction[R, (B, A)](_.swap)

  /**
   * Returns an effectful function that extracts out the first element of a
   * tuple.
   */
  final def _1[R >: LowerR, E <: UpperE, A, B](implicit ev: R <:< (A, B)): ZIO[R, E, A] = fromFunction[R, A](_._1)

  /**
   * Returns an effectful function that extracts out the second element of a
   * tuple.
   */
  final def _2[R >: LowerR, E <: UpperE, A, B](implicit ev: R <:< (A, B)): ZIO[R, E, B] = fromFunction[R, B](_._2)

  /**
   * Lifts a function `R => A` into a `ZIO[R, Nothing, A]`.
   */
  final def fromFunction[R >: LowerR, A](f: R => A): ZIO[R, Nothing, A] =
    environment[R].map(f)

  /**
   * Lifts an effectful function whose effect requires no environment into
   * an effect that requires the input to the function.
   */
  final def fromFunctionM[R >: LowerR, E, A](f: R => IO[E, A]): ZIO[R, E, A] =
    environment[R].flatMap(f)

  /**
   * Lifts an `Either` into a `ZIO` value.
   */
  final def fromEither[E <: UpperE, A](v: => Either[E, A]): IO[E, A] =
    effectTotal(v).flatMap(_.fold(fail, succeed))

  /**
   * Creates a `ZIO` value that represents the exit value of the specified
   * fiber.
   */
  final def fromFiber[E <: UpperE, A](fiber: => Fiber[E, A]): IO[E, A] =
    effectTotal(fiber).flatMap(_.join)

  /**
   * Creates a `ZIO` value that represents the exit value of the specified
   * fiber.
   */
  final def fromFiberM[E <: UpperE, A](fiber: IO[E, Fiber[E, A]]): IO[E, A] =
    fiber.flatMap(_.join)

  /**
   * Requires that the given `IO[E, Option[A]]` contain a value. If there is no
   * value, then the specified error will be raised.
   */
  final def require[E <: UpperE, A](error: E): IO[E, Option[A]] => IO[E, A] =
    (io: IO[E, Option[A]]) => io.flatMap(_.fold[IO[E, A]](fail[E](error))(succeed[A]))

  /**
   * When this effect represents acquisition of a resource (for example,
   * opening a file, launching a thread, etc.), `bracket` can be used to ensure
   * the acquisition is not interrupted and the resource is always released.
   *
   * The function does two things:
   *
   * 1. Ensures this effect, which acquires the resource, will not be
   * interrupted. Of course, acquisition may fail for internal reasons (an
   * uncaught exception).
   * 2. Ensures the `release` effect will not be interrupted, and will be
   * executed so long as this effect successfully acquires the resource.
   *
   * In between acquisition and release of the resource, the `use` effect is
   * executed.
   *
   * If the `release` effect fails, then the entire effect will fail even
   * if the `use` effect succeeds. If this fail-fast behavior is not desired,
   * errors produced by the `release` effect can be caught and ignored.
   *
   * {{{
   * openFile("data.json").bracket(closeFile) { file =>
   *   for {
   *     header <- readHeader(file)
   *     ...
   *   } yield result
   * }
   * }}}
   */
  final def bracket[R >: LowerR, E <: UpperE, A](acquire: ZIO[R, E, A]): ZIO.BracketAcquire[R, E, A] =
    new ZIO.BracketAcquire[R, E, A](acquire)

  /**
   * Uncurried version. Doesn't offer curried syntax and have worse type-inference
   * characteristics, but guarantees no extra allocations of intermediate
   * [[scalaz.zio.ZIO.BracketAcquire]] and [[scalaz.zio.ZIO.BracketRelease]] objects.
   */
  final def bracket[R >: LowerR, E <: UpperE, A, B](
    acquire: ZIO[R, E, A],
    release: A => ZIO[R, Nothing, _],
    use: A => ZIO[R, E, B]
  ): ZIO[R, E, B] =
    bracketExit(acquire, (a: A, _: Exit[E, B]) => release(a), use)

  /**
   * Acquires a resource, uses the resource, and then releases the resource.
   * Neither the acquisition nor the release will be interrupted, and the
   * resource is guaranteed to be released, so long as the `acquire` effect
   * succeeds. If `use` fails, then after release, the returned effect will fail
   * with the same error.
   */
  final def bracketExit[R >: LowerR, E <: UpperE, A](acquire: ZIO[R, E, A]): ZIO.BracketExitAcquire[R, E, A] =
    new ZIO.BracketExitAcquire(acquire)

  /**
   * Uncurried version. Doesn't offer curried syntax and have worse type-inference
   * characteristics, but guarantees no extra allocations of intermediate
   * [[scalaz.zio.ZIO.BracketExitAcquire]] and [[scalaz.zio.ZIO.BracketExitRelease]] objects.
   */
  final def bracketExit[R >: LowerR, E <: UpperE, A, B](
    acquire: ZIO[R, E, A],
    release: (A, Exit[E, B]) => ZIO[R, Nothing, _],
    use: A => ZIO[R, E, B]
  ): ZIO[R, E, B] =
    ZIO.uninterruptibleMask[R, E, B](
      restore =>
        for {
          a <- acquire
          e <- restore(use(a)).run.flatMap(e => release(a, e).const(e))
          b <- ZIO.done(e)
        } yield b
    )

  /**
   * Applies the function `f` to each element of the `Iterable[A]` and
   * returns the results in a new `List[B]`.
   *
   * For a parallel version of this method, see `foreachPar`.
   */
  final def foreach[R >: LowerR, E <: UpperE, A, B](in: Iterable[A])(f: A => ZIO[R, E, B]): ZIO[R, E, List[B]] =
    in.foldRight[ZIO[R, E, List[B]]](effectTotal(Nil)) { (a, io) =>
      f(a).zipWith(io)((b, bs) => b :: bs)
    }

  /**
   * Applies the function `f` to each element of the `Iterable[A]` in parallel,
   * and returns the results in a new `List[B]`.
   *
   * For a sequential version of this method, see `foreach`.
   */
  final def foreachPar[R >: LowerR, E <: UpperE, A, B](as: Iterable[A])(fn: A => ZIO[R, E, B]): ZIO[R, E, List[B]] =
    as.foldRight[ZIO[R, E, List[B]]](effectTotal(Nil)) { (a, io) =>
      fn(a).zipWithPar(io)((b, bs) => b :: bs)
    }

  /**
   * Applies the function `f` to each element of the `Iterable[A]` in parallel,
   * and returns the results in a new `List[B]`.
   *
   * Unlike `foreachPar`, this method will use at most up to `n` fibers.
   */
  final def foreachParN[R >: LowerR, E <: UpperE, A, B](
    n: Long
  )(as: Iterable[A])(fn: A => ZIO[R, E, B]): ZIO[R, E, List[B]] =
    for {
      semaphore <- Semaphore.make(n)
      bs <- foreachPar[R, E, A, B](as) { a =>
             semaphore.withPermit(fn(a))
           }
    } yield bs

  /**
   * Applies the function `f` to each element of the `Iterable[A]` and runs
   * produced effects sequentially.
   *
   * Equivalent to `foreach(as)(f).void`, but without the cost of building
   * the list of results.
   */
  final def foreach_[R >: LowerR, E <: UpperE, A](as: Iterable[A])(f: A => ZIO[R, E, _]): ZIO[R, E, Unit] =
    ZIO.succeedLazy(as.iterator).flatMap { i =>
      def loop: ZIO[R, E, Unit] =
        if (i.hasNext) f(i.next) *> loop
        else ZIO.unit
      loop
    }

  /**
   * Applies the function `f` to each element of the `Iterable[A]` and runs
   * produced effects in parallel, discarding the results.
   *
   * For a sequential version of this method, see `foreach_`.
   */
  final def foreachPar_[R >: LowerR, E <: UpperE, A, B](as: Iterable[A])(f: A => ZIO[R, E, _]): ZIO[R, E, Unit] =
    ZIO.succeedLazy(as.iterator).flatMap { i =>
      def loop(a: A): ZIO[R, E, Unit] =
        if (i.hasNext) f(a).zipWithPar(loop(i.next))((_, _) => ())
        else f(a).unit
      if (i.hasNext) loop(i.next)
      else ZIO.unit
    }

  /**
   * Applies the function `f` to each element of the `Iterable[A]` and runs
   * produced effects in parallel, discarding the results.
   *
   * Unlike `foreachPar_`, this method will use at most up to `n` fibers.
   */
  final def foreachParN_[R >: LowerR, E <: UpperE, A, B](
    n: Long
  )(as: Iterable[A])(f: A => ZIO[R, E, _]): ZIO[R, E, Unit] =
    Semaphore.make(n).flatMap { semaphore =>
      ZIO.foreachPar_(as) { a =>
        semaphore.withPermit(f(a))
      }
    }

  /**
   * Evaluate each effect in the structure from left to right, and collect
   * the results. For a parallel version, see `collectAllPar`.
   */
  final def collectAll[R >: LowerR, E <: UpperE, A](in: Iterable[ZIO[R, E, A]]): ZIO[R, E, List[A]] =
    foreach[R, E, ZIO[R, E, A], A](in)(ZIO.identityFn)

  /**
   * Evaluate each effect in the structure in parallel, and collect
   * the results. For a sequential version, see `collectAll`.
   */
  final def collectAllPar[R >: LowerR, E <: UpperE, A](as: Iterable[ZIO[R, E, A]]): ZIO[R, E, List[A]] =
    foreachPar[R, E, ZIO[R, E, A], A](as)(ZIO.identityFn)

  /**
   * Evaluate each effect in the structure in parallel, and collect
   * the results. For a sequential version, see `collectAll`.
   *
   * Unlike `foreachAllPar`, this method will use at most `n` fibers.
   */
  final def collectAllParN[R >: LowerR, E <: UpperE, A](n: Long)(as: Iterable[ZIO[R, E, A]]): ZIO[R, E, List[A]] =
    foreachParN[R, E, ZIO[R, E, A], A](n)(as)(ZIO.identityFn)

  /**
   * Races an `IO[E, A]` against zero or more other effects. Yields either the
   * first success or the last failure.
   */
  final def raceAll[R >: LowerR, R1 >: LowerR <: R, E <: UpperE, A](
    zio: ZIO[R, E, A],
    ios: Iterable[ZIO[R1, E, A]]
  ): ZIO[R1, E, A] =
    ios.foldLeft[ZIO[R1, E, A]](zio)(_ race _)

  /**
   * Reduces an `Iterable[IO]` to a single `IO`, working sequentially.
   */
  final def reduceAll[R >: LowerR, R1 >: LowerR <: R, E <: UpperE, A](a: ZIO[R, E, A], as: Iterable[ZIO[R1, E, A]])(
    f: (A, A) => A
  ): ZIO[R1, E, A] =
    as.foldLeft[ZIO[R1, E, A]](a) { (l, r) =>
      l.zip(r).map(f.tupled)
    }

  /**
   * Reduces an `Iterable[IO]` to a single `IO`, working in parallel.
   */
  final def reduceAllPar[R >: LowerR, R1 >: LowerR <: R, E <: UpperE, A](a: ZIO[R, E, A], as: Iterable[ZIO[R1, E, A]])(
    f: (A, A) => A
  ): ZIO[R1, E, A] =
    as.foldLeft[ZIO[R1, E, A]](a) { (l, r) =>
      l.zipPar(r).map(f.tupled)
    }

  /**
   * Merges an `Iterable[IO]` to a single IO, working sequentially.
   */
  final def mergeAll[R >: LowerR, E <: UpperE, A, B](
    in: Iterable[ZIO[R, E, A]]
  )(zero: B)(f: (B, A) => B): ZIO[R, E, B] =
    in.foldLeft[ZIO[R, E, B]](succeedLazy[B](zero))((acc, a) => acc.zip(a).map(f.tupled))

  /**
   * Merges an `Iterable[IO]` to a single IO, working in parallel.
   */
  final def mergeAllPar[R >: LowerR, E <: UpperE, A, B](
    in: Iterable[ZIO[R, E, A]]
  )(zero: B)(f: (B, A) => B): ZIO[R, E, B] =
    in.foldLeft[ZIO[R, E, B]](succeedLazy[B](zero))((acc, a) => acc.zipPar(a).map(f.tupled))

  /**
   * Strictly-evaluated unit lifted into the `ZIO` monad.
   */
  final val unit: ZIO[Any, Nothing, Unit] = succeed(())

  /**
   * The moral equivalent of `if (p) exp`
   */
  final def when[R >: LowerR, E <: UpperE](b: Boolean)(zio: ZIO[R, E, _]): ZIO[R, E, Unit] =
    if (b) zio.unit else unit

  /**
   * The moral equivalent of `if (p) exp` when `p` has side-effects
   */
  final def whenM[R >: LowerR, E <: UpperE](b: ZIO[R, E, Boolean])(zio: ZIO[R, E, _]): ZIO[R, E, Unit] =
    b.flatMap(b => if (b) zio.unit else unit)

  /**
   * Folds an `Iterable[A]` using an effectful function `f`, working sequentially.
   */
  final def foldLeft[R >: LowerR, E <: UpperE, S, A](
    in: Iterable[A]
  )(zero: S)(f: (S, A) => ZIO[R, E, S]): ZIO[R, E, S] =
    in.foldLeft(IO.succeed(zero): ZIO[R, E, S]) { (acc, el) =>
      acc.flatMap(f(_, el))
    }

  /**
   * Returns information about the current fiber, such as its identity.
   */
  final def descriptor: UIO[Fiber.Descriptor] = descriptorWith(succeed(_))

  /**
   * Constructs an effect based on information about the current fiber, such as
   * its identity.
   */
  final def descriptorWith[R >: LowerR, E <: UpperE, A](f: Fiber.Descriptor => ZIO[R, E, A]): ZIO[R, E, A] =
    new ZIO.Descriptor(f)

  /**
   * Checks the interrupt status, and produces the effect returned by the
   * specified callback.
   */
  final def checkInterruptible[R >: LowerR, E <: UpperE, A](f: Boolean => ZIO[R, E, A]): ZIO[R, E, A] =
    new ZIO.CheckInterrupt(f)

  /**
   * Makes an explicit check to see if the fiber has been interrupted, and if
   * so, performs self-interruption.
   */
  final def allowInterrupt: UIO[Unit] =
    descriptorWith(d => if (d.interrupted) interrupt else unit)

  /**
   * Makes the effect uninterruptible, but passes it a restore function that
   * can be used to restore the inherited interruptibility from whatever region
   * the effect is composed into.
   */
  final def uninterruptibleMask[R >: LowerR, E <: UpperE, A](
    k: ZIO.InterruptStatusRestore => ZIO[R, E, A]
  ): ZIO[R, E, A] =
    checkInterruptible(flag => k(new ZIO.InterruptStatusRestore(flag)).uninterruptible)

  /**
   * Makes the effect interruptible, but passes it a restore function that
   * can be used to restore the inherited interruptibility from whatever region
   * the effect is composed into.
   */
  final def interruptibleMask[R >: LowerR, E <: UpperE, A](
    k: ZIO.InterruptStatusRestore => ZIO[R, E, A]
  ): ZIO[R, E, A] =
    checkInterruptible(flag => k(new ZIO.InterruptStatusRestore(flag)).interruptible)

  /**
   * Prefix form of `ZIO#uninterruptible`.
   */
  final def uninterruptible[R >: LowerR, E <: UpperE, A](zio: ZIO[R, E, A]): ZIO[R, E, A] =
    zio.uninterruptible

  /**
   * Prefix form of `ZIO#interruptible`.
   */
  final def interruptible[R >: LowerR, E <: UpperE, A](zio: ZIO[R, E, A]): ZIO[R, E, A] =
    zio.interruptible

  /**
   * Provides access to the list of child fibers supervised by this fiber.
   *
   * '''Note:''' supervision must be enabled (via [[ZIO#supervised]]) on the
   * current fiber for this operation to return non-empty lists.
   */
  final def children: UIO[IndexedSeq[Fiber[_, _]]] = descriptorWith(_.children)

  /**
   * Acquires a resource, uses the resource, and then releases the resource.
   * However, unlike `bracket`, the separation of these phases allows
   * the acquisition to be interruptible.
   *
   * Useful for concurrent data structures and other cases where the
   * 'deallocator' can tell if the allocation succeeded or not just by
   * inspecting internal / external state.
   */
  def reserve[R, E, A, B](reservation: ZIO[R, E, Reservation[R, E, A]])(use: A => ZIO[R, E, B]): ZIO[R, E, B] =
    ZManaged(reservation).use(use)

}

private[zio] trait ZIO_E_Any extends ZIO_E_Throwable {
  type UpperE = Any

  /**
   * Lifts an `Option` into a `ZIO`.
   */
  final def fromOption[A](v: => Option[A]): IO[Unit, A] =
    effectTotal(v).flatMap(_.fold[IO[Unit, A]](fail(()))(succeed(_)))
}

private[zio] trait ZIO_E_Throwable extends ZIOFunctions {
  type UpperE >: Throwable

  /**
   *
   * Imports a synchronous effect into a pure `ZIO` value, translating any
   * throwables into a `Throwable` failure in the returned value.
   *
   * {{{
   * def putStrLn(line: String): Task[Unit] = Task.effect(println(line))
   * }}}
   */
  final def effect[A](effect: => A): Task[A] = new ZIO.EffectPartial(() => effect)

  /**
   * Lifts a `Try` into a `ZIO`.
   */
  final def fromTry[A](value: => scala.util.Try[A]): Task[A] =
    effect(value).flatMap {
      case scala.util.Success(v) => ZIO.succeed(v)
      case scala.util.Failure(t) => ZIO.fail(t)
    }

  /**
   * Imports a function that creates a [[scala.concurrent.Future]] from an
   * [[scala.concurrent.ExecutionContext]] into a `ZIO`.
   */
  final def fromFuture[A](make: ExecutionContext => scala.concurrent.Future[A]): Task[A] =
    Task.descriptorWith { d =>
      val ec = d.executor.asEC
      val f  = make(ec)
      f.value
        .fold(
          Task.effectAsync { (cb: Task[A] => Unit) =>
            f.onComplete {
              case Success(a) => cb(Task.succeed(a))
              case Failure(t) => cb(Task.fail(t))
            }(ec)
          }
        )(Task.fromTry(_))

    }
}
private[zio] trait ZIO_R_Any extends ZIO_E_Any {
  type LowerR = Nothing

  /**
   * Sleeps for the specified duration. This method is asynchronous, and does
   * not actually block the fiber.
   */
  final def sleep(duration: Duration): ZIO[Clock, Nothing, Unit] =
    clock.sleep(duration)
}

object IO extends ZIO_E_Any {
  type LowerR = Any

  def apply[A](a: => A): Task[A] = effect(a)
}
object Task extends ZIO_E_Throwable {
  type UpperE = Throwable
  type LowerR = Any

  def apply[A](a: => A): Task[A] = effect(a)
}
object TaskR extends ZIO_E_Throwable {
  type UpperE = Throwable
  type LowerR = Nothing

  def apply[A](a: => A): Task[A] = effect(a)
}
object UIO extends ZIOFunctions {
  type UpperE = Nothing
  type LowerR = Any

  def apply[A](a: => A): UIO[A] = effectTotal(a)
}

object ZIO extends ZIO_R_Any {
  def apply[A](a: => A): Task[A] = effect(a)

  private val _IdentityFn: Any => Any    = (a: Any) => a
  private[zio] def identityFn[A]: A => A = _IdentityFn.asInstanceOf[A => A]

  implicit class ZIOInvariant[R, E, A](val self: ZIO[R, E, A]) extends AnyVal {
    final def bracket: ZIO.BracketAcquire[R, E, A] =
      new ZIO.BracketAcquire(self)

    final def bracketExit: ZIO.BracketExitAcquire[R, E, A] =
      new ZIO.BracketExitAcquire(self)
  }

  class InterruptStatusRestore(val flag: Boolean) extends AnyVal {
    def apply[R, E, A](zio: ZIO[R, E, A]): ZIO[R, E, A] =
      zio.interruptStatus(flag)
  }

  class TimeoutTo[R, E, A, B](self: ZIO[R, E, A], b: B) {
    def apply[B1 >: B](f: A => B1)(duration: Duration): ZIO[R with Clock, E, B1] =
      self
        .map(f)
        .sandboxWith[R with Clock, E, B1](io => ZIO.absolve(io.either race ZIO.succeedRight(b).delay(duration)))
  }

  class BracketAcquire_[R, E](acquire: ZIO[R, E, _]) {
    def apply[R1 <: R](release: ZIO[R1, Nothing, _]): BracketRelease_[R1, E] =
      new BracketRelease_(acquire, release)
  }
  class BracketRelease_[R, E](acquire: ZIO[R, E, _], release: ZIO[R, Nothing, _]) {
    def apply[R1 <: R, E1 >: E, B](use: ZIO[R1, E1, B]): ZIO[R1, E1, B] =
      ZIO.bracket(acquire, (_: Any) => release, (_: Any) => use)
  }

  class BracketAcquire[R, E, A](acquire: ZIO[R, E, A]) {
    def apply[R1 <: R](release: A => ZIO[R1, Nothing, _]): BracketRelease[R1, E, A] =
      new BracketRelease[R1, E, A](acquire, release)
  }
  class BracketRelease[R, E, A](acquire: ZIO[R, E, A], release: A => ZIO[R, Nothing, _]) {
    def apply[R1 <: R, E1 >: E, B](use: A => ZIO[R1, E1, B]): ZIO[R1, E1, B] =
      ZIO.bracket(acquire, release, use)
  }

  class BracketExitAcquire[R, E, A](acquire: ZIO[R, E, A]) {
    def apply[R1 <: R, E1 >: E, B](
      release: (A, Exit[E1, B]) => ZIO[R1, Nothing, _]
    ): BracketExitRelease[R1, E, E1, A, B] =
      new BracketExitRelease(acquire, release)
  }
  class BracketExitRelease[R, E, E1 >: E, A, B](
    acquire: ZIO[R, E, A],
    release: (A, Exit[E1, B]) => ZIO[R, Nothing, _]
  ) {
    def apply[R1 <: R, E2 >: E <: E1, B1 <: B](use: A => ZIO[R1, E2, B1]): ZIO[R1, E2, B1] =
      ZIO.bracketExit(acquire, release, use)
  }

  class AccessPartiallyApplied[R >: LowerR] {
    def apply[A](f: R => A): ZIO[R, Nothing, A] =
      new ZIO.Read(r => succeed(f(r)))
  }

  class AccessMPartiallyApplied[R >: LowerR] {
    def apply[E <: UpperE, A](f: R => ZIO[R, E, A]): ZIO[R, E, A] =
      new ZIO.Read(f)
  }

  @inline
  private final def succeedLeft[E, A]: E => UIO[Either[E, A]] =
    _succeedLeft.asInstanceOf[E => UIO[Either[E, A]]]

  private val _succeedLeft: Any => IO[Any, Either[Any, Any]] =
    e2 => succeed[Either[Any, Any]](Left(e2))

  @inline
  private final def succeedRight[E, A]: A => UIO[Either[E, A]] =
    _succeedRight.asInstanceOf[A => UIO[Either[E, A]]]

  private val _succeedRight: Any => IO[Any, Either[Any, Any]] =
    a => succeed[Either[Any, Any]](Right(a))

  private[zio] object Tags {
    final val FlatMap         = 0
    final val Succeed         = 1
    final val EffectTotal     = 2
    final val Fail            = 3
    final val Fold            = 4
    final val InterruptStatus = 5
    final val CheckInterrupt  = 6
    final val EffectPartial   = 7
<<<<<<< HEAD
    final val EffectTotalWith = 8
    final val EffectAsync     = 9
    final val Fork            = 10
    final val Supervised      = 11
    final val Descriptor      = 12
    final val Lock            = 13
    final val Yield           = 14
    final val Access          = 15
    final val Provide         = 16
    final val FiberRefNew     = 17
    final val FiberRefGet     = 18
    final val FiberRefSet     = 19

=======
    final val EffectAsync     = 8
    final val Fork            = 9
    final val Supervised      = 10
    final val Descriptor      = 11
    final val Lock            = 12
    final val Yield           = 13
    final val Access          = 14
    final val Provide         = 15
    final val SuspendWith     = 16
>>>>>>> 7f8a304a
  }
  private[zio] final class FlatMap[R, E, A0, A](val zio: ZIO[R, E, A0], val k: A0 => ZIO[R, E, A])
      extends ZIO[R, E, A] {
    override def tag = Tags.FlatMap
  }

  private[zio] final class Succeed[A](val value: A) extends UIO[A] {
    override def tag = Tags.Succeed
  }

  private[zio] final class EffectTotal[A](val effect: () => A) extends UIO[A] {
    override def tag = Tags.EffectTotal
  }

  private[zio] final class EffectPartial[A](val effect: () => A) extends Task[A] {
    override def tag = Tags.EffectPartial
  }

  private[zio] final class EffectAsync[R, E, A](val register: (ZIO[R, E, A] => Unit) => Option[ZIO[R, E, A]])
      extends ZIO[R, E, A] {
    override def tag = Tags.EffectAsync
  }

  private[zio] final class Fold[R, E, E2, A, B](
    val value: ZIO[R, E, A],
    val failure: Cause[E] => ZIO[R, E2, B],
    val success: A => ZIO[R, E2, B]
  ) extends ZIO[R, E2, B]
      with Function[A, ZIO[R, E2, B]] {

    override def tag = Tags.Fold

    final def apply(v: A): ZIO[R, E2, B] = success(v)
  }

  private[zio] final class Fork[R, E, A](val value: ZIO[R, E, A]) extends ZIO[R, Nothing, Fiber[E, A]] {
    override def tag = Tags.Fork
  }

  private[zio] final class InterruptStatus[R, E, A](val zio: ZIO[R, E, A], val flag: Boolean) extends ZIO[R, E, A] {
    override def tag = Tags.InterruptStatus
  }

  private[zio] final class CheckInterrupt[R, E, A](val k: Boolean => ZIO[R, E, A]) extends ZIO[R, E, A] {
    override def tag = Tags.CheckInterrupt
  }

  private[zio] final class Supervised[R, E, A](val value: ZIO[R, E, A]) extends ZIO[R, E, A] {
    override def tag = Tags.Supervised
  }

  private[zio] final class Fail[E, A](val cause: Cause[E]) extends IO[E, A] { self =>
    override def tag = Tags.Fail

    override final def map[B](f: A => B): IO[E, B] =
      self.asInstanceOf[IO[E, B]]

    override final def flatMap[R1 <: Any, E1 >: E, B](k: A => ZIO[R1, E1, B]): ZIO[R1, E1, B] =
      self.asInstanceOf[ZIO[R1, E1, B]]

    override final def foldCauseM[R1 <: Any, E2, B](
      failure: Cause[E] => ZIO[R1, E2, B],
      success: A => ZIO[R1, E2, B]
    ): ZIO[R1, E2, B] =
      failure(cause)
  }

  private[zio] final class Descriptor[R, E, A](val k: Fiber.Descriptor => ZIO[R, E, A]) extends ZIO[R, E, A] {
    override def tag = Tags.Descriptor
  }

  private[zio] final class Lock[R, E, A](val executor: Executor, val zio: ZIO[R, E, A]) extends ZIO[R, E, A] {
    override def tag = Tags.Lock
  }

  private[zio] object Yield extends UIO[Unit] {
    override def tag = Tags.Yield
  }

  private[zio] final class Read[R, E, A](val k: R => ZIO[R, E, A]) extends ZIO[R, E, A] {
    override def tag = Tags.Access
  }

  private[zio] final class Provide[R, E, A](val r: R, val next: ZIO[R, E, A]) extends IO[E, A] {
    override def tag = Tags.Provide
  }

<<<<<<< HEAD
  private[zio] final class FiberRefNew[A](val initialValue: A) extends UIO[FiberRef[A]] {
    override def tag = Tags.FiberRefNew
  }

  private[zio] final class FiberRefGet[A](val fiberRef: FiberRef[A]) extends UIO[Option[(A, FiberId)]] {
    override def tag = Tags.FiberRefGet
  }

  private[zio] final class FiberRefSet[A](val fiberRef: FiberRef[A], val value: A, val fiberId: FiberId) extends UIO[Unit] {
    override def tag = Tags.FiberRefSet
=======
  private[zio] final class SuspendWith[R, E, A](val f: Platform => ZIO[R, E, A]) extends ZIO[R, E, A] {
    override def tag = Tags.SuspendWith
>>>>>>> 7f8a304a
  }
}<|MERGE_RESOLUTION|>--- conflicted
+++ resolved
@@ -1951,21 +1951,6 @@
     final val InterruptStatus = 5
     final val CheckInterrupt  = 6
     final val EffectPartial   = 7
-<<<<<<< HEAD
-    final val EffectTotalWith = 8
-    final val EffectAsync     = 9
-    final val Fork            = 10
-    final val Supervised      = 11
-    final val Descriptor      = 12
-    final val Lock            = 13
-    final val Yield           = 14
-    final val Access          = 15
-    final val Provide         = 16
-    final val FiberRefNew     = 17
-    final val FiberRefGet     = 18
-    final val FiberRefSet     = 19
-
-=======
     final val EffectAsync     = 8
     final val Fork            = 9
     final val Supervised      = 10
@@ -1975,7 +1960,9 @@
     final val Access          = 14
     final val Provide         = 15
     final val SuspendWith     = 16
->>>>>>> 7f8a304a
+    final val FiberRefNew     = 17
+    final val FiberRefGet     = 18
+    final val FiberRefSet     = 19
   }
   private[zio] final class FlatMap[R, E, A0, A](val zio: ZIO[R, E, A0], val k: A0 => ZIO[R, E, A])
       extends ZIO[R, E, A] {
@@ -2063,7 +2050,10 @@
     override def tag = Tags.Provide
   }
 
-<<<<<<< HEAD
+  private[zio] final class SuspendWith[R, E, A](val f: Platform => ZIO[R, E, A]) extends ZIO[R, E, A] {
+    override def tag = Tags.SuspendWith
+  }
+
   private[zio] final class FiberRefNew[A](val initialValue: A) extends UIO[FiberRef[A]] {
     override def tag = Tags.FiberRefNew
   }
@@ -2074,9 +2064,5 @@
 
   private[zio] final class FiberRefSet[A](val fiberRef: FiberRef[A], val value: A, val fiberId: FiberId) extends UIO[Unit] {
     override def tag = Tags.FiberRefSet
-=======
-  private[zio] final class SuspendWith[R, E, A](val f: Platform => ZIO[R, E, A]) extends ZIO[R, E, A] {
-    override def tag = Tags.SuspendWith
->>>>>>> 7f8a304a
   }
 }