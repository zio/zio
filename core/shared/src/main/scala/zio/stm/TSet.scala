/*
 * Copyright 2019-2021 John A. De Goes and the ZIO Contributors
 *
 * Licensed under the Apache License, Version 2.0 (the "License");
 * you may not use this file except in compliance with the License.
 * You may obtain a copy of the License at
 *
 *     http://www.apache.org/licenses/LICENSE-2.0
 *
 * Unless required by applicable law or agreed to in writing, software
 * distributed under the License is distributed on an "AS IS" BASIS,
 * WITHOUT WARRANTIES OR CONDITIONS OF ANY KIND, either express or implied.
 * See the License for the specific language governing permissions and
 * limitations under the License.
 */

package zio.stm

<<<<<<< HEAD
import zio.NonEmptyChunk
=======
import zio.stacktracer.TracingImplicits.disableAutoTrace
>>>>>>> 5457ed6f

/**
 * Transactional set implemented on top of [[TMap]].
 */
final class TSet[A] private (private val tmap: TMap[A, Unit]) extends AnyVal {

  /**
   * Tests whether or not set contains an element.
   */
  def contains(a: A): USTM[Boolean] =
    tmap.contains(a)

  /**
   * Tests if the set is empty or not
   */
  def isEmpty: USTM[Boolean] =
    tmap.isEmpty

  /**
   * Removes a single element from the set.
   */
  def delete(a: A): USTM[Unit] =
    tmap.delete(a)

  /**
   * Removes elements from the set.
   */
  def deleteAll(as: Iterable[A]): USTM[Unit] =
    tmap.deleteAll(as)

  /**
   * Atomically transforms the set into the difference of itself and the
   * provided set.
   */
  def diff(other: TSet[A]): USTM[Unit] =
    other.toSet.flatMap(vals => removeIf(vals.contains))

  /**
   * Atomically folds using a pure function.
   */
  def fold[B](zero: B)(op: (B, A) => B): USTM[B] =
    tmap.fold(zero)((acc, kv) => op(acc, kv._1))

  /**
   * Atomically folds using a transactional function.
   */
  @deprecated("use foldSTM", "2.0.0")
  def foldM[B, E](zero: B)(op: (B, A) => STM[E, B]): STM[E, B] =
    foldSTM(zero)(op)

  /**
   * Atomically folds using a transactional function.
   */
  def foldSTM[B, E](zero: B)(op: (B, A) => STM[E, B]): STM[E, B] =
    tmap.foldSTM(zero)((acc, kv) => op(acc, kv._1))

  /**
   * Atomically performs transactional-effect for each element in set.
   */
  def foreach[E](f: A => STM[E, Unit]): STM[E, Unit] =
    foldSTM(())((_, a) => f(a))

  /**
   * Atomically transforms the set into the intersection of itself and the
   * provided set.
   */
  def intersect(other: TSet[A]): USTM[Unit] =
    other.toSet.flatMap(vals => retainIf(vals.contains))

  /**
   * Stores new element in the set.
   */
  def put(a: A): USTM[Unit] =
    tmap.put(a, ())

  /**
   * Removes elements matching predicate.
   */
  def removeIf(p: A => Boolean): USTM[Unit] =
    tmap.removeIf((k, _) => p(k))

  /**
   * Retains elements matching predicate.
   */
  def retainIf(p: A => Boolean): USTM[Unit] =
    tmap.retainIf((k, _) => p(k))

  /**
   * Returns the set's cardinality.
   */
  def size: USTM[Int] = toList.map(_.size)

  /**
   * Takes the first matching value, or retries until there is one.
   */
  def takeFirst[B](pf: PartialFunction[A, B]): USTM[B] =
    tmap.takeFirst {
      case (k, _) if pf.isDefinedAt(k) => pf(k)
    }

  def takeFirstSTM[R, E, B](pf: A => ZSTM[R, Option[E], B]): ZSTM[R, E, B] =
    tmap.takeFirstSTM { case (k, _) =>
      pf(k)
    }

  /**
   * Takes all matching values, or retries until there is at least one.
   */
  def takeSome[B](pf: PartialFunction[A, B]): USTM[NonEmptyChunk[B]] =
    tmap.takeSome {
      case (k, _) if pf.isDefinedAt(k) => pf(k)
    }

  /**
   * Takes all matching values, or retries until there is at least one.
   */
  def takeSomeSTM[R, E, B](pf: A => ZSTM[R, Option[E], B]): ZSTM[R, E, NonEmptyChunk[B]] =
    tmap.takeSomeSTM { case (k, _) =>
      pf(k)
    }

  /**
   * Collects all elements into a list.
   */
  def toList: USTM[List[A]] = tmap.keys

  /**
   * Collects all elements into a set.
   */
  def toSet: USTM[Set[A]] = toList.map(_.toSet)

  /**
   * Atomically updates all elements using a pure function.
   */
  def transform(f: A => A): USTM[Unit] =
    tmap.transform((k, v) => f(k) -> v)

  /**
   * Atomically updates all elements using a transactional function.
   */
  @deprecated("use transformSTM", "2.0.0")
  def transformM[E](f: A => STM[E, A]): STM[E, Unit] =
    transformSTM(f)

  /**
   * Atomically updates all elements using a transactional function.
   */
  def transformSTM[E](f: A => STM[E, A]): STM[E, Unit] =
    tmap.transformSTM((k, v) => f(k).map(_ -> v))

  /**
   * Atomically transforms the set into the union of itself and the provided
   * set.
   */
  def union(other: TSet[A]): USTM[Unit] =
    other.foreach(put)
}

object TSet {

  /**
   * Makes an empty `TSet`.
   */
  def empty[A]: USTM[TSet[A]] = fromIterable(Nil)

  /**
   * Makes a new `TSet` initialized with provided iterable.
   */
  def fromIterable[A](data: Iterable[A]): USTM[TSet[A]] =
    TMap.fromIterable(data.map((_, ()))).map(new TSet(_))

  /**
   * Makes a new `TSet` that is initialized with specified values.
   */
  def make[A](data: A*): USTM[TSet[A]] = fromIterable(data)
}<|MERGE_RESOLUTION|>--- conflicted
+++ resolved
@@ -16,11 +16,8 @@
 
 package zio.stm
 
-<<<<<<< HEAD
 import zio.NonEmptyChunk
-=======
 import zio.stacktracer.TracingImplicits.disableAutoTrace
->>>>>>> 5457ed6f
 
 /**
  * Transactional set implemented on top of [[TMap]].
