/*
 * Copyright 2017-2019 John A. De Goes and the ZIO Contributors
 *
 * Licensed under the Apache License, Version 2.0 (the "License");
 * you may not use this file except in compliance with the License.
 * You may obtain a copy of the License at
 *
 *     http://www.apache.org/licenses/LICENSE-2.0
 *
 * Unless required by applicable law or agreed to in writing, software
 * distributed under the License is distributed on an "AS IS" BASIS,
 * WITHOUT WARRANTIES OR CONDITIONS OF ANY KIND, either express or implied.
 * See the License for the specific language governing permissions and
 * limitations under the License.
 */

package zio.stm

<<<<<<< HEAD
import scala.collection.immutable.Iterable

/** Wraps array of [[TRef]] and adds methods for convenience.
 * Caution: most of methods are not stack-safe.
 * */
class TArray[A] private (val array: Array[TRef[A]]) extends AnyVal {
=======
/**
 * Wraps array of [[TRef]] and adds methods for convenience.
 */
final class TArray[A] private (private val array: Array[TRef[A]]) extends AnyVal {
>>>>>>> a9fdcfca

  /**
   * Extracts value from ref in array.
   */
  final def apply(index: Int): STM[Nothing, A] =
    if (0 <= index && index < array.length) array(index).get
    else STM.die(new ArrayIndexOutOfBoundsException(index))

  /**
   * Finds the result of applying a partial function to the first value in its domain.
   */
  final def collectFirst[B](pf: PartialFunction[A, B]): STM[Nothing, Option[B]] =
    find(pf.isDefinedAt).map(_.map(pf))

  /**
   * Finds the result of applying an transactional partial function to the
   * first value in its domain.
   */
  final def collectFirstM[E, B](pf: PartialFunction[A, STM[E, B]]): STM[E, Option[B]] =
    find(pf.isDefinedAt).flatMap {
      case Some(a) => pf(a).map(Some(_))
      case _       => STM.succeed(None)
    }

  /**
   * Determine if the array contains a specified value.
   */
  final def contains(a: A): STM[Nothing, Boolean] = exists(_ == a)

  /**
   * Count the values in the array matching a predicate.
   */
  final def count(p: A => Boolean): STM[Nothing, Int] =
    fold(0)((n, a) => if (p(a)) n + 1 else n)

  /**
   * Count the values in the array matching a transactional predicate.
   */
  final def countM[E](p: A => STM[E, Boolean]): STM[E, Int] =
    foldM(0)((n, a) => p(a).map(result => if (result) n + 1 else n))

  /**
   * Determine if the array contains a value satisfying a predicate.
   */
  final def exists(p: A => Boolean): STM[Nothing, Boolean] = find(p).map(_.isDefined)

  /**
   * Determine if the array contains a value satisfying a transactional predicate.
   */
  final def existsM[E](p: A => STM[E, Boolean]): STM[E, Boolean] =
    countM(p).map(_ > 0)

  /**
   * Find the first element in the array matching a predicate.
   */
  final def find(p: A => Boolean): STM[Nothing, Option[A]] =
    if (array.isEmpty) STM.succeed(None)
    else
      array.head.get.flatMap { a =>
        if (p(a)) STM.succeed(Some(a))
        else new TArray(array.tail).find(p)
      }

  /**
   * Find the last element in the array matching a predicate.
   */
  final def findLast(p: A => Boolean): STM[Nothing, Option[A]] =
    new TArray(array.reverse).find(p)

  /**
   * Find the last element in the array matching a transactional predicate.
   */
  final def findLastM[E](p: A => STM[E, Boolean]): STM[E, Option[A]] =
    new TArray(array.reverse).findM(p)

  /**
   * Find the first element in the array matching a transactional predicate.
   */
  final def findM[E](p: A => STM[E, Boolean]): STM[E, Option[A]] =
    if (array.isEmpty) STM.succeed(None)
    else
      array.head.get.flatMap { a =>
        p(a).flatMap { result =>
          if (result) STM.succeed(Some(a))
          else new TArray(array.tail).findM(p)
        }
      }

  /**
   * The first entry of the array, if it exists.
   */
  final def firstOption: STM[Nothing, Option[A]] =
    if (array.isEmpty) STM.succeed(None) else array.head.get.map(Some(_))

  /**
   * Atomically folds using a pure function.
   */
  final def fold[Z](acc: Z)(op: (Z, A) => Z): STM[Nothing, Z] =
    if (array.isEmpty) STM.succeed(acc)
    else array.head.get.flatMap(a => new TArray(array.tail).fold(op(acc, a))(op))

  /**
   * Atomically folds using a transactional function.
   */
  final def foldM[E, Z](acc: Z)(op: (Z, A) => STM[E, Z]): STM[E, Z] =
    if (array.isEmpty) STM.succeed(acc)
    else
      array.head.get.flatMap { a =>
        op(acc, a).flatMap(acc2 => new TArray(array.tail).foldM(acc2)(op))
      }

  /**
   * Atomically evaluate the conjunction of a predicate across the members
   * of the array.
   */
  final def forall(p: A => Boolean): STM[Nothing, Boolean] = exists(a => !p(a)).map(!_)

  /**
   * Atomically evaluate the conjunction of a transactional predicate across
   * the members of the array.
   */
  final def forallM[E](p: A => STM[E, Boolean]): STM[E, Boolean] =
    countM(p).map(_ == array.length)

  /**
   * Atomically performs transactional effect for each item in array.
   */
  final def foreach[E](f: A => STM[E, Unit]): STM[E, Unit] =
    foldM(())((_, a) => f(a))

  /**
   * Get the first index of a specific value in the array or -1 if it does
   * not occur.
   */
  final def indexOf(a: A): STM[Nothing, Int] = indexOf(a, 0)

  /**
   * Get the first index of a specific value in the array, starting at a specific
   * index, or -1 if it does not occur.
   */
  final def indexOf(a: A, from: Int): STM[Nothing, Int] = indexWhere(_ == a, from)

  /**
   * Get the index of the first entry in the array matching a predicate.
   */
  final def indexWhere(p: A => Boolean): STM[Nothing, Int] = indexWhere(p, 0)

  /**
   * Get the index of the first entry in the array, starting at a specific index,
   * matching a predicate.
   */
  final def indexWhere(p: A => Boolean, from: Int): STM[Nothing, Int] = {
    val len = array.length
    def forIndex(i: Int): STM[Nothing, Int] =
      if (i >= len) STM.succeed(-1)
      else apply(i).flatMap(a => if (p(a)) STM.succeed(i) else forIndex(i + 1))

    if (from >= 0) forIndex(from) else STM.succeed(-1)
  }

  /**
   * Get the index of the first entry in the array matching a transactional
   * predicate.
   */
  final def indexWhereM[E](p: A => STM[E, Boolean]): STM[E, Int] = indexWhereM(p, 0)

  /**
   * Starting at specified index, get the index of the next entry that matches
   * a transactional predicate.
   */
  final def indexWhereM[E](p: A => STM[E, Boolean], from: Int): STM[E, Int] = {
    val len = array.length
    def forIndex(i: Int): STM[E, Int] =
      if (i >= len) STM.succeed(-1)
      else apply(i).flatMap(a => p(a).flatMap(result => if (result) STM.succeed(i) else forIndex(i + 1)))

    if (from >= 0) forIndex(from) else STM.succeed(-1)
  }

  /**
   * Get the last index of a specific value in the array or -1 if it does not occur.
   */
  final def lastIndexOf(a: A): STM[Nothing, Int] =
    if (array.isEmpty) STM.succeed(-1) else lastIndexOf(a, array.length - 1)

  /**
   * Get the first index of a specific value in the array, bounded above by a
   * specific index, or -1 if it does not occur.
   */
  final def lastIndexOf(a: A, end: Int): STM[Nothing, Int] = {
    def forIndex(i: Int): STM[Nothing, Int] =
      if (i < 0) STM.succeed(-1)
      else apply(i).flatMap(ai => if (ai == a) STM.succeed(i) else forIndex(i - 1))

    if (end < array.length) forIndex(end) else STM.succeed(-1)
  }

  /**
   * The last entry in the array, if it exists.
   */
  final def lastOption: STM[Nothing, Option[A]] =
    if (array.isEmpty) STM.succeed(None) else array.last.get.map(Some(_))

  /**
   * Atomically compute the greatest element in the array, if it exists.
   */
  final def maxOption(implicit ord: Ordering[A]): STM[Nothing, Option[A]] =
    reduceOption((acc, a) => if (ord.gt(a, acc)) a else acc)

  /**
   * Atomically compute the least element in the array, if it exists.
   */
  final def minOption(implicit ord: Ordering[A]): STM[Nothing, Option[A]] =
    reduceOption((acc, a) => if (ord.lt(a, acc)) a else acc)

  /**
   * Atomically reduce the array, if non-empty, by a binary operator.
   */
  final def reduceOption(op: (A, A) => A): STM[Nothing, Option[A]] =
    if (array.isEmpty) STM.succeed(None)
    else
      array.head.get
        .flatMap(h => new TArray(array.tail).fold(h)((acc, a) => op(acc, a)))
        .map(Some(_))

  /**
   * Atomically reduce the non-empty array using a transactional binary operator.
   */
  final def reduceOptionM[E](op: (A, A) => STM[E, A]): STM[E, Option[A]] =
    foldM[E, Option[A]](None) { (optAcc, a) =>
      optAcc match {
        case Some(acc) => op(acc, a).map(Some(_))
        case _         => STM.succeed(Some(a))
      }
    }

  /**
   * Atomically updates all elements using a pure function.
   */
  final def transform(f: A => A): STM[Nothing, Unit] =
    array.indices.foldLeft(STM.succeed(())) {
      case (tx, idx) => array(idx).update(f) *> tx
    }

  /**
   * Atomically updates all elements using a transactional effect.
   */
  final def transformM[E](f: A => STM[E, A]): STM[E, Unit] =
    array.indices.foldLeft[STM[E, Unit]](STM.succeed(())) {
      case (tx, idx) =>
        val ref = array(idx)
        ref.get.flatMap(f).flatMap(a => ref.set(a)).flatMap(_ => tx)
    }

  /**
   * Updates element in the array with given function.
   */
  final def update(index: Int, fn: A => A): STM[Nothing, A] =
    if (0 <= index && index < array.length) array(index).update(fn)
    else STM.die(new ArrayIndexOutOfBoundsException(index))

  /**
   * Atomically updates element in the array with given transactional effect.
   */
  final def updateM[E](index: Int, fn: A => STM[E, A]): STM[E, A] =
    if (0 <= index && index < array.length)
      for {
        currentVal <- array(index).get
        newVal     <- fn(currentVal)
        _          <- array(index).set(newVal)
      } yield newVal
    else STM.die(new ArrayIndexOutOfBoundsException(index))
}

object TArray {

  /**
   * Makes a new `TArray` that is initialized with specified values.
   */
  final def make[A](as: A*): STM[Nothing, TArray[A]] = fromIterable(as.toList)

  /**
   * Makes an empty `TArray`.
   */
  final def empty[A]: STM[Nothing, TArray[A]] = fromIterable(Nil)

  /**
   * Makes a new `TArray` initialized with provided iterable.
   */
  final def fromIterable[A](data: Iterable[A]): STM[Nothing, TArray[A]] =
    STM.foreach(data)(TRef.make(_)).map(list => new TArray(list.toArray))
}<|MERGE_RESOLUTION|>--- conflicted
+++ resolved
@@ -16,19 +16,13 @@
 
 package zio.stm
 
-<<<<<<< HEAD
+
 import scala.collection.immutable.Iterable
 
-/** Wraps array of [[TRef]] and adds methods for convenience.
- * Caution: most of methods are not stack-safe.
- * */
-class TArray[A] private (val array: Array[TRef[A]]) extends AnyVal {
-=======
 /**
  * Wraps array of [[TRef]] and adds methods for convenience.
  */
 final class TArray[A] private (private val array: Array[TRef[A]]) extends AnyVal {
->>>>>>> a9fdcfca
 
   /**
    * Extracts value from ref in array.
