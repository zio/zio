--- conflicted
+++ resolved
@@ -65,22 +65,12 @@
 
   /** Atomically updates element in the array with given transactional effect. */
   final def updateM[E](index: Int, fn: A => STM[E, A]): STM[E, A] =
-<<<<<<< HEAD
     if (0 <= index && index < array.length)
-      for {
-        currentVal <- array(index).get
-        newVal     <- fn(currentVal)
-        _          <- array(index).set(newVal)
-      } yield newVal
-    else STM.die(new ArrayIndexOutOfBoundsException(index))
-=======
-    if (0 <= index && index < array.size)
       array(index).get.flatMap { currentVal =>
         fn(currentVal).flatMap { newVal =>
           array(index).set(newVal).as(newVal)
         }
       } else STM.die(new ArrayIndexOutOfBoundsException(index))
->>>>>>> cc5ff0ed
 }
 
 object TArray {
