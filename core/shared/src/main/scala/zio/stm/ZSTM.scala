/*
 * Copyright 2019-2021 John A. De Goes and the ZIO Contributors
 *
 * Licensed under the Apache License, Version 2.0 (the "License");
 * you may not use this file except in compliance with the License.
 * You may obtain a copy of the License at
 *
 *     http://www.apache.org/licenses/LICENSE-2.0
 *
 * Unless required by applicable law or agreed to in writing, software
 * distributed under the License is distributed on an "AS IS" BASIS,
 * WITHOUT WARRANTIES OR CONDITIONS OF ANY KIND, either express or implied.
 * See the License for the specific language governing permissions and
 * limitations under the License.
 */

package zio.stm

import com.github.ghik.silencer.silent
import zio._
import zio.internal.{Stack, Sync}

import java.util.concurrent.atomic.{AtomicLong, AtomicReference}
import java.util.{HashMap => MutableMap}
import scala.annotation.tailrec
import scala.collection.mutable.Builder
import scala.util.{Failure, Success, Try}

/**
 * `STM[E, A]` represents an effect that can be performed transactionally,
 * resulting in a failure `E` or a value `A`.
 *
 * {{{
 * def transfer(receiver: TRef[Int],
 *              sender: TRef[Int], much: Int): UIO[Int] =
 *   STM.atomically {
 *     for {
 *       balance <- sender.get
 *       _       <- STM.check(balance >= much)
 *       _       <- receiver.update(_ + much)
 *       _       <- sender.update(_ - much)
 *       newAmnt <- receiver.get
 *     } yield newAmnt
 *   }
 *
 *   val action: UIO[Int] =
 *     for {
 *       t <- STM.atomically(TRef.make(0).zip(TRef.make(20000)))
 *       (receiver, sender) = t
 *       balance <- transfer(receiver, sender, 1000)
 *     } yield balance
 * }}}
 *
 * Software Transactional Memory is a technique which allows composition
 *  of arbitrary atomic operations. It is the software analog of transactions in database systems.
 *
 * The API is lifted directly from the Haskell package Control.Concurrent.STM although the implementation does not
 *  resemble the Haskell one at all.
 *  [[http://hackage.haskell.org/package/stm-2.5.0.0/docs/Control-Concurrent-STM.html]]
 *
 *  STM in Haskell was introduced in:
 *  Composable memory transactions, by Tim Harris, Simon Marlow, Simon Peyton Jones, and Maurice Herlihy, in ACM
 *  Conference on Principles and Practice of Parallel Programming 2005.
 * [[https://www.microsoft.com/en-us/research/publication/composable-memory-transactions/]]
 *
 * See also:
 * Lock Free Data Structures using STMs in Haskell, by Anthony Discolo, Tim Harris, Simon Marlow, Simon Peyton Jones,
 * Satnam Singh) FLOPS 2006: Eighth International Symposium on Functional and Logic Programming, Fuji Susono, JAPAN,
 *  April 2006
 *  [[https://www.microsoft.com/en-us/research/publication/lock-free-data-structures-using-stms-in-haskell/]]
 */
sealed trait ZSTM[-R, +E, +A] extends Serializable { self =>
  import ZSTM.internal.{prepareResetJournal, Journal, Tags, TExit}
  import ZSTM._

  /**
   * A symbolic alias for `orDie`.
   */
  final def !(implicit ev: E <:< Throwable, ev2: CanFail[E]): ZSTM[R, Nothing, A] =
    self.orDie

  /**
   * Alias for `<*>` and `zip`.
   */
  @deprecated("use zip", "2.0.0")
  def &&&[R1 <: R, E1 >: E, B](that: ZSTM[R1, E1, B])(implicit zippable: Zippable[A, B]): ZSTM[R1, E1, zippable.Out] =
    self <*> that

  /**
   * Sequentially zips this value with the specified one, discarding the
   * first element of the tuple.
   */
  def *>[R1 <: R, E1 >: E, B](that: => ZSTM[R1, E1, B]): ZSTM[R1, E1, B] =
    self zipRight that

  /**
   * Sequentially zips this value with the specified one, discarding the
   * second element of the tuple.
   */
  def <*[R1 <: R, E1 >: E, B](that: => ZSTM[R1, E1, B]): ZSTM[R1, E1, A] =
    self zipLeft that

  /**
   * Sequentially zips this value with the specified one.
   */
  def <*>[R1 <: R, E1 >: E, B](that: => ZSTM[R1, E1, B])(implicit
    zippable: Zippable[A, B]
  ): ZSTM[R1, E1, zippable.Out] =
    self zip that

  /**
   * A symbolic alias for `orElseEither`.
   */
  def <+>[R1 <: R, E1, B](that: => ZSTM[R1, E1, B]): ZSTM[R1, E1, Either[A, B]] =
    self.orElseEither(that)

  /**
   * Tries this effect first, and if it fails or retries, tries the other effect.
   */
  def <>[R1 <: R, E1, A1 >: A](that: => ZSTM[R1, E1, A1]): ZSTM[R1, E1, A1] =
    orElse(that)

  /**
   * Tries this effect first, and if it enters retry, then it tries the other effect. This is
   * an equivalent of haskell's orElse.
   */
  def <|>[R1 <: R, E1 >: E, A1 >: A](that: => ZSTM[R1, E1, A1]): ZSTM[R1, E1, A1] =
    orTry(that)

  /**
   * Feeds the value produced by this effect to the specified function,
   * and then runs the returned effect as well to produce its results.
   */
  @deprecated("use flatMap", "2.0.0")
  def >>=[R1 <: R, E1 >: E, B](f: A => ZSTM[R1, E1, B]): ZSTM[R1, E1, B] =
    self flatMap f

  /**
   * Returns an effect that submerges the error case of an `Either` into the
   * `STM`. The inverse operation of `STM.either`.
   */
  def absolve[E1 >: E, B](implicit ev: A <:< Either[E1, B]): ZSTM[R, E1, B] =
    ZSTM.absolve(self.map(ev))

  /**
   * Maps the success value of this effect to the specified constant value.
   */
  def as[B](b: => B): ZSTM[R, E, B] = self map (_ => b)

  /**
   * Maps the success value of this effect to an optional value.
   */
  def asSome: ZSTM[R, E, Option[A]] =
    map(Some(_))

  /**
   * Maps the error value of this effect to an optional value.
   */
  def asSomeError: ZSTM[R, Option[E], A] =
    mapError(Some(_))

  /**
   * Returns an `STM` effect whose failure and success channels have been mapped by
   * the specified pair of functions, `f` and `g`.
   */
  @deprecated("use mapBoth", "2.0.0")
  def bimap[E2, B](f: E => E2, g: A => B)(implicit ev: CanFail[E]): ZSTM[R, E2, B] =
    mapBoth(f, g)

  /**
   * Recovers from all errors.
   */
  def catchAll[R1 <: R, E2, A1 >: A](h: E => ZSTM[R1, E2, A1])(implicit ev: CanFail[E]): ZSTM[R1, E2, A1] =
    OnFailure(self, h)

  /**
   * Recovers from some or all of the error cases.
   */
  def catchSome[R1 <: R, E1 >: E, A1 >: A](
    pf: PartialFunction[E, ZSTM[R1, E1, A1]]
  )(implicit ev: CanFail[E]): ZSTM[R1, E1, A1] =
    catchAll(pf.applyOrElse(_, (e: E) => ZSTM.fail(e)))

  /**
   * Simultaneously filters and maps the value produced by this effect.
   */
  def collect[B](pf: PartialFunction[A, B]): ZSTM[R, E, B] =
    collectSTM(pf.andThen(ZSTM.succeedNow(_)))

  /**
   * Simultaneously filters and flatMaps the value produced by this effect.
   * Continues on the effect returned from pf.
   */
  @deprecated("use collectSTM", "2.0.0")
  def collectM[R1 <: R, E1 >: E, B](pf: PartialFunction[A, ZSTM[R1, E1, B]]): ZSTM[R1, E1, B] =
    collectSTM(pf)

  /**
   * Simultaneously filters and flatMaps the value produced by this effect.
   * Continues on the effect returned from pf.
   */
  def collectSTM[R1 <: R, E1 >: E, B](pf: PartialFunction[A, ZSTM[R1, E1, B]]): ZSTM[R1, E1, B] =
    foldSTM(ZSTM.fail(_), (a: A) => if (pf.isDefinedAt(a)) pf(a) else ZSTM.retry)

  /**
   * Commits this transaction atomically.
   */
  def commit: ZIO[R, E, A] = ZSTM.atomically(self)

  /**
   * Commits this transaction atomically, regardless of whether the transaction
   * is a success or a failure.
   */
  def commitEither: ZIO[R, E, A] =
    either.commit.absolve

  /**
   * Repeats this `STM` effect until its result satisfies the specified predicate.
   * '''WARNING''': `repeatUntil` uses a busy loop to repeat the effect and will consume a
   * thread until it completes (it cannot yield). This is because STM describes a single atomic transaction
   * which must either complete, retry or fail a transaction before yielding back to the ZIO Runtime.
   * - Use [[retryUntil]] instead if you don't need to maintain transaction state for repeats.
   * - Ensure repeating the STM effect will eventually satisfy the predicate.
   * - Consider using the Blocking thread pool for execution of the transaction.
   */
  def repeatUntil(f: A => Boolean): ZSTM[R, E, A] =
    flatMap(a => if (f(a)) ZSTM.succeedNow(a) else repeatUntil(f))

  /**
   * Repeats this `STM` effect while its result satisfies the specified predicate.
   * '''WARNING''': `repeatWhile` uses a busy loop to repeat the effect and will consume a
   * thread until it completes (it cannot yield). This is because STM describes a single atomic transaction
   * which must either complete, retry or fail a transaction before yielding back to the ZIO Runtime.
   * - Use [[retryWhile]] instead if you don't need to maintain transaction state for repeats.
   * - Ensure repeating the STM effect will eventually not satisfy the predicate.
   * - Consider using the Blocking thread pool for execution of the transaction.
   */
  def repeatWhile(f: A => Boolean): ZSTM[R, E, A] =
    flatMap(a => if (f(a)) repeatWhile(f) else ZSTM.succeedNow(a))

  /**
   * Converts the failure channel into an `Either`.
   */
  def either(implicit ev: CanFail[E]): URSTM[R, Either[E, A]] =
    fold(Left(_), Right(_))

  /**
   * Executes the specified finalization transaction whether or
   * not this effect succeeds. Note that as with all STM transactions,
   * if the full transaction fails, everything will be rolled back.
   */
  def ensuring[R1 <: R](finalizer: ZSTM[R1, Nothing, Any]): ZSTM[R1, E, A] =
    foldSTM(e => finalizer *> ZSTM.fail(e), a => finalizer *> ZSTM.succeedNow(a))

  /**
   * Returns an effect that ignores errors and runs repeatedly until it eventually succeeds.
   */
  def eventually(implicit ev: CanFail[E]): URSTM[R, A] =
    foldSTM(_ => eventually, ZSTM.succeedNow)

  /**
   * Dies with specified `Throwable` if the predicate fails.
   */
  def filterOrDie(p: A => Boolean)(t: => Throwable): ZSTM[R, E, A] =
    filterOrElse(p)(ZSTM.die(t))

  /**
   * Dies with a [[java.lang.RuntimeException]] having the specified text message
   * if the predicate fails.
   */
  def filterOrDieMessage(p: A => Boolean)(msg: => String): ZSTM[R, E, A] =
    filterOrElse(p)(ZSTM.dieMessage(msg))

  /**
   * Supplies `zstm` if the predicate fails.
   */
  def filterOrElse[R1 <: R, E1 >: E, A1 >: A](p: A => Boolean)(zstm: => ZSTM[R1, E1, A1]): ZSTM[R1, E1, A1] =
    filterOrElseWith[R1, E1, A1](p)(_ => zstm)

  /**
   * Supplies `zstm` if the predicate fails.
   */
  @deprecated("use filterOrElse", "2.0.0")
  def filterOrElse_[R1 <: R, E1 >: E, A1 >: A](p: A => Boolean)(zstm: => ZSTM[R1, E1, A1]): ZSTM[R1, E1, A1] =
    filterOrElse[R1, E1, A1](p)(zstm)

  /**
   * Applies `f` if the predicate fails.
   */
  def filterOrElseWith[R1 <: R, E1 >: E, A1 >: A](p: A => Boolean)(f: A => ZSTM[R1, E1, A1]): ZSTM[R1, E1, A1] =
    flatMap(v => if (!p(v)) f(v) else ZSTM.succeedNow(v))

  /**
   * Fails with `e` if the predicate fails.
   */
  def filterOrFail[E1 >: E](p: A => Boolean)(e: => E1): ZSTM[R, E1, A] =
    filterOrElse[R, E1, A](p)(ZSTM.fail(e))

  /**
   * Feeds the value produced by this effect to the specified function,
   * and then runs the returned effect as well to produce its results.
   */
  def flatMap[R1 <: R, E1 >: E, B](f: A => ZSTM[R1, E1, B]): ZSTM[R1, E1, B] =
    OnSuccess(self, f)

  /**
   * Creates a composite effect that represents this effect followed by another
   * one that may depend on the error produced by this one.
   */
  def flatMapError[R1 <: R, E2](f: E => ZSTM[R1, Nothing, E2])(implicit ev: CanFail[E]): ZSTM[R1, E2, A] =
    foldSTM(e => f(e).flip, ZSTM.succeedNow)

  /**
   * Flattens out a nested `STM` effect.
   */
  def flatten[R1 <: R, E1 >: E, B](implicit ev: A <:< ZSTM[R1, E1, B]): ZSTM[R1, E1, B] =
    self flatMap ev

  /**
   * Unwraps the optional error, defaulting to the provided value.
   */
  def flattenErrorOption[E1, E2 <: E1](default: => E2)(implicit ev: E <:< Option[E1]): ZSTM[R, E1, A] =
    mapError(e => ev(e).getOrElse(default))

  /**
   * Flips the success and failure channels of this transactional effect. This
   * allows you to use all methods on the error channel, possibly before
   * flipping back.
   */
  def flip(implicit ev: CanFail[E]): ZSTM[R, A, E] =
    foldSTM(ZSTM.succeedNow, ZSTM.fail(_))

  /**
   *  Swaps the error/value parameters, applies the function `f` and flips the parameters back
   */
  def flipWith[R1, A1, E1](f: ZSTM[R, A, E] => ZSTM[R1, A1, E1]): ZSTM[R1, E1, A1] =
    f(flip).flip

  /**
   * Folds over the `STM` effect, handling both failure and success, but not
   * retry.
   */
  def fold[B](f: E => B, g: A => B)(implicit ev: CanFail[E]): URSTM[R, B] =
    foldSTM(f andThen ZSTM.succeedNow, g andThen ZSTM.succeedNow)

  /**
   * Effectfully folds over the `STM` effect, handling both failure and
   * success.
   */
  @deprecated("use foldSTM", "2.0.0")
  def foldM[R1 <: R, E1, B](f: E => ZSTM[R1, E1, B], g: A => ZSTM[R1, E1, B])(implicit
    ev: CanFail[E]
  ): ZSTM[R1, E1, B] =
    foldSTM(f, g)

  /**
   * Effectfully folds over the `STM` effect, handling both failure and
   * success.
   */
  def foldSTM[R1 <: R, E1, B](f: E => ZSTM[R1, E1, B], g: A => ZSTM[R1, E1, B])(implicit
    ev: CanFail[E]
  ): ZSTM[R1, E1, B] =
    self
      .map(Right(_))
      .catchAll(f(_).map(Left(_)))
      .flatMap {
        case Left(b)  => ZSTM.succeedNow(b)
        case Right(a) => g(a)
      }

  /**
   * Unwraps the optional success of this effect, but can fail with None value.
   */
  @deprecated("use some", "2.0.0")
  def get[B](implicit ev1: E <:< Nothing, ev2: A <:< Option[B]): ZSTM[R, Option[Nothing], B] =
    foldSTM(
      ev1,
      ev2(_).fold[ZSTM[R, Option[Nothing], B]](ZSTM.fail(None))(ZSTM.succeedNow(_))
    )(CanFail)

  /**
   * Returns a successful effect with the head of the list if the list is
   * non-empty or fails with the error `None` if the list is empty.
   */
  def head[B](implicit ev: A <:< List[B]): ZSTM[R, Option[E], B] =
    foldSTM(
      e => ZSTM.fail(Some(e)),
      ev(_).headOption.fold[ZSTM[R, Option[E], B]](ZSTM.fail(None))(ZSTM.succeedNow)
    )

  /**
   * Returns a new effect that ignores the success or failure of this effect.
   */
  def ignore: URSTM[R, Unit] = self.fold(ZIO.unitFn, ZIO.unitFn)

  /**
   * Returns whether this transactional effect is a failure.
   */
  def isFailure: ZSTM[R, Nothing, Boolean] =
    fold(_ => true, _ => false)

  /**
   * Returns whether this transactional effect is a success.
   */
  def isSuccess: ZSTM[R, Nothing, Boolean] =
    fold(_ => false, _ => true)

  /**
   * "Zooms in" on the value in the `Left` side of an `Either`, moving the
   * possibility that the value is a `Right` to the error channel.
   */
  def left[B, C](implicit ev: A IsSubtypeOfOutput Either[B, C]): ZSTM[R, Either[E, C], B] =
    self.foldSTM(
      e => ZSTM.fail(Left(e)),
      a => ev(a).fold(b => ZSTM.succeedNow(b), c => ZSTM.fail(Right(c)))
    )

  /**
   * Maps the value produced by the effect.
   */
  def map[B](f: A => B): ZSTM[R, E, B] = flatMap(f andThen ZSTM.succeedNow)

  /**
   * Maps the value produced by the effect with the specified function that may
   * throw exceptions but is otherwise pure, translating any thrown exceptions
   * into typed failed effects.
   */
  def mapAttempt[B](f: A => B)(implicit ev: E IsSubtypeOfError Throwable): ZSTM[R, Throwable, B] =
    foldSTM(e => ZSTM.fail(ev(e)), a => ZSTM.attempt(f(a)))

  /**
   * Returns an `STM` effect whose failure and success channels have been mapped by
   * the specified pair of functions, `f` and `g`.
   */
  def mapBoth[E2, B](f: E => E2, g: A => B)(implicit ev: CanFail[E]): ZSTM[R, E2, B] =
    foldSTM(e => ZSTM.fail(f(e)), a => ZSTM.succeedNow(g(a)))

  /**
   * Maps from one error type to another.
   */
  def mapError[E1](f: E => E1)(implicit ev: CanFail[E]): ZSTM[R, E1, A] =
    foldSTM(e => ZSTM.fail(f(e)), ZSTM.succeedNow)

  /**
   * Maps the value produced by the effect with the specified function that may
   * throw exceptions but is otherwise pure, translating any thrown exceptions
   * into typed failed effects.
   */
  @deprecated("use mapAttempt", "2.0.0")
  def mapPartial[B](f: A => B)(implicit ev: E IsSubtypeOfError Throwable): ZSTM[R, Throwable, B] =
    mapAttempt(f)

  /**
   * Returns a new effect where the error channel has been merged into the
   * success channel to their common combined type.
   */
  def merge[A1 >: A](implicit ev1: E <:< A1, ev2: CanFail[E]): URSTM[R, A1] =
    foldSTM(e => ZSTM.succeedNow(ev1(e)), ZSTM.succeedNow)

  /**
   * Requires the option produced by this value to be `None`.
   */
  def none[B](implicit ev: A <:< Option[B]): ZSTM[R, Option[E], Unit] =
    self.foldSTM(
      e => ZSTM.fail(Some(e)),
      _.fold[ZSTM[R, Option[E], Unit]](ZSTM.unit)(_ => ZSTM.fail(None))
    )

  /**
   * Converts the failure channel into an `Option`.
   */
  def option(implicit ev: CanFail[E]): URSTM[R, Option[A]] =
    fold(_ => None, Some(_))

  /**
   * Converts an option on errors into an option on values.
   */
  @deprecated("use unoption", "2.0.0")
  def optional[E1](implicit ev: E <:< Option[E1]): ZSTM[R, E1, Option[A]] =
    foldSTM(
      _.fold[ZSTM[R, E1, Option[A]]](ZSTM.succeedNow(Option.empty[A]))(ZSTM.fail(_)),
      a => ZSTM.succeedNow(Some(a))
    )

  /**
   * Translates `STM` effect failure into death of the fiber, making all failures unchecked and
   * not a part of the type of the effect.
   */
  def orDie(implicit ev1: E IsSubtypeOfError Throwable, ev2: CanFail[E]): URSTM[R, A] =
    orDieWith(ev1)

  /**
   * Keeps none of the errors, and terminates the fiber running the `STM`
   * effect with them, using the specified function to convert the `E`
   * into a `Throwable`.
   */
  def orDieWith(f: E => Throwable)(implicit ev: CanFail[E]): URSTM[R, A] =
    mapError(f).catchAll(ZSTM.die(_))

  /**
   * Named alias for `<>`.
   */
  def orElse[R1 <: R, E1, A1 >: A](that: => ZSTM[R1, E1, A1]): ZSTM[R1, E1, A1] =
    Effect[Any, Nothing, () => Any]((journal, _, _) => prepareResetJournal(journal)).flatMap { reset =>
      self.orTry(ZSTM.succeed(reset()) *> that).catchAll(_ => ZSTM.succeed(reset()) *> that)
    }

  /**
   * Returns a transactional effect that will produce the value of this effect
   * in left side, unless it fails or retries, in which case, it will produce the value
   * of the specified effect in right side.
   */
  def orElseEither[R1 <: R, E1, B](that: => ZSTM[R1, E1, B]): ZSTM[R1, E1, Either[A, B]] =
    (self map (Left[A, B](_))) orElse (that map (Right[A, B](_)))

  /**
   * Tries this effect first, and if it fails or retries, fails with the specified error.
   */
  def orElseFail[E1](e1: => E1): ZSTM[R, E1, A] =
    orElse(ZSTM.fail(e1))

  /**
   * Returns an effect that will produce the value of this effect, unless it
   * fails with the `None` value, in which case it will produce the value of
   * the specified effect.
   */
  def orElseOptional[R1 <: R, E1, A1 >: A](that: => ZSTM[R1, Option[E1], A1])(implicit
    ev: E <:< Option[E1]
  ): ZSTM[R1, Option[E1], A1] =
    catchAll(ev(_).fold(that)(e => ZSTM.fail(Some(e))))

  /**
   * Tries this effect first, and if it fails or retries, succeeds with the specified
   * value.
   */
  def orElseSucceed[A1 >: A](a1: => A1): URSTM[R, A1] =
    orElse(ZSTM.succeedNow(a1))

  /**
   * Named alias for `<|>`.
   */
  def orTry[R1 <: R, E1 >: E, A1 >: A](that: => ZSTM[R1, E1, A1]): ZSTM[R1, E1, A1] =
    OnRetry(self, that)

  /**
   * Provides the transaction its required environment, which eliminates
   * its dependency on `R`.
   */
  def provide(r: R): STM[E, A] =
    provideSome(_ => r)

  /**
   * Provides some of the environment required to run this effect,
   * leaving the remainder `R0`.
   */
  def provideSome[R0](f: R0 => R): ZSTM[R0, E, A] = ProvideSome(self, f)

  /**
   * Keeps some of the errors, and terminates the fiber with the rest.
   */
  def refineOrDie[E1](
    pf: PartialFunction[E, E1]
  )(implicit ev1: E IsSubtypeOfError Throwable, ev2: CanFail[E]): ZSTM[R, E1, A] =
    refineOrDieWith(pf)(ev1)

  /**
   * Keeps some of the errors, and terminates the fiber with the rest, using
   * the specified function to convert the `E` into a `Throwable`.
   */
  def refineOrDieWith[E1](pf: PartialFunction[E, E1])(f: E => Throwable)(implicit ev: CanFail[E]): ZSTM[R, E1, A] =
    self.catchAll(err => (pf.lift(err)).fold[ZSTM[R, E1, A]](ZSTM.die(f(err)))(ZSTM.fail(_)))

  /**
   * Fail with the returned value if the `PartialFunction` matches, otherwise
   * continue with our held value.
   */
  def reject[E1 >: E](pf: PartialFunction[A, E1]): ZSTM[R, E1, A] =
    rejectSTM(pf.andThen(ZSTM.fail(_)))

  /**
   * Continue with the returned computation if the `PartialFunction` matches,
   * translating the successful match into a failure, otherwise continue with
   * our held value.
   */
  @deprecated("use rejectSTM", "2.0.0")
  def rejectM[R1 <: R, E1 >: E](pf: PartialFunction[A, ZSTM[R1, E1, E1]]): ZSTM[R1, E1, A] =
    rejectSTM(pf)

  /**
   * Continue with the returned computation if the `PartialFunction` matches,
   * translating the successful match into a failure, otherwise continue with
   * our held value.
   */
  def rejectSTM[R1 <: R, E1 >: E](pf: PartialFunction[A, ZSTM[R1, E1, E1]]): ZSTM[R1, E1, A] =
    self.flatMap { v =>
      pf.andThen[ZSTM[R1, E1, A]](_.flatMap(ZSTM.fail(_)))
        .applyOrElse[A, ZSTM[R1, E1, A]](v, ZSTM.succeedNow)
    }

  /**
   * Filters the value produced by this effect, retrying the transaction until
   * the predicate returns true for the value.
   */
  def retryUntil(f: A => Boolean): ZSTM[R, E, A] =
    collect {
      case a if f(a) => a
    }

  /**
   * Filters the value produced by this effect, retrying the transaction while
   * the predicate returns true for the value.
   */
  def retryWhile(f: A => Boolean): ZSTM[R, E, A] =
    collect {
      case a if !f(a) => a
    }

  /**
   * "Zooms in" on the value in the `Right` side of an `Either`, moving the
   * possibility that the value is a `Left` to the error channel.
   */
  final def right[B, C](implicit ev: A IsSubtypeOfOutput Either[B, C]): ZSTM[R, Either[B, E], C] =
    self.foldSTM(
      e => ZSTM.fail(Right(e)),
      a => ev(a).fold(b => ZSTM.fail(Left(b)), c => ZSTM.succeedNow(c))
    )

  /**
   * Converts an option on values into an option on errors.
   */
  def some[B](implicit ev: A <:< Option[B]): ZSTM[R, Option[E], B] =
    self.foldSTM(
      e => ZSTM.fail(Some(e)),
      _.fold[ZSTM[R, Option[E], B]](ZSTM.fail(Option.empty[E]))(ZSTM.succeedNow)
    )

  /**
   * Extracts the optional value, or returns the given 'default'.
   */
  def someOrElse[B](default: => B)(implicit ev: A <:< Option[B]): ZSTM[R, E, B] =
    map(_.getOrElse(default))

  /**
   * Extracts the optional value, or executes the effect 'default'.
   */
  @deprecated("use someOrElseSTM", "2.0.0")
  def someOrElseM[B, R1 <: R, E1 >: E](default: ZSTM[R1, E1, B])(implicit ev: A <:< Option[B]): ZSTM[R1, E1, B] =
    someOrElseSTM(default)

  /**
   * Extracts the optional value, or executes the effect 'default'.
   */
  def someOrElseSTM[B, R1 <: R, E1 >: E](default: ZSTM[R1, E1, B])(implicit ev: A <:< Option[B]): ZSTM[R1, E1, B] =
    self.flatMap(ev(_) match {
      case Some(value) => ZSTM.succeedNow(value)
      case None        => default
    })

  /**
   * Extracts the optional value, or fails with the given error 'e'.
   */
  def someOrFail[B, E1 >: E](e: => E1)(implicit ev: A <:< Option[B]): ZSTM[R, E1, B] =
    flatMap(_.fold[ZSTM[R, E1, B]](ZSTM.fail(e))(ZSTM.succeedNow))

  /**
   * Extracts the optional value, or fails with a [[java.util.NoSuchElementException]]
   */
  def someOrFailException[B, E1 >: E](implicit
    ev: A <:< Option[B],
    ev2: NoSuchElementException <:< E1
  ): ZSTM[R, E1, B] =
    foldSTM(
      ZSTM.fail(_),
      _.fold[ZSTM[R, E1, B]](ZSTM.fail(ev2(new NoSuchElementException("None.get"))))(ZSTM.succeedNow)
    )

  /**
   * Summarizes a `STM` effect by computing a provided value before and after execution, and
   * then combining the values to produce a summary, together with the result of
   * execution.
   */
  def summarized[R1 <: R, E1 >: E, B, C](summary: ZSTM[R1, E1, B])(f: (B, B) => C): ZSTM[R1, E1, (C, A)] =
    for {
      start <- summary
      value <- self
      end   <- summary
    } yield (f(start, end), value)

  def tag: Int

  /**
   * "Peeks" at the success of transactional effect.
   */
  def tap[R1 <: R, E1 >: E](f: A => ZSTM[R1, E1, Any]): ZSTM[R1, E1, A] =
    flatMap(a => f(a).as(a))

  /**
   * "Peeks" at both sides of an transactional effect.
   */
  def tapBoth[R1 <: R, E1 >: E](f: E => ZSTM[R1, E1, Any], g: A => ZSTM[R1, E1, Any])(implicit
    ev: CanFail[E]
  ): ZSTM[R1, E1, A] =
    foldSTM(e => f(e) *> ZSTM.fail(e), a => g(a) as a)

  /**
   * "Peeks" at the error of the transactional effect.
   */
  def tapError[R1 <: R, E1 >: E](f: E => ZSTM[R1, E1, Any])(implicit ev: CanFail[E]): ZSTM[R1, E1, A] =
    foldSTM(e => f(e) *> ZSTM.fail(e), ZSTM.succeedNow)

  /**
   * Maps the success value of this effect to unit.
   */
  def unit: ZSTM[R, E, Unit] = as(())

  /**
   * The moral equivalent of `if (!p) exp`
   */
  def unless(b: => Boolean): ZSTM[R, E, Unit] =
    ZSTM.unless(b)(self)

  /**
   * The moral equivalent of `if (!p) exp` when `p` has side-effects
   */
  @deprecated("use unlessSTM", "2.0.0")
  def unlessM[R1 <: R, E1 >: E](b: ZSTM[R1, E1, Boolean]): ZSTM[R1, E1, Unit] =
    unlessSTM(b)

  /**
   * The moral equivalent of `if (!p) exp` when `p` has side-effects
   */
  def unlessSTM[R1 <: R, E1 >: E](b: ZSTM[R1, E1, Boolean]): ZSTM[R1, E1, Unit] =
    ZSTM.unlessSTM(b)(self)

  /**
   * Converts a `ZSTM[R, Either[E, B], A]` into a `ZSTM[R, E, Either[A, B]]`. The
   * inverse of `left`.
   */
  final def unleft[E1, B](implicit ev: E IsSubtypeOfError Either[E1, B]): ZSTM[R, E1, Either[A, B]] =
    self.foldSTM(
      e => ev(e).fold(e1 => ZSTM.fail(e1), b => ZSTM.succeedNow(Right(b))),
      a => ZSTM.succeedNow(Left(a))
    )

  /**
   * Converts an option on errors into an option on values.
   */
  def unoption[E1](implicit ev: E <:< Option[E1]): ZSTM[R, E1, Option[A]] =
    foldSTM(
      _.fold[ZSTM[R, E1, Option[A]]](ZSTM.succeedNow(Option.empty[A]))(ZSTM.fail(_)),
      a => ZSTM.succeedNow(Some(a))
    )

  /**
   * Converts a `ZSTM[R, Either[B, E], A]` into a `ZSTM[R, E, Either[B, A]]`. The
   * inverse of `right`.
   */
  final def unright[E1, B](implicit ev: E IsSubtypeOfError Either[B, E1]): ZSTM[R, E1, Either[B, A]] =
    self.foldSTM(
      e => ev(e).fold(b => ZSTM.succeedNow(Left(b)), e1 => ZSTM.fail(e1)),
      a => ZSTM.succeedNow(Right(a))
    )

  /**
   * Updates a service in the environment of this effect.
   */
  def updateService[M] =
    new ZSTM.UpdateService[R, E, A, M](self)

  /**
   * Updates a service at the specified key in the environment of this effect.
   */
  final def updateServiceAt[Service]: ZSTM.UpdateServiceAt[R, E, A, Service] =
    new ZSTM.UpdateServiceAt[R, E, A, Service](self)

  /**
   * The moral equivalent of `if (p) exp`
   */
  def when(b: => Boolean): ZSTM[R, E, Unit] = ZSTM.when(b)(self)

  /**
   * The moral equivalent of `if (p) exp` when `p` has side-effects
   */
  @deprecated("use whenSTM", "2.0.0")
  def whenM[R1 <: R, E1 >: E](b: ZSTM[R1, E1, Boolean]): ZSTM[R1, E1, Unit] =
    whenSTM(b)

  /**
   * The moral equivalent of `if (p) exp` when `p` has side-effects
   */
  def whenSTM[R1 <: R, E1 >: E](b: ZSTM[R1, E1, Boolean]): ZSTM[R1, E1, Unit] =
    ZSTM.whenSTM(b)(self)

  /**
   * Same as [[retryUntil]].
   */
  def withFilter(f: A => Boolean): ZSTM[R, E, A] = retryUntil(f)

  /**
   * Named alias for `<*>`.
   */
  def zip[R1 <: R, E1 >: E, B](that: => ZSTM[R1, E1, B])(implicit
    zippable: Zippable[A, B]
  ): ZSTM[R1, E1, zippable.Out] =
    (self zipWith that)((a, b) => zippable.zip(a, b))

  /**
   * Named alias for `<*`.
   */
  def zipLeft[R1 <: R, E1 >: E, B](that: => ZSTM[R1, E1, B]): ZSTM[R1, E1, A] =
    (self zip that) map (_._1)

  /**
   * Named alias for `*>`.
   */
  def zipRight[R1 <: R, E1 >: E, B](that: => ZSTM[R1, E1, B]): ZSTM[R1, E1, B] =
    (self zip that) map (_._2)

  /**
   * Sequentially zips this value with the specified one, combining the values
   * using the specified combiner function.
   */
  def zipWith[R1 <: R, E1 >: E, B, C](that: => ZSTM[R1, E1, B])(f: (A, B) => C): ZSTM[R1, E1, C] =
    self flatMap (a => that map (b => f(a, b)))

  private def run(journal: Journal, fiberId: FiberId, r0: R): TExit[E, A] = {
    type Erased = ZSTM[Any, Any, Any]
    type Cont   = Any => Erased

    val contStack = Stack[Cont]()
    val envStack  = Stack[AnyRef](r0.asInstanceOf[AnyRef])
    var exit      = null.asInstanceOf[TExit[Any, Any]]
    var curr      = self.asInstanceOf[Erased]

    def unwindStack(error: Any, isRetry: Boolean): Erased = {
      var result = null.asInstanceOf[Erased]

      while (!contStack.isEmpty && (result eq null)) {
        contStack.pop() match {
          case OnFailure(_, onFailure) => if (!isRetry) result = onFailure.asInstanceOf[Cont].apply(error)
          case OnRetry(_, onRetry)     => if (isRetry) result = onRetry
          case _                       =>
        }
      }

      result
    }

    while (exit eq null) {
      (curr.tag: @annotation.switch) match {
        case Tags.Effect =>
          try {
            val effect = curr.asInstanceOf[Effect[Any, Any, Any]]
            val a      = effect.f(journal, fiberId, envStack.peek())

            if (contStack.isEmpty) exit = TExit.Succeed(a) else curr = contStack.pop()(a)
          } catch {
            case ZSTM.RetryException =>
              curr = unwindStack(null, true)

              if (curr eq null) exit = TExit.Retry

            case ZSTM.FailException(e) =>
              curr = unwindStack(e, false)

              if (curr eq null) exit = TExit.Fail(e)

            case ZSTM.DieException(t) =>
              curr = unwindStack(t, false)

              if (curr eq null) exit = TExit.Die(t)
          }

        case Tags.OnSuccess =>
          val onSuccess = curr.asInstanceOf[OnSuccess[Any, Any, Any, Any]]
          contStack.push(onSuccess.k)
          curr = onSuccess.stm

        case Tags.OnFailure =>
          val onFailure = curr.asInstanceOf[OnFailure[Any, Any, Any, Any]]
          contStack.push(onFailure)
          curr = onFailure.stm

        case Tags.OnRetry =>
          val onRetry = curr.asInstanceOf[OnRetry[Any, Any, Any]]
          contStack.push(onRetry)
          curr = onRetry.stm

        case Tags.ProvideSome =>
          val provideSome = curr.asInstanceOf[ProvideSome[Any, Any, Any, Any]]

          envStack.push(provideSome.f.asInstanceOf[AnyRef => AnyRef](envStack.peek()))

          val cleanup = ZSTM.succeed(envStack.pop())

          curr = provideSome.effect.ensuring(cleanup).asInstanceOf[Erased]

        case Tags.SucceedNow =>
          val a = curr.asInstanceOf[SucceedNow[Any]].a

          if (contStack.isEmpty) exit = TExit.Succeed(a) else curr = contStack.pop()(a)

        case Tags.Succeed =>
          val a = curr.asInstanceOf[Succeed[Any]].a()

          if (contStack.isEmpty) exit = TExit.Succeed(a) else curr = contStack.pop()(a)
      }
    }

    exit.asInstanceOf[TExit[E, A]]
  }

}

object ZSTM {
  import internal._

  /**
   * Submerges the error case of an `Either` into the `STM`. The inverse
   * operation of `STM.either`.
   */
  def absolve[R, E, A](z: ZSTM[R, E, Either[E, A]]): ZSTM[R, E, A] =
    z.flatMap(fromEither(_))

  /**
   * Accesses the environment of the transaction.
   */
  def access[R]: AccessPartiallyApplied[R] =
    new AccessPartiallyApplied

  /**
   * Accesses the environment of the transaction to perform a transaction.
   */
  @deprecated("use accessSTM", "2.0.0")
  def accessM[R]: AccessSTMPartiallyApplied[R] =
    accessSTM

  /**
   * Accesses the environment of the transaction to perform a transaction.
   */
  def accessSTM[R]: AccessSTMPartiallyApplied[R] =
    new AccessSTMPartiallyApplied

  /**
   * Atomically performs a batch of operations in a single transaction.
   */
  def atomically[R, E, A](stm: ZSTM[R, E, A]): ZIO[R, E, A] =
    ZIO.accessZIO[R] { r =>
      ZIO.suspendSucceedWith { (runtimeConfig, fiberId) =>
        tryCommitSync(runtimeConfig, fiberId, stm, r) match {
          case TryCommit.Done(exit) => throw new ZIO.ZioError(exit)
          case TryCommit.Suspend(journal) =>
            val txnId = makeTxnId()
            val state = new AtomicReference[State[E, A]](State.Running)
            val async = ZIO.async(tryCommitAsync(journal, runtimeConfig, fiberId, stm, txnId, state, r))

            ZIO.uninterruptibleMask { restore =>
              restore(async).catchAllCause { cause =>
                state.compareAndSet(State.Running, State.Interrupted)
                state.get match {
                  case State.Done(exit) => ZIO.done(exit)
                  case _                => ZIO.failCause(cause)
                }
              }
            }
        }
      }
    }

  /**
   * Creates an `STM` value from a partial (but pure) function.
   */
  def attempt[A](a: => A): STM[Throwable, A] =
    fromTry(Try(a))

  /**
   * Checks the condition, and if it's true, returns unit, otherwise, retries.
   */
  def check[R](p: => Boolean): URSTM[R, Unit] =
    suspend(if (p) STM.unit else retry)

  /**
   * Evaluate each effect in the structure from left to right, collecting the
   * the successful values and discarding the empty cases.
   */
  def collect[R, E, A, B, Collection[+Element] <: Iterable[Element]](
    in: Collection[A]
  )(f: A => ZSTM[R, Option[E], B])(implicit bf: BuildFrom[Collection[A], B, Collection[B]]): ZSTM[R, E, Collection[B]] =
    foreach[R, E, A, Option[B], Iterable](in)(a => f(a).unoption).map(_.flatten).map(bf.fromSpecific(in))

  /**
   * Collects all the transactional effects in a collection, returning a single
   * transactional effect that produces a collection of values.
   */
  def collectAll[R, E, A, Collection[+Element] <: Iterable[Element]](
    in: Collection[ZSTM[R, E, A]]
  )(implicit bf: BuildFrom[Collection[ZSTM[R, E, A]], A, Collection[A]]): ZSTM[R, E, Collection[A]] =
    foreach(in)(ZIO.identityFn)

  /**
   * Collects all the transactional effects in a set, returning a single
   * transactional effect that produces a set of values.
   */
  def collectAll[R, E, A](in: Set[ZSTM[R, E, A]]): ZSTM[R, E, Set[A]] =
    foreach(in)(ZIO.identityFn)

  /**
   * Collects all the transactional effects, returning a single transactional
   * effect that produces `Unit`.
   *
   * Equivalent to `collectAll(i).unit`, but without the cost of building the
   * list of results.
   */
  @deprecated("use collectAllDiscard", "2.0.0")
  def collectAll_[R, E, A](in: Iterable[ZSTM[R, E, A]]): ZSTM[R, E, Unit] =
    collectAllDiscard(in)

  /**
   * Collects all the transactional effects, returning a single transactional
   * effect that produces `Unit`.
   *
   * Equivalent to `collectAll(i).unit`, but without the cost of building the
   * list of results.
   */
  def collectAllDiscard[R, E, A](in: Iterable[ZSTM[R, E, A]]): ZSTM[R, E, Unit] =
    foreachDiscard(in)(ZIO.identityFn)

  /**
   * Collects the first element of the `Iterable[A]` for which the effectual
   * function `f` returns `Some`.
   */
  def collectFirst[R, E, A, B](as: Iterable[A])(f: A => ZSTM[R, E, Option[B]]): ZSTM[R, E, Option[B]] =
    succeedNow(as.iterator).flatMap { iterator =>
      def loop: ZSTM[R, E, Option[B]] =
        if (iterator.hasNext) f(iterator.next()).flatMap(_.fold(loop)(some(_)))
        else none
      loop
    }

  /**
   * Similar to Either.cond, evaluate the predicate,
   * return the given A as success if predicate returns true, and the given E as error otherwise
   */
  def cond[E, A](predicate: Boolean, result: => A, error: => E): STM[E, A] =
    if (predicate) succeed(result) else fail(error)

  /**
   * Kills the fiber running the effect.
   */
  def die(t: => Throwable): USTM[Nothing] =
    Effect((_, _, _) => throw DieException(t))

  /**
   * Kills the fiber running the effect with a `RuntimeException` that contains
   * the specified message.
   */
  def dieMessage(m: => String): USTM[Nothing] =
    die(new RuntimeException(m))

  /**
   * Returns a value modelled on provided exit status.
   */
  def done[R, E, A](exit: => TExit[E, A]): ZSTM[R, E, A] =
    suspend(done(exit))

  /**
   * Retrieves the environment inside an stm.
   */
  def environment[R]: URSTM[R, R] = Effect((_, _, r) => r)

  /**
   * Determines whether any element of the `Iterable[A]` satisfies the
   * effectual predicate `f`.
   */
  def exists[R, E, A](as: Iterable[A])(f: A => ZSTM[R, E, Boolean]): ZSTM[R, E, Boolean] =
    succeedNow(as.iterator).flatMap { iterator =>
      def loop: ZSTM[R, E, Boolean] =
        if (iterator.hasNext) f(iterator.next()).flatMap(b => if (b) succeedNow(b) else loop)
        else succeedNow(false)
      loop
    }

  /**
   * Returns a value that models failure in the transaction.
   */
  def fail[E](e: => E): STM[E, Nothing] = Effect((_, _, _) => throw FailException(e))

  /**
   * Returns the fiber id of the fiber committing the transaction.
   */
  val fiberId: USTM[FiberId] = Effect((_, fiberId, _) => fiberId)

  /**
   * Filters the collection using the specified effectual predicate.
   */
  def filter[R, E, A, Collection[+Element] <: Iterable[Element]](
    as: Collection[A]
  )(f: A => ZSTM[R, E, Boolean])(implicit bf: BuildFrom[Collection[A], A, Collection[A]]): ZSTM[R, E, Collection[A]] =
    as.foldLeft[ZSTM[R, E, Builder[A, Collection[A]]]](ZSTM.succeed(bf.newBuilder(as))) { (zio, a) =>
      zio.zipWith(f(a))((as, p) => if (p) as += a else as)
    }.map(_.result())

  /**
   * Filters the set using the specified effectual predicate.
   */
  def filter[R, E, A](as: Set[A])(f: A => ZSTM[R, E, Boolean]): ZSTM[R, E, Set[A]] =
    filter[R, E, A, Iterable](as)(f).map(_.toSet)

  /**
   * Filters the collection using the specified effectual predicate, removing
   * all elements that satisfy the predicate.
   */
  def filterNot[R, E, A, Collection[+Element] <: Iterable[Element]](
    as: Collection[A]
  )(f: A => ZSTM[R, E, Boolean])(implicit bf: BuildFrom[Collection[A], A, Collection[A]]): ZSTM[R, E, Collection[A]] =
    filter(as)(f(_).map(!_))

  /**
   * Filters the set using the specified effectual predicate, removing all
   * elements that satisfy the predicate.
   */
  def filterNot[R, E, A](as: Set[A])(f: A => ZSTM[R, E, Boolean]): ZSTM[R, E, Set[A]] =
    filterNot[R, E, A, Iterable](as)(f).map(_.toSet)

  /**
   * Returns an effect that first executes the outer effect, and then executes
   * the inner effect, returning the value from the inner effect, and effectively
   * flattening a nested effect.
   */
  def flatten[R, E, A](tx: ZSTM[R, E, ZSTM[R, E, A]]): ZSTM[R, E, A] =
    tx.flatMap(ZIO.identityFn)

  /**
   * Folds an Iterable[A] using an effectual function f, working sequentially from left to right.
   */
  def foldLeft[R, E, S, A](
    in: Iterable[A]
  )(zero: S)(f: (S, A) => ZSTM[R, E, S]): ZSTM[R, E, S] =
    in.foldLeft(ZSTM.succeedNow(zero): ZSTM[R, E, S])((acc, el) => acc.flatMap(f(_, el)))

  /**
   * Folds an Iterable[A] using an effectual function f, working sequentially from right to left.
   */
  def foldRight[R, E, S, A](
    in: Iterable[A]
  )(zero: S)(f: (A, S) => ZSTM[R, E, S]): ZSTM[R, E, S] =
    in.foldRight(ZSTM.succeedNow(zero): ZSTM[R, E, S])((el, acc) => acc.flatMap(f(el, _)))

  /**
   * Determines whether all elements of the `Iterable[A]` satisfy the effectual
   * predicate `f`.
   */
  def forall[R, E, A](as: Iterable[A])(f: A => ZSTM[R, E, Boolean]): ZSTM[R, E, Boolean] =
    succeedNow(as.iterator).flatMap { iterator =>
      def loop: ZSTM[R, E, Boolean] =
        if (iterator.hasNext) f(iterator.next()).flatMap(b => if (b) loop else succeedNow(b))
        else succeedNow(true)
      loop
    }

  /**
   * Applies the function `f` to each element of the `Collection[A]` and
   * returns a transactional effect that produces a new `Collection[B]`.
   */
  def foreach[R, E, A, B, Collection[+Element] <: Iterable[Element]](
    in: Collection[A]
  )(f: A => ZSTM[R, E, B])(implicit bf: BuildFrom[Collection[A], B, Collection[B]]): ZSTM[R, E, Collection[B]] =
    in.foldLeft[ZSTM[R, E, Builder[B, Collection[B]]]](ZSTM.succeed(bf.newBuilder(in))) { (tx, a) =>
      tx.zipWith(f(a))(_ += _)
    }.map(_.result())

  /**
   * Applies the function `f` to each element of the `Set[A]` and returns a
   * transactional effect that produces a new `Set[B]`.
   */
  def foreach[R, E, A, B](in: Set[A])(f: A => ZSTM[R, E, B]): ZSTM[R, E, Set[B]] =
    foreach[R, E, A, B, Iterable](in)(f).map(_.toSet)

  /**
   * Applies the function `f` to each element of the `Iterable[A]` and
   * returns a transactional effect that produces `Unit`.
   *
   * Equivalent to `foreach(as)(f).unit`, but without the cost of building
   * the list of results.
   */
  @deprecated("use foreachDiscard", "2.0.0")
  def foreach_[R, E, A](in: Iterable[A])(f: A => ZSTM[R, E, Any]): ZSTM[R, E, Unit] =
    foreachDiscard(in)(f)

  /**
   * Applies the function `f` to each element of the `Iterable[A]` and
   * returns a transactional effect that produces `Unit`.
   *
   * Equivalent to `foreach(as)(f).unit`, but without the cost of building
   * the list of results.
   */
  def foreachDiscard[R, E, A](in: Iterable[A])(f: A => ZSTM[R, E, Any]): ZSTM[R, E, Unit] =
    ZSTM.succeedNow(in.iterator).flatMap[R, E, Unit] { it =>
      def loop: ZSTM[R, E, Unit] =
        if (it.hasNext) f(it.next()) *> loop
        else ZSTM.unit
      loop
    }

  /**
   * Lifts an `Either` into a `STM`.
   */
  def fromEither[E, A](e: => Either[E, A]): STM[E, A] =
    STM.suspend {
      e match {
        case Left(t)  => STM.fail(t)
        case Right(a) => STM.succeedNow(a)
      }
    }

  /**
   * Lifts a function `R => A` into a `URSTM[R, A]`.
   */
  @deprecated("use access", "2.0.0")
  def fromFunction[R, A](f: R => A): URSTM[R, A] =
    access(f)

  /**
   * Lifts an effectful function whose effect requires no environment into
   * an effect that requires the input to the function.
   */
  @deprecated("use accessSTM", "2.0.0")
  def fromFunctionM[R, E, A](f: R => STM[E, A]): ZSTM[R, E, A] =
    accessSTM(f)

  /**
   * Lifts an `Option` into a `STM`.
   */
  def fromOption[A](v: => Option[A]): STM[Option[Nothing], A] =
    STM.suspend(v.fold[STM[Option[Nothing], A]](STM.fail(None))(STM.succeedNow))

  /**
   * Lifts a `Try` into a `STM`.
   */
  def fromTry[A](a: => Try[A]): TaskSTM[A] =
    STM.suspend {
      a match {
        case Failure(t) => STM.fail(t)
        case Success(a) => STM.succeedNow(a)
      }
    }

  /**
   * Runs `onTrue` if the result of `b` is `true` and `onFalse` otherwise.
   */
  @deprecated("use ifSTM", "2.0.0")
  def ifM[R, E](b: ZSTM[R, E, Boolean]): ZSTM.IfSTM[R, E] =
    ifSTM(b)

  /**
   * Runs `onTrue` if the result of `b` is `true` and `onFalse` otherwise.
   */
  def ifSTM[R, E](b: ZSTM[R, E, Boolean]): ZSTM.IfSTM[R, E] =
    new ZSTM.IfSTM(b)

  /**
   * Iterates with the specified transactional function. The moral equivalent
   * of:
   *
   * {{{
   * var s = initial
   *
   * while (cont(s)) {
   *   s = body(s)
   * }
   *
   * s
   * }}}
   */
  def iterate[R, E, S](initial: S)(cont: S => Boolean)(body: S => ZSTM[R, E, S]): ZSTM[R, E, S] =
    if (cont(initial)) body(initial).flatMap(iterate(_)(cont)(body))
    else ZSTM.succeedNow(initial)

  /**
   * Returns an effect with the value on the left part.
   */
  def left[A](a: => A): USTM[Either[A, Nothing]] =
    succeed(Left(a))

  /**
   * Loops with the specified transactional function, collecting the results
   * into a list. The moral equivalent of:
   *
   * {{{
   * var s  = initial
   * var as = List.empty[A]
   *
   * while (cont(s)) {
   *   as = body(s) :: as
   *   s  = inc(s)
   * }
   *
   * as.reverse
   * }}}
   */
  def loop[R, E, A, S](initial: S)(cont: S => Boolean, inc: S => S)(body: S => ZSTM[R, E, A]): ZSTM[R, E, List[A]] =
    if (cont(initial))
      body(initial).flatMap(a => loop(inc(initial))(cont, inc)(body).map(as => a :: as))
    else
      ZSTM.succeedNow(List.empty[A])

  /**
   * Loops with the specified transactional function purely for its
   * transactional effects. The moral equivalent of:
   *
   * {{{
   * var s = initial
   *
   * while (cont(s)) {
   *   body(s)
   *   s = inc(s)
   * }
   * }}}
   */
  @deprecated("use loopDiscard", "2.0.0")
  def loop_[R, E, S](initial: S)(cont: S => Boolean, inc: S => S)(body: S => ZSTM[R, E, Any]): ZSTM[R, E, Unit] =
    loopDiscard(initial)(cont, inc)(body)

  /**
   * Loops with the specified transactional function purely for its
   * transactional effects. The moral equivalent of:
   *
   * {{{
   * var s = initial
   *
   * while (cont(s)) {
   *   body(s)
   *   s = inc(s)
   * }
   * }}}
   */
  def loopDiscard[R, E, S](initial: S)(cont: S => Boolean, inc: S => S)(body: S => ZSTM[R, E, Any]): ZSTM[R, E, Unit] =
    if (cont(initial)) body(initial) *> loopDiscard(inc(initial))(cont, inc)(body)
    else ZSTM.unit

  /**
   * Sequentially zips the specified effects using the specified combiner
   * function.
   */
  @deprecated("use zip", "2.0.0")
  def mapN[R, E, A, B, C](tx1: ZSTM[R, E, A], tx2: ZSTM[R, E, B])(f: (A, B) => C): ZSTM[R, E, C] =
    tx1.zipWith(tx2)(f)

  /**
   * Sequentially zips the specified effects using the specified combiner
   * function.
   */
  @deprecated("use zip", "2.0.0")
  def mapN[R, E, A, B, C, D](tx1: ZSTM[R, E, A], tx2: ZSTM[R, E, B], tx3: ZSTM[R, E, C])(
    f: (A, B, C) => D
  ): ZSTM[R, E, D] =
    for {
      a <- tx1
      b <- tx2
      c <- tx3
    } yield f(a, b, c)

  /**
   * Sequentially zips the specified effects using the specified combiner
   * function.
   */
  @deprecated("use zip", "2.0.0")
  def mapN[R, E, A, B, C, D, F](tx1: ZSTM[R, E, A], tx2: ZSTM[R, E, B], tx3: ZSTM[R, E, C], tx4: ZSTM[R, E, D])(
    f: (A, B, C, D) => F
  ): ZSTM[R, E, F] =
    for {
      a <- tx1
      b <- tx2
      c <- tx3
      d <- tx4
    } yield f(a, b, c, d)

  /**
   * Merges an `Iterable[ZSTM]` to a single ZSTM, working sequentially.
   */
  def mergeAll[R, E, A, B](
    in: Iterable[ZSTM[R, E, A]]
  )(zero: B)(f: (B, A) => B): ZSTM[R, E, B] =
    in.foldLeft[ZSTM[R, E, B]](succeedNow(zero))(_.zipWith(_)(f))

  /**
   * Returns an effect with the empty value.
   */
  val none: USTM[Option[Nothing]] = succeedNow(None)

  /**
   * Creates an `STM` value from a partial (but pure) function.
   */
  @deprecated("use attempt", "2.0.0")
  def partial[A](a: => A): STM[Throwable, A] =
    attempt(a)

  /**
   * Feeds elements of type `A` to a function `f` that returns an effect.
   * Collects all successes and failures in a tupled fashion.
   */
  def partition[R, E, A, B](
    in: Iterable[A]
  )(f: A => ZSTM[R, E, B])(implicit ev: CanFail[E]): ZSTM[R, Nothing, (Iterable[E], Iterable[B])] =
    ZSTM.foreach(in)(f(_).either).map(ZIO.partitionMap(_)(ZIO.identityFn))

  /**
   * Reduces an `Iterable[ZSTM]` to a single `ZSTM`, working sequentially.
   */
  def reduceAll[R, R1 <: R, E, A](a: ZSTM[R, E, A], as: Iterable[ZSTM[R1, E, A]])(
    f: (A, A) => A
  ): ZSTM[R1, E, A] =
    as.foldLeft[ZSTM[R1, E, A]](a)(_.zipWith(_)(f))

  /**
   * Replicates the given effect n times.
   * If 0 or negative numbers are given, an empty `Iterable` will return.
   */
  def replicate[R, E, A](n: Int)(tx: ZSTM[R, E, A]): Iterable[ZSTM[R, E, A]] =
    new Iterable[ZSTM[R, E, A]] {
      override def iterator: Iterator[ZSTM[R, E, A]] = Iterator.range(0, n).map(_ => tx)
    }

  /**
   * Performs this transaction the specified number of times and collects the
   * results.
   */
  @deprecated("use replicateSTM", "2.0.0")
  def replicateM[R, E, A](n: Int)(transaction: ZSTM[R, E, A]): ZSTM[R, E, Iterable[A]] =
    replicateSTM(n)(transaction)

  /**
   * Performs this transaction the specified number of times, discarding the
   * results.
   */
  @deprecated("use replicateSTMDiscard", "2.0.0")
  def replicateM_[R, E, A](n: Int)(transaction: ZSTM[R, E, A]): ZSTM[R, E, Unit] =
    replicateSTMDiscard(n)(transaction)

  /**
   * Performs this transaction the specified number of times and collects the
   * results.
   */
  def replicateSTM[R, E, A](n: Int)(transaction: ZSTM[R, E, A]): ZSTM[R, E, Iterable[A]] =
    ZSTM.collectAll(ZSTM.replicate(n)(transaction))

  /**
   * Performs this transaction the specified number of times, discarding the
   * results.
   */
  def replicateSTMDiscard[R, E, A](n: Int)(transaction: ZSTM[R, E, A]): ZSTM[R, E, Unit] =
    ZSTM.collectAllDiscard(ZSTM.replicate(n)(transaction))

  /**
   * Requires that the given `ZSTM[R, E, Option[A]]` contain a value. If there is no
   * value, then the specified error will be raised.
   */
  @deprecated("use someOrFail", "2.0.0")
  def require[R, E, A](error: => E): ZSTM[R, E, Option[A]] => ZSTM[R, E, A] =
    _.flatMap(_.fold[ZSTM[R, E, A]](fail(error))(succeedNow))

  /**
   * Abort and retry the whole transaction when any of the underlying
   * transactional variables have changed.
   */
  val retry: USTM[Nothing] = Effect((_, _, _) => throw RetryException)

  /**
   * Returns an effect with the value on the right part.
   */
  def right[A](a: => A): USTM[Either[Nothing, A]] =
    succeed(Right(a))

  /**
   * Accesses the specified service in the environment of the effect.
   */
  def service[A: Tag]: ZSTM[Has[A], Nothing, A] =
    ZSTM.access(_.get[A])

  /**
   * Accesses the service corresponding to the specified key in the
   * environment.
   */
  def serviceAt[Service]: ZSTM.ServiceAtPartiallyApplied[Service] =
    new ZSTM.ServiceAtPartiallyApplied[Service]

  /**
   * Accesses the specified services in the environment of the effect.
   */
  @deprecated("use service", "2.0.0")
  def services[A: Tag, B: Tag]: ZSTM[Has[A] with Has[B], Nothing, (A, B)] =
    ZSTM.access(r => (r.get[A], r.get[B]))

  /**
   * Accesses the specified services in the environment of the effect.
   */
  @deprecated("use service", "2.0.0")
  def services[A: Tag, B: Tag, C: Tag]: ZSTM[Has[A] with Has[B] with Has[C], Nothing, (A, B, C)] =
    ZSTM.access(r => (r.get[A], r.get[B], r.get[C]))

  /**
   * Accesses the specified services in the environment of the effect.
   */
  @deprecated("use service", "2.0.0")
  def services[A: Tag, B: Tag, C: Tag, D: Tag]
    : ZSTM[Has[A] with Has[B] with Has[C] with Has[D], Nothing, (A, B, C, D)] =
    ZSTM.access(r => (r.get[A], r.get[B], r.get[C], r.get[D]))

  /**
   * Effectfully accesses the specified service in the environment of the effect.
   */
  def serviceWith[Service]: ServiceWithPartiallyApplied[Service] =
    new ServiceWithPartiallyApplied[Service]

  /**
   * Returns an effect with the optional value.
   */
  def some[A](a: => A): USTM[Option[A]] =
    succeed(Some(a))

  /**
   * Returns an `STM` effect that succeeds with the specified value.
   */
  def succeed[A](a: => A): USTM[A] = Succeed(() => a)

  /**
   * Suspends creation of the specified transaction lazily.
   */
  def suspend[R, E, A](stm: => ZSTM[R, E, A]): ZSTM[R, E, A] =
    STM.succeed(stm).flatten

  /**
   * Returns an `STM` effect that succeeds with `Unit`.
   */
  val unit: USTM[Unit] = succeedNow(())

  /**
   * The moral equivalent of `if (!p) exp`
   */
  def unless[R, E](b: => Boolean)(stm: => ZSTM[R, E, Any]): ZSTM[R, E, Unit] =
    suspend(if (b) unit else stm.unit)

  /**
   * The moral equivalent of `if (!p) exp` when `p` has side-effects
   */
  @deprecated("use unlessSTM", "2.0.0")
  def unlessM[R, E](b: ZSTM[R, E, Boolean]): ZSTM.UnlessSTM[R, E] =
    unlessSTM(b)

  /**
   * The moral equivalent of `if (!p) exp` when `p` has side-effects
   */
  def unlessSTM[R, E](b: ZSTM[R, E, Boolean]): ZSTM.UnlessSTM[R, E] =
    new ZSTM.UnlessSTM(b)

  /**
   * Feeds elements of type `A` to `f` and accumulates all errors in error
   * channel or successes in success channel.
   *
   * This combinator is lossy meaning that if there are errors all successes
   * will be lost. To retain all information please use [[partition]].
   */
  def validate[R, E, A, B, Collection[+Element] <: Iterable[Element]](in: Collection[A])(
    f: A => ZSTM[R, E, B]
  )(implicit bf: BuildFrom[Collection[A], B, Collection[B]], ev: CanFail[E]): ZSTM[R, ::[E], Collection[B]] =
    partition(in)(f).flatMap {
      case (e :: es, _) => fail(::(e, es))
      case (_, bs)      => succeedNow(bf.fromSpecific(in)(bs))
    }

  /**
   * Feeds elements of type `A` to `f` and accumulates all errors in error
   * channel or successes in success channel.
   *
   * This combinator is lossy meaning that if there are errors all successes
   * will be lost. To retain all information please use [[partition]].
   */
  def validate[R, E, A, B](in: NonEmptyChunk[A])(
    f: A => ZSTM[R, E, B]
  )(implicit ev: CanFail[E]): ZSTM[R, ::[E], NonEmptyChunk[B]] =
    partition(in)(f).flatMap {
      case (e :: es, _) => fail(::(e, es))
      case (_, bs)      => succeedNow(NonEmptyChunk.nonEmpty(Chunk.fromIterable(bs)))
    }

  /**
   * Feeds elements of type `A` to `f` until it succeeds. Returns first success
   * or the accumulation of all errors.
   */
  def validateFirst[R, E, A, B, Collection[+Element] <: Iterable[Element]](in: Collection[A])(
    f: A => ZSTM[R, E, B]
  )(implicit bf: BuildFrom[Collection[A], E, Collection[E]], ev: CanFail[E]): ZSTM[R, Collection[E], B] =
    ZSTM.foreach(in)(f(_).flip).flip

  /**
   * The moral equivalent of `if (p) exp`
   */
  def when[R, E](b: => Boolean)(stm: => ZSTM[R, E, Any]): ZSTM[R, E, Unit] =
    suspend(if (b) stm.unit else unit)

  /**
   * Runs an effect when the supplied `PartialFunction` matches for the given value, otherwise does nothing.
   */
  def whenCase[R, E, A](a: => A)(pf: PartialFunction[A, ZSTM[R, E, Any]]): ZSTM[R, E, Unit] =
    suspend(pf.applyOrElse(a, (_: A) => unit).unit)

  /**
   * Runs an effect when the supplied `PartialFunction` matches for the given effectful value, otherwise does nothing.
   */
  @deprecated("use whenCaseSTM", "2.0.0")
  def whenCaseM[R, E, A](a: ZSTM[R, E, A])(pf: PartialFunction[A, ZSTM[R, E, Any]]): ZSTM[R, E, Unit] =
    whenCaseSTM(a)(pf)

  /**
   * Runs an effect when the supplied `PartialFunction` matches for the given effectful value, otherwise does nothing.
   */
  def whenCaseSTM[R, E, A](a: ZSTM[R, E, A])(pf: PartialFunction[A, ZSTM[R, E, Any]]): ZSTM[R, E, Unit] =
    a.flatMap(whenCase(_)(pf))

  /**
   * The moral equivalent of `if (p) exp` when `p` has side-effects
   */
  @deprecated("use whenSTM", "2.0.0")
  def whenM[R, E](b: ZSTM[R, E, Boolean]): ZSTM.WhenSTM[R, E] =
    whenSTM(b)

  /**
   * The moral equivalent of `if (p) exp` when `p` has side-effects
   */
  def whenSTM[R, E](b: ZSTM[R, E, Boolean]): ZSTM.WhenSTM[R, E] =
    new ZSTM.WhenSTM(b)

  final class AccessPartiallyApplied[R](private val dummy: Boolean = true) extends AnyVal {
    def apply[A](f: R => A): ZSTM[R, Nothing, A] =
      ZSTM.environment.map(f)
  }

  final class AccessSTMPartiallyApplied[R](private val dummy: Boolean = true) extends AnyVal {
    def apply[E, A](f: R => ZSTM[R, E, A]): ZSTM[R, E, A] =
      ZSTM.environment.flatMap(f)
  }

  final class ServiceAtPartiallyApplied[Service](private val dummy: Boolean = true) extends AnyVal {
    def apply[Key](
      key: => Key
    )(implicit tag: Tag[Map[Key, Service]]): ZSTM[HasMany[Key, Service], Nothing, Option[Service]] =
      ZSTM.access(_.getAt(key))
  }

  final class ServiceWithPartiallyApplied[Service](private val dummy: Boolean = true) extends AnyVal {
    def apply[E, A](f: Service => ZSTM[Has[Service], E, A])(implicit tag: Tag[Service]): ZSTM[Has[Service], E, A] =
      ZSTM.service[Service].flatMap(f)
  }

  final class IfSTM[R, E](private val b: ZSTM[R, E, Boolean]) {
    def apply[R1 <: R, E1 >: E, A](onTrue: => ZSTM[R1, E1, A], onFalse: => ZSTM[R1, E1, A]): ZSTM[R1, E1, A] =
      b.flatMap(b => if (b) onTrue else onFalse)
  }

  final class UnlessSTM[R, E](private val b: ZSTM[R, E, Boolean]) {
    def apply[R1 <: R, E1 >: E](stm: => ZSTM[R1, E1, Any]): ZSTM[R1, E1, Unit] =
      b.flatMap(b => if (b) unit else stm.unit)
  }

  final class UpdateService[-R, +E, +A, M](private val self: ZSTM[R, E, A]) {
    def apply[R1 <: R with Has[M]](f: M => M)(implicit ev: Has.IsHas[R1], tag: Tag[M]): ZSTM[R1, E, A] =
      self.provideSome(ev.update(_, f))
  }

  final class UpdateServiceAt[-R, +E, +A, Service](private val self: ZSTM[R, E, A]) extends AnyVal {
    def apply[R1 <: R with HasMany[Key, Service], Key](key: => Key)(
      f: Service => Service
    )(implicit ev: Has.IsHas[R1], tag: Tag[Map[Key, Service]]): ZSTM[R1, E, A] =
      self.provideSome(ev.updateAt(_, key, f))
  }

  final class WhenSTM[R, E](private val b: ZSTM[R, E, Boolean]) {
    def apply[R1 <: R, E1 >: E](stm: => ZSTM[R1, E1, Any]): ZSTM[R1, E1, Unit] =
      b.flatMap(b => if (b) stm.unit else unit)
  }

  private[stm] final case class FailException[E](e: E) extends Throwable(null, null, false, false)

  private[stm] final case class DieException(t: Throwable) extends Throwable(null, null, false, false)

  private[stm] case object RetryException extends Throwable(null, null, false, false)

  private[stm] final case class Effect[R, E, A](f: (Journal, FiberId, R) => A) extends ZSTM[R, E, A] {
    def tag: Int = Tags.Effect
  }

  private[stm] final case class OnFailure[R, E1, E2, A](stm: ZSTM[R, E1, A], k: E1 => ZSTM[R, E2, A])
      extends ZSTM[R, E2, A]
      with Function[A, ZSTM[R, E2, A]] {
    def tag: Int = Tags.OnFailure

    def apply(a: A): ZSTM[R, E2, A] = succeedNow(a)
  }

  private[stm] final case class OnRetry[R, E, A](stm: ZSTM[R, E, A], onRetry: ZSTM[R, E, A])
      extends ZSTM[R, E, A]
      with Function[A, ZSTM[R, E, A]] {
    def tag: Int = Tags.OnRetry

    def apply(a: A): ZSTM[R, E, A] = succeedNow(a)
  }

  private[stm] final case class OnSuccess[R, E, A, B](stm: ZSTM[R, E, A], k: A => ZSTM[R, E, B]) extends ZSTM[R, E, B] {
    def tag: Int = Tags.OnSuccess
  }

  private[stm] final case class ProvideSome[R1, R2, E, A](effect: ZSTM[R1, E, A], f: R2 => R1) extends ZSTM[R2, E, A] {
    def tag: Int = Tags.ProvideSome
  }

  private[stm] final case class SucceedNow[A](a: A) extends ZSTM[Any, Nothing, A] {
    def tag: Int = Tags.SucceedNow
  }

  private[stm] final case class Succeed[A](a: () => A) extends ZSTM[Any, Nothing, A] {
    def tag: Int = Tags.Succeed
  }

  private[zio] def succeedNow[A](a: A): USTM[A] = SucceedNow(a)

  private[stm] object internal {
    val DefaultJournalSize = 4
    val MaxRetries         = 10

    object Tags {
      final val Effect      = 0
      final val OnSuccess   = 1
      final val SucceedNow  = 2
      final val Succeed     = 3
      final val OnFailure   = 4
      final val ProvideSome = 5
      final val OnRetry     = 6
    }

    class Versioned[A](val value: A) extends Serializable

    type TxnId = Long

    type Journal = MutableMap[ZTRef.Atomic[_], Entry]

    type Todo = () => Any

    /**
     * Creates a function that can reset the journal.
     */
    def prepareResetJournal(journal: Journal): () => Any = {
      val saved = new MutableMap[ZTRef.Atomic[_], Entry](journal.size)

      val it = journal.entrySet.iterator
      while (it.hasNext) {
        val entry = it.next
        saved.put(entry.getKey, entry.getValue.copy())
      }

      () => { journal.clear(); journal.putAll(saved); () }
    }

    /**
     * Commits the journal.
     */
    def commitJournal(journal: Journal): Unit = {
      val it = journal.entrySet.iterator
      while (it.hasNext) it.next.getValue.commit()
    }

    /**
     * Allocates memory for the journal, if it is null, otherwise just clears it.
     */
    def allocJournal(journal: Journal): Journal =
      if (journal eq null) new MutableMap[ZTRef.Atomic[_], Entry](DefaultJournalSize)
      else {
        journal.clear()
        journal
      }

    /**
     * Determines if the journal is valid.
     */
    def isValid(journal: Journal): Boolean = {
      var valid = true
      val it    = journal.entrySet.iterator
      while (valid && it.hasNext) valid = it.next.getValue.isValid
      valid
    }

    /**
     * Analyzes the journal, determining whether it is valid and whether it is
     * read only in a single pass. Note that information on whether the
     * journal is read only will only be accurate if the journal is valid, due
     * to short-circuiting that occurs on an invalid journal.
     */
    def analyzeJournal(journal: Journal): JournalAnalysis = {
      var result = JournalAnalysis.ReadOnly: JournalAnalysis
      val it     = journal.entrySet.iterator
      while ((result ne JournalAnalysis.Invalid) && it.hasNext) {
        val value = it.next.getValue
        if (value.isInvalid) result = JournalAnalysis.Invalid
        else if (value.isChanged) result = JournalAnalysis.ReadWrite
      }
      result
    }

    sealed abstract class JournalAnalysis extends Serializable with Product
    object JournalAnalysis {
      case object Invalid   extends JournalAnalysis
      case object ReadOnly  extends JournalAnalysis
      case object ReadWrite extends JournalAnalysis
    }

    /**
     * Determines if the journal is invalid.
     */
    def isInvalid(journal: Journal): Boolean = !isValid(journal)

    /**
     * Atomically collects and clears all the todos from any `TRef` that
     * participated in the transaction.
     */
    def collectTodos(journal: Journal): MutableMap[TxnId, Todo] = {
      import collection.JavaConverters._

      val allTodos  = new MutableMap[TxnId, Todo](DefaultJournalSize)
      val emptyTodo = Map.empty[TxnId, Todo]

      val it = journal.entrySet.iterator
      while (it.hasNext) {
        val tref = it.next.getValue.tref
        val todo = tref.todo

        var loop = true
        while (loop) {
          val oldTodo = todo.get

          loop = !todo.compareAndSet(oldTodo, emptyTodo)

          if (!loop) allTodos.putAll(oldTodo.asJava): @silent("JavaConverters")
        }
      }

      allTodos
    }

    /**
     * Executes the todos in the current thread, sequentially.
     */
    def execTodos(todos: MutableMap[TxnId, Todo]): Unit = {
      val it = todos.entrySet.iterator
      while (it.hasNext) it.next.getValue.apply()
    }

    /**
     * For the given transaction id, adds the specified todo effect to all
     * `TRef` values.
     */
    def addTodo(txnId: TxnId, journal: Journal, todoEffect: Todo): Boolean = {
      var added = false

      val it = journal.entrySet.iterator
      while (it.hasNext) {
        val tref = it.next.getValue.tref

        var loop = true
        while (loop) {
          val oldTodo = tref.todo.get

          if (!oldTodo.contains(txnId)) {
            val newTodo = oldTodo.updated(txnId, todoEffect)

            loop = !tref.todo.compareAndSet(oldTodo, newTodo)

            if (!loop) added = true
          } else loop = false
        }
      }

      added
    }

    /**
     * Runs all the todos.
     */
    def completeTodos[E, A](exit: Exit[E, A], journal: Journal, runtimeConfig: RuntimeConfig): TryCommit[E, A] = {
      val todos = collectTodos(journal)

      if (todos.size > 0) runtimeConfig.executor.submitOrThrow(() => execTodos(todos))

      TryCommit.Done(exit)
    }

    /**
     * Finds all the new todo targets that are not already tracked in the `oldJournal`.
     */
    def untrackedTodoTargets(oldJournal: Journal, newJournal: Journal): Journal = {
      val untracked = new MutableMap[ZTRef.Atomic[_], Entry](newJournal.size)

      untracked.putAll(newJournal)

      val it = newJournal.entrySet.iterator
      while (it.hasNext) {
        val entry = it.next
        val key   = entry.getKey
        val value = entry.getValue
        if (oldJournal.containsKey(key)) {
          // We already tracked this one, remove it:
          untracked.remove(key)
        } else if (value.isNew) {
          // This `TRef` was created in the current transaction, so no need to
          // add any todos to it, because it cannot be modified from the outside
          // until the transaction succeeds; so any todo added to it would never
          // succeed.
          untracked.remove(key)
        }
      }

      untracked
    }

    def tryCommitSync[R, E, A](
<<<<<<< HEAD
      runtimeConfig: RuntimeConfig,
      fiberId: Fiber.Id,
=======
      platform: Platform,
      fiberId: FiberId,
>>>>>>> e02403c7
      stm: ZSTM[R, E, A],
      r: R
    ): TryCommit[E, A] = {
      var journal = null.asInstanceOf[MutableMap[ZTRef.Atomic[_], Entry]]
      var value   = null.asInstanceOf[TExit[E, A]]

      var loop    = true
      var retries = 0

      while (loop) {
        journal = allocJournal(journal)

        if (retries > MaxRetries) {
          Sync(globalLock) {
            value = stm.run(journal, fiberId, r)

            value match {
              case _: TExit.Succeed[_] =>
                commitJournal(journal)
                loop = false

              case _ =>
                retries = 0
            }
          }

        } else {
          value = stm.run(journal, fiberId, r)

          val analysis = analyzeJournal(journal)

          if (analysis ne JournalAnalysis.Invalid) {
            loop = false

            value match {
              case _: TExit.Succeed[_] =>
                if (analysis eq JournalAnalysis.ReadWrite) {
                  Sync(globalLock) {
                    if (isValid(journal)) {
                      commitJournal(journal)
                    } else {
                      loop = true
                    }
                  }
                } else {
                  Sync(globalLock) {
                    if (isInvalid(journal)) loop = true
                  }
                }

              case _ =>
            }
          }
        }

        retries += 1
      }

      value match {
        case TExit.Succeed(a) => completeTodos(Exit.succeed(a), journal, runtimeConfig)
        case TExit.Fail(e)    => completeTodos(Exit.fail(e), journal, runtimeConfig)
        case TExit.Die(t)     => completeTodos(Exit.die(t), journal, runtimeConfig)
        case TExit.Retry      => TryCommit.Suspend(journal)
      }
    }

    def tryCommitAsync[R, E, A](
      journal: Journal,
<<<<<<< HEAD
      runtimeConfig: RuntimeConfig,
      fiberId: Fiber.Id,
=======
      platform: Platform,
      fiberId: FiberId,
>>>>>>> e02403c7
      stm: ZSTM[R, E, A],
      txnId: TxnId,
      state: AtomicReference[State[E, A]],
      r: R
    )(
      k: ZIO[R, E, A] => Any
    ): Unit = {
      def complete(exit: Exit[E, A]): Unit = { k(ZIO.done(exit)); () }

      @tailrec
      def suspend(accum: Journal, journal: Journal): Unit = {
        addTodo(txnId, journal, () => tryCommitAsync(null, runtimeConfig, fiberId, stm, txnId, state, r)(k))

        if (isInvalid(journal)) tryCommit(runtimeConfig, fiberId, stm, state, r) match {
          case TryCommit.Done(exit) => complete(exit)
          case TryCommit.Suspend(journal2) =>
            val untracked = untrackedTodoTargets(accum, journal2)

            if (untracked.size > 0) {
              accum.putAll(untracked)

              suspend(accum, untracked)
            }
        }
      }

      Sync(state) {
        if (state.get.isRunning) {
          if (journal ne null) suspend(journal, journal)
          else
            tryCommit(runtimeConfig, fiberId, stm, state, r) match {
              case TryCommit.Done(io)         => complete(io)
              case TryCommit.Suspend(journal) => suspend(journal, journal)
            }
        }
      }
    }

    def tryCommit[R, E, A](
<<<<<<< HEAD
      runtimeConfig: RuntimeConfig,
      fiberId: Fiber.Id,
=======
      platform: Platform,
      fiberId: FiberId,
>>>>>>> e02403c7
      stm: ZSTM[R, E, A],
      state: AtomicReference[State[E, A]],
      r: R
    ): TryCommit[E, A] = {
      var journal = null.asInstanceOf[MutableMap[ZTRef.Atomic[_], Entry]]
      var value   = null.asInstanceOf[TExit[E, A]]

      var loop    = true
      var retries = 0

      while (loop) {
        journal = allocJournal(journal)

        if (retries > MaxRetries) {
          Sync(globalLock) {
            value = stm.run(journal, fiberId, r)

            value match {
              case _: TExit.Succeed[_] =>
                val isRunning = state.compareAndSet(State.Running, State.done(value))
                if (isRunning) {
                  commitJournal(journal)
                }
                loop = false

              case _ =>
                retries = 0
            }
          }

        } else {
          value = stm.run(journal, fiberId, r)

          val analysis = analyzeJournal(journal)

          if (analysis ne JournalAnalysis.Invalid) {
            loop = false

            value match {
              case _: TExit.Succeed[_] =>
                if (analysis eq JournalAnalysis.ReadWrite) {
                  Sync(globalLock) {
                    if (isValid(journal)) {
                      val isRunning = state.compareAndSet(State.Running, State.done(value))
                      if (isRunning) {
                        commitJournal(journal)
                      }
                    } else {
                      loop = true
                    }
                  }
                } else {
                  Sync(globalLock) {
                    if (isInvalid(journal)) loop = true
                  }
                }

              case _ =>
            }
          }
        }

        retries += 1
      }

      value match {
        case TExit.Succeed(a) => completeTodos(Exit.succeed(a), journal, runtimeConfig)
        case TExit.Fail(e)    => completeTodos(Exit.fail(e), journal, runtimeConfig)
        case TExit.Die(t)     => completeTodos(Exit.die(t), journal, runtimeConfig)
        case TExit.Retry      => TryCommit.Suspend(journal)
      }
    }

    def makeTxnId(): Long = txnCounter.incrementAndGet()

    private[this] val txnCounter: AtomicLong = new AtomicLong()

    val globalLock: AnyRef = new AnyRef {}

    sealed abstract class TExit[+A, +B] extends Serializable with Product
    object TExit {
      val unit: TExit[Nothing, Unit] = Succeed(())

      final case class Fail[+A](value: A)    extends TExit[A, Nothing]
      final case class Die(error: Throwable) extends TExit[Nothing, Nothing]
      final case class Succeed[+B](value: B) extends TExit[Nothing, B]
      case object Retry                      extends TExit[Nothing, Nothing]
    }

    abstract class Entry { self =>
      type S

      val tref: ZTRef.Atomic[S]

      private[stm] val expected: Versioned[S]

      protected[this] var newValue: S

      val isNew: Boolean

      private[this] var _isChanged = false

      def unsafeSet(value: Any): Unit = {
        _isChanged = true
        newValue = value.asInstanceOf[S]
      }

      def unsafeGet[B]: B = newValue.asInstanceOf[B]

      /**
       * Commits the new value to the `TRef`.
       */
      def commit(): Unit = tref.versioned = new Versioned(newValue)

      /**
       * Creates a copy of the Entry.
       */
      def copy(): Entry = new Entry {
        type S = self.S
        val tref     = self.tref
        val expected = self.expected
        val isNew    = self.isNew
        var newValue = self.newValue
        _isChanged = self.isChanged
      }

      /**
       * Determines if the entry is invalid. This is the negated version of
       * `isValid`.
       */
      def isInvalid: Boolean = !isValid

      /**
       * Determines if the entry is valid. That is, if the version of the
       * `TRef` is equal to the expected version.
       */
      def isValid: Boolean = tref.versioned eq expected

      /**
       * Determines if the variable has been set in a transaction.
       */
      def isChanged: Boolean = _isChanged

      override def toString: String =
        s"Entry(expected.value = ${expected.value}, newValue = $newValue, tref = $tref, isChanged = $isChanged)"
    }

    object Entry {

      /**
       * Creates an entry for the journal, given the `TRef` being untracked, the
       * new value of the `TRef`, and the expected version of the `TRef`.
       */
      private[stm] def apply[A0](tref0: ZTRef.Atomic[A0], isNew0: Boolean): Entry = {
        val versioned = tref0.versioned

        new Entry {
          type S = A0
          val tref     = tref0
          val isNew    = isNew0
          val expected = versioned
          var newValue = versioned.value
        }
      }
    }

    sealed abstract class TryCommit[+E, +A]
    object TryCommit {
      final case class Done[+E, +A](exit: Exit[E, A]) extends TryCommit[E, A]
      final case class Suspend(journal: Journal)      extends TryCommit[Nothing, Nothing]
    }

    sealed abstract class State[+E, +A] { self =>
      final def isRunning: Boolean =
        self match {
          case State.Running => true
          case _             => false
        }
    }

    object State {
      final case class Done[+E, +A](exit: Exit[E, A]) extends State[E, A]
      case object Interrupted                         extends State[Nothing, Nothing]
      case object Running                             extends State[Nothing, Nothing]

      def done[E, A](exit: TExit[E, A]): State[E, A] =
        exit match {
          case TExit.Succeed(a) => State.Done(Exit.succeed(a))
          case TExit.Die(t)     => State.Done(Exit.die(t))
          case TExit.Fail(e)    => State.Done(Exit.fail(e))
          case TExit.Retry      => throw new Error("Defect: done being called on TExit.Retry")
        }
    }
  }
}<|MERGE_RESOLUTION|>--- conflicted
+++ resolved
@@ -1921,13 +1921,8 @@
     }
 
     def tryCommitSync[R, E, A](
-<<<<<<< HEAD
       runtimeConfig: RuntimeConfig,
-      fiberId: Fiber.Id,
-=======
-      platform: Platform,
       fiberId: FiberId,
->>>>>>> e02403c7
       stm: ZSTM[R, E, A],
       r: R
     ): TryCommit[E, A] = {
@@ -1996,13 +1991,8 @@
 
     def tryCommitAsync[R, E, A](
       journal: Journal,
-<<<<<<< HEAD
       runtimeConfig: RuntimeConfig,
-      fiberId: Fiber.Id,
-=======
-      platform: Platform,
       fiberId: FiberId,
->>>>>>> e02403c7
       stm: ZSTM[R, E, A],
       txnId: TxnId,
       state: AtomicReference[State[E, A]],
@@ -2042,13 +2032,8 @@
     }
 
     def tryCommit[R, E, A](
-<<<<<<< HEAD
       runtimeConfig: RuntimeConfig,
-      fiberId: Fiber.Id,
-=======
-      platform: Platform,
       fiberId: FiberId,
->>>>>>> e02403c7
       stm: ZSTM[R, E, A],
       state: AtomicReference[State[E, A]],
       r: R
