/*
 * Copyright 2017-2020 John A. De Goes and the ZIO Contributors
 *
 * Licensed under the Apache License, Version 2.0 (the "License");
 * you may not use this file except in compliance with the License.
 * You may obtain a copy of the License at
 *
 *     http://www.apache.org/licenses/LICENSE-2.0
 *
 * Unless required by applicable law or agreed to in writing, software
 * distributed under the License is distributed on an "AS IS" BASIS,
 * WITHOUT WARRANTIES OR CONDITIONS OF ANY KIND, either express or implied.
 * See the License for the specific language governing permissions and
 * limitations under the License.
 */

package zio.stm

import java.util.concurrent.atomic.{ AtomicBoolean, AtomicLong }
import java.util.{ HashMap => MutableMap }

import scala.annotation.tailrec
import scala.util.{ Failure, Success, Try }

import com.github.ghik.silencer.silent

import zio.internal.{ Platform, Stack, Sync }
import zio.{ CanFail, Fiber, IO, UIO, ZIO }

/**
 * `STM[E, A]` represents an effect that can be performed transactionally,
 * resulting in a failure `E` or a value `A`.
 *
 * {{{
 * def transfer(receiver: TRef[Int],
 *              sender: TRef[Int], much: Int): UIO[Int] =
 *   STM.atomically {
 *     for {
 *       balance <- sender.get
 *       _       <- STM.check(balance >= much)
 *       _       <- receiver.update(_ + much)
 *       _       <- sender.update(_ - much)
 *       newAmnt <- receiver.get
 *     } yield newAmnt
 *   }
 *
 *   val action: UIO[Int] =
 *     for {
 *       t <- STM.atomically(TRef.make(0).zip(TRef.make(20000)))
 *       (receiver, sender) = t
 *       balance <- transfer(receiver, sender, 1000)
 *     } yield balance
 * }}}
 *
 * Software Transactional Memory is a technique which allows composition
 *  of arbitrary atomic operations. It is the software analog of transactions in database systems.
 *
 * The API is lifted directly from the Haskell package Control.Concurrent.STM although the implementation does not
 *  resemble the Haskell one at all.
 *  [[http://hackage.haskell.org/package/stm-2.5.0.0/docs/Control-Concurrent-STM.html]]
 *
 *  STM in Haskell was introduced in:
 *  Composable memory transactions, by Tim Harris, Simon Marlow, Simon Peyton Jones, and Maurice Herlihy, in ACM
 *  Conference on Principles and Practice of Parallel Programming 2005.
 * [[https://www.microsoft.com/en-us/research/publication/composable-memory-transactions/]]
 *
 * See also:
 * Lock Free Data Structures using STMs in Haskell, by Anthony Discolo, Tim Harris, Simon Marlow, Simon Peyton Jones,
 * Satnam Singh) FLOPS 2006: Eighth International Symposium on Functional and Logic Programming, Fuji Susono, JAPAN,
 *  April 2006
 *  [[https://www.microsoft.com/en-us/research/publication/lock-free-data-structures-using-stms-in-haskell/]]
 *
 */
final class ZSTM[-R, +E, +A] private[stm] (
  private val exec: (ZSTM.internal.Journal, Fiber.Id, AtomicLong, R) => ZSTM.internal.TExit[E, A]
) extends AnyVal { self =>
  import ZSTM.internal.{ prepareResetJournal, TExit }

  /**
   * Sequentially zips this value with the specified one.
   */
  def <*>[R1 <: R, E1 >: E, B](that: => ZSTM[R1, E1, B]): ZSTM[R1, E1, (A, B)] =
    self zip that

  /**
   * Sequentially zips this value with the specified one, discarding the
   * second element of the tuple.
   */
  def <*[R1 <: R, E1 >: E, B](that: => ZSTM[R1, E1, B]): ZSTM[R1, E1, A] =
    self zipLeft that

  /**
   * Sequentially zips this value with the specified one, discarding the
   * first element of the tuple.
   */
  def *>[R1 <: R, E1 >: E, B](that: => ZSTM[R1, E1, B]): ZSTM[R1, E1, B] =
    self zipRight that

  /**
   * Feeds the value produced by this effect to the specified function,
   * and then runs the returned effect as well to produce its results.
   */
  def >>=[R1 <: R, E1 >: E, B](f: A => ZSTM[R1, E1, B]): ZSTM[R1, E1, B] =
    self flatMap f

  /**
   * Tries this effect first, and if it fails, tries the other effect.
   */
  def <>[R1 <: R, E1, A1 >: A](that: => ZSTM[R1, E1, A1])(implicit ev: CanFail[E]): ZSTM[R1, E1, A1] =
    orElse(that)

  /**
   * Propagates the given environment to self.
   */
  def >>>[R1 >: A, E1 >: E, B](that: ZSTM[R1, E1, B]): ZSTM[R, E1, B] =
    flatMap(that.provide)

  /**
   * Propagates self environment to that.
   */
  def <<<[R1, E1 >: E](that: ZSTM[R1, E1, R]): ZSTM[R1, E1, A] =
    that >>> self

  /**
   * Depending on provided environment returns either this one or the other effect.
   */
  def |||[R1, E1 >: E, A1 >: A](that: ZSTM[R1, E1, A1]): ZSTM[Either[R, R1], E1, A1] =
    ZSTM.accessM[Either[R, R1]](_.fold(self.provide, that.provide))

  /**
   * Depending on provided environment, returns either this one or the other
   * effect lifted in `Left` or `Right`, respectively.
   */
  def +++[R1, B, E1 >: E](that: ZSTM[R1, E1, B]): ZSTM[Either[R, R1], E1, Either[A, B]] =
    ZSTM.accessM[Either[R, R1]](_.fold(self.provide(_).map(Left(_)), that.provide(_).map(Right(_))))

  /**
   * Alias for `<*>` and `zip`.
   */
  def &&&[R1 <: R, E1 >: E, B](that: ZSTM[R1, E1, B]): ZSTM[R1, E1, (A, B)] =
    self <*> that

  /**
   * Returns an effect that submerges the error case of an `Either` into the
   * `STM`. The inverse operation of `STM.either`.
   */
  def absolve[R1 <: R, E1, B](implicit ev1: ZSTM[R, E, A] <:< ZSTM[R1, E1, Either[E1, B]]): ZSTM[R1, E1, B] =
    ZSTM.absolve[R1, E1, B](ev1(self))

  /**
   * Named alias for `>>>`.
   */
  def andThen[R1 >: A, E1 >: E, B](that: ZSTM[R1, E1, B]): ZSTM[R, E1, B] =
    self >>> that

  /**
   * Maps the success value of this effect to the specified constant value.
   */
  def as[B](b: => B): ZSTM[R, E, B] = self map (_ => b)

  /**
   * Maps the error value of this effect to the specified constant value.
   */
  def asError[E1](e: => E1)(implicit ev: CanFail[E]): ZSTM[R, E1, A] =
    self mapError (_ => e)

  /**
   * Maps the success value of this effect to an optional value.
   */
  def asSome: ZSTM[R, E, Option[A]] =
    map(Some(_))

  /**
   * Maps the error value of this effect to an optional value.
   */
  def asSomeError: ZSTM[R, Option[E], A] =
    mapError(Some(_))

  /**
   * Returns an `STM` effect whose failure and success channels have been mapped by
   * the specified pair of functions, `f` and `g`.
   */
  def bimap[E2, B](f: E => E2, g: A => B)(implicit ev: CanFail[E]): ZSTM[R, E2, B] =
    foldM(e => ZSTM.failNow(f(e)), a => ZSTM.succeedNow(g(a)))

  /**
   * Recovers from all errors.
   */
  def catchAll[R1 <: R, E2, A1 >: A](h: E => ZSTM[R1, E2, A1])(implicit ev: CanFail[E]): ZSTM[R1, E2, A1] =
    foldM[R1, E2, A1](h, ZSTM.succeedNow)

  /**
   * Simultaneously filters and maps the value produced by this effect.
   */
  def collect[B](pf: PartialFunction[A, B]): ZSTM[R, E, B] =
    collectM(pf.andThen(ZSTM.succeedNow(_)))

  /**
   * Simultaneously filters and flatMaps the value produced by this effect.
   * Continues on the effect returned from pf.
   */
  def collectM[R1 <: R, E1 >: E, B](pf: PartialFunction[A, ZSTM[R1, E1, B]]): ZSTM[R1, E1, B] =
    self.continueWithM {
      case TExit.Fail(e)    => ZSTM.failNow(e)
      case TExit.Succeed(a) => if (pf.isDefinedAt(a)) pf(a) else ZSTM.retry
      case TExit.Retry      => ZSTM.retry
    }

  /**
   * Named alias for `<<<`.
   */
  def compose[R1, E1 >: E](that: ZSTM[R1, E1, R]): ZSTM[R1, E1, A] =
    self <<< that

  /**
   * Commits this transaction atomically.
   */
  def commit: ZIO[R, E, A] = ZSTM.atomically(self)

  /**
   * Commits this transaction atomically, regardless of whether the transaction
   * is a success or a failure.
   */
  def commitEither: ZIO[R, E, A] =
    either.commit.absolve

  /**
   * Repeats this `STM` effect until its result satisfies the specified predicate.
   */
  def doUntil(f: A => Boolean): ZSTM[R, E, A] =
    flatMap(a => if (f(a)) ZSTM.succeedNow(a) else doUntil(f))

  /**
   * Repeats this `STM` effect while its result satisfies the specified predicate.
   */
  def doWhile(f: A => Boolean): ZSTM[R, E, A] =
    flatMap(a => if (f(a)) doWhile(f) else ZSTM.succeedNow(a))

  /**
   * Converts the failure channel into an `Either`.
   */
  def either(implicit ev: CanFail[E]): ZSTM[R, Nothing, Either[E, A]] =
    fold(Left(_), Right(_))

  /**
   * Executes the specified finalization transaction whether or
   * not this effect succeeds. Note that as with all STM transactions,
   * if the full transaction fails, everything will be rolled back.
   */
  def ensuring[R1 <: R](finalizer: ZSTM[R1, Nothing, Any]): ZSTM[R1, E, A] =
    foldM(e => finalizer *> ZSTM.failNow(e), a => finalizer *> ZSTM.succeedNow(a))

  /**
   * Returns an effect that ignores errors and runs repeatedly until it eventually succeeds.
   */
  def eventually(implicit ev: CanFail[E]): ZSTM[R, Nothing, A] =
    foldM(_ => eventually, ZSTM.succeedNow)

  /**
   * Tries this effect first, and if it fails, succeeds with the specified
   * value.
   */
  def fallback[A1 >: A](a: => A1)(implicit ev: CanFail[E]): ZSTM[R, Nothing, A1] =
    fold(_ => a, identity)

  /**
   * Dies with specified `Throwable` if the predicate fails.
   */
  def filterOrDie(p: A => Boolean)(t: => Throwable): ZSTM[R, E, A] =
    filterOrElse_(p)(ZSTM.dieNow(t))

  /**
   * Dies with a [[java.lang.RuntimeException]] having the specified text message
   * if the predicate fails.
   */
  def filterOrDieMessage(p: A => Boolean)(msg: => String): ZSTM[R, E, A] =
    filterOrElse_(p)(ZSTM.dieMessage(msg))

  /**
   * Applies `f` if the predicate fails.
   */
  def filterOrElse[R1 <: R, E1 >: E, A1 >: A](p: A => Boolean)(f: A => ZSTM[R1, E1, A1]): ZSTM[R1, E1, A1] =
    flatMap(v => if (!p(v)) f(v) else ZSTM.succeedNow(v))

  /**
   * Supplies `zstm` if the predicate fails.
   */
  def filterOrElse_[R1 <: R, E1 >: E, A1 >: A](p: A => Boolean)(zstm: => ZSTM[R1, E1, A1]): ZSTM[R1, E1, A1] =
    filterOrElse[R1, E1, A1](p)(_ => zstm)

  /**
   * Fails with `e` if the predicate fails.
   */
  def filterOrFail[E1 >: E](p: A => Boolean)(e: => E1): ZSTM[R, E1, A] =
    filterOrElse_[R, E1, A](p)(ZSTM.failNow(e))

  /**
   * Feeds the value produced by this effect to the specified function,
   * and then runs the returned effect as well to produce its results.
   */
  def flatMap[R1 <: R, E1 >: E, B](f: A => ZSTM[R1, E1, B]): ZSTM[R1, E1, B] =
    self.continueWithM {
      case TExit.Succeed(a) => f(a)
      case TExit.Fail(e)    => ZSTM.failNow(e)
      case TExit.Retry      => ZSTM.retry
    }

  /**
   * Creates a composite effect that represents this effect followed by another
   * one that may depend on the error produced by this one.
   */
  def flatMapError[R1 <: R, E2](f: E => ZSTM[R1, Nothing, E2])(implicit ev: CanFail[E]): ZSTM[R1, E2, A] =
    foldM(e => f(e).flip, ZSTM.succeedNow)

  /**
   * Flattens out a nested `STM` effect.
   */
  def flatten[R1 <: R, E1 >: E, B](implicit ev: A <:< ZSTM[R1, E1, B]): ZSTM[R1, E1, B] =
    self flatMap ev

  /**
   * Unwraps the optional error, defaulting to the provided value.
   */
  def flattenErrorOption[E1, E2 <: E1](default: E2)(implicit ev: E <:< Option[E1]): ZSTM[R, E1, A] =
    mapError(e => ev(e).getOrElse(default))

  /**
   * Flips the success and failure channels of this transactional effect. This
   * allows you to use all methods on the error channel, possibly before
   * flipping back.
   */
  def flip(implicit ev: CanFail[E]): ZSTM[R, A, E] =
    foldM(ZSTM.succeedNow, ZSTM.failNow)

  /**
   *  Swaps the error/value parameters, applies the function `f` and flips the parameters back
   */
  def flipWith[R1, A1, E1](f: ZSTM[R, A, E] => ZSTM[R1, A1, E1]): ZSTM[R1, E1, A1] =
    f(flip).flip

  /**
   * Folds over the `STM` effect, handling both failure and success, but not
   * retry.
   */
  def fold[B](f: E => B, g: A => B)(implicit ev: CanFail[E]): ZSTM[R, Nothing, B] =
    self.continueWithM {
      case TExit.Fail(e)    => ZSTM.succeedNow(f(e))
      case TExit.Succeed(a) => ZSTM.succeedNow(g(a))
      case TExit.Retry      => ZSTM.retry
    }

  /**
   * Effectfully folds over the `STM` effect, handling both failure and
   * success.
   */
  def foldM[R1 <: R, E1, B](f: E => ZSTM[R1, E1, B], g: A => ZSTM[R1, E1, B])(
    implicit ev: CanFail[E]
  ): ZSTM[R1, E1, B] =
    self.continueWithM {
      case TExit.Fail(e)    => f(e)
      case TExit.Succeed(a) => g(a)
      case TExit.Retry      => ZSTM.retry
    }

  /**
   * Unwraps the optional success of this effect, but can fail with unit value.
   */
  def get[E1 >: E, B](implicit ev1: E1 =:= Nothing, ev2: A <:< Option[B]): ZSTM[R, Unit, B] =
    foldM(
      ev1,
      ev2(_).fold[ZSTM[R, Unit, B]](ZSTM.failNow(()))(ZSTM.succeedNow(_))
    )

  /**
   * Returns a successful effect with the head of the list if the list is
   * non-empty or fails with the error `None` if the list is empty.
   */
  def head[B](implicit ev: A <:< List[B]): ZSTM[R, Option[E], B] =
    foldM(
      e => ZSTM.failNow(Some(e)),
      ev(_).headOption.fold[ZSTM[R, Option[E], B]](ZSTM.failNow(None))(ZSTM.succeedNow)
    )

  /**
   * Returns a new effect that ignores the success or failure of this effect.
   */
  def ignore: ZSTM[R, Nothing, Unit] = self.fold(ZIO.unitFn, ZIO.unitFn)

  /**
   * Returns a successful effect if the value is `Left`, or fails with the error `None`.
   */
  def left[B, C](implicit ev: A <:< Either[B, C]): ZSTM[R, Option[E], B] =
    foldM(
      e => ZSTM.failNow(Some(e)),
      a => ev(a).fold(ZSTM.succeedNow, _ => ZSTM.failNow(None))
    )

  /**
   * Returns a successful effect if the value is `Left`, or fails with the error e.
   */
  def leftOrFail[B, C, E1 >: E](e: => E1)(implicit ev: A <:< Either[B, C]): ZSTM[R, E1, B] =
    flatMap(ev(_) match {
      case Right(_)    => ZSTM.failNow(e)
      case Left(value) => ZSTM.succeedNow(value)
    })

  /**
   * Returns a successful effect if the value is `Left`, or fails with
   * a [[java.util.NoSuchElementException]].
   */
  def leftOrFailException[B, C, E1 >: NoSuchElementException](
    implicit ev: A <:< Either[B, C],
    ev2: E <:< E1
  ): ZSTM[R, E1, B] =
    foldM(
      e => ZSTM.failNow(ev2(e)),
      a => ev(a).fold(ZSTM.succeedNow(_), _ => ZSTM.failNow(new NoSuchElementException("Either.left.get on Right")))
    )

  /**
   * Maps the value produced by the effect.
   */
  def map[B](f: A => B): ZSTM[R, E, B] =
    self.continueWithM {
      case TExit.Succeed(a) => ZSTM.succeedNow(f(a))
      case TExit.Fail(e)    => ZSTM.failNow(e)
      case TExit.Retry      => ZSTM.retry
    }

  /**
   * Maps from one error type to another.
   */
  def mapError[E1](f: E => E1)(implicit ev: CanFail[E]): ZSTM[R, E1, A] =
    self.continueWithM {
      case TExit.Succeed(a) => ZSTM.succeedNow(a)
      case TExit.Fail(e)    => ZSTM.failNow(f(e))
      case TExit.Retry      => ZSTM.retry
    }

  /**
   * Returns a new effect where the error channel has been merged into the
   * success channel to their common combined type.
   */
  def merge[A1 >: A](implicit ev1: E <:< A1, ev2: CanFail[E]): ZSTM[R, Nothing, A1] =
    foldM(e => ZSTM.succeedNow(ev1(e)), ZSTM.succeedNow)

  /**
   * Requires the option produced by this value to be `None`.
   */
  def none[B](implicit ev: A <:< Option[B]): ZSTM[R, Option[E], Unit] =
    self.foldM(
      e => ZSTM.failNow(Some(e)),
      _.fold[ZSTM[R, Option[E], Unit]](ZSTM.unit)(_ => ZSTM.failNow(None))
    )

  /**
   * Propagates the success value to the first element of a tuple, but
   * passes the effect input `R` along unmodified as the second element
   * of the tuple.
   */
  def onFirst[R1 <: R]: ZSTM[R1, E, (A, R1)] =
    self <*> ZSTM.identity[R1]

  /**
   * Returns this effect if environment is on the left, otherwise returns
   * whatever is on the right unmodified. Note that the result is lifted
   * in either.
   */
  def onLeft[C]: ZSTM[Either[R, C], E, Either[A, C]] =
    self +++ ZSTM.identity[C]

  /**
   * Returns this effect if environment is on the right, otherwise returns
   * whatever is on the left unmodified. Note that the result is lifted
   * in either.
   */
  def onRight[C]: ZSTM[Either[C, R], E, Either[C, A]] =
    ZSTM.identity[C] +++ self

  /**
   * Propagates the success value to the second element of a tuple, but
   * passes the effect input `R` along unmodified as the first element
   * of the tuple.
   */
  def onSecond[R1 <: R]: ZSTM[R1, E, (R1, A)] =
    ZSTM.identity[R1] <*> self

  /**
   * Converts the failure channel into an `Option`.
   */
  def option(implicit ev: CanFail[E]): ZSTM[R, Nothing, Option[A]] =
    fold(_ => None, Some(_))

  /**
   * Converts an option on errors into an option on values.
   */
  def optional[E1](implicit ev: E <:< Option[E1]): ZSTM[R, E1, Option[A]] =
    foldM(
      _.fold[ZSTM[R, E1, Option[A]]](ZSTM.succeedNow(Option.empty[A]))(ZSTM.failNow(_)),
      a => ZSTM.succeedNow(Some(a))
    )

  /**
   * Translates `STM` effect failure into death of the fiber, making all failures unchecked and
   * not a part of the type of the effect.
   */
  def orDie[E1 >: E](implicit ev1: E1 <:< Throwable, ev2: CanFail[E]): ZSTM[R, Nothing, A] =
    orDieWith(ev1)

  /**
   * Keeps none of the errors, and terminates the fiber running the `STM`
   * effect with them, using the specified function to convert the `E`
   * into a `Throwable`.
   */
  def orDieWith(f: E => Throwable)(implicit ev: CanFail[E]): ZSTM[R, Nothing, A] =
    mapError(f).catchAll(ZSTM.dieNow)

  /**
   * Named alias for `<>`.
   */
  def orElse[R1 <: R, E1, A1 >: A](that: => ZSTM[R1, E1, A1])(implicit ev: CanFail[E]): ZSTM[R1, E1, A1] =
    new ZSTM(
      (journal, fiberId, stackSize, r) => {
        val reset = prepareResetJournal(journal)

        val continueM: TExit[E, A] => STM[E1, A1] = {
          case TExit.Fail(_)    => { reset(); that.provide(r) }
          case TExit.Succeed(a) => ZSTM.succeedNow(a)
          case TExit.Retry      => { reset(); that.provide(r) }
        }

        val framesCount = stackSize.incrementAndGet()

        if (framesCount > ZSTM.MaxFrames) {
          throw new ZSTM.Resumable(self.provide(r), Stack(continueM))
        } else {
          val continued =
            try {
              continueM(self.exec(journal, fiberId, stackSize, r))
            } catch {
              case res: ZSTM.Resumable[e, e1, a, b] =>
                res.ks.push(continueM.asInstanceOf[TExit[e, a] => STM[e1, b]])
                throw res
            }

          continued.exec(journal, fiberId, stackSize, r)
        }
      }
    )

  /**
   * Returns a transactional effect that will produce the value of this effect
   * in left side, unless it fails, in which case, it will produce the value
   * of the specified effect in right side.
   */
  def orElseEither[R1 <: R, E1 >: E, B](
    that: => ZSTM[R1, E1, B]
  )(implicit ev: CanFail[E]): ZSTM[R1, E1, Either[A, B]] =
    (self map (Left[A, B](_))) orElse (that map (Right[A, B](_)))

  /**
   * Tries this effect first, and if it fails, fails with the specified error.
   */
  def orElseFail[E1](e1: => E1)(implicit ev: CanFail[E]): ZSTM[R, E1, A] =
    orElse(ZSTM.failNow(e1))

  /**
   * Tries this effect first, and if it fails, succeeds with the specified
   * value.
   */
  def orElseSucceed[A1 >: A](a1: => A1)(implicit ev: CanFail[E]): ZSTM[R, Nothing, A1] =
    orElse(ZSTM.succeedNow(a1))

  /**
   * Provides the transaction its required environment, which eliminates
   * its dependency on `R`.
   */
  def provide(r: R): ZSTM[Any, E, A] =
    provideSome(_ => r)

  /**
   * Provides some of the environment required to run this effect,
   * leaving the remainder `R0`.
   */
  def provideSome[R0](f: R0 => R): ZSTM[R0, E, A] =
    new ZSTM(
      (journal, fiberId, stackSize, r0) => {

        val framesCount = stackSize.incrementAndGet()

        if (framesCount > ZSTM.MaxFrames) {
          throw new ZSTM.Resumable(
            new ZSTM(
              (journal, fiberId, stackSize, _) => self.exec(journal, fiberId, stackSize, f(r0))
            ),
            Stack[TExit[E, A] => STM[E, A]]()
          )
        } else {
          // no need to catch resumable here
          self.exec(journal, fiberId, stackSize, f(r0))
        }
      }
    )

  /**
   * Fail with the returned value if the `PartialFunction` matches, otherwise
   * continue with our held value.
   */
  def reject[R1 <: R, E1 >: E](pf: PartialFunction[A, E1]): ZSTM[R1, E1, A] =
    rejectM(pf.andThen(ZSTM.failNow(_)))

  /**
   * Continue with the returned computation if the `PartialFunction` matches,
   * translating the successful match into a failure, otherwise continue with
   * our held value.
   */
  def rejectM[R1 <: R, E1 >: E](pf: PartialFunction[A, ZSTM[R1, E1, E1]]): ZSTM[R1, E1, A] =
    self.flatMap { v =>
      pf.andThen[ZSTM[R1, E1, A]](_.flatMap(ZSTM.failNow))
        .applyOrElse[A, ZSTM[R1, E1, A]](v, ZSTM.succeedNow)
    }

  /**
   * Filters the value produced by this effect, retrying the transaction until
   * the predicate returns true for the value.
   */
  def retryUntil(f: A => Boolean): ZSTM[R, E, A] =
    collect {
      case a if f(a) => a
    }

  /**
   * Filters the value produced by this effect, retrying the transaction while
   * the predicate returns true for the value.
   */
  def retryWhile(f: A => Boolean): ZSTM[R, E, A] =
    collect {
      case a if !f(a) => a
    }

  /**
   * Returns a successful effect if the value is `Right`, or fails with the error `None`.
   */
  def right[B, C](implicit ev: A <:< Either[B, C]): ZSTM[R, Option[E], C] =
    self.foldM(
      e => ZSTM.failNow(Some(e)),
      a => ev(a).fold(_ => ZSTM.failNow(None), ZSTM.succeedNow)
    )

  /**
   * Returns a successful effect if the value is `Right`, or fails with the
   * given error 'e'.
   */
  def rightOrFail[B, C, E1 >: E](e: => E1)(implicit ev: A <:< Either[B, C]): ZSTM[R, E1, C] =
    self.flatMap(ev(_) match {
      case Right(value) => ZSTM.succeedNow(value)
      case Left(_)      => ZSTM.failNow(e)
    })

  /**
   * Returns a successful effect if the value is `Right`, or fails with
   * a [[java.util.NoSuchElementException]].
   */
  def rightOrFailException[B, C, E1 >: NoSuchElementException](
    implicit ev: A <:< Either[B, C],
    ev2: E <:< E1
  ): ZSTM[R, E1, C] =
    self.foldM(
      e => ZSTM.failNow(ev2(e)),
      a => ev(a).fold(_ => ZSTM.failNow(new NoSuchElementException("Either.right.get on Left")), ZSTM.succeedNow(_))
    )

  /**
   * Converts an option on values into an option on errors.
   */
  def some[B](implicit ev: A <:< Option[B]): ZSTM[R, Option[E], B] =
    self.foldM(
      e => ZSTM.failNow(Some(e)),
      _.fold[ZSTM[R, Option[E], B]](ZSTM.failNow(Option.empty[E]))(ZSTM.succeedNow)
    )

  /**
   * Extracts the optional value, or fails with the given error 'e'.
   */
  def someOrFail[B, E1 >: E](e: => E1)(implicit ev: A <:< Option[B]): ZSTM[R, E1, B] =
    flatMap(_.fold[ZSTM[R, E1, B]](ZSTM.failNow(e))(ZSTM.succeedNow))

  /**
   * Extracts the optional value, or fails with a [[java.util.NoSuchElementException]]
   */
  def someOrFailException[B, E1 >: E](
    implicit ev: A <:< Option[B],
    ev2: NoSuchElementException <:< E1
  ): ZSTM[R, E1, B] =
    foldM(
      ZSTM.failNow,
      _.fold[ZSTM[R, E1, B]](ZSTM.failNow(ev2(new NoSuchElementException("None.get"))))(ZSTM.succeedNow)
    )

  /**
   * Summarizes a `STM` effect by computing a provided value before and after execution, and
   * then combining the values to produce a summary, together with the result of
   * execution.
   */
  def summarized[R1 <: R, E1 >: E, B, C](summary: ZSTM[R1, E1, B])(f: (B, B) => C): ZSTM[R1, E1, (C, A)] =
    for {
      start <- summary
      value <- self
      end   <- summary
    } yield (f(start, end), value)

  /**
   * "Peeks" at the success of transactional effect.
   */
  def tap[R1 <: R, E1 >: E](f: A => ZSTM[R1, E1, Any]): ZSTM[R1, E1, A] =
    flatMap(a => f(a).as(a))

  /**
   * "Peeks" at both sides of an transactional effect.
   */
  def tapBoth[R1 <: R, E1 >: E](f: E => ZSTM[R1, E1, Any], g: A => ZSTM[R1, E1, Any])(
    implicit ev: CanFail[E]
  ): ZSTM[R1, E1, A] =
    foldM(e => f(e) *> ZSTM.failNow(e), a => g(a) as a)

  /**
   * "Peeks" at the error of the transactional effect.
   */
  def tapError[R1 <: R, E1 >: E](f: E => ZSTM[R1, E1, Any])(implicit ev: CanFail[E]): ZSTM[R1, E1, A] =
    foldM(e => f(e) *> ZSTM.failNow(e), ZSTM.succeedNow)

  /**
   * Maps the success value of this effect to unit.
   */
  def unit: ZSTM[R, E, Unit] = as(())

  /**
   * The moral equivalent of `if (p) exp`
   */
  def when(b: Boolean): ZSTM[R, E, Unit] = ZSTM.when(b)(self)

  /**
   * The moral equivalent of `if (p) exp` when `p` has side-effects
   */
  def whenM[R1 <: R, E1 >: E](b: ZSTM[R1, E1, Boolean]): ZSTM[R1, E1, Unit] = ZSTM.whenM(b)(self)

  /**
   * Same as [[retryUntil]].
   */
  def withFilter(f: A => Boolean): ZSTM[R, E, A] = retryUntil(f)

  /**
   * Named alias for `<*>`.
   */
  def zip[R1 <: R, E1 >: E, B](that: => ZSTM[R1, E1, B]): ZSTM[R1, E1, (A, B)] =
    (self zipWith that)((a, b) => a -> b)

  /**
   * Named alias for `<*`.
   */
  def zipLeft[R1 <: R, E1 >: E, B](that: => ZSTM[R1, E1, B]): ZSTM[R1, E1, A] =
    (self zip that) map (_._1)

  /**
   * Named alias for `*>`.
   */
  def zipRight[R1 <: R, E1 >: E, B](that: => ZSTM[R1, E1, B]): ZSTM[R1, E1, B] =
    (self zip that) map (_._2)

  /**
   * Sequentially zips this value with the specified one, combining the values
   * using the specified combiner function.
   */
  def zipWith[R1 <: R, E1 >: E, B, C](that: => ZSTM[R1, E1, B])(f: (A, B) => C): ZSTM[R1, E1, C] =
    self flatMap (a => that map (b => f(a, b)))

  private def continueWithM[R1 <: R, E1, B](continueM: TExit[E, A] => ZSTM[R1, E1, B]): ZSTM[R1, E1, B] =
    new ZSTM(
      (journal, fiberId, stackSize, r) => {
        val framesCount = stackSize.incrementAndGet()

        if (framesCount > ZSTM.MaxFrames) {
          throw new ZSTM.Resumable(self.provide(r), Stack(continueM.andThen(_.provide(r))))
        } else {
          val continued =
            try {
              continueM(self.exec(journal, fiberId, stackSize, r))
            } catch {
              case res: ZSTM.Resumable[e, e1, a, b] =>
                res.ks.push(continueM.asInstanceOf[TExit[e, a] => STM[e1, b]])
                throw res
            }

          continued.exec(journal, fiberId, stackSize, r)
        }
      }
    )

  private def run(journal: ZSTM.internal.Journal, fiberId: Fiber.Id, r: R): TExit[E, A] = {
    type Cont = ZSTM.internal.TExit[Any, Any] => STM[Any, Any]

    val stackSize = new AtomicLong()
    val stack     = new Stack[Cont]()
    var current   = self.asInstanceOf[ZSTM[R, Any, Any]]
    var result    = null: TExit[Any, Any]

    while (result eq null) {
      try {
        val v = current.exec(journal, fiberId, stackSize, r)

        if (stack.isEmpty)
          result = v
        else {
          val next = stack.pop()
          current = next(v)
        }
      } catch {
        case cont: ZSTM.Resumable[_, _, _, _] =>
          current = cont.stm
          while (!cont.ks.isEmpty) stack.push(cont.ks.pop().asInstanceOf[Cont])
          stackSize.set(0)
      }
    }
    result.asInstanceOf[TExit[E, A]]
  }
}

object ZSTM {
  import internal._

  /**
   * Submerges the error case of an `Either` into the `STM`. The inverse
   * operation of `STM.either`.
   */
  def absolve[R, E, A](z: ZSTM[R, E, Either[E, A]]): ZSTM[R, E, A] =
    z.flatMap(fromEither(_))

  /**
   * Accesses the environment of the transaction.
   */
  def access[R]: AccessPartiallyApplied[R] =
    new AccessPartiallyApplied

  /**
   * Accesses the environment of the transaction to perform a transaction.
   */
  def accessM[R]: AccessMPartiallyApplied[R] =
    new AccessMPartiallyApplied

  /**
   * Atomically performs a batch of operations in a single transaction.
   */
  def atomically[R, E, A](stm: ZSTM[R, E, A]): ZIO[R, E, A] =
    ZIO.accessM[R] { r =>
      ZIO.effectSuspendTotalWith { (platform, fiberId) =>
        tryCommit(platform, fiberId, stm, r) match {
          case TryCommit.Done(io) => io // TODO: Interruptible in Suspend
          case TryCommit.Suspend(journal) =>
            val txnId     = makeTxnId()
            val done      = new AtomicBoolean(false)
            val interrupt = UIO(Sync(done) { done.set(true) })
            val async     = ZIO.effectAsync(tryCommitAsync(journal, platform, fiberId, stm, txnId, done, r))

            async ensuring interrupt
        }
      }
    }

  /**
   * Checks the condition, and if it's true, returns unit, otherwise, retries.
   */
  def check[R](p: => Boolean): ZSTM[R, Nothing, Unit] =
    suspend(if (p) STM.unit else retry)

  /**
   * Collects all the transactional effects in a list, returning a single
   * transactional effect that produces a list of values.
   */
  def collectAll[R, E, A](i: Iterable[ZSTM[R, E, A]]): ZSTM[R, E, List[A]] =
    i.foldRight[ZSTM[R, E, List[A]]](ZSTM.succeedNow(Nil))(_.zipWith(_)(_ :: _))

  /**
   * Kills the fiber running the effect.
   */
  def die(t: => Throwable): STM[Nothing, Nothing] =
    succeed(throw t)

  /**
   * Kills the fiber running the effect with a `RuntimeException` that contains
   * the specified message.
   */
  def dieMessage(m: => String): STM[Nothing, Nothing] =
    die(new RuntimeException(m))

  /**
   * Returns a value modelled on provided exit status.
   */
  def done[R, E, A](exit: => TExit[E, A]): ZSTM[R, E, A] =
    suspend(doneNow(exit))

  /**
   * Retrieves the environment inside an stm.
   */
  def environment[R]: ZSTM[R, Nothing, R] =
    new ZSTM((_, _, _, r) => TExit.Succeed(r))

  /**
   * Returns a value that models failure in the transaction.
   */
  def fail[E](e: => E): STM[E, Nothing] =
    new ZSTM((_, _, _, _) => TExit.Fail(e))

  /**
   * Returns the fiber id of the fiber committing the transaction.
   */
  val fiberId: STM[Nothing, Fiber.Id] = new ZSTM((_, fiberId, _, _) => TExit.Succeed(fiberId))

  /**
   * Filters the collection using the specified effectual predicate.
   */
  def filter[R, E, A](as: Iterable[A])(f: A => ZSTM[R, E, Boolean]): ZSTM[R, E, List[A]] =
    as.foldRight[ZSTM[R, E, List[A]]](ZSTM.succeedNow(Nil)) { (a, zio) =>
      f(a).zipWith(zio)((p, as) => if (p) a :: as else as)
    }

  /**
   * Returns an effect that first executes the outer effect, and then executes
   * the inner effect, returning the value from the inner effect, and effectively
   * flattening a nested effect.
   */
  def flatten[R, E, A](tx: ZSTM[R, E, ZSTM[R, E, A]]): ZSTM[R, E, A] =
    tx.flatMap(ZIO.identityFn)

  /**
   * Folds an Iterable[A] using an effectual function f, working sequentially from left to right.
   */
  def foldLeft[R, E, S, A](
    in: Iterable[A]
  )(zero: S)(f: (S, A) => ZSTM[R, E, S]): ZSTM[R, E, S] =
    in.foldLeft(ZSTM.succeedNow(zero): ZSTM[R, E, S]) { (acc, el) =>
      acc.flatMap(f(_, el))
    }

  /**
   * Folds an Iterable[A] using an effectual function f, working sequentially from right to left.
   */
  def foldRight[R, E, S, A](
    in: Iterable[A]
  )(zero: S)(f: (A, S) => ZSTM[R, E, S]): ZSTM[R, E, S] =
    in.foldRight(ZSTM.succeedNow(zero): ZSTM[R, E, S]) { (el, acc) =>
      acc.flatMap(f(el, _))
    }

  /**
   * Applies the function `f` to each element of the `Iterable[A]` and
   * returns a transactional effect that produces a new `List[B]`.
   */
  def foreach[R, E, A, B](as: Iterable[A])(f: A => ZSTM[R, E, B]): ZSTM[R, E, List[B]] =
    collectAll(as.map(f))

  /**
   * Applies the function `f` to each element of the `Iterable[A]` and
   * returns a transactional effect that produces `Unit`.
   *
   * Equivalent to `foreach(as)(f).unit`, but without the cost of building
   * the list of results.
   */
  def foreach_[R, E, A, B](as: Iterable[A])(f: A => ZSTM[R, E, B]): ZSTM[R, E, Unit] =
    ZSTM.succeedNow(as.iterator).flatMap[R, E, Unit] { it =>
      def loop: ZSTM[R, E, Unit] =
        if (it.hasNext) f(it.next) *> loop
        else ZSTM.unit
      loop
    }

  /**
   * Lifts an `Either` into a `STM`.
   */
  def fromEither[E, A](e: => Either[E, A]): STM[E, A] =
    STM.suspend {
      e match {
        case Left(t)  => STM.failNow(t)
        case Right(a) => STM.succeedNow(a)
      }
    }

  /**
   * Lifts a function `R => A` into a `ZSTM[R, Nothing, A]`.
   */
  def fromFunction[R, A](f: R => A): ZSTM[R, Nothing, A] =
    access(f)

  /**
   * Lifts an effectful function whose effect requires no environment into
   * an effect that requires the input to the function.
   */
  def fromFunctionM[R, E, A](f: R => STM[E, A]): ZSTM[R, E, A] =
    accessM(f)

  /**
   * Lifts an `Option` into a `STM`.
   */
  def fromOption[A](v: => Option[A]): STM[Unit, A] =
    STM.suspend(v.fold[STM[Unit, A]](STM.failNow(()))(STM.succeedNow))

  /**
   * Lifts a `Try` into a `STM`.
   */
  def fromTry[A](a: => Try[A]): STM[Throwable, A] =
    STM.suspend {
      a match {
        case Failure(t) => STM.failNow(t)
        case Success(a) => STM.succeedNow(a)
      }
    }

  /**
   * Returns the identity effectful function, which performs no effects
   */
  def identity[R]: ZSTM[R, Nothing, R] = fromFunction[R, R](ZIO.identityFn)

  /**
   * Runs `onTrue` if the result of `b` is `true` and `onFalse` otherwise.
   */
  def ifM[R, E](b: ZSTM[R, E, Boolean]): ZSTM.IfM[R, E] =
    new ZSTM.IfM(b)

  /**
   * Iterates with the specified transactional function. The moral equivalent
   * of:
   *
   * {{{
   * var s = initial
   *
   * while (cont(s)) {
   *   s = body(s)
   * }
   *
   * s
   * }}}
   */
  def iterate[R, E, S](initial: S)(cont: S => Boolean)(body: S => ZSTM[R, E, S]): ZSTM[R, E, S] =
    if (cont(initial)) body(initial).flatMap(iterate(_)(cont)(body))
    else ZSTM.succeedNow(initial)

  /**
   * Returns an effect with the value on the left part.
   */
  def left[A](a: => A): STM[Nothing, Either[A, Nothing]] =
    succeed(Left(a))

  /**
   * Loops with the specified transactional function, collecting the results
   * into a list. The moral equivalent of:
   *
   * {{{
   * var s  = initial
   * var as = List.empty[A]
   *
   * while (cont(s)) {
   *   as = body(s) :: as
   *   s  = inc(s)
   * }
   *
   * as.reverse
   * }}}
   */
  def loop[R, E, A, S](initial: S)(cont: S => Boolean, inc: S => S)(body: S => ZSTM[R, E, A]): ZSTM[R, E, List[A]] =
    if (cont(initial))
      body(initial).flatMap(a => loop(inc(initial))(cont, inc)(body).map(as => a :: as))
    else
      ZSTM.succeedNow(List.empty[A])

  /**
   * Loops with the specified transactional function purely for its
   * transactional effects. The moral equivalent of:
   *
   * {{{
   * var s = initial
   *
   * while (cont(s)) {
   *   body(s)
   *   s = inc(s)
   * }
   * }}}
   */
  def loop_[R, E, S](initial: S)(cont: S => Boolean, inc: S => S)(body: S => ZSTM[R, E, Any]): ZSTM[R, E, Unit] =
    if (cont(initial)) body(initial) *> loop_(inc(initial))(cont, inc)(body)
    else ZSTM.unit

  /**
   * Sequentially zips the specified effects using the specified combiner
   * function.
   */
  def mapN[R, E, A, B, C](tx1: ZSTM[R, E, A], tx2: ZSTM[R, E, B])(f: (A, B) => C): ZSTM[R, E, C] =
    tx1.zipWith(tx2)(f)

  /**
   * Sequentially zips the specified effects using the specified combiner
   * function.
   */
  def mapN[R, E, A, B, C, D](tx1: ZSTM[R, E, A], tx2: ZSTM[R, E, B], tx3: ZSTM[R, E, C])(
    f: (A, B, C) => D
  ): ZSTM[R, E, D] =
    for {
      a <- tx1
      b <- tx2
      c <- tx3
    } yield f(a, b, c)

  /**
   * Sequentially zips the specified effects using the specified combiner
   * function.
   */
  def mapN[R, E, A, B, C, D, F](tx1: ZSTM[R, E, A], tx2: ZSTM[R, E, B], tx3: ZSTM[R, E, C], tx4: ZSTM[R, E, D])(
    f: (A, B, C, D) => F
  ): ZSTM[R, E, F] =
    for {
      a <- tx1
      b <- tx2
      c <- tx3
      d <- tx4
    } yield f(a, b, c, d)

  /**
   * Merges an `Iterable[ZSTM]` to a single ZSTM, working sequentially.
   */
  def mergeAll[R, E, A, B](
    in: Iterable[ZSTM[R, E, A]]
  )(zero: B)(f: (B, A) => B): ZSTM[R, E, B] =
    in.foldLeft[ZSTM[R, E, B]](succeedNow(zero))((acc, a) => acc.zipWith(a)(f))

  /**
   * Returns an effect wth the empty value.
   */
  val none: STM[Nothing, Option[Nothing]] = succeedNow(None)

  /**
   * Creates an `STM` value from a partial (but pure) function.
   */
  def partial[A](a: => A): STM[Throwable, A] = fromTry(Try(a))

  /**
   * Feeds elements of type `A` to a function `f` that returns an effect.
   * Collects all successes and failures in a tupled fashion.
   */
  def partition[R, E, A, B](
    in: Iterable[A]
  )(f: A => ZSTM[R, E, B])(implicit ev: CanFail[E]): ZSTM[R, Nothing, (List[E], List[B])] =
    ZSTM.foreach(in)(f(_).either).map(ZIO.partitionMap(_)(ZIO.identityFn))

  /**
<<<<<<< HEAD
   * Reduces an `Iterable[ZSTM]` to a single `ZSTM`, working sequentially.
   */
  def reduceAll[R, R1 <: R, E, A](a: ZSTM[R, E, A], as: Iterable[ZSTM[R1, E, A]])(
    f: (A, A) => A
  ): ZSTM[R1, E, A] =
    as.foldLeft[ZSTM[R1, E, A]](a)((l, r) => l.zipWith(r)(f))
=======
   * Replicates the given effect n times.
   * If 0 or negative numbers are given, an empty `Iterable` will return.
   */
  def replicate[R, E, A](n: Int)(tx: ZSTM[R, E, A]): Iterable[ZSTM[R, E, A]] =
    new Iterable[ZSTM[R, E, A]] {
      override def iterator: Iterator[ZSTM[R, E, A]] = Iterator.range(0, n).map(_ => tx)
    }
>>>>>>> 13ace38d

  /**
   * Abort and retry the whole transaction when any of the underlying
   * transactional variables have changed.
   */
  val retry: STM[Nothing, Nothing] = new ZSTM((_, _, _, _) => TExit.Retry)

  /**
   * Returns an effect with the value on the right part.
   */
  def right[A](a: => A): STM[Nothing, Either[Nothing, A]] =
    succeed(Right(a))

  /**
   * Returns an effect with the optional value.
   */
  def some[A](a: => A): STM[Nothing, Option[A]] =
    succeed(Some(a))

  /**
   * Returns an `STM` effect that succeeds with the specified value.
   */
  def succeed[A](a: => A): STM[Nothing, A] =
    new ZSTM((_, _, _, _) => TExit.Succeed(a))

  /**
   * Suspends creation of the specified transaction lazily.
   */
  def suspend[R, E, A](stm: => ZSTM[R, E, A]): ZSTM[R, E, A] =
    STM.succeed(stm).flatten

  /**
   * Returns an effectful function that merely swaps the elements in a `Tuple2`.
   */
  def swap[R, E, A, B](implicit ev: R <:< (A, B)): ZSTM[R, E, (B, A)] =
    fromFunction[R, (B, A)](_.swap)

  /**
   * Returns an `STM` effect that succeeds with `Unit`.
   */
  val unit: STM[Nothing, Unit] = succeedNow(())

  /**
   * The moral equivalent of `if (p) exp`
   */
  def when[R, E](b: => Boolean)(stm: ZSTM[R, E, Any]): ZSTM[R, E, Unit] =
    suspend(if (b) stm.unit else unit)

  /**
   * The moral equivalent of `if (p) exp` when `p` has side-effects
   */
  def whenM[R, E](b: ZSTM[R, E, Boolean])(stm: ZSTM[R, E, Any]): ZSTM[R, E, Unit] =
    b.flatMap(b => if (b) stm.unit else unit)

  /**
   * Returns an effectful function that extracts out the first element of a
   * tuple.
   */
  def _1[R, E, A, B](implicit ev: R <:< (A, B)): ZSTM[R, E, A] =
    fromFunction[R, A](_._1)

  /**
   * Returns an effectful function that extracts out the second element of a
   * tuple.
   */
  def _2[R, E, A, B](implicit ev: R <:< (A, B)): ZSTM[R, E, B] =
    fromFunction[R, B](_._2)

  private[zio] def dieNow(t: Throwable): STM[Nothing, Nothing] =
    succeedNow(throw t)

  private[zio] def doneNow[E, A](exit: TExit[E, A]): STM[E, A] =
    exit match {
      case TExit.Retry      => STM.retry
      case TExit.Fail(e)    => STM.failNow(e)
      case TExit.Succeed(a) => STM.succeedNow(a)
    }

  private[zio] def failNow[E](e: E): STM[E, Nothing] =
    fail(e)

  private[zio] def succeedNow[A](a: A): STM[Nothing, A] =
    succeed(a)

  final class AccessPartiallyApplied[R](private val dummy: Boolean = true) extends AnyVal {
    def apply[A](f: R => A): ZSTM[R, Nothing, A] =
      ZSTM.environment.map(f)
  }

  final class AccessMPartiallyApplied[R](private val dummy: Boolean = true) extends AnyVal {
    def apply[E, A](f: R => ZSTM[R, E, A]): ZSTM[R, E, A] =
      ZSTM.environment.flatMap(f)
  }

  final class IfM[R, E](private val b: ZSTM[R, E, Boolean]) {
    def apply[R1 <: R, E1 >: E, A](onTrue: ZSTM[R1, E1, A], onFalse: ZSTM[R1, E1, A]): ZSTM[R1, E1, A] =
      b.flatMap(b => if (b) onTrue else onFalse)
  }

  private final class Resumable[E, E1, A, B](
    val stm: STM[E, A],
    val ks: Stack[internal.TExit[E, A] => STM[E1, B]]
  ) extends Throwable(null, null, false, false)

  private val MaxFrames = 200

  private[stm] object internal {
    val DefaultJournalSize = 4

    class Versioned[A](val value: A)

    type TxnId = Long

    type Journal =
      MutableMap[TRef[_], ZSTM.internal.Entry]

    type Todo = () => Unit

    /**
     * Creates a function that can reset the journal.
     */
    def prepareResetJournal(journal: Journal): () => Unit = {
      val saved = new MutableMap[TRef[_], Entry](journal.size)

      val it = journal.entrySet.iterator
      while (it.hasNext) {
        val entry = it.next
        saved.put(entry.getKey, entry.getValue.copy())
      }

      () => { journal.clear(); journal.putAll(saved); () }
    }

    /**
     * Commits the journal.
     */
    def commitJournal(journal: Journal): Unit = {
      val it = journal.entrySet.iterator
      while (it.hasNext) it.next.getValue.commit()
    }

    /**
     * Allocates memory for the journal, if it is null, otherwise just clears it.
     */
    def allocJournal(journal: Journal): Journal =
      if (journal eq null) new MutableMap[TRef[_], Entry](DefaultJournalSize)
      else {
        journal.clear()
        journal
      }

    /**
     * Determines if the journal is valid.
     */
    def isValid(journal: Journal): Boolean = {
      var valid = true
      val it    = journal.entrySet.iterator
      while (valid && it.hasNext) valid = it.next.getValue.isValid
      valid
    }

    /**
     * Analyzes the journal, determining whether it is valid and whether it is
     * read only in a single pass. Note that information on whether the
     * journal is read only will only be accurate if the journal is valid, due
     * to short-circuiting that occurs on an invalid journal.
     */
    def analyzeJournal(journal: Journal): JournalAnalysis = {
      var result = JournalAnalysis.ReadOnly: JournalAnalysis
      val it     = journal.entrySet.iterator
      while ((result ne JournalAnalysis.Invalid) && it.hasNext) {
        val value = it.next.getValue
        if (value.isInvalid) result = JournalAnalysis.Invalid
        else if (value.isChanged) result = JournalAnalysis.ReadWrite
      }
      result
    }

    sealed trait JournalAnalysis extends Serializable with Product
    object JournalAnalysis {
      case object Invalid   extends JournalAnalysis
      case object ReadOnly  extends JournalAnalysis
      case object ReadWrite extends JournalAnalysis
    }

    /**
     * Determines if the journal is invalid.
     */
    def isInvalid(journal: Journal): Boolean = !isValid(journal)

    /**
     * Atomically collects and clears all the todos from any `TRef` that
     * participated in the transaction.
     */
    def collectTodos(journal: Journal): MutableMap[TxnId, Todo] = {
      import collection.JavaConverters._

      val allTodos  = new MutableMap[TxnId, Todo](DefaultJournalSize)
      val emptyTodo = Map.empty[TxnId, Todo]

      val it = journal.entrySet.iterator
      while (it.hasNext) {
        val tref = it.next.getValue.tref
        val todo = tref.todo

        var loop = true
        while (loop) {
          val oldTodo = todo.get

          loop = !todo.compareAndSet(oldTodo, emptyTodo)

          if (!loop) allTodos.putAll(oldTodo.asJava): @silent("JavaConverters")
        }
      }

      allTodos
    }

    /**
     * Executes the todos in the current thread, sequentially.
     */
    def execTodos(todos: MutableMap[TxnId, Todo]): Unit = {
      val it = todos.entrySet.iterator
      while (it.hasNext) it.next.getValue.apply()
    }

    /**
     * For the given transaction id, adds the specified todo effect to all
     * `TRef` values.
     */
    def addTodo(txnId: TxnId, journal: Journal, todoEffect: Todo): Boolean = {
      var added = false

      val it = journal.entrySet.iterator
      while (it.hasNext) {
        val tref = it.next.getValue.tref

        var loop = true
        while (loop) {
          val oldTodo = tref.todo.get

          if (!oldTodo.contains(txnId)) {
            val newTodo = oldTodo.updated(txnId, todoEffect)

            loop = !tref.todo.compareAndSet(oldTodo, newTodo)

            if (!loop) added = true
          } else loop = false
        }
      }

      added
    }

    /**
     * Runs all the todos.
     */
    def completeTodos[E, A](io: IO[E, A], journal: Journal, platform: Platform): TryCommit[E, A] = {
      val todos = collectTodos(journal)

      if (todos.size > 0) platform.executor.submitOrThrow(() => execTodos(todos))

      TryCommit.Done(io)
    }

    /**
     * Finds all the new todo targets that are not already tracked in the `oldJournal`.
     */
    def untrackedTodoTargets(oldJournal: Journal, newJournal: Journal): Journal = {
      val untracked = new MutableMap[TRef[_], Entry](newJournal.size)

      untracked.putAll(newJournal)

      val it = newJournal.entrySet.iterator
      while (it.hasNext) {
        val entry = it.next
        val key   = entry.getKey
        val value = entry.getValue
        if (oldJournal.containsKey(key)) {
          // We already tracked this one, remove it:
          untracked.remove(key)
        } else if (value.isNew) {
          // This `TRef` was created in the current transaction, so no need to
          // add any todos to it, because it cannot be modified from the outside
          // until the transaction succeeds; so any todo added to it would never
          // succeed.
          untracked.remove(key)
        }
      }

      untracked
    }

    def tryCommitAsync[R, E, A](
      journal: Journal,
      platform: Platform,
      fiberId: Fiber.Id,
      stm: ZSTM[R, E, A],
      txnId: TxnId,
      done: AtomicBoolean,
      r: R
    )(
      k: ZIO[R, E, A] => Unit
    ): Unit = {
      def complete(io: IO[E, A]): Unit = { done.set(true); k(io) }

      @tailrec
      def suspend(accum: Journal, journal: Journal): Unit = {
        addTodo(txnId, journal, () => tryCommitAsync(null, platform, fiberId, stm, txnId, done, r)(k))

        if (isInvalid(journal)) tryCommit(platform, fiberId, stm, r) match {
          case TryCommit.Done(io) => complete(io)
          case TryCommit.Suspend(journal2) =>
            val untracked = untrackedTodoTargets(accum, journal2)

            if (untracked.size > 0) {
              accum.putAll(untracked)

              suspend(accum, untracked)
            }
        }
      }

      Sync(done) {
        if (!done.get) {
          if (journal ne null) suspend(journal, journal)
          else
            tryCommit(platform, fiberId, stm, r) match {
              case TryCommit.Done(io)         => complete(io)
              case TryCommit.Suspend(journal) => suspend(journal, journal)
            }
        }
      }
    }

    def tryCommit[R, E, A](platform: Platform, fiberId: Fiber.Id, stm: ZSTM[R, E, A], r: R): TryCommit[E, A] = {
      var journal = null.asInstanceOf[MutableMap[TRef[_], Entry]]
      var value   = null.asInstanceOf[TExit[E, A]]

      var loop = true

      while (loop) {
        journal = allocJournal(journal)
        value = stm.run(journal, fiberId, r)

        val analysis = analyzeJournal(journal)

        if (analysis ne JournalAnalysis.Invalid) {
          loop = false

          value match {
            case _: TExit.Succeed[_] =>
              if (analysis eq JournalAnalysis.ReadWrite) {
                Sync(globalLock) {
                  if (isValid(journal)) commitJournal(journal) else loop = true
                }
              } else {
                Sync(globalLock) {
                  if (isInvalid(journal)) loop = true
                }
              }

            case _ =>
          }
        }
      }

      value match {
        case TExit.Succeed(a) => completeTodos(IO.succeedNow(a), journal, platform)
        case TExit.Fail(e)    => completeTodos(IO.failNow(e), journal, platform)
        case TExit.Retry      => TryCommit.Suspend(journal)
      }
    }

    def makeTxnId(): Long = txnCounter.incrementAndGet()

    private[this] val txnCounter: AtomicLong = new AtomicLong()

    val globalLock = new AnyRef {}

    sealed trait TExit[+A, +B] extends Serializable with Product
    object TExit {
      final case class Fail[+A](value: A)    extends TExit[A, Nothing]
      final case class Succeed[+B](value: B) extends TExit[Nothing, B]
      case object Retry                      extends TExit[Nothing, Nothing]
    }

    abstract class Entry { self =>
      type A

      val tref: TRef[A]

      protected[this] val expected: Versioned[A]
      protected[this] var newValue: A

      val isNew: Boolean

      private[this] var _isChanged = false

      def unsafeSet(value: Any): Unit = {
        _isChanged = true
        newValue = value.asInstanceOf[A]
      }

      def unsafeGet[B]: B = newValue.asInstanceOf[B]

      /**
       * Commits the new value to the `TRef`.
       */
      def commit(): Unit = tref.versioned = new Versioned(newValue)

      /**
       * Creates a copy of the Entry.
       */
      def copy(): Entry = new Entry {
        type A = self.A
        val tref     = self.tref
        val expected = self.expected
        val isNew    = self.isNew
        var newValue = self.newValue
        _isChanged = self.isChanged
      }

      /**
       * Determines if the entry is invalid. This is the negated version of
       * `isValid`.
       */
      def isInvalid: Boolean = !isValid

      /**
       * Determines if the entry is valid. That is, if the version of the
       * `TRef` is equal to the expected version.
       */
      def isValid: Boolean = tref.versioned eq expected

      /**
       * Determines if the variable has been set in a transaction.
       */
      def isChanged: Boolean = _isChanged

      override def toString: String =
        s"Entry(expected.value = ${expected.value}, newValue = $newValue, tref = $tref, isChanged = $isChanged)"
    }

    object Entry {

      /**
       * Creates an entry for the journal, given the `TRef` being untracked, the
       * new value of the `TRef`, and the expected version of the `TRef`.
       */
      def apply[A0](tref0: TRef[A0], isNew0: Boolean): Entry = {
        val versioned = tref0.versioned

        new Entry {
          type A = A0
          val tref     = tref0
          val isNew    = isNew0
          val expected = versioned
          var newValue = versioned.value
        }
      }
    }

    sealed abstract class TryCommit[+E, +A]
    object TryCommit {
      final case class Done[+E, +A](io: IO[E, A]) extends TryCommit[E, A]
      final case class Suspend(journal: Journal)  extends TryCommit[Nothing, Nothing]
    }
  }
}<|MERGE_RESOLUTION|>--- conflicted
+++ resolved
@@ -1150,14 +1150,14 @@
     ZSTM.foreach(in)(f(_).either).map(ZIO.partitionMap(_)(ZIO.identityFn))
 
   /**
-<<<<<<< HEAD
    * Reduces an `Iterable[ZSTM]` to a single `ZSTM`, working sequentially.
    */
   def reduceAll[R, R1 <: R, E, A](a: ZSTM[R, E, A], as: Iterable[ZSTM[R1, E, A]])(
     f: (A, A) => A
   ): ZSTM[R1, E, A] =
     as.foldLeft[ZSTM[R1, E, A]](a)((l, r) => l.zipWith(r)(f))
-=======
+
+  /**
    * Replicates the given effect n times.
    * If 0 or negative numbers are given, an empty `Iterable` will return.
    */
@@ -1165,7 +1165,6 @@
     new Iterable[ZSTM[R, E, A]] {
       override def iterator: Iterator[ZSTM[R, E, A]] = Iterator.range(0, n).map(_ => tx)
     }
->>>>>>> 13ace38d
 
   /**
    * Abort and retry the whole transaction when any of the underlying
