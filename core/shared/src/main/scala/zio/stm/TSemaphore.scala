/*
 * Copyright 2017-2019 John A. De Goes and the ZIO Contributors
 *
 * Licensed under the Apache License, Version 2.0 (the "License");
 * you may not use this file except in compliance with the License.
 * You may obtain a copy of the License at
 *
 *     http://www.apache.org/licenses/LICENSE-2.0
 *
 * Unless required by applicable law or agreed to in writing, software
 * distributed under the License is distributed on an "AS IS" BASIS,
 * WITHOUT WARRANTIES OR CONDITIONS OF ANY KIND, either express or implied.
 * See the License for the specific language governing permissions and
 * limitations under the License.
 */

package zio.stm

class TSemaphore private (val permits: TRef[Long]) extends AnyVal {
  final def acquire: STM[Nothing, Unit] = acquireN(1L)

  final def acquireN(n: Long): STM[Nothing, Unit] =
    assertNonNegative(n).flatMap { _ =>
      permits.get.flatMap { value =>
        STM.check(value >= n).flatMap { _ =>
          permits.set(value - n)
        }
      }
    }

  final def available: STM[Nothing, Long] = permits.get

  final def release: STM[Nothing, Unit] = releaseN(1L)

  final def releaseN(n: Long): STM[Nothing, Unit] =
    assertNonNegative(n) *> permits.update(_ + n).unit

  final def withPermit[E, B](stm: STM[E, B]): STM[E, B] =
    acquire *> stm <* release

  private def assertNonNegative(n: Long): STM[Nothing, Unit] =
    if (n < 0)
      STM.die(new RuntimeException(s"Unexpected negative value `$n` passed to acquireN or releaseN."))
    else STM.unit
}

object TSemaphore {
<<<<<<< HEAD
  final def make(n: Long): STM[Nothing, TSemaphore] =
    TRef(n).map(v => new TSemaphore(v))
=======
  final def apply(n: Long): STM[Nothing, TSemaphore] =
    TRef.make(n).map(v => new TSemaphore(v))
>>>>>>> 7bd81dc7
}<|MERGE_RESOLUTION|>--- conflicted
+++ resolved
@@ -45,11 +45,6 @@
 }
 
 object TSemaphore {
-<<<<<<< HEAD
-  final def make(n: Long): STM[Nothing, TSemaphore] =
+  final def apply(n: Long): STM[Nothing, TSemaphore] =
     TRef(n).map(v => new TSemaphore(v))
-=======
-  final def apply(n: Long): STM[Nothing, TSemaphore] =
-    TRef.make(n).map(v => new TSemaphore(v))
->>>>>>> 7bd81dc7
 }