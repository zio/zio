/*
 * Copyright 2019-2021 John A. De Goes and the ZIO Contributors
 *
 * Licensed under the Apache License, Version 2.0 (the "License");
 * you may not use this file except in compliance with the License.
 * You may obtain a copy of the License at
 *
 *     http://www.apache.org/licenses/LICENSE-2.0
 *
 * Unless required by applicable law or agreed to in writing, software
 * distributed under the License is distributed on an "AS IS" BASIS,
 * WITHOUT WARRANTIES OR CONDITIONS OF ANY KIND, either express or implied.
 * See the License for the specific language governing permissions and
 * limitations under the License.
 */

package zio.stm

import zio.{BuildFrom, CanFail, FiberId, IO, NonEmptyChunk, ZTraceElement}
import zio.stacktracer.TracingImplicits.disableAutoTrace

import scala.util.Try

object STM {

  /**
   * @see
   *   See [[zio.stm.ZSTM.absolve]]
   */
  def absolve[E, A](e: STM[E, Either[E, A]]): STM[E, A] =
    ZSTM.absolve(e)

  /**
   * @see
   *   See [[zio.stm.ZSTM.atomically]]
   */
  def atomically[E, A](stm: STM[E, A])(implicit trace: ZTraceElement): IO[E, A] =
    ZSTM.atomically(stm)

  /**
<<<<<<< HEAD
   * @see See [[zio.stm.ZSTM.partition]]
   */
  def attempt[A](a: => A): STM[Throwable, A] =
    ZSTM.attempt(a)

  /**
   * @see See [[zio.stm.ZSTM.check]]
=======
   * @see
   *   See [[zio.stm.ZSTM.check]]
>>>>>>> 26bd9d6e
   */
  def check(p: => Boolean): USTM[Unit] = ZSTM.check(p)

  /**
   * @see
   *   See
   *   [[[zio.stm.ZSTM.collectAll[R,E,A,Collection[+Element]<:Iterable[Element]]*]]]
   */
  def collectAll[E, A, Collection[+Element] <: Iterable[Element]](
    in: Collection[STM[E, A]]
  )(implicit bf: BuildFrom[Collection[STM[E, A]], A, Collection[A]]): STM[E, Collection[A]] =
    ZSTM.collectAll(in)

  /**
   * @see
   *   See [[[zio.stm.ZSTM.collectAll[R,E,A](in:Set*]]]
   */
  def collectAll[E, A](in: Set[STM[E, A]]): STM[E, Set[A]] =
    ZSTM.collectAll(in)

  /**
   * @see
   *   See [[zio.stm.ZSTM.collectAll_]]
   */
  @deprecated("use collectAllDiscard", "2.0.0")
  def collectAll_[E, A](in: Iterable[STM[E, A]]): STM[E, Unit] =
    ZSTM.collectAll_(in)

  /**
<<<<<<< HEAD
   * @see See [[zio.stm.ZSTM.collectAllDiscard]]
   */
  def collectAllDiscard[E, A](in: Iterable[STM[E, A]]): STM[E, Unit] =
    ZSTM.collectAllDiscard(in)

  /**
   * @see See [[zio.stm.ZSTM.collectFirst]]
=======
   * @see
   *   See [[zio.stm.ZSTM.collectFirst]]
>>>>>>> 26bd9d6e
   */
  def collectFirst[E, A, B](as: Iterable[A])(f: A => STM[E, Option[B]]): STM[E, Option[B]] =
    ZSTM.collectFirst(as)(f)

  /**
   * @see
   *   See [[zio.stm.ZSTM.cond]]
   */
  def cond[E, A](predicate: Boolean, result: => A, error: => E): STM[E, A] =
    ZSTM.cond(predicate, result, error)

  /**
   * @see
   *   See [[zio.stm.ZSTM.die]]
   */
  def die(t: => Throwable): USTM[Nothing] =
    ZSTM.die(t)

  /**
   * @see
   *   See [[zio.stm.ZSTM.dieMessage]]
   */
  def dieMessage(m: => String): USTM[Nothing] =
    ZSTM.dieMessage(m)

  /**
   * @see
   *   See [[zio.stm.ZSTM.done]]
   */
  def done[E, A](exit: => ZSTM.internal.TExit[E, A]): STM[E, A] =
    ZSTM.done(exit)

  /**
   * @see
   *   See [[zio.stm.ZSTM.done]]
   */
  def exists[E, A](as: Iterable[A])(f: A => STM[E, Boolean]): STM[E, Boolean] =
    ZSTM.exists(as)(f)

  /**
   * @see
   *   See [[zio.stm.ZSTM.fail]]
   */
  def fail[E](e: => E): STM[E, Nothing] =
    ZSTM.fail(e)

  /**
   * @see
   *   See [[zio.stm.ZSTM.fiberId]]
   */
  val fiberId: USTM[FiberId] =
    ZSTM.fiberId

  /**
   * @see
   *   [[zio.stm.ZSTM.filter[R,E,A,Collection*]]
   */
  def filter[E, A, Collection[+Element] <: Iterable[Element]](
    as: Collection[A]
  )(f: A => STM[E, Boolean])(implicit bf: BuildFrom[Collection[A], A, Collection[A]]): STM[E, Collection[A]] =
    ZSTM.filter(as)(f)

  /**
   * @see
   *   [[[zio.stm.ZSTM.filter[R,E,A](as:Set*]]]
   */
  def filter[E, A](as: Set[A])(f: A => STM[E, Boolean]): STM[E, Set[A]] =
    ZSTM.filter(as)(f)

  /**
   * @see
   *   [[zio.stm.ZSTM.filterNot[R,E,A,Collection*]]
   */
  def filterNot[E, A, Collection[+Element] <: Iterable[Element]](
    as: Collection[A]
  )(f: A => STM[E, Boolean])(implicit bf: BuildFrom[Collection[A], A, Collection[A]]): STM[E, Collection[A]] =
    ZSTM.filterNot(as)(f)

  /**
   * @see
   *   [[[zio.stm.ZSTM.filterNot[R,E,A](as:Set*]]]
   */
  def filterNot[E, A](as: Set[A])(f: A => STM[E, Boolean]): STM[E, Set[A]] =
    ZSTM.filterNot(as)(f)

  /**
   * @see
   *   See [[zio.stm.ZSTM.flatten]]
   */
  def flatten[E, A](task: STM[E, STM[E, A]]): STM[E, A] =
    ZSTM.flatten(task)

  /**
   * @see
   *   See [[zio.stm.ZSTM.foldLeft]]
   */
  def foldLeft[E, S, A](in: Iterable[A])(zero: S)(f: (S, A) => STM[E, S]): STM[E, S] =
    ZSTM.foldLeft(in)(zero)(f)

  /**
   * @see
   *   See [[zio.stm.ZSTM.foldRight]]
   */
  def foldRight[E, S, A](in: Iterable[A])(zero: S)(f: (A, S) => STM[E, S]): STM[E, S] =
    ZSTM.foldRight(in)(zero)(f)

  /**
   * @see
   *   See [[zio.stm.ZSTM.forall]]
   */
  def forall[R, E, A](as: Iterable[A])(f: A => ZSTM[R, E, Boolean]): ZSTM[R, E, Boolean] =
    ZSTM.forall(as)(f)

  /**
   * @see
   *   See
   *   [[[zio.stm.ZSTM.foreach[R,E,A,B,Collection[+Element]<:Iterable[Element]]*]]]
   */
  def foreach[E, A, B, Collection[+Element] <: Iterable[Element]](
    in: Collection[A]
  )(f: A => STM[E, B])(implicit bf: BuildFrom[Collection[A], B, Collection[B]]): STM[E, Collection[B]] =
    ZSTM.foreach(in)(f)

  /**
   * @see
   *   See [[[zio.stm.ZSTM.foreach[R,E,A,B](in:Set*]]]
   */
  def foreach[E, A, B](in: Set[A])(f: A => STM[E, B]): STM[E, Set[B]] =
    ZSTM.foreach(in)(f)

  /**
   * @see
   *   See [[zio.stm.ZSTM.foreach_]]
   */
  @deprecated("use foreachDiscard", "2.0.0")
  def foreach_[E, A](in: Iterable[A])(f: A => STM[E, Any]): STM[E, Unit] =
    ZSTM.foreach_(in)(f)

  /**
<<<<<<< HEAD
   * @see See [[zio.stm.ZSTM.foreachDiscard]]
   */
  def foreachDiscard[E, A](in: Iterable[A])(f: A => STM[E, Any]): STM[E, Unit] =
    ZSTM.foreachDiscard(in)(f)

  /**
   * @see See [[zio.stm.ZSTM.fromEither]]
=======
   * @see
   *   See [[zio.stm.ZSTM.fromEither]]
>>>>>>> 26bd9d6e
   */
  def fromEither[E, A](e: => Either[E, A]): STM[E, A] =
    ZSTM.fromEither(e)

  /**
   * @see
   *   See [[zio.stm.ZSTM.fromFunction]]
   */
  @deprecated("use access", "2.0.0")
  def fromFunction[A](f: Any => A): USTM[A] =
    ZSTM.fromFunction(f)

  /**
   * @see
   *   See [[zio.stm.ZSTM.fromFunctionM]]
   */
  @deprecated("use accessSTM", "2.0.0")
  def fromFunctionM[E, A](f: Any => STM[E, A]): STM[E, A] =
    ZSTM.fromFunctionM(f)

  /**
   * @see
   *   See [[zio.stm.ZSTM.fromOption]]
   */
  def fromOption[A](v: => Option[A]): STM[Option[Nothing], A] =
    ZSTM.fromOption(v)

  /**
   * @see
   *   See [[zio.stm.ZSTM.fromTry]]
   */
  def fromTry[A](a: => Try[A]): TaskSTM[A] =
    ZSTM.fromTry(a)

  /**
<<<<<<< HEAD
   * @see See [[zio.stm.ZSTM.ifM]]
=======
   * @see
   *   See [[zio.stm.ZSTM.identity]]
>>>>>>> 26bd9d6e
   */
  @deprecated("use ifSTM", "2.0.0")
  def ifM[E](b: STM[E, Boolean]): ZSTM.IfSTM[Any, E] =
    ZSTM.ifM(b)

  /**
<<<<<<< HEAD
   * @see See [[zio.stm.ZSTM.ifSTM]]
=======
   * @see
   *   See [[zio.stm.ZSTM.ifM]]
>>>>>>> 26bd9d6e
   */
  def ifSTM[E](b: STM[E, Boolean]): ZSTM.IfSTM[Any, E] =
    ZSTM.ifSTM(b)

  /**
   * @see
   *   See [[zio.stm.ZSTM.iterate]]
   */
  def iterate[E, S](initial: S)(cont: S => Boolean)(body: S => STM[E, S]): STM[E, S] =
    ZSTM.iterate(initial)(cont)(body)

  /**
   * @see
   *   See [[zio.stm.ZSTM.left]]
   */
  def left[A](a: => A): USTM[Either[A, Nothing]] =
    ZSTM.left(a)

  /**
   * @see
   *   See [[zio.stm.ZSTM.loop]]
   */
  def loop[E, A, S](initial: S)(cont: S => Boolean, inc: S => S)(body: S => STM[E, A]): STM[E, List[A]] =
    ZSTM.loop(initial)(cont, inc)(body)

  /**
   * @see
   *   See [[zio.stm.ZSTM.loop_]]
   */
  @deprecated("use loopDiscard", "2.0.0")
  def loop_[E, S](initial: S)(cont: S => Boolean, inc: S => S)(body: S => STM[E, Any]): STM[E, Unit] =
    ZSTM.loop_(initial)(cont, inc)(body)

  /**
<<<<<<< HEAD
   * @see See [[zio.stm.ZSTM.loopDiscard]]
   */
  def loopDiscard[E, S](initial: S)(cont: S => Boolean, inc: S => S)(body: S => STM[E, Any]): STM[E, Unit] =
    ZSTM.loopDiscard(initial)(cont, inc)(body)

  /**
   * @see See [[zio.stm.ZSTM.mapN[R,E,A,B,C]*]]
=======
   * @see
   *   See [[zio.stm.ZSTM.mapN[R,E,A,B,C]*]]
>>>>>>> 26bd9d6e
   */
  @deprecated("use zip", "2.0.0")
  def mapN[E, A, B, C](tx1: STM[E, A], tx2: STM[E, B])(f: (A, B) => C): STM[E, C] =
    ZSTM.mapN(tx1, tx2)(f)

  /**
   * @see
   *   See [[zio.stm.ZSTM.mapN[R,E,A,B,C,D]*]]
   */
  @deprecated("use zip", "2.0.0")
  def mapN[E, A, B, C, D](tx1: STM[E, A], tx2: STM[E, B], tx3: STM[E, C])(
    f: (A, B, C) => D
  ): STM[E, D] =
    ZSTM.mapN(tx1, tx2, tx3)(f)

  /**
   * @see
   *   See [[zio.stm.ZSTM.mapN[R,E,A,B,C,D,F]*]]
   */
  @deprecated("use zip", "2.0.0")
  def mapN[E, A, B, C, D, F](tx1: STM[E, A], tx2: STM[E, B], tx3: STM[E, C], tx4: STM[E, D])(
    f: (A, B, C, D) => F
  ): STM[E, F] =
    ZSTM.mapN(tx1, tx2, tx3, tx4)(f)

  /**
   * @see
   *   See [[zio.stm.ZSTM.mergeAll]]
   */
  def mergeAll[E, A, B](
    in: Iterable[STM[E, A]]
  )(zero: B)(f: (B, A) => B): STM[E, B] = ZSTM.mergeAll(in)(zero)(f)

  /**
   * @see
   *   See [[zio.stm.ZSTM.none]]
   */
  val none: USTM[Option[Nothing]] = ZSTM.none

  /**
   * @see
   *   See [[zio.stm.ZSTM.partition]]
   */
  @deprecated("use attempt", "2.0.0")
  def partial[A](a: => A): STM[Throwable, A] =
    ZSTM.partial(a)

  /**
   * @see
   *   See [[zio.stm.ZSTM.partition]]
   */
  def partition[E, A, B](
    in: Iterable[A]
  )(f: A => STM[E, B])(implicit ev: CanFail[E]): STM[Nothing, (Iterable[E], Iterable[B])] =
    ZSTM.partition(in)(f)

  /**
   * @see
   *   See [[zio.stm.ZSTM.reduceAll]]
   */
  def reduceAll[E, A](a: STM[E, A], as: Iterable[STM[E, A]])(
    f: (A, A) => A
  ): STM[E, A] = ZSTM.reduceAll(a, as)(f)

  /**
   * @see
   *   See [[zio.stm.ZSTM.replicate]]
   */
  def replicate[E, A](n: Int)(tx: STM[E, A]): Iterable[STM[E, A]] =
    ZSTM.replicate(n)(tx)

  /**
<<<<<<< HEAD
   * @see See [[zio.stm.ZSTM.replicateM]]
=======
   * @see
   *   See [[zio.stm.ZSTM.replicate]]
>>>>>>> 26bd9d6e
   */
  @deprecated("use replicateSTM", "2.0.0")
  def replicateM[E, A](n: Int)(transaction: STM[E, A]): STM[E, Iterable[A]] =
    ZSTM.replicateM(n)(transaction)

  /**
<<<<<<< HEAD
   * @see See [[zio.stm.ZSTM.replicateM_]]
=======
   * @see
   *   See [[zio.stm.ZSTM.replicate]]
>>>>>>> 26bd9d6e
   */
  @deprecated("use replicateSTMDiscard", "2.0.0")
  def replicateM_[E, A](n: Int)(transaction: STM[E, A]): STM[E, Unit] =
    ZSTM.replicateM_(n)(transaction)

  /**
<<<<<<< HEAD
   * @see See [[zio.stm.ZSTM.replicateSTM]]
   */
  def replicateSTM[E, A](n: Int)(transaction: STM[E, A]): STM[E, Iterable[A]] =
    ZSTM.replicateSTM(n)(transaction)

  /**
   * @see See [[zio.stm.ZSTM.replicateSTMDiscard]]
   */
  def replicateSTMDiscard[E, A](n: Int)(transaction: STM[E, A]): STM[E, Unit] =
    ZSTM.replicateSTMDiscard(n)(transaction)

  /**
   * @see See [[zio.stm.ZSTM.require]]
=======
   * @see
   *   See [[zio.stm.ZSTM.require]]
>>>>>>> 26bd9d6e
   */
  @deprecated("use someOrFail", "2.0.0")
  def require[E, A](error: => E): STM[E, Option[A]] => STM[E, A] =
    ZSTM.require[Any, E, A](error)

  /**
   * @see
   *   See [[zio.stm.ZSTM.retry]]
   */
  val retry: USTM[Nothing] =
    ZSTM.retry

  /**
   * @see
   *   See [[zio.stm.ZSTM.right]]
   */
  def right[A](a: => A): USTM[Either[Nothing, A]] =
    ZSTM.right(a)

  /**
   * @see
   *   See [[zio.stm.ZSTM.some]]
   */
  def some[A](a: => A): USTM[Option[A]] =
    ZSTM.some(a)

  /**
   * @see
   *   See [[zio.stm.ZSTM.succeed]]
   */
  def succeed[A](a: => A): USTM[A] =
    ZSTM.succeed(a)

  /**
   * @see
   *   See [[zio.stm.ZSTM.suspend]]
   */
  def suspend[E, A](stm: => STM[E, A]): STM[E, A] =
    ZSTM.suspend(stm)

  /**
   * @see
   *   See [[zio.stm.ZSTM.unit]]
   */
  val unit: USTM[Unit] =
    ZSTM.unit

  /**
   * @see
   *   See [[zio.stm.ZSTM.unless]]
   */
  def unless[E, A](b: => Boolean)(stm: => STM[E, A]): STM[E, Option[A]] =
    ZSTM.unless(b)(stm)

  /**
   * @see
   *   See [[zio.stm.ZSTM.unlessM]]
   */
  @deprecated("use unlessSTM", "2.0.0")
  def unlessM[E](b: STM[E, Boolean]): ZSTM.UnlessSTM[Any, E] =
    ZSTM.unlessM(b)

  /**
<<<<<<< HEAD
   * @see See [[zio.stm.ZSTM.unlessSTM]]
   */
  def unlessSTM[E](b: STM[E, Boolean]): ZSTM.UnlessSTM[Any, E] =
    ZSTM.unlessSTM(b)

  /**
   * @see See [[[zio.stm.ZSTM.validate[R,E,A,B,Collection[+Element]<:Iterable[Element]]*]]]
=======
   * @see
   *   See
   *   [[[zio.stm.ZSTM.validate[R,E,A,B,Collection[+Element]<:Iterable[Element]]*]]]
>>>>>>> 26bd9d6e
   */
  def validate[E, A, B, Collection[+Element] <: Iterable[Element]](in: Collection[A])(
    f: A => STM[E, B]
  )(implicit bf: BuildFrom[Collection[A], B, Collection[B]], ev: CanFail[E]): STM[::[E], Collection[B]] =
    ZSTM.validate(in)(f)

  /**
   * @see
   *   See [[[zio.stm.ZSTM.validate[R,E,A,B](in:zio\.NonEmptyChunk*]]]
   */
  def validate[E, A, B](in: NonEmptyChunk[A])(
    f: A => STM[E, B]
  )(implicit ev: CanFail[E]): STM[::[E], NonEmptyChunk[B]] =
    ZSTM.validate(in)(f)

  /**
   * @see
   *   See [[zio.stm.ZSTM.validateFirst]]
   */
  def validateFirst[E, A, B, Collection[+Element] <: Iterable[Element]](
    in: Collection[A]
  )(f: A => STM[E, B])(implicit bf: BuildFrom[Collection[A], E, Collection[E]], ev: CanFail[E]): STM[Collection[E], B] =
    ZSTM.validateFirst(in)(f)

  /**
   * @see
   *   See [[zio.stm.ZSTM.when]]
   */
  def when[E, A](b: => Boolean)(stm: => STM[E, A]): STM[E, Option[A]] =
    ZSTM.when(b)(stm)

  /**
   * @see
   *   See [[zio.stm.ZSTM.whenCase]]
   */
  def whenCase[E, A, B](a: => A)(pf: PartialFunction[A, STM[E, B]]): STM[E, Option[B]] =
    ZSTM.whenCase(a)(pf)

  /**
   * @see
   *   See [[zio.stm.ZSTM.whenCaseM]]
   */
  @deprecated("use whenCaseSTM", "2.0.0")
  def whenCaseM[E, A, B](a: STM[E, A])(pf: PartialFunction[A, STM[E, B]]): STM[E, Option[B]] =
    ZSTM.whenCaseM(a)(pf)

  /**
<<<<<<< HEAD
   * @see See [[zio.stm.ZSTM.whenCaseSTM]]
   */
  def whenCaseSTM[E, A, B](a: STM[E, A])(pf: PartialFunction[A, STM[E, B]]): STM[E, Option[B]] =
    ZSTM.whenCaseSTM(a)(pf)

  /**
   * @see See [[zio.stm.ZSTM.whenM]]
=======
   * @see
   *   See [[zio.stm.ZSTM.whenM]]
>>>>>>> 26bd9d6e
   */
  @deprecated("use whenSTM", "2.0.0")
  def whenM[E](b: STM[E, Boolean]): ZSTM.WhenSTM[Any, E] =
    ZSTM.whenM(b)

  /**
   * @see See [[zio.stm.ZSTM.whenSTM]]
   */
  def whenSTM[E](b: STM[E, Boolean]): ZSTM.WhenSTM[Any, E] =
    ZSTM.whenSTM(b)

  private[zio] def succeedNow[A](a: A): USTM[A] =
    ZSTM.succeedNow(a)
}<|MERGE_RESOLUTION|>--- conflicted
+++ resolved
@@ -38,18 +38,15 @@
     ZSTM.atomically(stm)
 
   /**
-<<<<<<< HEAD
-   * @see See [[zio.stm.ZSTM.partition]]
+   * @see
+   *   See [[zio.stm.ZSTM.partition]]
    */
   def attempt[A](a: => A): STM[Throwable, A] =
     ZSTM.attempt(a)
 
   /**
-   * @see See [[zio.stm.ZSTM.check]]
-=======
    * @see
    *   See [[zio.stm.ZSTM.check]]
->>>>>>> 26bd9d6e
    */
   def check(p: => Boolean): USTM[Unit] = ZSTM.check(p)
 
@@ -79,18 +76,15 @@
     ZSTM.collectAll_(in)
 
   /**
-<<<<<<< HEAD
-   * @see See [[zio.stm.ZSTM.collectAllDiscard]]
+   * @see
+   *   See [[zio.stm.ZSTM.collectAllDiscard]]
    */
   def collectAllDiscard[E, A](in: Iterable[STM[E, A]]): STM[E, Unit] =
     ZSTM.collectAllDiscard(in)
 
   /**
-   * @see See [[zio.stm.ZSTM.collectFirst]]
-=======
    * @see
    *   See [[zio.stm.ZSTM.collectFirst]]
->>>>>>> 26bd9d6e
    */
   def collectFirst[E, A, B](as: Iterable[A])(f: A => STM[E, Option[B]]): STM[E, Option[B]] =
     ZSTM.collectFirst(as)(f)
@@ -230,18 +224,15 @@
     ZSTM.foreach_(in)(f)
 
   /**
-<<<<<<< HEAD
-   * @see See [[zio.stm.ZSTM.foreachDiscard]]
+   * @see
+   *   See [[zio.stm.ZSTM.foreachDiscard]]
    */
   def foreachDiscard[E, A](in: Iterable[A])(f: A => STM[E, Any]): STM[E, Unit] =
     ZSTM.foreachDiscard(in)(f)
 
   /**
-   * @see See [[zio.stm.ZSTM.fromEither]]
-=======
    * @see
    *   See [[zio.stm.ZSTM.fromEither]]
->>>>>>> 26bd9d6e
    */
   def fromEither[E, A](e: => Either[E, A]): STM[E, A] =
     ZSTM.fromEither(e)
@@ -277,24 +268,16 @@
     ZSTM.fromTry(a)
 
   /**
-<<<<<<< HEAD
-   * @see See [[zio.stm.ZSTM.ifM]]
-=======
-   * @see
-   *   See [[zio.stm.ZSTM.identity]]
->>>>>>> 26bd9d6e
+   * @see
+   *   See [[zio.stm.ZSTM.ifM]]
    */
   @deprecated("use ifSTM", "2.0.0")
   def ifM[E](b: STM[E, Boolean]): ZSTM.IfSTM[Any, E] =
     ZSTM.ifM(b)
 
   /**
-<<<<<<< HEAD
-   * @see See [[zio.stm.ZSTM.ifSTM]]
-=======
-   * @see
-   *   See [[zio.stm.ZSTM.ifM]]
->>>>>>> 26bd9d6e
+   * @see
+   *   See [[zio.stm.ZSTM.ifSTM]]
    */
   def ifSTM[E](b: STM[E, Boolean]): ZSTM.IfSTM[Any, E] =
     ZSTM.ifSTM(b)
@@ -329,18 +312,15 @@
     ZSTM.loop_(initial)(cont, inc)(body)
 
   /**
-<<<<<<< HEAD
-   * @see See [[zio.stm.ZSTM.loopDiscard]]
+   * @see
+   *   See [[zio.stm.ZSTM.loopDiscard]]
    */
   def loopDiscard[E, S](initial: S)(cont: S => Boolean, inc: S => S)(body: S => STM[E, Any]): STM[E, Unit] =
     ZSTM.loopDiscard(initial)(cont, inc)(body)
 
   /**
-   * @see See [[zio.stm.ZSTM.mapN[R,E,A,B,C]*]]
-=======
    * @see
    *   See [[zio.stm.ZSTM.mapN[R,E,A,B,C]*]]
->>>>>>> 26bd9d6e
    */
   @deprecated("use zip", "2.0.0")
   def mapN[E, A, B, C](tx1: STM[E, A], tx2: STM[E, B])(f: (A, B) => C): STM[E, C] =
@@ -413,48 +393,38 @@
     ZSTM.replicate(n)(tx)
 
   /**
-<<<<<<< HEAD
-   * @see See [[zio.stm.ZSTM.replicateM]]
-=======
-   * @see
-   *   See [[zio.stm.ZSTM.replicate]]
->>>>>>> 26bd9d6e
+   * @see
+   *   See [[zio.stm.ZSTM.replicateM]]
    */
   @deprecated("use replicateSTM", "2.0.0")
   def replicateM[E, A](n: Int)(transaction: STM[E, A]): STM[E, Iterable[A]] =
     ZSTM.replicateM(n)(transaction)
 
   /**
-<<<<<<< HEAD
-   * @see See [[zio.stm.ZSTM.replicateM_]]
-=======
-   * @see
-   *   See [[zio.stm.ZSTM.replicate]]
->>>>>>> 26bd9d6e
+   * @see
+   *   See [[zio.stm.ZSTM.replicateM_]]
    */
   @deprecated("use replicateSTMDiscard", "2.0.0")
   def replicateM_[E, A](n: Int)(transaction: STM[E, A]): STM[E, Unit] =
     ZSTM.replicateM_(n)(transaction)
 
   /**
-<<<<<<< HEAD
-   * @see See [[zio.stm.ZSTM.replicateSTM]]
+   * @see
+   *   See [[zio.stm.ZSTM.replicateSTM]]
    */
   def replicateSTM[E, A](n: Int)(transaction: STM[E, A]): STM[E, Iterable[A]] =
     ZSTM.replicateSTM(n)(transaction)
 
   /**
-   * @see See [[zio.stm.ZSTM.replicateSTMDiscard]]
+   * @see
+   *   See [[zio.stm.ZSTM.replicateSTMDiscard]]
    */
   def replicateSTMDiscard[E, A](n: Int)(transaction: STM[E, A]): STM[E, Unit] =
     ZSTM.replicateSTMDiscard(n)(transaction)
 
   /**
-   * @see See [[zio.stm.ZSTM.require]]
-=======
    * @see
    *   See [[zio.stm.ZSTM.require]]
->>>>>>> 26bd9d6e
    */
   @deprecated("use someOrFail", "2.0.0")
   def require[E, A](error: => E): STM[E, Option[A]] => STM[E, A] =
@@ -518,19 +488,16 @@
     ZSTM.unlessM(b)
 
   /**
-<<<<<<< HEAD
-   * @see See [[zio.stm.ZSTM.unlessSTM]]
+   * @see
+   *   See [[zio.stm.ZSTM.unlessSTM]]
    */
   def unlessSTM[E](b: STM[E, Boolean]): ZSTM.UnlessSTM[Any, E] =
     ZSTM.unlessSTM(b)
 
   /**
-   * @see See [[[zio.stm.ZSTM.validate[R,E,A,B,Collection[+Element]<:Iterable[Element]]*]]]
-=======
    * @see
    *   See
    *   [[[zio.stm.ZSTM.validate[R,E,A,B,Collection[+Element]<:Iterable[Element]]*]]]
->>>>>>> 26bd9d6e
    */
   def validate[E, A, B, Collection[+Element] <: Iterable[Element]](in: Collection[A])(
     f: A => STM[E, B]
@@ -578,25 +545,23 @@
     ZSTM.whenCaseM(a)(pf)
 
   /**
-<<<<<<< HEAD
-   * @see See [[zio.stm.ZSTM.whenCaseSTM]]
+   * @see
+   *   See [[zio.stm.ZSTM.whenCaseSTM]]
    */
   def whenCaseSTM[E, A, B](a: STM[E, A])(pf: PartialFunction[A, STM[E, B]]): STM[E, Option[B]] =
     ZSTM.whenCaseSTM(a)(pf)
 
   /**
-   * @see See [[zio.stm.ZSTM.whenM]]
-=======
    * @see
    *   See [[zio.stm.ZSTM.whenM]]
->>>>>>> 26bd9d6e
    */
   @deprecated("use whenSTM", "2.0.0")
   def whenM[E](b: STM[E, Boolean]): ZSTM.WhenSTM[Any, E] =
     ZSTM.whenM(b)
 
   /**
-   * @see See [[zio.stm.ZSTM.whenSTM]]
+   * @see
+   *   See [[zio.stm.ZSTM.whenSTM]]
    */
   def whenSTM[E](b: STM[E, Boolean]): ZSTM.WhenSTM[Any, E] =
     ZSTM.whenSTM(b)
