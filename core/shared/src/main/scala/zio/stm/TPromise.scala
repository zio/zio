--- conflicted
+++ resolved
@@ -43,11 +43,6 @@
 }
 
 object TPromise {
-<<<<<<< HEAD
-  final def make[E, A]: STM[Nothing, TPromise[E, A]] =
+  final def apply[E, A]: STM[Nothing, TPromise[E, A]] =
     TRef[Option[Either[E, A]]](None).map(ref => new TPromise(ref))
-=======
-  final def apply[E, A]: STM[Nothing, TPromise[E, A]] =
-    TRef.make[Option[Either[E, A]]](None).map(ref => new TPromise(ref))
->>>>>>> 7bd81dc7
 }