/*
 * Copyright 2017-2022 John A. De Goes and the ZIO Contributors
 *
 * Licensed under the Apache License, Version 2.0 (the "License");
 * you may not use this file except in compliance with the License.
 * You may obtain a copy of the License at
 *
 *     http://www.apache.org/licenses/LICENSE-2.0
 *
 * Unless required by applicable law or agreed to in writing, software
 * distributed under the License is distributed on an "AS IS" BASIS,
 * WITHOUT WARRANTIES OR CONDITIONS OF ANY KIND, either express or implied.
 * See the License for the specific language governing permissions and
 * limitations under the License.
 */

package zio

import zio.internal.stacktracer.Tracer
import zio.Scheduler
import zio.stacktracer.TracingImplicits.disableAutoTrace
import zio.Schedule.Decision._

import java.lang.{System => JSystem}
import java.time.{Instant, LocalDateTime, OffsetDateTime, ZoneId}
import java.util.concurrent.TimeUnit

trait Clock extends Serializable { self =>

  def currentTime(unit: => TimeUnit)(implicit trace: ZTraceElement): UIO[Long]

  def currentDateTime(implicit trace: ZTraceElement): UIO[OffsetDateTime]

  def instant(implicit trace: ZTraceElement): UIO[java.time.Instant]

  def javaClock(implicit trace: ZTraceElement): UIO[java.time.Clock]

  def localDateTime(implicit trace: ZTraceElement): UIO[java.time.LocalDateTime]

  def nanoTime(implicit trace: ZTraceElement): UIO[Long]

  def scheduler(implicit trace: ZTraceElement): UIO[Scheduler]

  def sleep(duration: => Duration)(implicit trace: ZTraceElement): UIO[Unit]

  final def driver[Env, In, Out](
    schedule: Schedule[Env, In, Out]
  )(implicit trace: ZTraceElement): UIO[Schedule.Driver[schedule.State, Env, In, Out]] =
    Ref.make[(Option[Out], schedule.State)]((None, schedule.initial)).map { ref =>
      val next = (in: In) =>
        for {
          state <- ref.get.map(_._2)
          now   <- currentDateTime
          dec   <- schedule.step(now, in, state)
          v <- dec match {
                 case (state, out, Done) => ref.set((Some(out), state)) *> ZIO.fail(None)
                 case (state, out, Continue(interval)) =>
                   ref.set((Some(out), state)) *> sleep(Duration.fromInterval(now, interval.start)) as out
               }
        } yield v

      val last = ref.get.flatMap {
        case (None, _)    => ZIO.fail(new NoSuchElementException("There is no value left"))
        case (Some(b), _) => ZIO.succeed(b)
      }

      val reset = ref.set((None, schedule.initial))

      val state = ref.get.map(_._2)

      Schedule.Driver(next, last, reset, state)
    }

  final def repeat[R, R1 <: R, E, A, B](zio: => ZIO[R, E, A])(schedule: => Schedule[R1, A, B])(implicit
    trace: ZTraceElement
  ): ZIO[R1, E, B] =
    repeatOrElse[R, R1, E, E, A, B](zio)(schedule, (e, _) => ZIO.fail(e))

  final def repeatOrElse[R, R1 <: R, E, E2, A, B](
    zio: => ZIO[R, E, A]
  )(schedule: => Schedule[R1, A, B], orElse: (E, Option[B]) => ZIO[R1, E2, B])(implicit
    trace: ZTraceElement
  ): ZIO[R1, E2, B] =
    repeatOrElseEither[R, R1, E, E2, A, B, B](zio)(schedule, orElse).map(_.merge)

  final def repeatOrElseEither[R, R1 <: R, E, E2, A, B, C](
    zio0: => ZIO[R, E, A]
  )(schedule0: => Schedule[R1, A, B], orElse: (E, Option[B]) => ZIO[R1, E2, C])(implicit
    trace: ZTraceElement
  ): ZIO[R1, E2, Either[C, B]] =
    ZIO.suspendSucceed {
      val zio      = zio0
      val schedule = schedule0

      driver(schedule).flatMap { driver =>
        def loop(a: A): ZIO[R1, E2, Either[C, B]] =
          driver
            .next(a)
            .foldZIO(
              _ => driver.last.orDie.map(Right(_)),
              b =>
                zio.foldZIO(
                  e => orElse(e, Some(b)).map(Left(_)),
                  a => loop(a)
                )
            )

        zio.foldZIO(
          e => orElse(e, None).map(Left(_)),
          a => loop(a)
        )
      }
    }

  final def retry[R, R1 <: R, E, A, S](zio: => ZIO[R, E, A])(policy: Schedule[R1, E, S])(implicit
    ev: CanFail[E],
    trace: ZTraceElement
  ): ZIO[R1, E, A] =
    retryOrElse(zio)(policy, (e: E, _: S) => ZIO.fail(e))

  final def retryOrElse[R, R1 <: R, E, E1, A, A1 >: A, S](
    zio: => ZIO[R, E, A]
  )(policy: => Schedule[R1, E, S], orElse: (E, S) => ZIO[R1, E1, A1])(implicit
    ev: CanFail[E],
    trace: ZTraceElement
  ): ZIO[R1, E1, A1] =
    retryOrElseEither(zio)(policy, orElse).map(_.merge)

  final def retryOrElseEither[R, R1 <: R, E, E1, A, B, Out](
    zio0: => ZIO[R, E, A]
  )(schedule0: => Schedule[R1, E, Out], orElse: (E, Out) => ZIO[R1, E1, B])(implicit
    ev: CanFail[E],
    trace: ZTraceElement
  ): ZIO[R1, E1, Either[B, A]] =
    ZIO.suspendSucceed {
      val zio      = zio0
      val schedule = schedule0

      def loop(driver: Schedule.Driver[Any, R1, E, Out]): ZIO[R1, E1, Either[B, A]] =
        zio
          .map(Right(_))
          .catchAll(e =>
            driver
              .next(e)
              .foldZIO(
                _ => driver.last.orDie.flatMap(out => orElse(e, out).map(Left(_))),
                _ => loop(driver)
              )
          )

      driver(schedule).flatMap(loop(_))
    }

  final def schedule[R, R1 <: R, E, A, B](zio: => ZIO[R, E, A])(schedule: => Schedule[R1, Any, B])(implicit
    trace: ZTraceElement
  ): ZIO[R1, E, B] =
    scheduleFrom[R, R1, E, A, Any, B](zio)(())(schedule)

  final def scheduleFrom[R, R1 <: R, E, A, A1 >: A, B](
    zio0: => ZIO[R, E, A]
  )(a: => A1)(schedule0: => Schedule[R1, A1, B])(implicit trace: ZTraceElement): ZIO[R1, E, B] =
    ZIO.suspendSucceed {
      val zio      = zio0
      val schedule = schedule0

      driver(schedule).flatMap { driver =>
        def loop(a: A1): ZIO[R1, E, B] =
          driver.next(a).foldZIO(_ => driver.last.orDie, _ => zio.flatMap(loop))

        loop(a)
      }
    }

  private[zio] def unsafeCurrentTime(unit: TimeUnit): Long =
    Runtime.default.unsafeRun(currentTime(unit)(ZTraceElement.empty))(ZTraceElement.empty)

  private[zio] def unsafeCurrentDateTime(): OffsetDateTime =
    Runtime.default.unsafeRun(currentDateTime(ZTraceElement.empty))(ZTraceElement.empty)

  private[zio] def unsafeInstant(): Instant =
    Runtime.default.unsafeRun(instant(ZTraceElement.empty))(ZTraceElement.empty)

  private[zio] def unsafeLocalDateTime(): LocalDateTime =
    Runtime.default.unsafeRun(localDateTime(ZTraceElement.empty))(ZTraceElement.empty)

  private[zio] def unsafeNanoTime(): Long =
    Runtime.default.unsafeRun(nanoTime(ZTraceElement.empty))(ZTraceElement.empty)
}

object Clock extends ClockPlatformSpecific with Serializable {

  val any: ZLayer[Clock, Nothing, Clock] =
    ZLayer.service[Clock](Tag[Clock], Tracer.newTrace)

  /**
   * Constructs a `Clock` service from a `java.time.Clock`.
   */
  val javaClock: ZLayer[java.time.Clock, Nothing, Clock] = {
    implicit val trace = Tracer.newTrace
    ZLayer[java.time.Clock, Nothing, Clock] {
      for {
        clock <- ZIO.service[java.time.Clock]
      } yield ClockJava(clock)
    }
  }

  val live: Layer[Nothing, Clock] =
    ZLayer.succeed[Clock](ClockLive)(Tag[Clock], Tracer.newTrace)

  /**
   * An implementation of the `Clock` service backed by a `java.time.Clock`.
   */
  final case class ClockJava(clock: java.time.Clock) extends Clock {
    def currentDateTime(implicit trace: ZTraceElement): UIO[OffsetDateTime] =
      ZIO.succeed(unsafeCurrentDateTime())
    def currentTime(unit: => TimeUnit)(implicit trace: ZTraceElement): UIO[Long] =
      ZIO.succeed(unsafeCurrentTime(unit))
    def instant(implicit trace: ZTraceElement): UIO[Instant] =
      ZIO.succeed(unsafeInstant())
    def localDateTime(implicit trace: ZTraceElement): UIO[LocalDateTime] =
      ZIO.succeed(unsafeLocalDateTime())
    def nanoTime(implicit trace: ZTraceElement): UIO[Long] =
      ZIO.succeed(unsafeNanoTime())
    def sleep(duration: => Duration)(implicit trace: ZTraceElement): UIO[Unit] =
      ZIO.asyncInterrupt { cb =>
        val canceler = globalScheduler.unsafeSchedule(() => cb(UIO.unit), duration)
        Left(UIO.succeed(canceler()))
      }
    def scheduler(implicit trace: ZTraceElement): UIO[Scheduler] =
      ZIO.succeed(globalScheduler)
<<<<<<< HEAD
    def javaClock(implicit trace: ZTraceElement): UIO[java.time.Clock] =
      ZIO.succeed(clock)
=======
    override private[zio] def unsafeCurrentTime(unit: TimeUnit): Long = {
      val instant = unsafeInstant()
      unit match {
        case TimeUnit.NANOSECONDS =>
          instant.getEpochSecond * 1000000000 + instant.getNano
        case TimeUnit.MICROSECONDS =>
          instant.getEpochSecond * 1000000 + instant.getNano / 1000
        case _ => unit.convert(instant.toEpochMilli, TimeUnit.MILLISECONDS)
      }
    }
    override private[zio] def unsafeCurrentDateTime(): OffsetDateTime =
      OffsetDateTime.now(clock)
    override private[zio] def unsafeInstant(): Instant =
      clock.instant()
    override private[zio] def unsafeLocalDateTime(): LocalDateTime =
      LocalDateTime.now(clock)
    override private[zio] def unsafeNanoTime(): Long =
      unsafeCurrentTime(TimeUnit.NANOSECONDS)
>>>>>>> 2fd1f0ac
  }

  object ClockLive extends Clock {
    def currentTime(unit: => TimeUnit)(implicit trace: ZTraceElement): UIO[Long] =
      ZIO.succeed(unsafeCurrentTime(unit))

    def nanoTime(implicit trace: ZTraceElement): UIO[Long] =
      ZIO.succeed(unsafeNanoTime())

    def sleep(duration: => Duration)(implicit trace: ZTraceElement): UIO[Unit] =
      UIO.asyncInterrupt { cb =>
        val canceler = globalScheduler.unsafeSchedule(() => cb(UIO.unit), duration)
        Left(UIO.succeed(canceler()))
      }

    def currentDateTime(implicit trace: ZTraceElement): UIO[OffsetDateTime] =
      ZIO.succeed(unsafeCurrentDateTime())

    override def instant(implicit trace: ZTraceElement): UIO[Instant] =
      ZIO.succeed(unsafeInstant())

    override def localDateTime(implicit trace: ZTraceElement): UIO[LocalDateTime] =
      ZIO.succeed(unsafeLocalDateTime())

    def scheduler(implicit trace: ZTraceElement): UIO[Scheduler] =
      ZIO.succeed(globalScheduler)

<<<<<<< HEAD
    def javaClock(implicit trace: ZTraceElement): UIO[java.time.Clock] = {

      final case class JavaClock(zoneId: ZoneId) extends java.time.Clock {
        def getZone(): ZoneId =
          zoneId
        def instant(): Instant =
          Instant.now
        override def withZone(zoneId: ZoneId): JavaClock =
          copy(zoneId = zoneId)
      }

      ZIO.succeed(JavaClock(ZoneId.systemDefault))
    }
=======
    override private[zio] def unsafeCurrentTime(unit: TimeUnit): Long = {
      val inst = unsafeInstant()
      // A nicer solution without loss of precision or range would be
      // unit.toChronoUnit.between(Instant.EPOCH, inst)
      // However, ChronoUnit is not available on all platforms
      unit match {
        case TimeUnit.NANOSECONDS =>
          inst.getEpochSecond() * 1000000000 + inst.getNano()
        case TimeUnit.MICROSECONDS =>
          inst.getEpochSecond() * 1000000 + inst.getNano() / 1000
        case _ => unit.convert(inst.toEpochMilli(), TimeUnit.MILLISECONDS)
      }
    }

    override private[zio] def unsafeCurrentDateTime(): OffsetDateTime =
      OffsetDateTime.now()

    override private[zio] def unsafeInstant(): Instant =
      Instant.now()

    override private[zio] def unsafeLocalDateTime(): LocalDateTime =
      LocalDateTime.now()

    override private[zio] def unsafeNanoTime(): Long =
      JSystem.nanoTime
>>>>>>> 2fd1f0ac
  }

  // Accessors

  /**
   * Returns the current time, relative to the Unix epoch.
   */
  def currentTime(unit: => TimeUnit)(implicit trace: ZTraceElement): URIO[Clock, Long] =
    ZIO.serviceWithZIO(_.currentTime(unit))

  /**
   * Get the current time, represented in the current timezone.
   */
  def currentDateTime(implicit trace: ZTraceElement): URIO[Clock, OffsetDateTime] =
    ZIO.serviceWithZIO(_.currentDateTime)

  def driver[Env, In, Out](
    schedule: Schedule[Env, In, Out]
  )(implicit trace: ZTraceElement): URIO[Clock, Schedule.Driver[schedule.State, Env, In, Out]] =
    ZIO.serviceWithZIO(_.driver(schedule))

  def instant(implicit trace: ZTraceElement): ZIO[Clock, Nothing, java.time.Instant] =
    ZIO.serviceWithZIO(_.instant)

  /**
   * Constructs a `java.time.Clock` backed by the `Clock` service.
   */
  def javaClock(implicit trace: ZTraceElement): ZIO[Clock, Nothing, java.time.Clock] =
    ZIO.serviceWithZIO(_.javaClock)

  def localDateTime(implicit trace: ZTraceElement): ZIO[Clock, Nothing, java.time.LocalDateTime] =
    ZIO.serviceWithZIO(_.localDateTime)

  /**
   * Returns the system nano time, which is not relative to any date.
   */
  def nanoTime(implicit trace: ZTraceElement): URIO[Clock, Long] =
    ZIO.serviceWithZIO(_.nanoTime)

  /**
   * Returns a new effect that repeats this effect according to the specified
   * schedule or until the first failure. Scheduled recurrences are in addition
   * to the first execution, so that `io.repeat(Schedule.once)` yields an effect
   * that executes `io`, and then if that succeeds, executes `io` an additional
   * time.
   */
  def repeat[R, R1 <: R, E, A, B](zio: => ZIO[R, E, A])(
    schedule: => Schedule[R1, A, B]
  )(implicit trace: ZTraceElement): ZIO[R1 with Clock, E, B] =
    ZIO.serviceWithZIO[Clock](_.repeat(zio)(schedule))

  /**
   * Returns a new effect that repeats this effect according to the specified
   * schedule or until the first failure, at which point, the failure value and
   * schedule output are passed to the specified handler.
   *
   * Scheduled recurrences are in addition to the first execution, so that
   * `io.repeat(Schedule.once)` yields an effect that executes `io`, and then if
   * that succeeds, executes `io` an additional time.
   */
  final def repeatOrElse[R, R1 <: R, E, E2, A, B](
    zio: => ZIO[R, E, A]
  )(schedule: => Schedule[R1, A, B], orElse: (E, Option[B]) => ZIO[R1, E2, B])(implicit
    trace: ZTraceElement
  ): ZIO[R1 with Clock, E2, B] =
    ZIO.serviceWithZIO[Clock](_.repeatOrElse(zio)(schedule, orElse))

  /**
   * Returns a new effect that repeats this effect according to the specified
   * schedule or until the first failure, at which point, the failure value and
   * schedule output are passed to the specified handler.
   *
   * Scheduled recurrences are in addition to the first execution, so that
   * `io.repeat(Schedule.once)` yields an effect that executes `io`, and then if
   * that succeeds, executes `io` an additional time.
   */
  final def repeatOrElseEither[R, R1 <: R, E, E2, A, B, C](
    zio: => ZIO[R, E, A]
  )(
    schedule: => Schedule[R1, A, B],
    orElse: (E, Option[B]) => ZIO[R1, E2, C]
  )(implicit trace: ZTraceElement): ZIO[R1 with Clock, E2, Either[C, B]] =
    ZIO.serviceWithZIO[Clock](_.repeatOrElseEither(zio)(schedule, orElse))

  /**
   * Retries with the specified retry policy. Retries are done following the
   * failure of the original `io` (up to a fixed maximum with `once` or `recurs`
   * for example), so that that `io.retry(Schedule.once)` means "execute `io`
   * and in case of failure, try again once".
   */
  final def retry[R, R1 <: R, E, A, S](zio: => ZIO[R, E, A])(policy: => Schedule[R1, E, S])(implicit
    ev: CanFail[E],
    trace: ZTraceElement
  ): ZIO[R1 with Clock, E, A] =
    ZIO.serviceWithZIO[Clock](_.retry(zio)(policy))

  /**
   * Retries with the specified schedule, until it fails, and then both the
   * value produced by the schedule together with the last error are passed to
   * the recovery function.
   */
  final def retryOrElse[R, R1 <: R, E, E1, A, A1 >: A, S](zio: => ZIO[R, E, A])(
    policy: => Schedule[R1, E, S],
    orElse: (E, S) => ZIO[R1, E1, A1]
  )(implicit ev: CanFail[E], trace: ZTraceElement): ZIO[R1 with Clock, E1, A1] =
    ZIO.serviceWithZIO[Clock](_.retryOrElse[R, R1, E, E1, A, A1, S](zio)(policy, orElse))

  /**
   * Returns an effect that retries this effect with the specified schedule when
   * it fails, until the schedule is done, then both the value produced by the
   * schedule together with the last error are passed to the specified recovery
   * function.
   */
  final def retryOrElseEither[R, R1 <: R, E, E1, A, B, Out](zio: => ZIO[R, E, A])(
    schedule: => Schedule[R1, E, Out],
    orElse: (E, Out) => ZIO[R1, E1, B]
  )(implicit ev: CanFail[E], trace: ZTraceElement): ZIO[R1 with Clock, E1, Either[B, A]] =
    ZIO.serviceWithZIO[Clock](_.retryOrElseEither(zio)(schedule, orElse))

  /**
   * Runs this effect according to the specified schedule.
   *
   * See [[scheduleFrom]] for a variant that allows the schedule's decision to
   * depend on the result of this effect.
   */
  final def schedule[R, R1 <: R, E, A, B](zio: => ZIO[R, E, A])(
    schedule: => Schedule[R1, Any, B]
  )(implicit trace: ZTraceElement): ZIO[R1 with Clock, E, B] =
    ZIO.serviceWithZIO[Clock](_.schedule(zio)(schedule))

  /**
   * Runs this effect according to the specified schedule starting from the
   * specified input value.
   */
  final def scheduleFrom[R, R1 <: R, E, A, A1 >: A, B](
    zio: => ZIO[R, E, A]
  )(a: => A1)(schedule: => Schedule[R1, A1, B])(implicit trace: ZTraceElement): ZIO[R1 with Clock, E, B] =
    ZIO.serviceWithZIO[Clock](_.scheduleFrom[R, R1, E, A, A1, B](zio)(a)(schedule))

  /**
   * Returns the scheduler used for scheduling effects.
   */
  def scheduler(implicit trace: ZTraceElement): URIO[Clock, Scheduler] =
    ZIO.serviceWithZIO(_.scheduler)

  /**
   * Sleeps for the specified duration. This is always asynchronous.
   */
  def sleep(duration: => Duration)(implicit trace: ZTraceElement): URIO[Clock, Unit] =
    ZIO.serviceWithZIO(_.sleep(duration))

}<|MERGE_RESOLUTION|>--- conflicted
+++ resolved
@@ -217,6 +217,8 @@
       ZIO.succeed(unsafeCurrentTime(unit))
     def instant(implicit trace: ZTraceElement): UIO[Instant] =
       ZIO.succeed(unsafeInstant())
+    def javaClock(implicit trace: ZTraceElement): UIO[java.time.Clock] =
+      ZIO.succeed(clock)
     def localDateTime(implicit trace: ZTraceElement): UIO[LocalDateTime] =
       ZIO.succeed(unsafeLocalDateTime())
     def nanoTime(implicit trace: ZTraceElement): UIO[Long] =
@@ -228,10 +230,6 @@
       }
     def scheduler(implicit trace: ZTraceElement): UIO[Scheduler] =
       ZIO.succeed(globalScheduler)
-<<<<<<< HEAD
-    def javaClock(implicit trace: ZTraceElement): UIO[java.time.Clock] =
-      ZIO.succeed(clock)
-=======
     override private[zio] def unsafeCurrentTime(unit: TimeUnit): Long = {
       val instant = unsafeInstant()
       unit match {
@@ -250,7 +248,6 @@
       LocalDateTime.now(clock)
     override private[zio] def unsafeNanoTime(): Long =
       unsafeCurrentTime(TimeUnit.NANOSECONDS)
->>>>>>> 2fd1f0ac
   }
 
   object ClockLive extends Clock {
@@ -278,7 +275,6 @@
     def scheduler(implicit trace: ZTraceElement): UIO[Scheduler] =
       ZIO.succeed(globalScheduler)
 
-<<<<<<< HEAD
     def javaClock(implicit trace: ZTraceElement): UIO[java.time.Clock] = {
 
       final case class JavaClock(zoneId: ZoneId) extends java.time.Clock {
@@ -292,7 +288,7 @@
 
       ZIO.succeed(JavaClock(ZoneId.systemDefault))
     }
-=======
+
     override private[zio] def unsafeCurrentTime(unit: TimeUnit): Long = {
       val inst = unsafeInstant()
       // A nicer solution without loss of precision or range would be
@@ -318,7 +314,6 @@
 
     override private[zio] def unsafeNanoTime(): Long =
       JSystem.nanoTime
->>>>>>> 2fd1f0ac
   }
 
   // Accessors
