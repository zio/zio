/*
 * Copyright 2017-2021 John A. De Goes and the ZIO Contributors
 *
 * Licensed under the Apache License, Version 2.0 (the "License");
 * you may not use this file except in compliance with the License.
 * You may obtain a copy of the License at
 *
 *     http://www.apache.org/licenses/LICENSE-2.0
 *
 * Unless required by applicable law or agreed to in writing, software
 * distributed under the License is distributed on an "AS IS" BASIS,
 * WITHOUT WARRANTIES OR CONDITIONS OF ANY KIND, either express or implied.
 * See the License for the specific language governing permissions and
 * limitations under the License.
 */

package zio

import zio.internal.stacktracer.Tracer
import zio.stacktracer.TracingImplicits.disableAutoTrace

import java.util.UUID

trait Random extends Serializable {
  def nextBoolean(implicit trace: ZTraceElement): UIO[Boolean]
  def nextBytes(length: => Int)(implicit trace: ZTraceElement): UIO[Chunk[Byte]]
  def nextDouble(implicit trace: ZTraceElement): UIO[Double]
  def nextDoubleBetween(minInclusive: => Double, maxExclusive: => Double)(implicit trace: ZTraceElement): UIO[Double]
  def nextFloat(implicit trace: ZTraceElement): UIO[Float]
  def nextFloatBetween(minInclusive: => Float, maxExclusive: => Float)(implicit trace: ZTraceElement): UIO[Float]
  def nextGaussian(implicit trace: ZTraceElement): UIO[Double]
  def nextInt(implicit trace: ZTraceElement): UIO[Int]
  def nextIntBetween(minInclusive: => Int, maxExclusive: => Int)(implicit trace: ZTraceElement): UIO[Int]
  def nextIntBounded(n: => Int)(implicit trace: ZTraceElement): UIO[Int]
  def nextLong(implicit trace: ZTraceElement): UIO[Long]
  def nextLongBetween(minInclusive: => Long, maxExclusive: => Long)(implicit trace: ZTraceElement): UIO[Long]
  def nextLongBounded(n: => Long)(implicit trace: ZTraceElement): UIO[Long]
  def nextPrintableChar(implicit trace: ZTraceElement): UIO[Char]
  def nextString(length: => Int)(implicit trace: ZTraceElement): UIO[String]
  def nextUUID(implicit trace: ZTraceElement): UIO[UUID]
  def setSeed(seed: => Long)(implicit trace: ZTraceElement): UIO[Unit]
  def shuffle[A, Collection[+Element] <: Iterable[Element]](collection: => Collection[A])(implicit
    bf: BuildFrom[Collection[A], A, Collection[A]],
    trace: ZTraceElement
  ): UIO[Collection[A]]
}

object Random extends Serializable {

  val RandomLive: Random =
    RandomScala(scala.util.Random)

  final case class RandomScala(random: scala.util.Random) extends Random {

    def nextBoolean(implicit trace: ZTraceElement): UIO[Boolean] =
      ZIO.succeed(random.nextBoolean())
    def nextBytes(length: => Int)(implicit trace: ZTraceElement): UIO[Chunk[Byte]] =
      ZIO.succeed {
        val array = Array.ofDim[Byte](length)
        random.nextBytes(array)
        Chunk.fromArray(array)
      }
    def nextDouble(implicit trace: ZTraceElement): UIO[Double] =
      ZIO.succeed(random.nextDouble())
    def nextDoubleBetween(minInclusive: => Double, maxExclusive: => Double)(implicit
      trace: ZTraceElement
    ): UIO[Double] =
      nextDoubleBetweenWith(minInclusive, maxExclusive)(nextDouble)
    def nextFloat(implicit trace: ZTraceElement): UIO[Float] =
      ZIO.succeed(random.nextFloat())
    def nextFloatBetween(minInclusive: => Float, maxExclusive: => Float)(implicit trace: ZTraceElement): UIO[Float] =
      nextFloatBetweenWith(minInclusive, maxExclusive)(nextFloat)
    def nextGaussian(implicit trace: ZTraceElement): UIO[Double] =
      ZIO.succeed(random.nextGaussian())
    def nextInt(implicit trace: ZTraceElement): UIO[Int] =
      ZIO.succeed(random.nextInt())
    def nextIntBetween(minInclusive: => Int, maxExclusive: => Int)(implicit trace: ZTraceElement): UIO[Int] =
      nextIntBetweenWith(minInclusive, maxExclusive)(nextInt, nextIntBounded(_))
    def nextIntBounded(n: => Int)(implicit trace: ZTraceElement): UIO[Int] =
      ZIO.succeed(random.nextInt(n))
    def nextLong(implicit trace: ZTraceElement): UIO[Long] =
      ZIO.succeed(random.nextLong())
    def nextLongBetween(minInclusive: => Long, maxExclusive: => Long)(implicit trace: ZTraceElement): UIO[Long] =
      nextLongBetweenWith(minInclusive, maxExclusive)(nextLong, nextLongBounded(_))
    def nextLongBounded(n: => Long)(implicit trace: ZTraceElement): UIO[Long] =
      Random.nextLongBoundedWith(n)(nextLong)
    def nextPrintableChar(implicit trace: ZTraceElement): UIO[Char] =
      ZIO.succeed(random.nextPrintableChar())
    def nextString(length: => Int)(implicit trace: ZTraceElement): UIO[String] =
      ZIO.succeed(random.nextString(length))
    def nextUUID(implicit trace: ZTraceElement): UIO[UUID] =
      Random.nextUUIDWith(nextLong)
    def setSeed(seed: => Long)(implicit trace: ZTraceElement): UIO[Unit] =
      ZIO.succeed(random.setSeed(seed))
    def shuffle[A, Collection[+Element] <: Iterable[Element]](
      collection: => Collection[A]
    )(implicit bf: BuildFrom[Collection[A], A, Collection[A]], trace: ZTraceElement): UIO[Collection[A]] =
      Random.shuffleWith(nextIntBounded(_), collection)
  }

  val any: ZServiceBuilder[Random, Nothing, Random] = {
    ZServiceBuilder.service[Random](Tag[Random], Tracer.newTrace)
  }

  val live: ServiceBuilder[Nothing, Random] = {
    ZServiceBuilder.succeed[Random](RandomLive)(Tag[Random], Tracer.newTrace)
  }

  /**
   * Constructs a `Random` service from a `scala.util.Random`.
   */
  val scalaRandom: ZServiceBuilder[scala.util.Random, Nothing, Random] = {
    implicit val trace = Tracer.newTrace
<<<<<<< HEAD
    (for {
      random <- ZIO.service[scala.util.Random]
    } yield RandomScala(random)).toServiceBuilder
=======
    ZServiceBuilder[scala.util.Random, Nothing, Random] {
      for {
        random <- ZIO.service[scala.util.Random]
      } yield RandomScala(random): Random
    }
>>>>>>> 15fb1b68
  }

  private[zio] def nextDoubleBetweenWith(minInclusive0: => Double, maxExclusive0: => Double)(
    nextDouble: UIO[Double]
  )(implicit trace: ZTraceElement): UIO[Double] =
    ZIO.suspendSucceed {
      val minInclusive = minInclusive0
      val maxExclusive = maxExclusive0

      if (minInclusive >= maxExclusive)
        UIO.die(new IllegalArgumentException("invalid bounds"))
      else
        nextDouble.map { n =>
          val result = n * (maxExclusive - minInclusive) + minInclusive
          if (result < maxExclusive) result
          else Math.nextAfter(maxExclusive, Float.NegativeInfinity)
        }
    }

  private[zio] def nextFloatBetweenWith(minInclusive0: => Float, maxExclusive0: => Float)(
    nextFloat: UIO[Float]
  )(implicit trace: ZTraceElement): UIO[Float] =
    ZIO.suspendSucceed {
      val minInclusive = minInclusive0
      val maxExclusive = maxExclusive0

      if (minInclusive >= maxExclusive)
        UIO.die(new IllegalArgumentException("invalid bounds"))
      else
        nextFloat.map { n =>
          val result = n * (maxExclusive - minInclusive) + minInclusive
          if (result < maxExclusive) result
          else Math.nextAfter(maxExclusive, Float.NegativeInfinity)
        }
    }

  private[zio] def nextIntBetweenWith(
    minInclusive0: => Int,
    maxExclusive0: => Int
  )(nextInt: UIO[Int], nextIntBounded: Int => UIO[Int])(implicit trace: ZTraceElement): UIO[Int] =
    ZIO.suspendSucceed {
      val minInclusive = minInclusive0
      val maxExclusive = maxExclusive0

      if (minInclusive >= maxExclusive) {
        UIO.die(new IllegalArgumentException("invalid bounds"))
      } else {
        val difference = maxExclusive - minInclusive
        if (difference > 0) nextIntBounded(difference).map(_ + minInclusive)
        else nextInt.repeatUntil(n => minInclusive <= n && n < maxExclusive)
      }
    }

  private[zio] def nextLongBetweenWith(
    minInclusive0: => Long,
    maxExclusive0: => Long
  )(nextLong: UIO[Long], nextLongBounded: Long => UIO[Long])(implicit trace: ZTraceElement): UIO[Long] =
    ZIO.suspendSucceed {
      val minInclusive = minInclusive0
      val maxExclusive = maxExclusive0

      if (minInclusive >= maxExclusive)
        UIO.die(new IllegalArgumentException("invalid bounds"))
      else {
        val difference = maxExclusive - minInclusive
        if (difference > 0) nextLongBounded(difference).map(_ + minInclusive)
        else nextLong.repeatUntil(n => minInclusive <= n && n < maxExclusive)
      }
    }

  private[zio] def nextLongBoundedWith(n0: => Long)(nextLong: => UIO[Long])(implicit trace: ZTraceElement): UIO[Long] =
    ZIO.suspendSucceed {
      val n = n0

      if (n <= 0)
        UIO.die(new IllegalArgumentException("n must be positive"))
      else {
        nextLong.flatMap { r =>
          val m = n - 1
          if ((n & m) == 0L)
            UIO.succeedNow(r & m)
          else {
            def loop(u: Long): UIO[Long] =
              if (u + m - u % m < 0L) nextLong.flatMap(r => loop(r >>> 1))
              else UIO.succeedNow(u % n)
            loop(r >>> 1)
          }
        }
      }
    }

  private[zio] def nextUUIDWith(nextLong: UIO[Long])(implicit trace: ZTraceElement): UIO[UUID] =
    for {
      mostSigBits  <- nextLong
      leastSigBits <- nextLong
    } yield new UUID(
      (mostSigBits & ~0x0000f000) | 0x00004000,
      (leastSigBits & ~(0xc0000000L << 32)) | (0x80000000L << 32)
    )

  private[zio] def shuffleWith[A, Collection[+Element] <: Iterable[Element]](
    nextIntBounded: Int => UIO[Int],
    collection0: => Collection[A]
  )(implicit bf: BuildFrom[Collection[A], A, Collection[A]], trace: ZTraceElement): UIO[Collection[A]] =
    ZIO.suspendSucceed {
      val collection = collection0

      for {
        buffer <- ZIO.succeed {
                    val buffer = new scala.collection.mutable.ArrayBuffer[A]
                    buffer ++= collection
                  }
        swap = (i1: Int, i2: Int) =>
                 ZIO.succeed {
                   val tmp = buffer(i1)
                   buffer(i1) = buffer(i2)
                   buffer(i2) = tmp
                   buffer
                 }
        _ <-
          ZIO.foreachDiscard((collection.size to 2 by -1).toList)((n: Int) =>
            nextIntBounded(n).flatMap(k => swap(n - 1, k))
          )
      } yield bf.fromSpecific(collection)(buffer)
    }

  // Accessor Methods

  /**
   * generates a pseudo-random boolean.
   */
  def nextBoolean(implicit trace: ZTraceElement): URIO[Random, Boolean] =
    ZIO.serviceWithZIO(_.nextBoolean)

  /**
   * Generates a pseudo-random chunk of bytes of the specified length.
   */
  def nextBytes(length: => Int)(implicit trace: ZTraceElement): ZIO[Random, Nothing, Chunk[Byte]] =
    ZIO.serviceWithZIO(_.nextBytes(length))

  /**
   * Generates a pseudo-random, uniformly distributed double between 0.0 and
   * 1.0.
   */
  def nextDouble(implicit trace: ZTraceElement): URIO[Random, Double] =
    ZIO.serviceWithZIO(_.nextDouble)

  /**
   * Generates a pseudo-random double in the specified range.
   */
  def nextDoubleBetween(minInclusive: => Double, maxExclusive: => Double)(implicit
    trace: ZTraceElement
  ): URIO[Random, Double] =
    ZIO.serviceWithZIO(_.nextDoubleBetween(minInclusive, maxExclusive))

  /**
   * Generates a pseudo-random, uniformly distributed float between 0.0 and
   * 1.0.
   */
  def nextFloat(implicit trace: ZTraceElement): URIO[Random, Float] =
    ZIO.serviceWithZIO(_.nextFloat)

  /**
   * Generates a pseudo-random float in the specified range.
   */
  def nextFloatBetween(minInclusive: => Float, maxExclusive: => Float)(implicit
    trace: ZTraceElement
  ): URIO[Random, Float] =
    ZIO.serviceWithZIO(_.nextFloatBetween(minInclusive, maxExclusive))

  /**
   * Generates a pseudo-random double from a normal distribution with mean 0.0
   * and standard deviation 1.0.
   */
  def nextGaussian(implicit trace: ZTraceElement): URIO[Random, Double] =
    ZIO.serviceWithZIO(_.nextGaussian)

  /**
   * Generates a pseudo-random integer.
   */
  def nextInt(implicit trace: ZTraceElement): URIO[Random, Int] =
    ZIO.serviceWithZIO(_.nextInt)

  /**
   * Generates a pseudo-random integer in the specified range.
   */
  def nextIntBetween(minInclusive: => Int, maxExclusive: => Int)(implicit
    trace: ZTraceElement
  ): URIO[Random, Int] =
    ZIO.serviceWithZIO(_.nextIntBetween(minInclusive, maxExclusive))

  /**
   * Generates a pseudo-random integer between 0 (inclusive) and the specified
   * value (exclusive).
   */
  def nextIntBounded(n: => Int)(implicit trace: ZTraceElement): URIO[Random, Int] =
    ZIO.serviceWithZIO(_.nextIntBounded(n))

  /**
   * Generates a pseudo-random long.
   */
  def nextLong(implicit trace: ZTraceElement): URIO[Random, Long] =
    ZIO.serviceWithZIO(_.nextLong)

  /**
   * Generates a pseudo-random long in the specified range.
   */
  def nextLongBetween(minInclusive: => Long, maxExclusive: => Long)(implicit
    trace: ZTraceElement
  ): URIO[Random, Long] =
    ZIO.serviceWithZIO(_.nextLongBetween(minInclusive, maxExclusive))

  /**
   * Generates a pseudo-random long between 0 (inclusive) and the specified
   * value (exclusive).
   */
  def nextLongBounded(n: => Long)(implicit trace: ZTraceElement): URIO[Random, Long] =
    ZIO.serviceWithZIO(_.nextLongBounded(n))

  /**
   * Generates psuedo-random universally unique identifiers.
   */
  def nextUUID(implicit trace: ZTraceElement): URIO[Random, UUID] =
    ZIO.serviceWithZIO(_.nextUUID)

  /**
   * Generates a pseudo-random character from the ASCII range 33-126.
   */
  def nextPrintableChar(implicit trace: ZTraceElement): URIO[Random, Char] =
    ZIO.serviceWithZIO(_.nextPrintableChar)

  /**
   * Generates a pseudo-random string of the specified length.
   */
  def nextString(length: => Int)(implicit trace: ZTraceElement): URIO[Random, String] =
    ZIO.serviceWithZIO(_.nextString(length))

  /**
   * Sets the seed of this random number generator.
   */
  def setSeed(seed: => Long)(implicit trace: ZTraceElement): URIO[Random, Unit] =
    ZIO.serviceWithZIO(_.setSeed(seed))

  /**
   * Randomly shuffles the specified list.
   */
  def shuffle[A](list: => List[A])(implicit trace: ZTraceElement): ZIO[Random, Nothing, List[A]] =
    ZIO.serviceWithZIO(_.shuffle(list))
}<|MERGE_RESOLUTION|>--- conflicted
+++ resolved
@@ -111,17 +111,11 @@
    */
   val scalaRandom: ZServiceBuilder[scala.util.Random, Nothing, Random] = {
     implicit val trace = Tracer.newTrace
-<<<<<<< HEAD
-    (for {
-      random <- ZIO.service[scala.util.Random]
-    } yield RandomScala(random)).toServiceBuilder
-=======
-    ZServiceBuilder[scala.util.Random, Nothing, Random] {
+    ZServiceBuilder {
       for {
         random <- ZIO.service[scala.util.Random]
-      } yield RandomScala(random): Random
-    }
->>>>>>> 15fb1b68
+      } yield RandomScala(random)
+    }
   }
 
   private[zio] def nextDoubleBetweenWith(minInclusive0: => Double, maxExclusive0: => Double)(
