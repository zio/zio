/*
 * Copyright 2018-2022 John A. De Goes and the ZIO Contributors
 *
 * Licensed under the Apache License, Version 2.0 (the "License");
 * you may not use this file except in compliance with the License.
 * You may obtain a copy of the License at
 *
 *     http://www.apache.org/licenses/LICENSE-2.0
 *
 * Unless required by applicable law or agreed to in writing, software
 * distributed under the License is distributed on an "AS IS" BASIS,
 * WITHOUT WARRANTIES OR CONDITIONS OF ANY KIND, either express or implied.
 * See the License for the specific language governing permissions and
 * limitations under the License.
 */

package zio

import zio.stacktracer.TracingImplicits.disableAutoTrace

import java.time.OffsetDateTime
import java.time.temporal.ChronoField._
import java.time.temporal.TemporalAdjusters
import java.util.concurrent.TimeUnit
import scala.annotation.tailrec

/**
 * A `Schedule[Env, In, Out]` defines a recurring schedule, which consumes
 * values of type `In`, and which returns values of type `Out`.
 *
 * Schedules are defined as a possibly infinite set of intervals spread out over
 * time. Each interval defines a window in which recurrence is possible.
 *
 * When schedules are used to repeat or retry effects, the starting boundary of
 * each interval produced by a schedule is used as the moment when the effect
 * will be executed again.
 *
 * Schedules compose in the following primary ways:
 *
 * * Union. This performs the union of the intervals of two schedules. *
 * Intersection. This performs the intersection of the intervals of two
 * schedules. * Sequence. This concatenates the intervals of one schedule onto
 * another.
 *
 * In addition, schedule inputs and outputs can be transformed, filtered (to
 * terminate a schedule early in response to some input or output), and so
 * forth.
 *
 * A variety of other operators exist for transforming and combining schedules,
 * and the companion object for `Schedule` contains all common types of
 * schedules, both for performing retrying, as well as performing repetition.
 */
trait Schedule[-Env, -In, +Out] extends Serializable { self =>
  import Schedule.Decision._
  import Schedule._

  type State

  def initial: State

  def step(now: OffsetDateTime, in: In, state: State)(implicit
    trace: Trace
  ): ZIO[Env, Nothing, (State, Out, Decision)]

  /**
   * Returns a new schedule that performs a geometric intersection on the
   * intervals defined by both schedules.
   */
  def &&[Env1 <: Env, In1 <: In, Out2](that: Schedule[Env1, In1, Out2])(implicit
    zippable: Zippable[Out, Out2]
  ): Schedule.WithState[(self.State, that.State), Env1, In1, zippable.Out] =
    (self intersectWith that)(_ intersect _)

  /**
   * Returns a new schedule that has both the inputs and outputs of this and the
   * specified schedule.
   */
  def ***[Env1 <: Env, In2, Out2](
    that: Schedule[Env1, In2, Out2]
  ): Schedule.WithState[(self.State, that.State), Env1, (In, In2), (Out, Out2)] =
    new Schedule[Env1, (In, In2), (Out, Out2)] {
      type State = (self.State, that.State)
      val initial: State = (self.initial, that.initial)
      def step(now: OffsetDateTime, in: (In, In2), state: State)(implicit
        trace: Trace
      ): ZIO[Env1, Nothing, (State, (Out, Out2), Decision)] = {
        val (in1, in2) = in

        self.step(now, in1, state._1).zipWith(that.step(now, in2, state._2)) {
          case ((lState, out, Continue(lInterval)), (rState, out2, Continue(rInterval))) =>
            val interval = lInterval.union(rInterval)
            ((lState, rState), out -> out2, Continue(interval))
          case ((lState, out, _), (rState, out2, _)) =>
            ((lState, rState), out -> out2, Done)
        }
      }
    }

  /**
   * The same as `&&`, but ignores the left output.
   */
  def *>[Env1 <: Env, In1 <: In, Out2](
    that: Schedule[Env1, In1, Out2]
  )(implicit trace: Trace): Schedule.WithState[(self.State, that.State), Env1, In1, Out2] =
    (self && that).map(_._2)

  /**
   * A symbolic alias for `andThen`.
   */
  def ++[Env1 <: Env, In1 <: In, Out2 >: Out](
    that: Schedule[Env1, In1, Out2]
  )(implicit trace: Trace): Schedule.WithState[(self.State, that.State, Boolean), Env1, In1, Out2] =
    self andThen that

  /**
   * Returns a new schedule that allows choosing between feeding inputs to this
   * schedule, or feeding inputs to the specified schedule.
   */
  def +++[Env1 <: Env, In2, Out2](
    that: Schedule[Env1, In2, Out2]
  ): Schedule.WithState[(self.State, that.State), Env1, Either[In, In2], Either[Out, Out2]] =
    new Schedule[Env1, Either[In, In2], Either[Out, Out2]] {
      type State = (self.State, that.State)
      val initial: State = (self.initial, that.initial)
      def step(
        now: OffsetDateTime,
        either: Either[In, In2],
        state: State
      )(implicit trace: Trace): ZIO[Env1, Nothing, (State, Either[Out, Out2], Decision)] =
        either match {
          case Left(in) =>
            self.step(now, in, state._1).map { case (lState, out, decision) =>
              ((lState, state._2), Left(out), decision)
            }
          case Right(in2) =>
            that.step(now, in2, initial._2).map { case (rState, out2, decision) =>
              ((state._1, rState), Right(out2), decision)
            }
        }
    }

  /**
   * Operator alias for `andThenEither`.
   */
  def <||>[Env1 <: Env, In1 <: In, Out2](
    that: Schedule[Env1, In1, Out2]
  ): Schedule.WithState[(self.State, that.State, Boolean), Env1, In1, Either[Out, Out2]] =
    self.andThenEither(that)

  /**
   * The same as `&&`, but ignores the right output.
   */
  def <*[Env1 <: Env, In1 <: In, Out2](
    that: Schedule[Env1, In1, Out2]
  )(implicit trace: Trace): Schedule.WithState[(self.State, that.State), Env1, In1, Out] =
    (self && that).map(_._1)

  /**
   * An operator alias for `zip`.
   */
  def <*>[Env1 <: Env, In1 <: In, Out2](that: Schedule[Env1, In1, Out2])(implicit
    zippable: Zippable[Out, Out2]
  ): Schedule.WithState[(self.State, that.State), Env1, In1, zippable.Out] =
    self zip that

  /**
   * A backwards version of `>>>`.
   */
  def <<<[Env1 <: Env, In2](
    that: Schedule[Env1, In2, In]
  ): Schedule.WithState[(that.State, self.State), Env1, In2, Out] =
    that >>> self

  /**
   * Returns the composition of this schedule and the specified schedule, by
   * piping the output of this one into the input of the other. Effects
   * described by this schedule will always be executed before the effects
   * described by the second schedule.
   */
  def >>>[Env1 <: Env, Out2](
    that: Schedule[Env1, Out, Out2]
  ): Schedule.WithState[(self.State, that.State), Env1, In, Out2] =
    new Schedule[Env1, In, Out2] {
      type State = (self.State, that.State)
      val initial: State = (self.initial, that.initial)
      def step(now: OffsetDateTime, in: In, state: State)(implicit
        trace: Trace
      ): ZIO[Env1, Nothing, (State, Out2, Decision)] =
        self.step(now, in, state._1).flatMap {
          case (lState, out, Done) =>
            that.step(now, out, state._2).map { case (rState, out2, _) =>
              ((lState, rState), out2, Done)
            }
          case (lState, out, Continue(interval)) =>
            that.step(now, out, state._2).map {
              case (rState, out2, Done) => ((lState, rState), out2, Done)
              case (rState, out2, Continue(interval2)) =>
                val combined = interval max interval2

                ((lState, rState), out2, Continue(combined))
            }
        }
    }

  /**
   * Returns a new schedule that performs a geometric union on the intervals
   * defined by both schedules.
   */
  def ||[Env1 <: Env, In1 <: In, Out2](that: Schedule[Env1, In1, Out2])(implicit
    zippable: Zippable[Out, Out2]
  ): Schedule.WithState[(self.State, that.State), Env1, In1, zippable.Out] =
    (self unionWith that)(_ union _)

  /**
   * Returns a new schedule that chooses between two schedules with a common
   * output.
   */
  def |||[Env1 <: Env, Out1 >: Out, In2](
    that: Schedule[Env1, In2, Out1]
  )(implicit trace: Trace): Schedule.WithState[(self.State, that.State), Env1, Either[In, In2], Out1] =
    (self +++ that).map(_.merge)

  /**
   * Returns a new schedule with the given delay added to every interval defined
   * by this schedule.
   */
  def addDelay(f: Out => Duration)(implicit trace: Trace): Schedule.WithState[self.State, Env, In, Out] =
    addDelayZIO(out => ZIO.succeed(f(out)))

  /**
   * Returns a new schedule with the given effectfully computed delay added to
   * every interval defined by this schedule.
   */
  def addDelayZIO[Env1 <: Env](f: Out => URIO[Env1, Duration])(implicit
    trace: Trace
  ): Schedule.WithState[self.State, Env1, In, Out] =
    modifyDelayZIO((out, duration) => f(out).map(duration + _))

  /**
   * The same as `andThenEither`, but merges the output.
   */
  def andThen[Env1 <: Env, In1 <: In, Out2 >: Out](
    that: Schedule[Env1, In1, Out2]
  )(implicit trace: Trace): Schedule.WithState[(self.State, that.State, Boolean), Env1, In1, Out2] =
    (self andThenEither that).map(_.merge)

  /**
   * Returns a new schedule that first executes this schedule to completion, and
   * then executes the specified schedule to completion.
   */
  def andThenEither[Env1 <: Env, In1 <: In, Out2](
    that: Schedule[Env1, In1, Out2]
  ): Schedule.WithState[(self.State, that.State, Boolean), Env1, In1, Either[Out, Out2]] =
    new Schedule[Env1, In1, Either[Out, Out2]] {
      type State = (self.State, that.State, Boolean)
      val initial = (self.initial, that.initial, true)
      def step(now: OffsetDateTime, in: In1, state: State)(implicit
        trace: Trace
      ): ZIO[Env1, Nothing, (State, Either[Out, Out2], Decision)] = {
        val onLeft = state._3
        if (onLeft) self.step(now, in, state._1).flatMap {
          case (lState, out, Continue(interval)) =>
            ZIO.succeedNow(((lState, state._2, true), Left(out), Continue(interval)))
          case (lState, _, Done) =>
            that.step(now, in, state._2).map { case (rState, out, decision) =>
              ((lState, rState, false), Right(out), decision)
            }
        }
        else
          that.step(now, in, state._2).map { case (rState, out, decision) =>
            ((state._1, rState, false), Right(out), decision)
          }
      }
    }

  /**
   * Returns a new schedule that maps this schedule to a constant output.
   */
  def as[Out2](out2: => Out2)(implicit trace: Trace): Schedule.WithState[self.State, Env, In, Out2] =
    self.map(_ => out2)

  /**
   * Returns a new schedule that passes each input and output of this schedule
   * to the specified function, and then determines whether or not to continue
   * based on the return value of the function.
   */
  def check[In1 <: In](test: (In1, Out) => Boolean)(implicit
    trace: Trace
  ): Schedule.WithState[self.State, Env, In1, Out] =
    checkZIO((in1, out) => ZIO.succeed(test(in1, out)))

  /**
   * Returns a new schedule that passes each input and output of this schedule
   * to the specified function, and then determines whether or not to continue
   * based on the return value of the function.
   */
  def checkZIO[Env1 <: Env, In1 <: In](
    test: (In1, Out) => URIO[Env1, Boolean]
  ): Schedule.WithState[self.State, Env1, In1, Out] =
    new Schedule[Env1, In1, Out] {
      type State = self.State
      val initial = self.initial
      def step(now: OffsetDateTime, in: In1, state: State)(implicit
        trace: Trace
      ): ZIO[Env1, Nothing, (State, Out, Decision)] =
        self.step(now, in, state).flatMap {
          case (state, out, Done) => ZIO.succeedNow((state, out, Done))
          case (state, out, Continue(interval)) =>
            test(in, out).map { b =>
              if (b) (state, out, Continue(interval)) else (state, out, Done)
            }
        }
    }

  /**
   * Returns a new schedule that collects the outputs of this one into a chunk.
   */
  def collectAll[Out1 >: Out](implicit
    trace: Trace
  ): Schedule.WithState[(self.State, Chunk[Out1]), Env, In, Chunk[Out1]] =
    fold[Chunk[Out1]](Chunk.empty)((xs, x) => xs :+ x)

  /**
   * A named alias for `<<<`.
   */
  def compose[Env1 <: Env, In2](
    that: Schedule[Env1, In2, In]
  ): Schedule.WithState[(that.State, self.State), Env1, In2, Out] =
    that >>> self

  /**
   * Returns a new schedule that deals with a narrower class of inputs than this
   * schedule.
   */
  def contramap[Env1 <: Env, In2](f: In2 => In)(implicit
    trace: Trace
  ): Schedule.WithState[self.State, Env, In2, Out] =
    self.contramapZIO(in => ZIO.succeed(f(in)))

  /**
   * Returns a new schedule that deals with a narrower class of inputs than this
   * schedule.
   */
  def contramapZIO[Env1 <: Env, In2](f: In2 => URIO[Env1, In]): Schedule.WithState[self.State, Env1, In2, Out] =
    new Schedule[Env1, In2, Out] {
      type State = self.State
      val initial = self.initial
      def step(now: OffsetDateTime, in2: In2, state: State)(implicit
        trace: Trace
      ): ZIO[Env1, Nothing, (State, Out, Decision)] =
        f(in2).flatMap(in => self.step(now, in, state))
    }

  /**
   * A schedule that recurs during the given duration
   */
  def upTo(duration: Duration)(implicit
    trace: Trace
  ): Schedule.WithState[(self.State, Option[OffsetDateTime]), Env, In, Out] =
    self <* Schedule.upTo(duration)

  /**
   * Returns a new schedule with the specified effectfully computed delay added
   * before the start of each interval produced by this schedule.
   */
  def delayed(f: Duration => Duration)(implicit trace: Trace): Schedule.WithState[self.State, Env, In, Out] =
    self.delayedZIO(d => ZIO.succeed(f(d)))

  /**
   * Returns a new schedule that outputs the delay between each occurence.
   */
  def delays: Schedule.WithState[self.State, Env, In, Duration] =
    new Schedule[Env, In, Duration] {
      type State = self.State
      val initial = self.initial
      def step(now: OffsetDateTime, in: In, state: State)(implicit
        trace: Trace
      ): ZIO[Env, Nothing, (State, Duration, Decision)] =
        self.step(now, in, state).flatMap {
          case (state, _, Done) =>
            ZIO.succeedNow((state, Duration.Zero, Done))
          case (state, _, Continue(interval)) =>
            val delay =
              Duration(interval.start.toInstant.toEpochMilli - now.toInstant.toEpochMilli, TimeUnit.MILLISECONDS)
            ZIO.succeedNow((state, delay, Continue(interval)))
        }
    }

  /**
   * Returns a new schedule with the specified effectfully computed delay added
   * before the start of each interval produced by this schedule.
   */
  def delayedZIO[Env1 <: Env](f: Duration => URIO[Env1, Duration]): Schedule.WithState[self.State, Env1, In, Out] =
    modifyDelayZIO((_, delay) => f(delay))

  /**
   * Returns a new schedule that contramaps the input and maps the output.
   */
  def dimap[In2, Out2](f: In2 => In, g: Out => Out2)(implicit
    trace: Trace
  ): Schedule.WithState[self.State, Env, In2, Out2] =
    contramap(f).map(g)

  /**
   * Returns a new schedule that contramaps the input and maps the output.
   */
  def dimapZIO[Env1 <: Env, In2, Out2](
    f: In2 => URIO[Env1, In],
    g: Out => URIO[Env1, Out2]
  ): Schedule.WithState[self.State, Env1, In2, Out2] =
    contramapZIO(f).mapZIO(g)

  /**
   * Returns a driver that can be used to step the schedule, appropriately
   * handling sleeping.
   */
  def driver(implicit trace: Trace): UIO[Schedule.Driver[self.State, Env, In, Out]] =
    Ref.make[(Option[Out], self.State)]((None, self.initial)).map { ref =>
      val next = (in: In) =>
        for {
          state <- ref.get.map(_._2)
          now   <- Clock.currentDateTime
          dec   <- self.step(now, in, state)
          v <- dec match {
                 case (state, out, Done) => ref.set((Some(out), state)) *> ZIO.fail(None)
                 case (state, out, Continue(interval)) =>
                   ref.set((Some(out), state)) *> ZIO.sleep(Duration.fromInterval(now, interval.start)) as out
               }
        } yield v

      val last = ref.get.flatMap {
        case (None, _)    => ZIO.fail(new NoSuchElementException("There is no value left"))
        case (Some(b), _) => ZIO.succeed(b)
      }

      val reset = ref.set((None, self.initial))

      val state = ref.get.map(_._2)

      Schedule.Driver(next, last, reset, state)
    }

  /**
   * A named alias for `||`.
   */
  def either[Env1 <: Env, In1 <: In, Out2](
    that: Schedule[Env1, In1, Out2]
  ): Schedule.WithState[(self.State, that.State), Env1, In1, (Out, Out2)] =
    self || that

  /**
   * The same as `either` followed by `map`.
   */
  def eitherWith[Env1 <: Env, In1 <: In, Out2, Out3](
    that: Schedule[Env1, In1, Out2]
  )(f: (Out, Out2) => Out3)(implicit
    trace: Trace
  ): Schedule.WithState[(self.State, that.State), Env1, In1, Out3] =
    (self || that).map(f.tupled)

  /**
   * Returns a new schedule that will run the specified finalizer as soon as the
   * schedule is complete. Note that unlike `ZIO#ensuring`, this method does not
   * guarantee the finalizer will be run. The `Schedule` may not initialize or
   * the driver of the schedule may not run to completion. However, if the
   * `Schedule` ever decides not to continue, then the finalizer will be run.
   */
  def ensuring(finalizer: UIO[Any]): Schedule.WithState[self.State, Env, In, Out] =
    new Schedule[Env, In, Out] {
      type State = self.State
      val initial = self.initial
      def step(now: OffsetDateTime, in: In, state: State)(implicit
        trace: Trace
      ): ZIO[Env, Nothing, (State, Out, Decision)] =
        self.step(now, in, state).flatMap {
          case (state, out, Done)               => finalizer.as((state, out, Done))
          case (state, out, Continue(interval)) => ZIO.succeedNow((state, out, Continue(interval)))
        }
    }

  /**
   * Returns a new schedule that packs the input and output of this schedule
   * into the first element of a tuple. This allows carrying information through
   * this schedule.
   */
  def first[X]: Schedule.WithState[(self.State, Unit), Env, (In, X), (Out, X)] =
    self *** Schedule.identity[X]

  /**
   * Returns a new schedule that folds over the outputs of this one.
   */
  def fold[Z](z: Z)(f: (Z, Out) => Z)(implicit trace: Trace): Schedule.WithState[(self.State, Z), Env, In, Z] =
    foldZIO(z)((z, out) => ZIO.succeed(f(z, out)))

  /**
   * Returns a new schedule that effectfully folds over the outputs of this one.
   */
  def foldZIO[Env1 <: Env, Z](z: Z)(f: (Z, Out) => URIO[Env1, Z]): Schedule.WithState[(self.State, Z), Env1, In, Z] =
    new Schedule[Env1, In, Z] {
      type State = (self.State, Z)
      val initial = (self.initial, z)
      def step(now: OffsetDateTime, in: In, state: State)(implicit
        trace: Trace
      ): ZIO[Env1, Nothing, (State, Z, Decision)] = {
        val s = state._1
        val z = state._2
        self.step(now, in, s).flatMap {
          case (s, _, Done)                 => ZIO.succeed(((s, z), z, Done))
          case (s, out, Continue(interval)) => f(z, out).map(z2 => ((s, z2), z, Continue(interval)))
        }
      }
    }

  /**
   * Returns a new schedule that loops this one continuously, resetting the
   * state when this schedule is done.
   */
  def forever: Schedule.WithState[self.State, Env, In, Out] =
    new Schedule[Env, In, Out] {
      type State = self.State
      val initial = self.initial
      def step(now: OffsetDateTime, in: In, state: State)(implicit
        trace: Trace
      ): ZIO[Env, Nothing, (State, Out, Decision)] =
        self.step(now, in, state).flatMap {
          case (_, _, Done)                     => step(now, in, initial)
          case (state, out, Continue(interval)) => ZIO.succeedNow((state, out, Continue(interval)))
        }
    }

  /**
   * Returns a new schedule that combines this schedule with the specified
   * schedule, continuing as long as both schedules want to continue and merging
   * the next intervals according to the specified merge function.
   */
  def intersectWith[Env1 <: Env, In1 <: In, Out2](
    that: Schedule[Env1, In1, Out2]
  )(f: (Intervals, Intervals) => Intervals)(implicit
    zippable: Zippable[Out, Out2]
  ): Schedule.WithState[(self.State, that.State), Env1, In1, zippable.Out] =
    new Schedule[Env1, In1, zippable.Out] {
      type State = (self.State, that.State)
      val initial = (self.initial, that.initial)

      def loop(
        in: In1,
        lState: self.State,
        out: Out,
        lInterval: Intervals,
        rState: that.State,
        out2: Out2,
<<<<<<< HEAD
        rInterval: Interval
      )(implicit trace: Trace): ZIO[Env1, Nothing, (State, zippable.Out, Decision)] = {
=======
        rInterval: Intervals
      )(implicit trace: ZTraceElement): ZIO[Env1, Nothing, (State, zippable.Out, Decision)] = {
>>>>>>> 9ee77b29
        val combined = f(lInterval, rInterval)
        if (combined.nonEmpty)
          ZIO.succeedNow(((lState, rState), zippable.zip(out, out2), Continue(combined)))
        else if (lInterval < rInterval)
          self.step(lInterval.end, in, lState).flatMap {
            case ((lState, out, Continue(lInterval))) =>
              loop(in, lState, out, lInterval, rState, out2, rInterval)
            case ((lState, out, _)) => ZIO.succeedNow(((lState, rState), zippable.zip(out, out2), Done))
          }
        else
          that.step(rInterval.end, in, rState).flatMap {
            case ((rState, out2, Continue(rInterval))) =>
              loop(in, lState, out, lInterval, rState, out2, rInterval)
            case ((rState, out2, _)) => ZIO.succeedNow(((lState, rState), zippable.zip(out, out2), Done))
          }
      }

      def step(now: OffsetDateTime, in: In1, state: State)(implicit
        trace: Trace
      ): ZIO[Env1, Nothing, (State, zippable.Out, Decision)] = {
        val left  = self.step(now, in, state._1)
        val right = that.step(now, in, state._2)

        left.zipWith(right)((_, _)).flatMap {
          case ((lState, out, Continue(lInterval)), (rState, out2, Continue(rInterval))) =>
            loop(in, lState, out, lInterval, rState, out2, rInterval)
          case ((lState, out, _), (rState, out2, _)) =>
            ZIO.succeedNow(((lState, rState), zippable.zip(out, out2), Done))
        }
      }
    }

  /**
   * Returns a new schedule that randomly modifies the size of the intervals of
   * this schedule.
   */
  def jittered(implicit trace: Trace): Schedule.WithState[self.State, Env, In, Out] =
    jittered(0.8, 1.2)

  /**
   * Returns a new schedule that randomly modifies the size of the intervals of
   * this schedule.
   *
   * The new interval size is between `min * old interval size` and `max * old
   * interval size`.
   */
  def jittered(min: Double, max: Double)(implicit
    trace: Trace
  ): Schedule.WithState[self.State, Env, In, Out] =
    delayedZIO[Env] { duration =>
      Random.nextDouble.map { random =>
        val d        = duration.toNanos
        val jittered = d * min * (1 - random) + d * max * random

        Duration.fromNanos(jittered.toLong)
      }
    }

  /**
   * Returns a new schedule that makes this schedule available on the `Left`
   * side of an `Either` input, allowing propagating some type `X` through this
   * channel on demand.
   */
  def left[X]: Schedule.WithState[(self.State, Unit), Env, Either[In, X], Either[Out, X]] =
    self +++ Schedule.identity[X]

  /**
   * Returns a new schedule that maps the output of this schedule through the
   * specified function.
   */
  def map[Out2](f: Out => Out2)(implicit trace: Trace): Schedule.WithState[self.State, Env, In, Out2] =
    self.mapZIO(out => ZIO.succeed(f(out)))

  /**
   * Returns a new schedule that maps the output of this schedule through the
   * specified effectful function.
   */
  def mapZIO[Env1 <: Env, Out2](f: Out => URIO[Env1, Out2]): Schedule.WithState[self.State, Env1, In, Out2] =
    new Schedule[Env1, In, Out2] {
      type State = self.State
      val initial = self.initial
      def step(now: OffsetDateTime, in: In, state: State)(implicit
        trace: Trace
      ): ZIO[Env1, Nothing, (State, Out2, Decision)] =
        self.step(now, in, state).flatMap { case (state, out, decision) =>
          f(out).map(out2 => (state, out2, decision))
        }
    }

  /**
   * Returns a new schedule that modifies the delay using the specified
   * function.
   */
  def modifyDelay(f: (Out, Duration) => Duration): Schedule.WithState[self.State, Env, In, Out] =
    modifyDelayZIO((out, duration) => UIO.succeedNow(f(out, duration)))

  /**
   * Returns a new schedule that modifies the delay using the specified
   * effectual function.
   */
  def modifyDelayZIO[Env1 <: Env](
    f: (Out, Duration) => URIO[Env1, Duration]
  ): Schedule.WithState[self.State, Env1, In, Out] =
    new Schedule[Env1, In, Out] {
      type State = self.State
      val initial = self.initial
      def step(now: OffsetDateTime, in: In, state: State)(implicit
        trace: Trace
      ): ZIO[Env1, Nothing, (State, Out, Decision)] =
        self.step(now, in, state).flatMap {
          case (state, out, Done) => ZIO.succeedNow((state, out, Done))
          case (state, out, Continue(interval)) =>
            val delay = Interval(now, interval.start).size

            f(out, delay).map { duration =>
              val oldStart = interval.start
              val newStart = now.plusNanos(duration.toNanos)
              val delta    = java.time.Duration.between(oldStart, newStart)
              val newEnd =
                try { interval.end.plus(delta) }
                catch { case _: java.time.DateTimeException => OffsetDateTime.MAX }

              val newInterval = Interval(newStart, newEnd)

              (state, out, Continue(newInterval))
            }
        }
    }

  /**
   * Returns a new schedule that applies the current one but runs the specified
   * effect for every decision of this schedule. This can be used to create
   * schedules that log failures, decisions, or computed values.
   */
  def onDecision[Env1 <: Env](
    f: (State, Out, Decision) => URIO[Env1, Any]
  ): Schedule.WithState[self.State, Env1, In, Out] =
    new Schedule[Env1, In, Out] {
      type State = self.State
      val initial = self.initial
      def step(now: OffsetDateTime, in: In, state: State)(implicit
        trace: Trace
      ): ZIO[Env1, Nothing, (State, Out, Decision)] =
        self.step(now, in, state).flatMap { case (state, out, decision) =>
          f(state, out, decision).as((state, out, decision))
        }
    }

  /**
   * Returns a new schedule with its environment provided to it, so the
   * resulting schedule does not require any environment.
   */
  def provideEnvironment(env: ZEnvironment[Env]): Schedule.WithState[self.State, Any, In, Out] =
    new Schedule[Any, In, Out] {
      type State = self.State
      val initial = self.initial
      def step(now: OffsetDateTime, in: In, state: State)(implicit
        trace: Trace
      ): ZIO[Any, Nothing, (State, Out, Decision)] =
        self.step(now, in, state).provideEnvironment(env)
    }

  /**
   * Transforms the environment being provided to this schedule with the
   * specified function.
   */
  def provideSomeEnvironment[Env2](
    f: ZEnvironment[Env2] => ZEnvironment[Env]
  ): Schedule.WithState[self.State, Env2, In, Out] =
    new Schedule[Env2, In, Out] {
      type State = self.State
      val initial = self.initial
      def step(now: OffsetDateTime, in: In, state: State)(implicit
        trace: Trace
      ): ZIO[Env2, Nothing, (State, Out, Decision)] =
        self.step(now, in, state).provideSomeEnvironment(f)
    }

  /**
   * Returns a new schedule that reconsiders every decision made by this
   * schedule, possibly modifying the next interval and the output type in the
   * process.
   */
  def reconsider[Out2](
    f: (State, Out, Decision) => Either[Out2, (Out2, Interval)]
  )(implicit trace: Trace): Schedule.WithState[self.State, Env, In, Out2] =
    reconsiderZIO { case (state, out, decision) => ZIO.succeed(f(state, out, decision)) }

  /**
   * Returns a new schedule that effectfully reconsiders every decision made by
   * this schedule, possibly modifying the next interval and the output type in
   * the process.
   */
  def reconsiderZIO[Env1 <: Env, In1 <: In, Out2](
    f: (State, Out, Decision) => URIO[Env1, Either[Out2, (Out2, Interval)]]
  ): Schedule.WithState[self.State, Env1, In1, Out2] =
    new Schedule[Env1, In1, Out2] {
      type State = self.State
      val initial = self.initial
      def step(now: OffsetDateTime, in: In1, state: State)(implicit
        trace: Trace
      ): ZIO[Env1, Nothing, (State, Out2, Decision)] =
        self.step(now, in, state).flatMap {
          case (state, out, Done) =>
            f(state, out, Done).map {
              case Left(out2)       => (state, out2, Done)
              case Right((out2, _)) => (state, out2, Done)
            }
          case (state, out, Continue(interval)) =>
            f(state, out, Continue(interval)).map {
              case Left(out2)              => (state, out2, Done)
              case Right((out2, interval)) => (state, out2, Continue(interval))
            }
        }
    }

  /**
   * Returns a new schedule that outputs the number of repetitions of this one.
   */
  def repetitions(implicit trace: Trace): Schedule.WithState[(self.State, Long), Env, In, Long] =
    fold(0L)((n: Long, _: Out) => n + 1L)

  /**
   * Return a new schedule that automatically resets the schedule to its initial
   * state after some time of inactivity defined by `duration`.
   */
  final def resetAfter(duration: Duration)(implicit
    trace: Trace
  ): Schedule.WithState[(self.State, Option[OffsetDateTime]), Env, In, Out] =
    (self zip Schedule.elapsed).resetWhen(_._2 >= duration).map(_._1)

  /**
   * Resets the schedule when the specified predicate on the schedule output
   * evaluates to true.
   */
  final def resetWhen(f: Out => Boolean): Schedule.WithState[self.State, Env, In, Out] =
    new Schedule[Env, In, Out] {
      type State = self.State
      val initial = self.initial
      def step(now: OffsetDateTime, in: In, state: State)(implicit
        trace: Trace
      ): ZIO[Env, Nothing, (State, Out, Decision)] =
        self.step(now, in, state).flatMap { case (state, out, decision) =>
          if (f(out)) self.step(now, in, self.initial) else ZIO.succeedNow((state, out, decision))
        }
    }

  /**
   * Returns a new schedule that makes this schedule available on the `Right`
   * side of an `Either` input, allowing propagating some type `X` through this
   * channel on demand.
   */
  def right[X]: Schedule.WithState[(Unit, self.State), Env, Either[X, In], Either[X, Out]] =
    Schedule.identity[X] +++ self

  /**
   * Runs a schedule using the provided inputs, and collects all outputs.
   */
  def run(now: OffsetDateTime, input: Iterable[In])(implicit trace: Trace): URIO[Env, Chunk[Out]] = {
    def loop(
      now: OffsetDateTime,
      xs: List[In],
      state: State,
      acc: Chunk[Out]
    ): URIO[Env, Chunk[Out]] =
      xs match {
        case Nil => ZIO.succeedNow(acc)
        case in :: xs =>
          self.step(now, in, state).flatMap {
            case (_, out, Done)                   => ZIO.succeed(acc :+ out)
            case (state, out, Continue(interval)) => loop(interval.start, xs, state, acc :+ out)
          }
      }

    loop(now, input.toList, self.initial, Chunk.empty)
  }

  /**
   * Returns a new schedule that packs the input and output of this schedule
   * into the second element of a tuple. This allows carrying information
   * through this schedule.
   */
  def second[X]: Schedule.WithState[(Unit, self.State), Env, (X, In), (X, Out)] =
    Schedule.identity[X] *** self

  /**
   * Returns a new schedule that effectfully processes every input to this
   * schedule.
   */
  def tapInput[Env1 <: Env, In1 <: In](f: In1 => URIO[Env1, Any]): Schedule.WithState[self.State, Env1, In1, Out] =
    new Schedule[Env1, In1, Out] {
      type State = self.State
      val initial = self.initial
      def step(now: OffsetDateTime, in: In1, state: State)(implicit
        trace: Trace
      ): ZIO[Env1, Nothing, (State, Out, Decision)] =
        f(in) *> self.step(now, in, state)
    }

  /**
   * Returns a new schedule that effectfully processes every output from this
   * schedule.
   */
  def tapOutput[Env1 <: Env](f: Out => URIO[Env1, Any]): Schedule.WithState[self.State, Env1, In, Out] =
    new Schedule[Env1, In, Out] {
      type State = self.State
      val initial = self.initial
      def step(now: OffsetDateTime, in: In, state: State)(implicit
        trace: Trace
      ): ZIO[Env1, Nothing, (State, Out, Decision)] =
        self.step(now, in, state).tap { case (_, out, _) => f(out) }
    }

  /**
   * Returns a new schedule that combines this schedule with the specified
   * schedule, continuing as long as either schedule wants to continue and
   * merging the next intervals according to the specified merge function.
   */
  def unionWith[Env1 <: Env, In1 <: In, Out2](
    that: Schedule[Env1, In1, Out2]
  )(
    f: (Intervals, Intervals) => Intervals
  )(implicit zippable: Zippable[Out, Out2]): Schedule.WithState[(self.State, that.State), Env1, In1, zippable.Out] =
    new Schedule[Env1, In1, zippable.Out] {
      type State = (self.State, that.State)
      val initial = (self.initial, that.initial)
      def step(now: OffsetDateTime, in: In1, state: State)(implicit
        trace: Trace
      ): ZIO[Env1, Nothing, (State, zippable.Out, Decision)] = {
        val left  = self.step(now, in, state._1)
        val right = that.step(now, in, state._2)

        left.zipWith(right) {
          case ((lstate, l, Done), (rstate, r, Done)) =>
            ((lstate, rstate), zippable.zip(l, r), Done)
          case ((lstate, l, Done), (rstate, r, Continue(interval))) =>
            ((lstate, rstate), zippable.zip(l, r), Continue(interval))
          case ((lstate, l, Continue(interval)), (rstate, r, Done)) =>
            ((lstate, rstate), zippable.zip(l, r), Continue(interval))
          case ((lstate, l, Continue(linterval)), (rstate, r, Continue(rinterval))) =>
            val combined = f(linterval, rinterval)
            ((lstate, rstate), zippable.zip(l, r), Continue(combined))
        }
      }
    }

  /**
   * Returns a new schedule that maps the output of this schedule to unit.
   */
  def unit(implicit trace: Trace): Schedule.WithState[self.State, Env, In, Unit] =
    self.as(())

  /**
   * Returns a new schedule that continues until the specified predicate on the
   * input evaluates to true.
   */
  def untilInput[In1 <: In](f: In1 => Boolean)(implicit
    trace: Trace
  ): Schedule.WithState[self.State, Env, In1, Out] =
    check((in, _) => !f(in))

  /**
   * Returns a new schedule that continues until the specified effectful
   * predicate on the input evaluates to true.
   */
  def untilInputZIO[Env1 <: Env, In1 <: In](
    f: In1 => URIO[Env1, Boolean]
  )(implicit trace: Trace): Schedule.WithState[self.State, Env1, In1, Out] =
    checkZIO((in, _) => f(in).map(b => !b))

  /**
   * Returns a new schedule that continues until the specified predicate on the
   * output evaluates to true.
   */
  def untilOutput(f: Out => Boolean)(implicit trace: Trace): Schedule.WithState[self.State, Env, In, Out] =
    check((_, out) => !f(out))

  /**
   * Returns a new schedule that continues until the specified effectful
   * predicate on the output evaluates to true.
   */
  def untilOutputZIO[Env1 <: Env](f: Out => URIO[Env1, Boolean])(implicit
    trace: Trace
  ): Schedule.WithState[self.State, Env1, In, Out] =
    checkZIO((_, out) => f(out).map(b => !b))

  /**
   * Returns a new schedule that continues for as long the specified predicate
   * on the input evaluates to true.
   */
  def whileInput[In1 <: In](f: In1 => Boolean)(implicit
    trace: Trace
  ): Schedule.WithState[self.State, Env, In1, Out] =
    check((in, _) => f(in))

  /**
   * Returns a new schedule that continues for as long the specified effectful
   * predicate on the input evaluates to true.
   */
  def whileInputZIO[Env1 <: Env, In1 <: In](
    f: In1 => URIO[Env1, Boolean]
  ): Schedule.WithState[self.State, Env1, In1, Out] =
    checkZIO((in, _) => f(in))

  /**
   * Returns a new schedule that continues for as long the specified predicate
   * on the output evaluates to true.
   */
  def whileOutput(f: Out => Boolean)(implicit trace: Trace): Schedule.WithState[self.State, Env, In, Out] =
    check((_, out) => f(out))

  /**
   * Returns a new schedule that continues for as long the specified effectful
   * predicate on the output evaluates to true.
   */
  def whileOutputZIO[Env1 <: Env](f: Out => URIO[Env1, Boolean]): Schedule.WithState[self.State, Env1, In, Out] =
    checkZIO((_, out) => f(out))

  /**
   * A named method for `&&`.
   */
  def zip[Env1 <: Env, In1 <: In, Out2](that: Schedule[Env1, In1, Out2])(implicit
    zippable: Zippable[Out, Out2]
  ): Schedule.WithState[(self.State, that.State), Env1, In1, zippable.Out] =
    self && that

  /**
   * The same as `&&`, but ignores the right output.
   */
  def zipLeft[Env1 <: Env, In1 <: In, Out2](
    that: Schedule[Env1, In1, Out2]
  )(implicit trace: Trace): Schedule.WithState[(self.State, that.State), Env1, In1, Out] =
    self <* that

  /**
   * The same as `&&`, but ignores the left output.
   */
  def zipRight[Env1 <: Env, In1 <: In, Out2](
    that: Schedule[Env1, In1, Out2]
  )(implicit trace: Trace): Schedule.WithState[(self.State, that.State), Env1, In1, Out2] =
    self *> that

  /**
   * Equivalent to `zip` followed by `map`.
   */
  def zipWith[Env1 <: Env, In1 <: In, Out2, Out3](
    that: Schedule[Env1, In1, Out2]
  )(f: (Out, Out2) => Out3)(implicit
    trace: Trace
  ): Schedule.WithState[(self.State, that.State), Env1, In1, Out3] =
    (self zip that).map(f.tupled)
}

object Schedule {

  /**
   * A schedule that recurs anywhere, collecting all inputs into a list.
   */
  def collectAll[A](implicit trace: Trace): Schedule.WithState[(Unit, Chunk[A]), Any, A, Chunk[A]] =
    identity[A].collectAll

  /**
   * A schedule that recurs as long as the condition f holds, collecting all
   * inputs into a list.
   */
  def collectWhile[A](f: A => Boolean)(implicit
    trace: Trace
  ): Schedule.WithState[(Unit, Chunk[A]), Any, A, Chunk[A]] =
    recurWhile(f).collectAll

  /**
   * A schedule that recurs as long as the effectful condition holds, collecting
   * all inputs into a list.
   */
  def collectWhileZIO[Env, A](f: A => URIO[Env, Boolean])(implicit
    trace: Trace
  ): Schedule.WithState[(Unit, Chunk[A]), Env, A, Chunk[A]] =
    recurWhileZIO(f).collectAll

  /**
   * A schedule that recurs until the condition f fails, collecting all inputs
   * into a list.
   */
  def collectUntil[A](f: A => Boolean)(implicit
    trace: Trace
  ): Schedule.WithState[(Unit, Chunk[A]), Any, A, Chunk[A]] =
    recurUntil(f).collectAll

  /**
   * A schedule that recurs until the effectful condition f fails, collecting
   * all inputs into a list.
   */
  def collectUntilZIO[Env, A](f: A => URIO[Env, Boolean])(implicit
    trace: Trace
  ): Schedule.WithState[(Unit, Chunk[A]), Env, A, Chunk[A]] =
    recurUntilZIO(f).collectAll

  /**
   * Takes a schedule that produces a delay, and returns a new schedule that
   * uses this delay to further delay intervals in the resulting schedule.
   */
  def delayed[Env, In](schedule: Schedule[Env, In, Duration])(implicit
    trace: Trace
  ): Schedule.WithState[schedule.State, Env, In, Duration] =
    schedule.addDelay(x => x)

  /**
   * A schedule that recurs for as long as the predicate evaluates to true.
   */
  def recurWhile[A](f: A => Boolean)(implicit trace: Trace): Schedule.WithState[Unit, Any, A, A] =
    identity[A].whileInput(f)

  /**
   * A schedule that recurs for as long as the effectful predicate evaluates to
   * true.
   */
  def recurWhileZIO[Env, A](f: A => URIO[Env, Boolean]): Schedule.WithState[Unit, Env, A, A] =
    identity[A].whileInputZIO(f)

  /**
   * A schedule that recurs for as long as the predicate is equal.
   */
  def recurWhileEquals[A](a: => A)(implicit trace: Trace): Schedule.WithState[Unit, Any, A, A] =
    identity[A].whileInput(_ == a)

  /**
   * A schedule that recurs for until the predicate evaluates to true.
   */
  def recurUntil[A](f: A => Boolean)(implicit trace: Trace): Schedule.WithState[Unit, Any, A, A] =
    identity[A].untilInput(f)

  /**
   * A schedule that recurs for until the predicate evaluates to true.
   */
  def recurUntilZIO[Env, A](f: A => URIO[Env, Boolean])(implicit
    trace: Trace
  ): Schedule.WithState[Unit, Env, A, A] =
    identity[A].untilInputZIO(f)

  /**
   * A schedule that recurs for until the predicate is equal.
   */
  def recurUntilEquals[A](a: => A)(implicit trace: Trace): Schedule.WithState[Unit, Any, A, A] =
    identity[A].untilInput(_ == a)

  /**
   * A schedule that recurs for until the input value becomes applicable to
   * partial function and then map that value with given function.
   */
  def recurUntil[A, B](pf: PartialFunction[A, B])(implicit
    trace: Trace
  ): Schedule.WithState[Unit, Any, A, Option[B]] =
    identity[A].map(pf.lift(_)).untilOutput(_.isDefined)

  /**
   * A schedule that can recur one time, the specified amount of time into the
   * future.
   */
  def duration(duration: Duration): Schedule.WithState[Boolean, Any, Any, Duration] =
    new Schedule[Any, Any, Duration] {
      type State = Boolean
      val initial = true
      def step(now: OffsetDateTime, in: Any, state: State)(implicit
        trace: Trace
      ): ZIO[Any, Nothing, (State, Duration, Decision)] =
        ZIO.succeed {
          if (state) {
            val interval = Interval.after(now.plusNanos(duration.toNanos))
            (false, duration, Decision.Continue(interval))
          } else {
            (false, Duration.Zero, Decision.Done)
          }
        }
    }

  /**
   * A schedule that occurs everywhere, which returns the total elapsed duration
   * since the first step.
   */
  val elapsed: Schedule.WithState[Option[OffsetDateTime], Any, Any, Duration] =
    new Schedule[Any, Any, Duration] {
      type State = Option[OffsetDateTime]
      val initial = None
      def step(now: OffsetDateTime, in: Any, state: State)(implicit
        trace: Trace
      ): ZIO[Any, Nothing, (State, Duration, Decision)] =
        ZIO.succeed {
          state match {
            case None => (Some(now), Duration.Zero, Decision.Continue(Interval(now, OffsetDateTime.MAX)))
            case Some(start) =>
              val duration =
                Duration(now.toInstant.toEpochMilli - start.toInstant.toEpochMilli, TimeUnit.MILLISECONDS)

              (Some(start), duration, Decision.Continue(Interval(now, OffsetDateTime.MAX)))
          }
        }
    }

  /**
   * A schedule that always recurs, but will wait a certain amount between
   * repetitions, given by `base * factor.pow(n)`, where `n` is the number of
   * repetitions so far. Returns the current duration between recurrences.
   */
  def exponential(base: Duration, factor: Double = 2.0)(implicit
    trace: Trace
  ): Schedule.WithState[Long, Any, Any, Duration] =
    delayed[Any, Any](forever.map(i => base * math.pow(factor, i.doubleValue)))

  /**
   * A schedule that always recurs, increasing delays by summing the preceding
   * two delays (similar to the fibonacci sequence). Returns the current
   * duration between recurrences.
   */
  def fibonacci(
    one: Duration
  )(implicit trace: Trace): Schedule.WithState[(Duration, Duration), Any, Any, Duration] =
    delayed[Any, Any] {
      unfold[(Duration, Duration)]((one, one)) { case (a1, a2) =>
        (a2, a1 + a2)
      }.map(_._1)
    }

  // format: off
  /**
   * A schedule that recurs on a fixed interval. Returns the number of
   * repetitions of the schedule so far.
   *
   * If the action run between updates takes longer than the interval, then the
   * action will be run immediately, but re-runs will not "pile up".
   *
   * <pre>
   * |-----interval-----|-----interval-----|-----interval-----|
   * |---------action--------||action|-----|action|-----------|
   * </pre>
   */
  def fixed(interval: Duration): Schedule.WithState[(Option[(Long, Long)], Long), Any, Any, Long] =
    new Schedule[Any, Any, Long] {
      import java.time.Duration
      type State = (Option[(Long, Long)], Long)
      val initial        = (None, 0L)
      val intervalMillis = interval.toMillis()
      def step(now: OffsetDateTime, in: Any, state: State)(implicit
        trace: Trace
      ): ZIO[Any, Nothing, (State, Long, Decision)] =
        ZIO.succeed(state match {
          case (Some((startMillis, lastRun)), n) =>
            val nowMillis     = now.toInstant.toEpochMilli()
            val runningBehind = nowMillis > (lastRun + intervalMillis)
            val boundary =
              if (interval.isZero) interval
              else Duration.ofMillis(intervalMillis - ((nowMillis - startMillis) % intervalMillis))
            val sleepTime = if (boundary.isZero) interval else boundary
            val nextRun   = if (runningBehind) now else now.plus(sleepTime)

            (
              (Some((startMillis, nextRun.toInstant.toEpochMilli)), n + 1L),
              n,
              Decision.Continue(Interval.after(nextRun))
            )
          case (None, n) =>
            val nowMillis = now.toInstant.toEpochMilli
            val nextRun   = now.plus(interval)

            (
              (Some((nowMillis, nextRun.toInstant().toEpochMilli())), n + 1L),
              n,
              Decision.Continue(Interval.after(nextRun))
            )
        })
    }

  /**
   * A schedule that recurs during the given duration
   */
  def upTo(duration: Duration)(implicit
    trace: Trace
  ): Schedule.WithState[Option[OffsetDateTime], Any, Any, Duration] =
    elapsed.whileOutput(_ < duration)

  /**
   * A schedule that always recurs, producing a count of repeats: 0, 1, 2.
   */
  val forever: Schedule.WithState[Long, Any, Any, Long] =
    unfold(0L)(_ + 1L)

  /**
   * A schedule that recurs once with the specified delay.
   */
  def fromDuration(duration: Duration): Schedule.WithState[Boolean, Any, Any, Duration] =
    Schedule.duration(duration)

  /**
   * A schedule that recurs once for each of the specified durations, delaying
   * each time for the length of the specified duration. Returns the length of
   * the current duration between recurrences.
   */
  def fromDurations(
    duration: Duration,
    durations: Duration*
  ): Schedule.WithState[(::[Duration], Boolean), Any, Any, Duration] =
    new Schedule[Any, Any, Duration] {
      type State = (::[Duration], Boolean)
      val initial = (::(duration, durations.toList), true)
      def step(now: OffsetDateTime, in: Any, state: State)(implicit
        trace: Trace
      ): ZIO[Any, Nothing, (State, Duration, Decision)] = {
        val durations = state._1
        val continue  = state._2
        ZIO.succeed(if (continue) {
          val interval = Interval.after(now.plusNanos(durations.head.toNanos))
          durations match {
            case x :: y :: z => ((::(y, z), true), x, Decision.Continue(interval))
            case x :: y      => ((::(x, y), false), x, Decision.Continue(interval))
          }
        } else ((durations, false), Duration.Zero, Decision.Done))
      }
    }

  /**
   * A schedule that always recurs, mapping input values through the specified
   * function.
   */
  def fromFunction[A, B](f: A => B)(implicit trace: Trace): Schedule.WithState[Unit, Any, A, B] =
    identity[A].map(f)

  /**
   * A schedule that always recurs, which counts the number of recurrences.
   */
  val count: Schedule.WithState[Long, Any, Any, Long] =
    unfold(0L)(_ + 1L)

  /**
   * A schedule that always recurs, which returns inputs as outputs.
   */
  def identity[A]: Schedule.WithState[Unit, Any, A, A] =
    new Schedule[Any, A, A] {
      type State = Unit
      val initial = ()
      def step(now: OffsetDateTime, in: A, state: State)(implicit
        trace: Trace
      ): ZIO[Any, Nothing, (State, A, Decision)] =
        ZIO.succeed((state, in, Decision.Continue(Interval.after(now))))
    }

  /**
   * A schedule that always recurs, but will repeat on a linear time interval,
   * given by `base * n` where `n` is the number of repetitions so far. Returns
   * the current duration between recurrences.
   */
  def linear(base: Duration)(implicit trace: Trace): Schedule.WithState[Long, Any, Any, Duration] =
    delayed[Any, Any](forever.map(i => base * (i + 1).doubleValue()))

  /**
   * A schedule that recurs one time.
   */
  def once(implicit trace: Trace): Schedule.WithState[Long, Any, Any, Unit] =
    recurs(1).unit

  /**
   * A schedule spanning all time, which can be stepped only the specified
   * number of times before it terminates.
   */
  def recurs(n: Long)(implicit trace: Trace): Schedule.WithState[Long, Any, Any, Long] =
    forever.whileOutput(_ < n)

  /**
   * A schedule spanning all time, which can be stepped only the specified
   * number of times before it terminates.
   */
  def recurs(n: Int)(implicit trace: Trace): Schedule.WithState[Long, Any, Any, Long] =
    recurs(n.toLong)

  /**
   * Returns a schedule that recurs continuously, each repetition spaced the
   * specified duration from the last run.
   */
  def spaced(duration: Duration)(implicit trace: Trace): Schedule.WithState[Long, Any, Any, Long] =
    forever.addDelay(_ => duration)

  /**
   * A schedule that does not recur, it just stops.
   */
  def stop(implicit trace: Trace): Schedule.WithState[Long, Any, Any, Unit] =
    recurs(0).unit

  /**
   * Returns a schedule that repeats one time, producing the specified constant
   * value.
   */
  def succeed[A](a: => A)(implicit trace: Trace): Schedule.WithState[Long, Any, Any, A] =
    forever.as(a)

  /**
   * Unfolds a schedule that repeats one time from the specified state and
   * iterator.
   */
  def unfold[A](a: => A)(f: A => A): Schedule.WithState[A, Any, Any, A] =
    new Schedule[Any, Any, A] {
      type State = A
      lazy val initial = a
      def step(now: OffsetDateTime, in: Any, state: State)(implicit
        trace: Trace
      ): ZIO[Any, Nothing, (State, A, Decision)] =
        ZIO.succeed {
          (f(state), state, Decision.Continue(Interval(now, OffsetDateTime.MAX)))
        }
    }

  //format: off
  /**
   * A schedule that divides the timeline to `interval`-long windows, and sleeps
   * until the nearest window boundary every time it recurs.
   *
   * For example, `windowed(10.seconds)` would produce a schedule as follows:
   * <pre>
   *      10s        10s        10s       10s
   * |----------|----------|----------|----------|
   * |action------|sleep---|act|-sleep|action----|
   * </pre>
   */
  def windowed(interval: Duration): Schedule.WithState[(Option[Long], Long), Any, Any, Long] =
    new Schedule[Any, Any, Long] {
      type State = (Option[Long], Long)
      val initial = (None, 0L)
      val millis  = interval.toMillis
      def step(now: OffsetDateTime, in: Any, state: State)(implicit
        trace: Trace
      ): ZIO[Any, Nothing, (State, Long, Decision)] =
        ZIO.succeed(state match {
          case (Some(startMillis), n) =>
            (
              (Some(startMillis), n + 1),
              n,
              Decision.Continue(
                Interval.after(
                  now.plus(
                    millis - (now.toInstant.toEpochMilli - startMillis) % millis,
                    java.time.temporal.ChronoUnit.MILLIS
                  )
                )
              )
            )
          case (None, n) =>
            (
              (Some(now.toInstant.toEpochMilli), n + 1),
              n,
              Decision.Continue(Interval.after(now.plus(millis, java.time.temporal.ChronoUnit.MILLIS)))
            )
        })
    }

  /**
   * Cron-like schedule that recurs every specified `second` of each minute. It
   * triggers at zero nanosecond of the second. Producing a count of repeats: 0,
   * 1, 2.
   *
   * NOTE: `second` parameter is validated lazily. Must be in range 0...59.
   */
  def secondOfMinute(second0: => Int)(implicit trace: Trace): Schedule.WithState[Long, Any, Any, Long] =
    new Schedule[Any, Any, Long] {
      type State = Long
      val initial = 0L
      def step(now: OffsetDateTime, in: Any, state: State)(implicit
        trace: Trace
      ): ZIO[Any, Nothing, (State, Long, Decision)] =
        if (second0 < 0 || 59 < second0) {
          ZIO.die(
            new IllegalArgumentException(s"Invalid argument in `secondOfMinute($second)`. Must be in range 0...59")
          )
        } else {
          val second00 = nextSecond(now, second0)
          val start    = maxOffsetDateTime(beginningOfSecond(second00), now)
          val end      = endOfSecond(second00)
          val interval = Interval(start, end)
          ZIO.succeedNow((state + 1, state, Decision.Continue(interval)))
        }
    }

  /**
   * Cron-like schedule that recurs every specified `minute` of each hour. It
   * triggers at zero second of the minute. Producing a count of repeats: 0, 1,
   * 2.
   *
   * NOTE: `minute` parameter is validated lazily. Must be in range 0...59.
   */
  def minuteOfHour(minute: Int)(implicit trace: Trace): Schedule.WithState[Long, Any, Any, Long] =
    new Schedule[Any, Any, Long] {
      type State = Long
      val initial = 0L
      def step(now: OffsetDateTime, in: Any, state: State)(implicit
        trace: Trace
      ): ZIO[Any, Nothing, (State, Long, Decision)] =
        if (minute < 0 || 59 < minute) {
          ZIO.die(new IllegalArgumentException(s"Invalid argument in `minuteOfHour($minute)`. Must be in range 0...59"))
        } else {
          val minute0  = nextMinute(now, minute)
          val start    = maxOffsetDateTime(beginningOfMinute(minute0), now)
          val end      = endOfMinute(minute0)
          val interval = Interval(start, end)
          ZIO.succeedNow((state + 1, state, Decision.Continue(interval)))
        }
    }

  /**
   * Cron-like schedule that recurs every specified `hour` of each day. It
   * triggers at zero minute of the hour. Producing a count of repeats: 0, 1, 2.
   *
   * NOTE: `hour` parameter is validated lazily. Must be in range 0...23.
   */
  def hourOfDay(hour: Int)(implicit trace: Trace): Schedule.WithState[Long, Any, Any, Long] =
    new Schedule[Any, Any, Long] {
      type State = Long
      val initial = 0L
      def step(now: OffsetDateTime, in: Any, state: State)(implicit
        trace: Trace
      ): ZIO[Any, Nothing, (State, Long, Decision)] =
        if (hour < 0 || 23 < hour) {
          ZIO.die(new IllegalArgumentException(s"Invalid argument in `hourOfDay($hour)`. Must be in range 0...23"))
        } else {
          val hour0    = nextHour(now, hour)
          val start    = maxOffsetDateTime(beginningOfHour(hour0), now)
          val end      = endOfHour(hour0)
          val interval = Interval(start, end)
          ZIO.succeedNow((state + 1, state, Decision.Continue(interval)))
        }
    }

  /**
   * Cron-like schedule that recurs every specified `day` of each week. It
   * triggers at zero hour of the week. Producing a count of repeats: 0, 1, 2.
   *
   * NOTE: `day` parameter is validated lazily. Must be in range 1 (Monday)...7
   * (Sunday).
   */
  def dayOfWeek(day: Int)(implicit trace: Trace): Schedule.WithState[Long, Any, Any, Long] =
    new Schedule[Any, Any, Long] {
      type State = Long
      val initial = 0L
      def step(now: OffsetDateTime, in: Any, state: State)(implicit
        trace: Trace
      ): ZIO[Any, Nothing, (State, Long, Decision)] =
        if (day < 1 || 7 < day) {
          ZIO.die(
            new IllegalArgumentException(
              s"Invalid argument in `dayOfWeek($day)`. Must be in range 1 (Monday)...7 (Sunday)"
            )
          )
        } else {
          val day0     = nextDay(now, day)
          val start    = maxOffsetDateTime(beginningOfDay(day0), now)
          val end      = endOfDay(day0)
          val interval = Interval(start, end)
          ZIO.succeedNow((state + 1, state, Decision.Continue(interval)))
        }
    }

  /**
   * Cron-like schedule that recurs every specified `day` of month. Won't recur
   * on months containing less days than specified in `day` param.
   *
   * It triggers at zero hour of the day. Producing a count of repeats: 0, 1, 2.
   *
   * NOTE: `day` parameter is validated lazily. Must be in range 1...31.
   */
  def dayOfMonth(day: Int)(implicit trace: Trace): Schedule.WithState[Long, Any, Any, Long] =
    new Schedule[Any, Any, Long] {
      type State = Long
      val initial = 0L
      def step(now: OffsetDateTime, in: Any, state: State)(implicit
        trace: Trace
      ): ZIO[Any, Nothing, (State, Long, Decision)] =
        if (day < 1 || 31 < day) {
          ZIO.die(new IllegalArgumentException(s"Invalid argument in `dayOfMonth($day)`. Must be in range 1...31"))
        } else {
          val day0     = nextDayOfMonth(now, day)
          val start    = maxOffsetDateTime(beginningOfDay(day0), now)
          val end      = endOfDay(day0)
          val interval = Interval(start, end)
          ZIO.succeedNow((state + 1, state, Decision.Continue(interval)))
        }
    }

  /**
   * An `Interval` represents an interval of time. Intervals can encompass all time, or no time
   * at all.
   */
  sealed abstract class Interval private (val start: OffsetDateTime, val end: OffsetDateTime) { self =>

    final def <(that: Interval): Boolean = (self min that) == self

    final def isEmpty: Boolean =
      start.compareTo(end) >= 0

    final def intersect(that: Interval): Interval = {
      val start = Interval.max(self.start, that.start)
      val end   = Interval.min(self.end, that.end)

      Interval(start, end)
    }

    final def max(that: Interval): Interval = {
      val m = self min that

      if (m == self) that else self
    }

    final def min(that: Interval): Interval =
      if (self.end.compareTo(that.start) <= 0) self
      else if (that.end.compareTo(self.start) <= 0) that
      else if (self.start.compareTo(that.start) < 0) self
      else if (that.start.compareTo(self.start) < 0) that
      else if (self.end.compareTo(that.end) <= 0) self
      else that

    final def nonEmpty: Boolean =
      !isEmpty

    final def size: Duration = Duration.fromNanos(java.time.Duration.between(start, end).toNanos)
  }

  object Interval extends Function2[OffsetDateTime, OffsetDateTime, Interval] {

    /**
     * Constructs a new interval from the two specified endpoints. If the start endpoint greater
     * than the end endpoint, then a zero size interval will be returned.
     */
    def apply(start: OffsetDateTime, end: OffsetDateTime): Interval =
      if (start.isBefore(end) || start == end) new Interval(start, end) {}
      else empty

    def after(start: OffsetDateTime): Interval = Interval(start, OffsetDateTime.MAX)

    def before(end: OffsetDateTime): Interval = Interval(OffsetDateTime.MIN, end)

    /**
     * An interval of zero-width.
     */
    val empty: Interval = Interval(OffsetDateTime.MIN, OffsetDateTime.MIN)

    private def min(l: OffsetDateTime, r: OffsetDateTime): OffsetDateTime = if (l.compareTo(r) <= 0) l else r
    private def max(l: OffsetDateTime, r: OffsetDateTime): OffsetDateTime = if (l.compareTo(r) >= 0) l else r
  }

  /**
   * Intervals represents a set of intervals.
   */
  sealed abstract case class Intervals private (intervals: List[Interval]) { self =>

    /**
     * A symbolic alias for `intersect`.
     */
    def &&(that: Intervals): Intervals =
      self.intersect(that)

    /**
     * A symbolic alias for `union`.
     */
    def ||(that: Intervals): Intervals =
      self.union(that)

    /**
      * The union of this set of intervals and the specified set of intervals
      */
    def union(that: Intervals): Intervals = {

      @tailrec
      def loop(left: List[Interval], right: List[Interval], interval: Interval, acc: List[Interval]): Intervals =
        (left, right) match {
          case (Nil, Nil) =>
            Intervals((interval :: acc).reverse)
          case (Nil, right :: rights)   =>
            if (interval.end.isBefore(right.start)) loop(Nil, rights, right, interval :: acc)
            else loop(Nil, rights, Interval(interval.start, right.end), acc)
          case (left :: lefts, Nil)   =>
            if (interval.end.isBefore(left.start)) loop(lefts, Nil, left, interval :: acc)
            else loop(lefts, Nil, Interval(interval.start, left.end), acc)
          case (left :: lefts, right :: rights) if left.start.isBefore(right.start) =>
            if (interval.end.isBefore(left.start)) loop(lefts, right :: rights, left, interval :: acc)
            else loop(lefts, right :: rights, Interval(interval.start, left.end), acc)
          case (left :: lefts, right :: rights) =>
            if (interval.end.isBefore(right.start)) loop(left :: lefts, rights, right, interval :: acc)
            else loop(left :: lefts, rights, Interval(interval.start, right.end), acc)
        }

      (self.intervals, that.intervals) match {
        case (left, Nil) =>
          Intervals(left)
        case (Nil, right) =>
          Intervals(right)
        case (left :: lefts, right :: rights) if left.start.isBefore(right.start) =>
          loop(lefts, right :: rights, left, List.empty)
        case (left :: lefts, right :: rights) =>
          loop(left :: lefts, rights, right, List.empty)
      }
    }

    /**
      * The intersection of this set of intervals and the specified set of
      * intervals.
      */
    def intersect(that: Intervals): Intervals = {

      @tailrec
      def loop(left: List[Interval], right: List[Interval], acc: List[Interval]): Intervals =
        (left, right) match {
          case (Nil, _) =>
            Intervals(acc.reverse)
          case (_, Nil)   =>
            Intervals(acc.reverse)
          case (left :: lefts, right :: rights) =>
            val interval = left.intersect(right)
            val intervals = if (interval.isEmpty) acc else interval :: acc
            if (left < right) loop(lefts, right :: rights, intervals)
            else loop(left :: lefts, rights, intervals)
        }

      loop(self.intervals, that.intervals, List.empty)
    }

    /**
      * The start of the earliest interval in this set.
      */
    def start: OffsetDateTime =
      intervals.headOption.getOrElse(Interval.empty).start

    /**
      * The end of the latest interval in this set.
      */
    def end: OffsetDateTime =
      intervals.headOption.getOrElse(Interval.empty).end

    /**
      * Whether the start of this set of intervals is before the start of the
      * specified set of intervals
      */
    def <(that: Intervals): Boolean =
      self.start.isBefore(that.start)

    /**
      * Whether this set of intervals is empty.
      */
    def nonEmpty: Boolean =
      intervals.nonEmpty

    /**
     * The set of intervals that starts last.
     */
    def max(that: Intervals): Intervals =
      if (self < that) that else self
  }

  object Intervals {

    /**
     * Constructs a set of intervals from the specified intervals.
     */
    def apply(intervals: Interval*): Intervals =
      intervals.foldLeft(Intervals.empty) { (intervals, interval) =>
        intervals.union(Intervals(List(interval)))
      }

    /**
      * The empty set of intervals.
      */
    val empty: Intervals =
      Intervals(List.empty)

    private def apply(intervals: List[Interval]): Intervals =
      new Intervals(intervals) {}
  }


  def minOffsetDateTime(l: OffsetDateTime, r: OffsetDateTime): OffsetDateTime =
    if (l.compareTo(r) <= 0) l else r

  def maxOffsetDateTime(l: OffsetDateTime, r: OffsetDateTime): OffsetDateTime =
    if (l.compareTo(r) >= 0) l else r

  type WithState[State0, -Env, -In0, +Out0] = Schedule[Env, In0, Out0] { type State = State0 }

  final case class Driver[+State, -Env, -In, +Out](
    next: In => ZIO[Env, None.type, Out],
    last: IO[NoSuchElementException, Out],
    reset: UIO[Unit],
    state: UIO[State]
  )

  sealed trait Decision

  object Decision {

    final case class Continue(interval: Intervals) extends Decision
    object Continue {
      def apply(interval: Interval): Decision =
        Continue(Intervals(interval))
    }

    case object Done                              extends Decision
  }

  private def nextDay(now: OffsetDateTime, day: Int): OffsetDateTime = {
    val temporalAdjuster = TemporalAdjusters.nextOrSame(java.time.DayOfWeek.of(day))
    now.`with`(temporalAdjuster)
  }

  private def nextDayOfMonth(now: OffsetDateTime, day: Int): OffsetDateTime =
    if (now.getDayOfMonth == day) now
    else if (now.getDayOfMonth < day) now.`with`(DAY_OF_MONTH, day.toLong)
    else findNextMonth(now, day, 1)

  private def findNextMonth(now: OffsetDateTime, day: Int, months: Int): OffsetDateTime =
    if (now.`with`(DAY_OF_MONTH, day.toLong).plusMonths(months.toLong).getDayOfMonth == day)
      now.`with`(DAY_OF_MONTH, day.toLong).plusMonths(months.toLong)
    else findNextMonth(now, day, months + 1)

  private def nextHour(now: OffsetDateTime, hour: Int): OffsetDateTime =
    if (now.getHour == hour) now
    else if (now.getHour < hour) now.`with`(HOUR_OF_DAY, hour.toLong)
    else now.`with`(HOUR_OF_DAY, hour.toLong).plusDays(1)

  private def nextMinute(now: OffsetDateTime, minute: Int): OffsetDateTime =
    if (now.getMinute == minute) now
    else if (now.getMinute < minute) now.`with`(MINUTE_OF_HOUR, minute.toLong)
    else now.`with`(MINUTE_OF_HOUR, minute.toLong).plusHours(1L)

  private def nextSecond(now: OffsetDateTime, second: Int): OffsetDateTime =
    if (now.getSecond == second) now
    else if (now.getSecond < second) now.`with`(SECOND_OF_MINUTE, second.toLong)
    else now.`with`(SECOND_OF_MINUTE, second.toLong).plusMinutes(1L)

  private def beginningOfDay(now: OffsetDateTime): OffsetDateTime =
    OffsetDateTime.of(now.getYear, now.getMonth.getValue, now.getDayOfMonth, 0, 0, 0, 0, now.getOffset)

  private def endOfDay(now: OffsetDateTime): OffsetDateTime =
    beginningOfDay(now).plusDays(1L)

  private def beginningOfHour(now: OffsetDateTime): OffsetDateTime =
    OffsetDateTime.of(now.getYear, now.getMonth.getValue, now.getDayOfMonth, now.getHour, 0, 0, 0, now.getOffset)

  private def endOfHour(now: OffsetDateTime): OffsetDateTime =
    beginningOfHour(now).plusHours(1L)

  private def beginningOfMinute(now: OffsetDateTime): OffsetDateTime =
    OffsetDateTime.of(
      now.getYear,
      now.getMonth.getValue,
      now.getDayOfMonth,
      now.getHour,
      now.getMinute,
      0,
      0,
      now.getOffset
    )

  private def endOfMinute(now: OffsetDateTime): OffsetDateTime =
    beginningOfMinute(now).plusMinutes(1L)

  private def beginningOfSecond(now: OffsetDateTime): OffsetDateTime =
    OffsetDateTime.of(
      now.getYear,
      now.getMonth.getValue,
      now.getDayOfMonth,
      now.getHour,
      now.getMinute,
      now.getSecond,
      0,
      now.getOffset
    )

  private def endOfSecond(now: OffsetDateTime): OffsetDateTime =
    beginningOfSecond(now).plusSeconds(1L)
}<|MERGE_RESOLUTION|>--- conflicted
+++ resolved
@@ -549,13 +549,8 @@
         lInterval: Intervals,
         rState: that.State,
         out2: Out2,
-<<<<<<< HEAD
-        rInterval: Interval
+        rInterval: Intervals
       )(implicit trace: Trace): ZIO[Env1, Nothing, (State, zippable.Out, Decision)] = {
-=======
-        rInterval: Intervals
-      )(implicit trace: ZTraceElement): ZIO[Env1, Nothing, (State, zippable.Out, Decision)] = {
->>>>>>> 9ee77b29
         val combined = f(lInterval, rInterval)
         if (combined.nonEmpty)
           ZIO.succeedNow(((lState, rState), zippable.zip(out, out2), Continue(combined)))
