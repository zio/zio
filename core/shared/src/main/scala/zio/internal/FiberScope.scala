/*
 * Copyright 2020-2022 John A. De Goes and the ZIO Contributors
 *
 * Licensed under the Apache License, Version 2.0 (the "License");
 * you may not use this file except in compliance with the License.
 * You may obtain a copy of the License at
 *
 *     http://www.apache.org/licenses/LICENSE-2.0
 *
 * Unless required by applicable law or agreed to in writing, software
 * distributed under the License is distributed on an "AS IS" BASIS,
 * WITHOUT WARRANTIES OR CONDITIONS OF ANY KIND, either express or implied.
 * See the License for the specific language governing permissions and
 * limitations under the License.
 */

package zio.internal

import zio._
import zio.stacktracer.TracingImplicits.disableAutoTrace

import java.lang.ref.WeakReference

/**
 * A `FiberScope` represents the scope of a fiber lifetime.
 */
private[zio] sealed trait FiberScope {
  def fiberId: FiberId

  /**
   * Adds the specified child fiber to the scope, returning `true` if the scope
   * is still open, and `false` if it has been closed already.
   */
  private[zio] def unsafeAdd(enableFiberRoots: Boolean, child: FiberContext[_, _])(implicit
    trace: Trace
  ): Boolean

  /**
   * Adds the specified child fiber to the scope, returning `true` if the scope
   * is still open, and `false` if it has been closed already.
   */
  private[zio] def unsafeAdd(enableFiberRoots: Boolean, child: zio2.RuntimeFiber[_, _])(implicit
    trace: ZTraceElement
  ): Boolean
}

private[zio] object FiberScope {

  /**
   * The global scope. Anything forked onto the global scope is not supervised,
   * and will only terminate on its own accord (never from interruption of a
   * parent fiber, because there is no parent fiber).
   */
  object global extends FiberScope {
    def fiberId: FiberId = FiberId.None

    private[zio] def unsafeAdd(enableFiberRoots: Boolean, child: FiberContext[_, _])(implicit
      trace: Trace
    ): Boolean = {
      if (enableFiberRoots) {
        val childRef = Fiber._roots.add(child)

        child.unsafeOnDone((_, _) => childRef.clear())
      }

      true
    }

    private[zio] def unsafeAdd(enableFiberRoots: Boolean, child: zio2.RuntimeFiber[_, _])(implicit
      trace: ZTraceElement
    ): Boolean = {
      if (enableFiberRoots) {
        // FIXME: Add the child to the roots when the types are fixed!!!
        // val childRef = Fiber._roots.add(child)
        // child.unsafeOnDone(_ => childRef.clear())
      }

      true
    }
  }

<<<<<<< HEAD
  private final class Local(val fiberId: FiberId, parentRef: WeakReference[AnyRef]) extends FiberScope {
    private[zio] def unsafeAdd(runtimeConfig: RuntimeConfig, child: FiberContext[_, _])(implicit
      trace: ZTraceElement
=======
  private final class Local(val fiberId: FiberId, parentRef: WeakReference[FiberContext[_, _]]) extends FiberScope {
    private[zio] def unsafeAdd(enableFiberRoots: Boolean, child: FiberContext[_, _])(implicit
      trace: Trace
>>>>>>> 3d9deeea
    ): Boolean = {
      val parent = parentRef.get()

      (parent ne null) && parent.asInstanceOf[FiberContext[_, _]].unsafeAddChild(child)
    }

    private[zio] def unsafeAdd(enableFiberRoots: Boolean, child: zio2.RuntimeFiber[_, _])(implicit
      trace: ZTraceElement
    ): Boolean = {
      val parent = parentRef.get()

      // FIXME: Only return true if the parent is not yet finished
      (parent ne null) && { parent.asInstanceOf[zio2.RuntimeFiber[_, _]].unsafeAddChild(child); true }
    }
  }

  // FIXME: Turn type of `fiber` to `RuntimeFiber`
  private[zio] def unsafeMake(fiber: { def fiberId: FiberId }): FiberScope =
    new Local(fiber.fiberId, new WeakReference(fiber))
}<|MERGE_RESOLUTION|>--- conflicted
+++ resolved
@@ -79,15 +79,9 @@
     }
   }
 
-<<<<<<< HEAD
   private final class Local(val fiberId: FiberId, parentRef: WeakReference[AnyRef]) extends FiberScope {
-    private[zio] def unsafeAdd(runtimeConfig: RuntimeConfig, child: FiberContext[_, _])(implicit
+    private[zio] def unsafeAdd(enableFiberRoots: Boolean, child: FiberContext[_, _])(implicit
       trace: ZTraceElement
-=======
-  private final class Local(val fiberId: FiberId, parentRef: WeakReference[FiberContext[_, _]]) extends FiberScope {
-    private[zio] def unsafeAdd(enableFiberRoots: Boolean, child: FiberContext[_, _])(implicit
-      trace: Trace
->>>>>>> 3d9deeea
     ): Boolean = {
       val parent = parentRef.get()
 
