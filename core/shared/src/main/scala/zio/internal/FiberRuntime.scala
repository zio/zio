--- conflicted
+++ resolved
@@ -198,11 +198,7 @@
 
     fiberMessage match {
       case FiberMessage.InterruptSignal(cause) =>
-<<<<<<< HEAD
-        self.addInterruptedCause(cause)
-=======
         processNewInterruptSignal(cause)
->>>>>>> b5b19e89
 
         if (_interruptor != null) {
           _interruptor(Exit.Failure(cause))
@@ -438,18 +434,13 @@
     StackTrace(self.fiberId, builder.result())
   }
 
-<<<<<<< HEAD
-  final def interruptAllChildren()(implicit unsafe: Unsafe[Any]): UIO[Any] =
-    if (_children == null || _children.isEmpty) null
-=======
-  final def processNewInterruptSignal(cause: Cause[Nothing]): Unit = {
-    self.unsafeAddInterruptedCause(cause)
-    unsafeSendInterruptSignalToAllChildren()
-  }
-
-  final def unsafeSendInterruptSignalToAllChildren(): Boolean =
+  final def processNewInterruptSignal(cause: Cause[Nothing])(implicit unsafe: Unsafe[Any]): Unit = {
+    self.addInterruptedCause(cause)
+    sendInterruptSignalToAllChildren()
+  }
+
+  final def sendInterruptSignalToAllChildren()(implicit unsafe: Unsafe[Any]): Boolean =
     if (_children == null || _children.isEmpty) false
->>>>>>> b5b19e89
     else {
       // Initiate asynchronous interruption of all children:
       val iterator = _children.iterator()
@@ -468,8 +459,8 @@
       told
     }
 
-  final def unsafeInterruptAllChildren(): UIO[Any] =
-    if (unsafeSendInterruptSignalToAllChildren()) {
+  final def interruptAllChildren()(implicit unsafe: Unsafe[Any]): UIO[Any] =
+    if (sendInterruptSignalToAllChildren()) {
       val iterator = _children.iterator()
 
       _children = null
@@ -489,7 +480,7 @@
     runtimeFlags: RuntimeFlags,
     lastTrace: Trace,
     cur0: ZIO[Any, Any, Any]
-  ): ZIO[Any, Any, Any] = {
+  )(implicit unsafe: Unsafe[Any]): ZIO[Any, Any, Any] = {
     var cur = cur0
 
     while (!queue.isEmpty()) {
@@ -527,15 +518,17 @@
     cur
   }
 
-  def processStatefulMessage(onFiber: (FiberRuntime[_, _], Fiber.Status) => Unit, status: Fiber.Status): Unit =
+  def processStatefulMessage(onFiber: (FiberRuntime[_, _], Fiber.Status) => Unit, status: Fiber.Status)(implicit
+    unsafe: Unsafe[Any]
+  ): Unit =
     try {
       onFiber(self, status)
     } catch {
       case throwable: Throwable =>
-        if (unsafeIsFatal(throwable)) {
+        if (isFatal(throwable)) {
           handleFatalError(throwable)
         } else {
-          unsafeLog(
+          log(
             () =>
               s"An unexpected error was encountered while processing statefulf iber message with callback ${onFiber}",
             Cause.die(throwable),
@@ -580,39 +573,7 @@
       val nextTrace = cur.trace
       if (nextTrace ne Trace.empty) lastTrace = nextTrace
 
-<<<<<<< HEAD
-      while (!queue.isEmpty()) {
-        queue.poll() match {
-          case FiberMessage.InterruptSignal(cause) =>
-            self.addInterruptedCause(cause)
-
-            cur = if (RuntimeFlags.interruptible(runtimeFlags)) Exit.Failure(cause) else cur
-
-          case FiberMessage.GenStackTrace(onTrace) =>
-            val oldCur = cur
-
-            cur = ZIO
-              .stackTrace(Trace.empty)
-              .flatMap({ stackTrace =>
-                onTrace(stackTrace)
-                oldCur
-              })(Trace.empty)
-
-          case FiberMessage.Stateful(onFiber) =>
-            onFiber(self, Fiber.Status.Running(runtimeFlags, lastTrace))
-
-          case FiberMessage.Resume(_, _) =>
-            throw new IllegalStateException("It is illegal to have multiple concurrent run loops in a single fiber")
-
-          case FiberMessage.YieldNow =>
-            val oldCur = cur
-
-            cur = ZIO.yieldNow(Trace.empty).flatMap(_ => oldCur)(Trace.empty)
-        }
-      }
-=======
       cur = drainQueueWhileRunning(runtimeFlags, lastTrace, cur)
->>>>>>> b5b19e89
 
       ops += 1
 
@@ -733,15 +694,9 @@
                     // Go backward, on the stack:
                     runtimeFlags = patchRuntimeFlags(runtimeFlags, revertFlags)
 
-<<<<<<< HEAD
                     if (RuntimeFlags.interruptible(runtimeFlags) && isInterrupted())
                       Exit.Failure(getInterruptedCause())
-                    else ZIO.succeedNow(value)
-=======
-                    if (RuntimeFlags.interruptible(runtimeFlags) && unsafeIsInterrupted())
-                      Exit.Failure(unsafeGetInterruptedCause())
                     else Exit.Success(value)
->>>>>>> b5b19e89
                   } catch {
                     case zioError: ZIOError =>
                       Exit.Failure(zioError.cause)
@@ -793,13 +748,8 @@
                   case k: EvaluationStep.UpdateRuntimeFlags =>
                     runtimeFlags = patchRuntimeFlags(runtimeFlags, k.update)
 
-<<<<<<< HEAD
-                      if (RuntimeFlags.interruptible(runtimeFlags) && isInterrupted())
-                        cur = Exit.Failure(getInterruptedCause())
-=======
-                    if (RuntimeFlags.interruptible(runtimeFlags) && unsafeIsInterrupted())
-                      cur = Exit.Failure(unsafeGetInterruptedCause())
->>>>>>> b5b19e89
+                    if (RuntimeFlags.interruptible(runtimeFlags) && isInterrupted())
+                      cur = Exit.Failure(getInterruptedCause())
 
                   case k: EvaluationStep.UpdateTrace => if (k.trace ne Trace.empty) lastTrace = k.trace
                 }
