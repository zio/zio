/*
 * Copyright 2017-2021 John A. De Goes and the ZIO Contributors
 *
 * Licensed under the Apache License, Version 2.0 (the "License");
 * you may not use this file except in compliance with the License.
 * You may obtain a copy of the License at
 *
 *     http://www.apache.org/licenses/LICENSE-2.0
 *
 * Unless required by applicable law or agreed to in writing, software
 * distributed under the License is distributed on an "AS IS" BASIS,
 * WITHOUT WARRANTIES OR CONDITIONS OF ANY KIND, either express or implied.
 * See the License for the specific language governing permissions and
 * limitations under the License.
 */

package zio.internal

import zio.Fiber.Status
import zio._
import zio.internal.FiberContext.FiberRefLocals
import zio.internal.stacktracer.ZTraceElement
import zio.internal.tracing.ZIOFn

import java.util.concurrent.atomic.{AtomicBoolean, AtomicReference}
import scala.annotation.{switch, tailrec}

/**
 * An implementation of Fiber that maintains context necessary for evaluation.
 */
private[zio] final class FiberContext[E, A](
  protected val fiberId: Fiber.Id,
  var platform: Platform,
  startEnv: AnyRef,
  startExec: Executor,
  startLocked: Boolean,
  startIStatus: InterruptStatus,
  parentTrace: Option[ZTrace],
  initialTracingStatus: Boolean,
  var fiberRefLocals: FiberRefLocals,
  openScope: ZScope.Open[Exit[E, A]],
  reportFailure: Cause[Any] => Unit
) extends Fiber.Runtime.Internal[E, A]
    with FiberRunnable { self =>
  type Erased = ZIO[Any, Any, Any]
  type Cont   = Any => Erased

  import FiberContext._
  import FiberState._

  // Accessed from multiple threads:
  private val state = new AtomicReference[FiberState[E, A]](FiberState.initial)

  @volatile
  private[this] var asyncEpoch: Long = 0L

  private[this] val stack = Stack[Cont]()

  private[this] val interruptStatus = StackBool(startIStatus.toBoolean)

  private[this] var currentEnvironment       = startEnv
  private[this] var currentExecutor          = startExec
  private[this] var currentLocked            = startLocked
  private[this] var currentForkScopeOverride = Option.empty[ZScope[Exit[Any, Any]]]

  var scopeKey: ZScope.Key = null

  @volatile var nextEffect: Erased = null

  private[this] def traceExec: Boolean =
    PlatformConstants.tracingSupported && platform.tracing.tracingConfig.traceExecution

  private[this] def traceStack: Boolean =
    PlatformConstants.tracingSupported && platform.tracing.tracingConfig.traceStack

  private[this] def traceEffects: Boolean =
    traceExec && platform.tracing.tracingConfig.traceEffectOpsInExecution

  private[this] val tracingStatus =
    if (traceExec || traceStack) StackBool()
    else null

  private[this] val execTrace =
    if (traceExec) SingleThreadedRingBuffer[ZTraceElement](platform.tracing.tracingConfig.executionTraceLength)
    else null

  private[this] val stackTrace =
    if (traceStack) SingleThreadedRingBuffer[ZTraceElement](platform.tracing.tracingConfig.stackTraceLength)
    else null

  private[this] val tracer = platform.tracing.tracer

  @noinline
  private[this] def inTracingRegion: Boolean =
    if (tracingStatus ne null) tracingStatus.peekOrElse(initialTracingStatus) else false

  @noinline
  private[this] def unwrap(lambda: AnyRef): AnyRef =
    // This is a huge hot spot, hiding loop under
    // the match allows a faster happy path
    lambda match {
      case fn: ZIOFn =>
        var unwrapped = fn.underlying
        while (unwrapped.isInstanceOf[ZIOFn]) {
          unwrapped = unwrapped.asInstanceOf[ZIOFn].underlying
        }
        unwrapped
      case _ => lambda
    }

  private[this] def traceLocation(lambda: AnyRef): ZTraceElement = tracer.traceLocation(unwrap(lambda))

  private[this] def currentLocation: ZTraceElement =
    if (execTrace eq null) ZTraceElement.noLocation
    else
      execTrace.lastOrNull match {
        case null =>
          if (stackTrace eq null) ZTraceElement.noLocation
          else
            stackTrace.lastOrNull match {
              case null  => ZTraceElement.noLocation
              case trace => trace
            }
        case trace => trace
      }

  private[this] def addTrace(lambda: AnyRef): Unit = execTrace.put(traceLocation(lambda))

  @noinline private[this] def pushContinuation(k: Any => IO[Any, Any]): Unit = {
    if (traceStack && inTracingRegion) stackTrace.put(traceLocation(k))
    stack.push(k)
  }

  private[this] def popStackTrace(): Unit =
    stackTrace.dropLast()

  private[this] def captureTrace(lastStack: ZTraceElement): ZTrace = {
    val exec = if (execTrace ne null) execTrace.toReversedList else Nil
    val stack = {
      val stack0 = if (stackTrace ne null) stackTrace.toReversedList else Nil
      if (lastStack ne null) lastStack :: stack0 else stack0
    }
    ZTrace(fiberId, exec, stack, parentTrace)
  }

  private[this] def cutAncestryTrace(trace: ZTrace): ZTrace = {
    val maxExecLength  = platform.tracing.tracingConfig.ancestorExecutionTraceLength
    val maxStackLength = platform.tracing.tracingConfig.ancestorStackTraceLength
    val maxAncestors   = platform.tracing.tracingConfig.ancestryLength - 1

    val truncatedParentTrace = ZTrace.truncatedParentTrace(trace, maxAncestors)

    ZTrace(
      executionTrace = trace.executionTrace.take(maxExecLength),
      stackTrace = trace.stackTrace.take(maxStackLength),
      parentTrace = truncatedParentTrace,
      fiberId = trace.fiberId
    )
  }

  private[zio] def awaitAsync(k: Callback[E, A]): Any =
    register0(xx => k(Exit.flatten(xx))) match {
      case null =>
      case v    => k(v)
    }

  private[this] object InterruptExit extends Function[Any, IO[E, Any]] {
    def apply(v: Any): IO[E, Any] =
      if (isInterruptible()) {
        interruptStatus.popDrop(())

        ZIO.succeedNow(v)
      } else { // TODO: Delete this 'else' branch
        ZIO.succeed(interruptStatus.popDrop(v))
      }
  }

  private[this] object TracingRegionExit extends Function[Any, IO[E, Any]] {
    def apply(v: Any): IO[E, Any] = {
      // don't use effectTotal to avoid TracingRegionExit appearing in execution trace twice with traceEffects=true
      tracingStatus.popDrop(())

      ZIO.succeedNow(v)
    }
  }

  private[this] class Finalizer(val finalizer: UIO[Any]) extends Cont {
    def apply(v: Any): Erased = {
      disableInterrupt()
      restoreInterrupt()
      finalizer.map(_ => v)
    }
  }

  private[this] def disableInterrupt(): Unit =
    interruptStatus.push(false)

  /**
   * Unwinds the stack, looking for the first error handler, and exiting
   * interruptible / uninterruptible regions.
   */
  private[this] def unwindStack(): Boolean = {
    var unwinding      = true
    var discardedFolds = false

    // Unwind the stack, looking for an error handler:
    while (unwinding && !stack.isEmpty) {
      stack.pop() match {
        case InterruptExit =>
          // do not remove InterruptExit from stack trace as it was not added
          interruptStatus.popDrop(())

        case TracingRegionExit =>
          // do not remove TracingRegionExit from stack trace as it was not added
          tracingStatus.popDrop(())

        case finalizer: Finalizer =>
          disableInterrupt()

          pushContinuation(cause =>
            finalizer.finalizer.foldCauseZIO(
              finalizerCause => {
                interruptStatus.popDrop(null)

                addSuppressedCause(finalizerCause)

                ZIO.failCause(cause.asInstanceOf[Cause[Any]])
              },
              _ => {
                interruptStatus.popDrop(null)

                ZIO.failCause(cause.asInstanceOf[Cause[Any]])
              }
            )
          )

          unwinding = false

        case fold: ZIO.Fold[_, _, _, _, _] if !shouldInterrupt() =>
          // Push error handler back onto the stack and halt iteration:
          val k = fold.failure.asInstanceOf[Cont]

          if (traceStack && inTracingRegion) popStackTrace()
          pushContinuation(k)

          unwinding = false

        case _: ZIO.Fold[_, _, _, _, _] =>
          if (traceStack && inTracingRegion) popStackTrace()
          discardedFolds = true

        case _ =>
          if (traceStack && inTracingRegion) popStackTrace()
      }
    }

    discardedFolds
  }

  private[this] def executor: Executor =
    if (currentExecutor ne null) currentExecutor else platform.executor

  @inline private[this] def raceWithImpl[R, EL, ER, E, A, B, C](
    race: ZIO.RaceWith[R, EL, ER, E, A, B, C]
  ): ZIO[R, E, C] = {
    @inline def complete[E0, E1, A, B](
      winner: Fiber[E0, A],
      loser: Fiber[E1, B],
      cont: (Exit[E0, A], Fiber[E1, B]) => ZIO[R, E, C],
      winnerExit: Exit[E0, A],
      ab: AtomicBoolean,
      cb: ZIO[R, E, C] => Any
    ): Any =
      if (ab.compareAndSet(true, false)) {
        winnerExit match {
          case exit: Exit.Success[_] =>
            cb(winner.inheritRefs.flatMap(_ => cont(exit, loser)))
          case exit: Exit.Failure[_] =>
            cb(cont(exit, loser))
        }
      }

    val raceIndicator = new AtomicBoolean(true)

    val scope = race.scope()
    val left  = fork[EL, A](race.left().asInstanceOf[IO[EL, A]], scope, noop)
    val right = fork[ER, B](race.right().asInstanceOf[IO[ER, B]], scope, noop)

    ZIO
      .async[R, E, C](
        { cb =>
          val leftRegister = left.register0 {
            case exit0: Exit.Success[Exit[EL, A]] =>
              complete[EL, ER, A, B](left, right, race.leftWins, exit0.value, raceIndicator, cb)
            case exit: Exit.Failure[_] => complete(left, right, race.leftWins, exit, raceIndicator, cb)
          }

          if (leftRegister ne null)
            complete(left, right, race.leftWins, leftRegister, raceIndicator, cb)
          else {
            val rightRegister = right.register0 {
              case exit0: Exit.Success[Exit[_, _]] =>
                complete(right, left, race.rightWins, exit0.value, raceIndicator, cb)
              case exit: Exit.Failure[_] => complete(right, left, race.rightWins, exit, raceIndicator, cb)
            }

            if (rightRegister ne null)
              complete(right, left, race.rightWins, rightRegister, raceIndicator, cb)
          }
        },
        left.fiberId // FIXME with composite fiber id: right.fiberId
      )
  }

  override final def run(): Unit = runUntil(executor.yieldOpCount)

  /**
   * The main evaluator loop for the fiber. For purely synchronous effects, this will run either
   * to completion, or for the specified maximum operation count. For effects with asynchronous
   * callbacks, the loop will proceed no further than the first asynchronous boundary.
   */
  override final def runUntil(maxOpCount: Int): Unit =
    try {
      // Do NOT accidentally capture `curZio` in a closure, or Scala will wrap
      // it in `ObjectRef` and performance will plummet.
      var curZio = nextEffect

      nextEffect = null

      // Put the stack reference on the stack:
      val stack = this.stack

      // Store the trace of the immediate future flatMap during evaluation
      // of a 1-hop left bind, to show a stack trace closer to the point of failure
      var fastPathFlatMapContinuationTrace: ZTraceElement = null

      val traceStack = self.traceStack
      val traceExec  = self.traceExec

      @noinline def fastPathTrace(k: Cont, effect: AnyRef): ZTraceElement =
        if (inTracingRegion) {
          val kTrace = traceLocation(k)

          if (traceEffects) addTrace(effect)
          // record the nearest continuation for a better trace in case of failure
          if (traceStack) fastPathFlatMapContinuationTrace = kTrace

          kTrace
        } else null

      if (platform.enableCurrentFiber) Fiber._currentFiber.set(this)

      while (curZio ne null) {
        try {
          var opCount: Int = 0

          while ({
            val tag = curZio.tag

            // Check to see if the fiber should continue executing or not:
            if (!shouldInterrupt()) {
              // Fiber does not need to be interrupted, but might need to yield:
              if (opCount == maxOpCount) {
                evaluateLater(curZio)
                curZio = null
              } else {
                // Fiber is neither being interrupted nor needs to yield. Execute
                // the next instruction in the program:
                (tag: @switch) match {
                  case ZIO.Tags.FlatMap =>
                    val zio = curZio.asInstanceOf[ZIO.FlatMap[Any, Any, Any, Any]]

                    val nested = zio.zio
                    val k      = zio.k

                    // A mini interpreter for the left side of FlatMap that evaluates
                    // anything that is 1-hop away. This eliminates heap usage for the
                    // happy path.
                    (nested.tag: @switch) match {
                      case ZIO.Tags.Succeed =>
                        val io2 = nested.asInstanceOf[ZIO.Succeed[Any]]

                        if (traceExec && inTracingRegion) addTrace(k)

                        curZio = k(io2.value)

                      case ZIO.Tags.EffectTotal =>
                        val io2    = nested.asInstanceOf[ZIO.EffectTotal[Any]]
                        val effect = io2.effect

                        val kTrace = fastPathTrace(k, effect)

                        val value = effect()

                        // delete continuation as it was "popped" after success
                        if (traceStack && (kTrace ne null)) fastPathFlatMapContinuationTrace = null
                        // record continuation in exec as we're just "passing" it
                        if (traceExec && (kTrace ne null)) execTrace.put(kTrace)

                        curZio = k(value)

                      case ZIO.Tags.EffectWith =>
                        val io2    = nested.asInstanceOf[ZIO.EffectWith[Any]]
                        val effect = io2.effect

                        val kTrace = fastPathTrace(k, effect)

                        val value = effect(platform, fiberId)

                        // delete continuation as it was "popped" after success
                        if (traceStack && (kTrace ne null)) fastPathFlatMapContinuationTrace = null
                        // record continuation in exec as we're just "passing" it
                        if (traceExec && (kTrace ne null)) execTrace.put(kTrace)

                        curZio = k(value)

                      case ZIO.Tags.Yield =>
                        evaluateLater(k(()))
                        curZio = null

                      case _ =>
                        // Fallback case. We couldn't evaluate the LHS so we have to
                        // use the stack:
                        curZio = nested
                        pushContinuation(k)
                    }

                  case ZIO.Tags.Succeed =>
                    val zio = curZio.asInstanceOf[ZIO.Succeed[Any]]

                    val value = zio.value

                    curZio = nextInstr(value)

                  case ZIO.Tags.EffectTotal =>
                    val zio    = curZio.asInstanceOf[ZIO.EffectTotal[Any]]
                    val effect = zio.effect

                    if (traceEffects && inTracingRegion) addTrace(effect)

                    curZio = nextInstr(effect())

                  case ZIO.Tags.EffectWith =>
                    val zio    = curZio.asInstanceOf[ZIO.EffectWith[Any]]
                    val effect = zio.effect

                    if (traceEffects && inTracingRegion) addTrace(effect)

                    curZio = nextInstr(effect(platform, fiberId))

                  case ZIO.Tags.Fail =>
                    val zio = curZio.asInstanceOf[ZIO.Fail[Any]]

                    // Put last trace into a val to avoid `ObjectRef` boxing.
                    val fastPathTrace = fastPathFlatMapContinuationTrace
                    fastPathFlatMapContinuationTrace = null

                    val tracedCause = zio.fill(() => captureTrace(fastPathTrace))

                    val discardedFolds = unwindStack()
                    val fullCause =
                      (if (discardedFolds)
                         // We threw away some error handlers while unwinding the stack because
                         // we got interrupted during this instruction. So it's not safe to return
                         // typed failures from cause0, because they might not be typed correctly.
                         // Instead, we strip the typed failures, and return the remainders and
                         // the interruption.
                         tracedCause.stripFailures
                       else
                         tracedCause) ++ clearSuppressedCause()

                    if (stack.isEmpty) {
                      // Error not caught, stack is empty:
                      setInterrupting(true)

                      curZio = done(Exit.failCause(fullCause.asInstanceOf[Cause[E]]))
                    } else {
                      setInterrupting(false)

                      // Error caught, next continuation on the stack will deal
                      // with it, so we just have to compute it here:
                      curZio = nextInstr(fullCause)
                    }

                  case ZIO.Tags.Fold =>
                    val zio = curZio.asInstanceOf[ZIO.Fold[Any, Any, Any, Any, Any]]

                    curZio = zio.value

                    pushContinuation(zio)

                  case ZIO.Tags.Suspend =>
                    val zio = curZio.asInstanceOf[ZIO.Suspend[Any, Any, Any]]

                    if (traceExec && inTracingRegion) addTrace(zio.make)

                    curZio = zio.make()

                  case ZIO.Tags.SuspendWith =>
                    val zio = curZio.asInstanceOf[ZIO.SuspendWith[Any, Any, Any]]

                    if (traceExec && inTracingRegion) addTrace(zio.make)

                    curZio = zio.make(platform, fiberId)

                  case ZIO.Tags.InterruptStatus =>
                    val zio = curZio.asInstanceOf[ZIO.InterruptStatus[Any, Any, Any]]

                    val boolFlag = zio.flag().toBoolean

                    if (interruptStatus.peekOrElse(true) != boolFlag) {
                      interruptStatus.push(boolFlag)

                      restoreInterrupt()
                    }

                    curZio = zio.zio

                  case ZIO.Tags.CheckInterrupt =>
                    val zio = curZio.asInstanceOf[ZIO.CheckInterrupt[Any, Any, Any]]

                    curZio = zio.k(InterruptStatus.fromBoolean(isInterruptible()))

                  case ZIO.Tags.TracingStatus =>
                    val zio = curZio.asInstanceOf[ZIO.TracingStatus[Any, E, Any]]

                    if (tracingStatus ne null) {
                      tracingStatus.push(zio.flag().toBoolean)
                      // do not add TracingRegionExit to the stack trace
                      stack.push(TracingRegionExit)
                    }

                    curZio = zio.zio

                  case ZIO.Tags.CheckTracing =>
                    val zio = curZio.asInstanceOf[ZIO.CheckTracing[Any, Any, Any]]

                    curZio = zio.k(TracingStatus.fromBoolean(inTracingRegion))

                  case ZIO.Tags.EffectAsync =>
                    val zio = curZio.asInstanceOf[ZIO.EffectAsync[Any, Any, Any]]

                    val epoch = asyncEpoch
                    asyncEpoch = epoch + 1

                    // Enter suspended state:
                    enterAsync(epoch, zio.register, zio.blockingOn())

                    val k = zio.register

                    if (traceEffects && inTracingRegion) addTrace(k)

                    curZio = k(resumeAsync(epoch)) match {
                      case Left(canceler) =>
                        setAsyncCanceler(epoch, canceler)
                        if (shouldInterrupt()) {
                          if (exitAsync(epoch)) {
                            setInterrupting(true)
                            canceler *> ZIO.failCause(clearSuppressedCause())
                          } else null
                        } else null
                      case Right(zio) =>
                        if (!exitAsync(epoch)) null else zio.asInstanceOf[Erased]
                    }

                  case ZIO.Tags.Fork =>
                    val zio = curZio.asInstanceOf[ZIO.Fork[Any, Any, Any]]

                    curZio = nextInstr(fork(zio.value, zio.scope(), zio.reportFailure))

                  case ZIO.Tags.Descriptor =>
                    val zio = curZio.asInstanceOf[ZIO.Descriptor[Any, Any, Any]]

                    val k = zio.k
                    if (traceExec && inTracingRegion) addTrace(k)

                    curZio = k(getDescriptor())

                  case ZIO.Tags.Shift =>
                    val zio = curZio.asInstanceOf[ZIO.Shift]

                    val executor = zio.executor()

                    if (executor eq null) {
                      currentLocked = false
                      curZio = ZIO.unit
                    } else {
                      currentLocked = true
                      curZio = if (executor eq currentExecutor) ZIO.unit else shift(executor)
                    }

                  case ZIO.Tags.Yield =>
                    evaluateLater(ZIO.unit)

                    curZio = null

                  case ZIO.Tags.Access =>
                    val zio = curZio.asInstanceOf[ZIO.Read[Any, Any, Any]]

                    val k = zio.k
                    if (traceExec && inTracingRegion) addTrace(k)

                    curZio = k(currentEnvironment)

                  case ZIO.Tags.Provide =>
                    val zio = curZio.asInstanceOf[ZIO.Provide[Any, Any, Any]]

                    val oldEnvironment = currentEnvironment

                    currentEnvironment = zio.r().asInstanceOf[AnyRef]

                    ensure(ZIO.succeed { currentEnvironment = oldEnvironment })

                    curZio = zio.zio

                  case ZIO.Tags.Trace =>
                    curZio = nextInstr(captureTrace(null))

                  case ZIO.Tags.FiberRefGetAll =>
                    val zio = curZio.asInstanceOf[ZIO.FiberRefGetAll[Any, Any, Any]]

                    curZio = nextInstr(zio.make(fiberRefLocals.get))

                  case ZIO.Tags.FiberRefModify =>
                    val zio = curZio.asInstanceOf[ZIO.FiberRefModify[Any, Any]]

                    val (result, newValue) = zio.f(getFiberRefValue(zio.fiberRef))
                    setFiberRefValue(zio.fiberRef, newValue)

                    curZio = nextInstr(result)

                  case ZIO.Tags.FiberRefLocally =>
                    val zio = curZio.asInstanceOf[ZIO.FiberRefLocally[Any, Any, E, Any]]

                    val fiberRef = zio.fiberRef

                    val oldValue = getFiberRefValue(fiberRef)

                    setFiberRefValue(fiberRef, zio.localValue)

                    curZio = zio.zio.ensuring(ZIO.succeed(setFiberRefValue(fiberRef, oldValue)))

                  case ZIO.Tags.FiberRefDelete =>
                    val zio = curZio.asInstanceOf[ZIO.FiberRefDelete]

                    val fiberRef = zio.fiberRef

                    removeFiberRef(fiberRef)

                    curZio = nextInstr(())

                  case ZIO.Tags.RaceWith =>
                    val zio = curZio.asInstanceOf[ZIO.RaceWith[Any, Any, Any, Any, Any, Any, Any]]
                    curZio = raceWithImpl(zio).asInstanceOf[Erased]

                  case ZIO.Tags.Supervise =>
                    val zio = curZio.asInstanceOf[ZIO.Supervise[Any, Any, Any]]

<<<<<<< HEAD
                    val oldSupervisor = currentSupervisor
                    val newSupervisor = zio.supervisor()

                    currentSupervisor = newSupervisor ++ oldSupervisor
=======
                    val oldSupervisor = platform.supervisor
                    val newSupervisor = zio.supervisor ++ oldSupervisor

                    platform = platform.copy(supervisor = newSupervisor)
>>>>>>> a1e60310

                    ensure(ZIO.succeed { platform = platform.copy(supervisor = oldSupervisor) })

                    curZio = zio.zio

                  case ZIO.Tags.GetForkScope =>
                    val zio = curZio.asInstanceOf[ZIO.GetForkScope[Any, Any, Any]]

                    curZio = zio.f(currentForkScopeOverride.getOrElse(scope))

                  case ZIO.Tags.OverrideForkScope =>
                    val zio = curZio.asInstanceOf[ZIO.OverrideForkScope[Any, Any, Any]]

                    val oldForkScopeOverride = currentForkScopeOverride

                    currentForkScopeOverride = zio.forkScope()

                    ensure(ZIO.succeed { currentForkScopeOverride = oldForkScopeOverride })

                    curZio = zio.zio

                  case ZIO.Tags.Ensuring =>
                    val zio = curZio.asInstanceOf[ZIO.Ensuring[Any, Any, Any]]

                    ensure(zio.finalizer())

                    curZio = zio.zio

                  case ZIO.Tags.Logged =>
                    val zio = curZio.asInstanceOf[ZIO.Logged]

                    val logLevel = zio.overrideLogLevel match {
                      case Some(level) => level
                      case _           => getFiberRefValue(FiberRef.currentLogLevel)
                    }

                    val spans = getFiberRefValue(FiberRef.currentLogSpan)

                    val contextMap =
                      if (zio.overrideRef1 ne null) {
                        val map = fiberRefLocals.get

                        if (zio.overrideValue1 eq null) map - zio.overrideRef1
                        else map.updated(zio.overrideRef1, zio.overrideValue1)
                      } else fiberRefLocals.get

                    platform.logger(currentLocation, fiberId, logLevel, zio.message, contextMap, spans)

                    curZio = nextInstr(())

                  case ZIO.Tags.SetPlatform =>
                    val zio = curZio.asInstanceOf[ZIO.SetPlatform]

                    platform = zio.platform()

                    curZio = ZIO.unit
                }
              }
            } else {
              // Fiber was interrupted
              curZio = ZIO.failCause(clearSuppressedCause())

              // Prevent interruption of interruption:
              setInterrupting(true)
            }

            opCount = opCount + 1

            (curZio ne null)
          }) {}
        } catch {
          case _: InterruptedException =>
            // Reset thread interrupt status and interrupt with zero fiber id:
            Thread.interrupted()
            curZio = ZIO.interruptAs(Fiber.Id.None)

          case ZIO.ZioError(exit) =>
            exit match {
              case Exit.Success(value) => curZio = nextInstr(value)
              case Exit.Failure(cause) => curZio = ZIO.failCause(cause)
            }

          // Catastrophic error handler. Any error thrown inside the interpreter is
          // either a bug in the interpreter or a bug in the user's code. Let the
          // fiber die but attempt finalization & report errors.
          case t: Throwable =>
            curZio = if (platform.fatal(t)) {
              fatal.set(true)
              platform.reportFatal(t)
            } else {
              setInterrupting(true)

              ZIO.die(t)
            }
        }
      }
    } finally if (platform.enableCurrentFiber) Fiber._currentFiber.remove()

  private[this] def shift(executor: Executor): UIO[Unit] =
    ZIO.succeed { currentExecutor = executor } *> ZIO.yieldNow

  private[this] def getDescriptor(): Fiber.Descriptor =
    Fiber.Descriptor(
      fiberId,
      state.get.status,
      state.get.interruptors,
      InterruptStatus.fromBoolean(isInterruptible()),
      executor,
      currentLocked,
      scope
    )

  private[this] def ensure(finalizer: UIO[Any]): Unit =
    pushContinuation(new Finalizer(finalizer))

  private[this] def restoreInterrupt(): Unit =
    stack.push(InterruptExit)

  /**
   * Forks an `IO` with the specified failure handler.
   */
  def fork[E, A](
    zio: IO[E, A],
    forkScope: Option[ZScope[Exit[Any, Any]]] = None,
    reportFailure: Option[Cause[Any] => Unit] = None
  ): FiberContext[E, A] = {
    val childFiberRefLocals: Map[FiberRef.Runtime[_], AnyRef] = fiberRefLocals.get.transform { case (fiberRef, value) =>
      fiberRef.fork(value.asInstanceOf[fiberRef.ValueType]).asInstanceOf[AnyRef]
    }

    val tracingRegion = inTracingRegion
    val ancestry =
      if ((traceExec || traceStack) && tracingRegion) Some(cutAncestryTrace(captureTrace(null)))
      else None

    val parentScope = (forkScope orElse currentForkScopeOverride).getOrElse(scope)

    val currentEnv = currentEnvironment

    val childId = Fiber.newFiberId()

    val childScope = ZScope.unsafeMake[Exit[E, A]]()

    val childContext = new FiberContext[E, A](
      childId,
      platform,
      currentEnv,
      currentExecutor,
      currentLocked,
      InterruptStatus.fromBoolean(interruptStatus.peekOrElse(true)),
      ancestry,
      tracingRegion,
      new AtomicReference(childFiberRefLocals),
      childScope,
      reportFailure.getOrElse(platform.reportFailure)
    )

    if (platform.supervisor ne Supervisor.none) {
      platform.supervisor.unsafeOnStart(currentEnv, zio, Some(self), childContext)

      childContext.onDone(exit => platform.supervisor.unsafeOnEnd(exit.flatten, childContext))
    }

    val childZio = if (parentScope ne ZScope.global) {
      // Create a weak reference to the child fiber, so that we don't prevent it
      // from being garbage collected:
      val childContextRef = Platform.newWeakReference[FiberContext[E, A]](childContext)

      // Ensure that when the fiber's parent scope ends, the child fiber is
      // interrupted, but do so using a weak finalizer, which will be removed
      // as soon as the key is garbage collected:
      val exitOrKey = parentScope.unsafeEnsure(
        exit =>
          UIO.suspendSucceed {
            val childContext = childContextRef()

            if (childContext ne null) {
              val interruptors = exit.fold(_.interruptors, _ => Set.empty)

              childContext.interruptAs(interruptors.headOption.getOrElse(fiberId))
            } else ZIO.unit
          },
        ZScope.Mode.Weak
      )

      exitOrKey.fold(
        exit => {
          // If the parent scope is closed, then the child is immediate self-interruption.
          // We try to carry along the fiber who performed the interruption (whoever interrupted us,
          // or us, if that information is not available):
          val interruptor = exit match {
            case Exit.Failure(cause) => cause.interruptors.headOption.getOrElse(fiberId)
            case Exit.Success(_)     => fiberId
          }
          ZIO.interruptAs(interruptor)
        },
        key => {
          // Add the finalizer key to the child fiber, so that if it happens to
          // be garbage collected, then its finalizer will be garbage collected
          // too:
          childContext.scopeKey = key

          // Remove the finalizer key from the parent scope when the child
          // fiber terminates:
          childContext.onDone(_ => parentScope.unsafeDeny(key))

          zio
        }
      )
    } else zio

    childContext.nextEffect = childZio
    executor.submitOrThrow(childContext)

    childContext
  }

  private[this] def evaluateLater(zio: Erased): Unit = {
    nextEffect = zio
    executor.submitOrThrow(this)
  }

  private[this] def resumeAsync(epoch: Long): Erased => Unit = { zio =>
    if (exitAsync(epoch)) evaluateLater(zio)
  }

  final def interruptAs(fiberId: Fiber.Id): UIO[Exit[E, A]] = kill0(fiberId)

  def await: UIO[Exit[E, A]] =
    ZIO.asyncInterrupt[Any, Nothing, Exit[E, A]](
      { k =>
        val cb: Callback[Nothing, Exit[E, A]] = x => k(ZIO.done(x))
        val result                            = register0(cb)

        if (result eq null) Left(ZIO.succeed(interruptObserver(cb)))
        else Right(ZIO.succeedNow(result))
      },
      fiberId
    )

  @tailrec
  private[this] def interruptObserver(k: Callback[Nothing, Exit[E, A]]): Unit = {
    val oldState = state.get
    oldState match {
      case Executing(status, observers0, interrupted, interruptors, asyncCanceler) =>
        val observers = observers0.filter(_ ne k)
        if (!state.compareAndSet(oldState, Executing(status, observers, interrupted, interruptors, asyncCanceler)))
          interruptObserver(k)
      case _ =>
    }
  }

  def getRef[A](ref: FiberRef.Runtime[A]): UIO[A] = UIO {
    val oldValue = fiberRefLocals.get.get(ref).asInstanceOf[Option[A]]

    oldValue.getOrElse(ref.initial)
  }

  def getFiberRefValue[A](fiberRef: FiberRef.Runtime[A]): A =
    fiberRefLocals.get.get(fiberRef).asInstanceOf[Option[A]].getOrElse(fiberRef.initial)

  @tailrec
  def setFiberRefValue[A](fiberRef: FiberRef.Runtime[A], value: A): Unit = {
    val oldState = fiberRefLocals.get

    if (!fiberRefLocals.compareAndSet(oldState, oldState.updated(fiberRef, value.asInstanceOf[AnyRef])))
      setFiberRefValue(fiberRef, value)
    else ()
  }

  @tailrec
  def removeFiberRef[A](fiberRef: FiberRef.Runtime[A]): Unit = {
    val oldState = fiberRefLocals.get

    if (!fiberRefLocals.compareAndSet(oldState, oldState - fiberRef)) removeFiberRef(fiberRef)
    else ()
  }

  def poll: UIO[Option[Exit[E, A]]] = ZIO.succeed(poll0)

  def id: Fiber.Id = fiberId

  def inheritRefs: UIO[Unit] = UIO.suspendSucceed {
    val locals = fiberRefLocals.get

    if (locals.isEmpty) UIO.unit
    else
      UIO.foreachDiscard(locals) { case (fiberRef, value) =>
        val ref = fiberRef.asInstanceOf[FiberRef.Runtime[Any]]
        ref.update(old => ref.join(old, value))
      }
  }

  def scope: ZScope[Exit[E, A]] = openScope.scope

  def status: UIO[Fiber.Status] = UIO(state.get.status)

  def trace: UIO[ZTrace] = UIO(captureTrace(null))

  @tailrec
  private[this] def enterAsync(epoch: Long, register: AnyRef, blockingOn: Fiber.Id): Unit = {
    val oldState = state.get

    oldState match {
      case Executing(status, observers, interrupt, interruptors, CancelerState.Empty) =>
        val asyncTrace = if (traceStack && inTracingRegion) Some(traceLocation(register)) else None

        val newStatus = Status.Suspended(status, isInterruptible() && !isInterrupting(), epoch, blockingOn, asyncTrace)

        val newState = Executing(newStatus, observers, interrupt, interruptors, CancelerState.Pending)

        if (!state.compareAndSet(oldState, newState)) enterAsync(epoch, register, blockingOn)

      case _ =>
    }
  }

  @tailrec
  private[this] def exitAsync(epoch: Long): Boolean = {
    val oldState = state.get

    oldState match {
      case Executing(Status.Suspended(status, _, oldEpoch, _, _), observers, suppressed, interruptors, _)
          if epoch == oldEpoch =>
        if (!state.compareAndSet(oldState, Executing(status, observers, suppressed, interruptors, CancelerState.Empty)))
          exitAsync(epoch)
        else true

      case _ => false
    }
  }

  @inline
  private def isInterrupted(): Boolean = state.get.interruptors.nonEmpty

  @inline
  private[this] def isInterruptible(): Boolean = interruptStatus.peekOrElse(true)

  @inline
  private[this] def isInterrupting(): Boolean = state.get().isInterrupting

  @inline
  private[this] final def shouldInterrupt(): Boolean =
    isInterrupted() && isInterruptible() && !isInterrupting()

  @tailrec
  private[this] def addSuppressedCause(cause: Cause[Nothing]): Unit =
    if (!cause.isEmpty) {
      val oldState = state.get

      oldState match {
        case Executing(status, observers, suppressed, interruptors, asyncCanceler) =>
          val newState = Executing(status, observers, suppressed ++ cause, interruptors, asyncCanceler)

          if (!state.compareAndSet(oldState, newState)) addSuppressedCause(cause)

        case _ =>
      }
    }

  @tailrec
  private[this] def clearSuppressedCause(): Cause[Nothing] = {
    val oldState = state.get

    oldState match {
      case Executing(status, observers, suppressed, interruptors, asyncCanceler) =>
        val newState = Executing(status, observers, Cause.empty, interruptors, asyncCanceler)

        if (!state.compareAndSet(oldState, newState)) clearSuppressedCause()
        else suppressed

      case _ => Cause.empty
    }
  }

  @inline
  private[this] def nextInstr(value: Any): Erased =
    if (!stack.isEmpty) {
      val k = stack.pop()

      if (inTracingRegion) {
        if (traceExec) addTrace(k)
        // do not remove InterruptExit and TracingRegionExit from stack trace as they were not added
        if (traceStack && (k ne InterruptExit) && (k ne TracingRegionExit)) popStackTrace()
      }

      k(value)
    } else done(Exit.succeed(value.asInstanceOf[A]))

  @tailrec
  private[this] def setInterrupting(value: Boolean): Unit = {
    val oldState = state.get

    oldState match {
      case Executing(
            status,
            observers: List[Callback[Nothing, Exit[E, A]]],
            interrupted,
            interruptors,
            asyncCanceler
          ) => // TODO: Dotty doesn't infer this properly
        if (
          !state.compareAndSet(
            oldState,
            Executing(status.withInterrupting(value), observers, interrupted, interruptors, asyncCanceler)
          )
        )
          setInterrupting(value)

      case _ =>
    }
  }

  def name: Option[String] = fiberRefLocals.get.get(Fiber.fiberName).map(_.asInstanceOf[String])

  override def toString(): String =
    s"FiberContext($fiberId, $name)"

  @tailrec
  private[this] def done(exit: Exit[E, A]): IO[E, Any] = {
    val oldState = state.get

    oldState match {
      case Executing(
            _,
            observers: List[Callback[Nothing, Exit[E, A]]],
            _,
            _,
            _
          ) => // TODO: Dotty doesn't infer this properly

        if (openScope.scope.unsafeIsClosed()) {
          val interruptorsCause = oldState.interruptorsCause

          val newExit =
            if (interruptorsCause eq Cause.empty) exit
            else
              exit.mapErrorCause { cause =>
                if (cause.contains(interruptorsCause)) cause
                else cause ++ interruptorsCause
              }

          //  We are truly "done" because the scope has been closed.
          if (!state.compareAndSet(oldState, Done(newExit))) done(exit)
          else {
            reportUnhandled(newExit)
            notifyObservers(newExit, observers)

            null
          }
        } else {
          // We aren't quite done yet, because we have to close the fiber's scope:
          setInterrupting(true)
          openScope.close(exit) *> ZIO.done(exit)
        }

      case Done(_) => null // Already done
    }
  }

  private[this] def reportUnhandled(v: Exit[E, A]): Unit = v match {
    case Exit.Failure(cause) => reportFailure(cause)
    case _                   =>
  }

  @tailrec
  private[this] def setAsyncCanceler(epoch: Long, asyncCanceler0: ZIO[Any, Any, Any]): Unit = {
    val oldState      = state.get
    val asyncCanceler = if (asyncCanceler0 eq null) ZIO.unit else asyncCanceler0

    oldState match {
      case Executing(
            status @ Status.Suspended(_, _, oldEpoch, _, _),
            observers,
            suppressed,
            interruptors,
            CancelerState.Pending
          ) if epoch == oldEpoch =>
        val newState = Executing(status, observers, suppressed, interruptors, CancelerState.Registered(asyncCanceler))

        if (!state.compareAndSet(oldState, newState)) setAsyncCanceler(epoch, asyncCanceler)

      case Executing(_, _, _, _, CancelerState.Empty) =>

      case Executing(
            Status.Suspended(_, _, oldEpoch, _, _),
            _,
            _,
            _,
            CancelerState.Registered(_)
          ) if epoch == oldEpoch =>
        throw new Exception("inconsistent state in setAsyncCanceler")

      case _ =>
    }
  }

  private[this] def kill0(fiberId: Fiber.Id): UIO[Exit[E, A]] = {
    val interruptedCause = Cause.interrupt(fiberId)

    @tailrec
    def setInterruptedLoop(): Unit = {
      val oldState = state.get

      oldState match {
        case Executing(
              Status.Suspended(oldStatus, true, _, _, _),
              observers,
              suppressed,
              interruptors,
              CancelerState.Registered(asyncCanceler)
            ) =>
          val newState =
            Executing(
              oldStatus.withInterrupting(true),
              observers,
              suppressed,
              interruptors + fiberId,
              CancelerState.Empty
            )

          if (!state.compareAndSet(oldState, newState)) setInterruptedLoop()
          else {
            val interrupt = ZIO.failCause(interruptedCause)

            val effect =
              if (asyncCanceler eq ZIO.unit) interrupt else asyncCanceler *> interrupt

            // if we are in this critical section of code then we return
            evaluateLater(effect)
          }

        case Executing(status, observers, interrupted, interruptors, asyncCanceler) =>
          val newCause = interrupted ++ interruptedCause

          if (
            !state.compareAndSet(
              oldState,
              Executing(status, observers, newCause, interruptors + fiberId, asyncCanceler)
            )
          )
            setInterruptedLoop()

        case _ =>
      }
    }

    UIO.suspendSucceed {
      setInterruptedLoop()

      await
    }
  }

  @tailrec
  private[zio] def onDone(k: Callback[Nothing, Exit[E, A]]): Unit = {
    val oldState = state.get

    oldState match {
      case Executing(status, observers0, interrupt, interruptors, asyncCanceler) =>
        val observers = k :: observers0

        if (!state.compareAndSet(oldState, Executing(status, observers, interrupt, interruptors, asyncCanceler)))
          onDone(k)

      case Done(v) => k(Exit.succeed(v)); ()
    }
  }

  @tailrec
  private def register0(k: Callback[Nothing, Exit[E, A]]): Exit[E, A] = {
    val oldState = state.get

    oldState match {
      case Executing(status, observers0, interrupt, interruptors, asyncCanceler) =>
        val observers = k :: observers0

        if (!state.compareAndSet(oldState, Executing(status, observers, interrupt, interruptors, asyncCanceler)))
          register0(k)
        else null

      case Done(v) => v
    }
  }

  private[this] def poll0: Option[Exit[E, A]] =
    state.get match {
      case Done(r) => Some(r)
      case _       => None
    }

  private[this] def notifyObservers(
    v: Exit[E, A],
    observers: List[Callback[Nothing, Exit[E, A]]]
  ): Unit =
    if (observers.nonEmpty) {
      val result = Exit.succeed(v)
      observers.foreach(k => k(result))
    }

}
private[zio] object FiberContext {
  sealed abstract class FiberState[+E, +A] extends Serializable with Product {
    def suppressed: Cause[Nothing]
    def status: Fiber.Status
    def isInterrupting: Boolean = status.isInterrupting
    def interruptors: Set[Fiber.Id]
    def interruptorsCause: Cause[Nothing] =
      interruptors.foldLeft[Cause[Nothing]](Cause.empty) { case (acc, interruptor) =>
        acc ++ Cause.interrupt(interruptor)
      }
  }
  object FiberState extends Serializable {
    final case class Executing[E, A](
      status: Fiber.Status,
      observers: List[Callback[Nothing, Exit[E, A]]],
      suppressed: Cause[Nothing],
      interruptors: Set[Fiber.Id],
      asyncCanceler: CancelerState
    ) extends FiberState[E, A]
    final case class Done[E, A](value: Exit[E, A]) extends FiberState[E, A] {
      def suppressed: Cause[Nothing]  = Cause.empty
      def status: Fiber.Status        = Status.Done
      def interruptors: Set[Fiber.Id] = Set.empty
    }

    def initial[E, A]: Executing[E, A] =
      Executing[E, A](Status.Running(false), Nil, Cause.empty, Set.empty[Fiber.Id], CancelerState.Empty)
  }

  sealed abstract class CancelerState

  object CancelerState {
    case object Empty                                        extends CancelerState
    case object Pending                                      extends CancelerState
    case class Registered(asyncCanceler: ZIO[Any, Any, Any]) extends CancelerState
  }

  type FiberRefLocals = AtomicReference[Map[FiberRef.Runtime[_], AnyRef]]

  private val noop: Option[Any => Unit] =
    Some(_ => ())

  val fatal: AtomicBoolean =
    new AtomicBoolean(false)
}<|MERGE_RESOLUTION|>--- conflicted
+++ resolved
@@ -656,17 +656,10 @@
                   case ZIO.Tags.Supervise =>
                     val zio = curZio.asInstanceOf[ZIO.Supervise[Any, Any, Any]]
 
-<<<<<<< HEAD
-                    val oldSupervisor = currentSupervisor
-                    val newSupervisor = zio.supervisor()
-
-                    currentSupervisor = newSupervisor ++ oldSupervisor
-=======
                     val oldSupervisor = platform.supervisor
-                    val newSupervisor = zio.supervisor ++ oldSupervisor
+                    val newSupervisor = zio.supervisor() ++ oldSupervisor
 
                     platform = platform.copy(supervisor = newSupervisor)
->>>>>>> a1e60310
 
                     ensure(ZIO.succeed { platform = platform.copy(supervisor = oldSupervisor) })
 
