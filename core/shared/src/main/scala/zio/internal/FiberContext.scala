--- conflicted
+++ resolved
@@ -658,9 +658,9 @@
                     val oldSupervisor = platform.supervisor
                     val newSupervisor = zio.supervisor ++ oldSupervisor
 
-                    platform = platform.withSupervisor(newSupervisor)
-
-                    ensure(ZIO.succeed { platform = platform.withSupervisor(oldSupervisor) })
+                    platform = platform.copy(supervisor = newSupervisor)
+
+                    ensure(ZIO.succeed { platform = platform.copy(supervisor = oldSupervisor) })
 
                     curZio = zio.zio
 
@@ -687,18 +687,6 @@
 
                     curZio = zio.zio
 
-<<<<<<< HEAD
-                  case ZIO.Tags.OnPlatform =>
-                    val zio = curZio.asInstanceOf[ZIO.OnPlatform[Any, Any, Any]]
-
-                    val oldPlatform = platform
-
-                    platform = zio.platform()
-
-                    ensure(ZIO.succeed { platform = oldPlatform })
-
-                    curZio = zio.zio()
-=======
                   case ZIO.Tags.Logged =>
                     val zio = curZio.asInstanceOf[ZIO.Logged]
 
@@ -720,7 +708,17 @@
                     platform.logger(currentLocation, fiberId, logLevel, zio.message, contextMap, spans)
 
                     curZio = nextInstr(())
->>>>>>> dd438f32
+
+                  case ZIO.Tags.OnPlatform =>
+                    val zio = curZio.asInstanceOf[ZIO.OnPlatform[Any, Any, Any]]
+
+                    val oldPlatform = platform
+
+                    platform = zio.platform()
+
+                    ensure(ZIO.succeed { platform = oldPlatform })
+
+                    curZio = zio.zio()
                 }
               }
             } else {
@@ -817,12 +815,7 @@
       InterruptStatus.fromBoolean(interruptStatus.peekOrElse(true)),
       ancestry,
       tracingRegion,
-<<<<<<< HEAD
-      childFiberRefLocals,
-=======
       new AtomicReference(childFiberRefLocals),
-      currentSup,
->>>>>>> dd438f32
       childScope,
       reportFailure.getOrElse(platform.reportFailure)
     )
