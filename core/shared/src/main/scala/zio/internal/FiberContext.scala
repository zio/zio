/*
 * Copyright 2017-2022 John A. De Goes and the ZIO Contributors
 *
 * Licensed under the Apache License, Version 2.0 (the "License");
 * you may not use this file except in compliance with the License.
 * You may obtain a copy of the License at
 *
 *     http://www.apache.org/licenses/LICENSE-2.0
 *
 * Unless required by applicable law or agreed to in writing, software
 * distributed under the License is distributed on an "AS IS" BASIS,
 * WITHOUT WARRANTIES OR CONDITIONS OF ANY KIND, either express or implied.
 * See the License for the specific language governing permissions and
 * limitations under the License.
 */

package zio.internal

import zio.Fiber.Status
import zio.FiberRef.{currentEnvironment, currentExecutor, forkScopeOverride}
import zio.ZIO.{FlatMap, TracedCont}
import zio._
import zio.internal.FiberContext.FiberRefLocals
import zio.internal.stacktracer.Tracer
import zio.stacktracer.TracingImplicits.disableAutoTrace

import java.util.{Set => JavaSet}
import java.util.concurrent.atomic.{AtomicBoolean, AtomicReference}
import scala.annotation.{switch, tailrec}
import izumi.reflect.macrortti.LightTypeTag

/**
 * An implementation of Fiber that maintains context necessary for evaluation.
 */
private[zio] final class FiberContext[E, A](
  val fiberId: FiberId.Runtime,
  var runtimeConfig: RuntimeConfig,
  val interruptStatus: StackBool,
  val fiberRefLocals: FiberRefLocals,
  val _children: JavaSet[FiberContext[_, _]]
) extends Fiber.Runtime.Internal[E, A]
    with FiberRunnable { self =>
  import FiberContext.{erase, eraseK, eraseR, Erased, ErasedCont, ErasedTracedCont}

  import FiberContext._
  import FiberState._

  if (trackMetrics) fibersStarted.unsafeUpdate(1)
  if (trackMetrics) fiberForkLocations.unsafeUpdate(location.toString)

  // Accessed from multiple threads:
  private val state = new AtomicReference[FiberState[E, A]](FiberState.initial)

  @volatile
  private[this] var asyncEpoch: Long = 0L

  private[this] val stack = Stack[ErasedTracedCont]()

  @volatile private[zio] var nextEffect: ZIO[_, _, _] = null

  final def await(implicit trace: Trace): UIO[Exit[E, A]] =
    ZIO.asyncInterrupt[Any, Nothing, Exit[E, A]](
      { k =>
        val cb: Callback[Nothing, Exit[E, A]] = x => k(ZIO.done(x))
        val result                            = unsafeAddObserverMaybe(cb)

        if (result eq null) Left(ZIO.succeed(unsafeRemoveObserver(cb)))
        else Right(ZIO.succeedNow(result))
      },
      fiberId
    )

  final def children(implicit trace: Trace): UIO[Chunk[Fiber.Runtime[_, _]]] =
    evalOnZIO(
      ZIO.succeed {
        val chunkBuilder = ChunkBuilder.make[Fiber.Runtime[_, _]](_children.size)

        val iterator = _children.iterator()

        while (iterator.hasNext()) {
          chunkBuilder += iterator.next()
        }

        chunkBuilder.result()
      },
      ZIO.succeed(Chunk.empty)
    )

<<<<<<< HEAD
  final def evalOn(effect: zio.UIO[Any], orElse: UIO[Any])(implicit trace: ZTraceElement): UIO[Unit] =
    ZIO.suspendSucceed {
=======
  final def evalOn(effect: zio.UIO[Any], orElse: UIO[Any])(implicit trace: Trace): UIO[Unit] =
    UIO.suspendSucceed {
>>>>>>> 8180b5eb
      if (unsafeEvalOn(effect)) ZIO.unit else orElse.unit
    }

  final def id: FiberId.Runtime = fiberId

<<<<<<< HEAD
  final def inheritRefs(implicit trace: ZTraceElement): UIO[Unit] = ZIO.suspendSucceed {
=======
  final def inheritRefs(implicit trace: Trace): UIO[Unit] = UIO.suspendSucceed {
>>>>>>> 8180b5eb
    val childFiberRefs = FiberRefs(fiberRefLocals.get)

    if (childFiberRefs.fiberRefLocals.isEmpty) ZIO.unit
    else
      ZIO.updateFiberRefs { (parentFiberId, parentFiberRefs) =>
        parentFiberRefs.join(parentFiberId)(childFiberRefs)
      }
  }

  final def interruptAs(fiberId: FiberId)(implicit trace: Trace): UIO[Exit[E, A]] = unsafeInterruptAs(fiberId)

  final def location: Trace = fiberId.location

  final def poll(implicit trace: Trace): UIO[Option[Exit[E, A]]] = ZIO.succeed(unsafePoll)

  override final def run(): Unit = runUntil(unsafeGetExecutor().yieldOpCount)

  /**
   * The main evaluator loop for the fiber. For purely synchronous effects, this
   * will run either to completion, or for the specified maximum operation
   * count. For effects with asynchronous callbacks, the loop will proceed no
   * further than the first asynchronous boundary.
   */
  override final def runUntil(maxOpCount: Int): Unit =
    try {
      val logRuntime = runtimeConfig.flags.isEnabled(RuntimeConfigFlag.LogRuntime)

      // Do NOT accidentally capture `curZio` in a closure, or Scala will wrap
      // it in `ObjectRef` and performance will plummet.
      var curZio = erase(nextEffect)

      nextEffect = null

      // Put the stack reference on the stack:
      val stack = this.stack

      val emptyTraceElement = Trace.empty

      // Store the trace of the immediate future flatMap during evaluation
      // of a 1-hop left bind, to show a stack trace closer to the point of failure
      var extraTrace: Trace = emptyTraceElement

      import RuntimeConfigFlag._
      val flags = runtimeConfig.flags
      val superviseOps =
        flags.isEnabled(SuperviseOperations) &&
          (runtimeConfig.supervisor ne Supervisor.none)

      if (flags.isEnabled(EnableCurrentFiber)) Fiber._currentFiber.set(this)
      if (runtimeConfig.supervisor ne Supervisor.none) runtimeConfig.supervisor.unsafeOnResume(self)

      while (curZio ne null) {
        try {
          var opCount: Int = 0

          while ({
            val tag = curZio.tag

            // Check to see if the fiber should continue executing or not:
            if (!unsafeShouldInterrupt()) {
              // Fiber does not need to be interrupted, but might need to yield:
              val message = unsafeDrainMailbox()

              if (message ne null) {
                val oldZio = curZio

                curZio = message.flatMap(_ => oldZio)(oldZio.trace)
              } else if (opCount == maxOpCount) {
                unsafeRunLater(curZio)
                curZio = null
              } else {
                if (logRuntime) {
                  val trace = curZio.trace

                  unsafeLog(ZLogger.stringTag, curZio.unsafeLog)(trace)
                }
                if (superviseOps) runtimeConfig.supervisor.unsafeOnEffect(self, curZio)

                // Fiber is neither being interrupted nor needs to yield. Execute
                // the next instruction in the program:
                (tag: @switch) match {
                  case ZIO.Tags.FlatMap =>
                    val zio = curZio.asInstanceOf[ZIO.FlatMap[Any, Any, Any, Any]]

                    val nested = zio.zio
                    val k      = zio.k

                    // A mini interpreter for the left side of FlatMap that evaluates
                    // anything that is 1-hop away. This eliminates heap usage for the
                    // happy path.
                    (nested.tag: @switch) match {
                      case ZIO.Tags.SucceedNow =>
                        val io2 = nested.asInstanceOf[ZIO.SucceedNow[Any]]

                        curZio = k(io2.value)

                      case ZIO.Tags.Succeed =>
                        val io2 = nested.asInstanceOf[ZIO.Succeed[Any]]

                        extraTrace = zio.trace
                        val value = io2.effect()
                        extraTrace = emptyTraceElement

                        curZio = k(value)

                      case ZIO.Tags.SucceedWith =>
                        val io2    = nested.asInstanceOf[ZIO.SucceedWith[Any]]
                        val effect = io2.effect

                        extraTrace = zio.trace
                        val value = effect(runtimeConfig, fiberId)
                        extraTrace = emptyTraceElement

                        curZio = k(value)

                      case ZIO.Tags.Yield =>
                        extraTrace = zio.trace
                        unsafeRunLater(k(()))
                        extraTrace = emptyTraceElement

                        curZio = null

                      case _ =>
                        // Fallback case. We couldn't evaluate the LHS so we have to
                        // use the stack:
                        curZio = nested

                        stack.push(zio)
                    }

                  case ZIO.Tags.SucceedNow =>
                    val zio = curZio.asInstanceOf[ZIO.SucceedNow[Any]]

                    val value = zio.value

                    curZio = unsafeNextEffect(value)

                  case ZIO.Tags.Succeed =>
                    val zio    = curZio.asInstanceOf[ZIO.Succeed[Any]]
                    val effect = zio.effect

                    curZio = unsafeNextEffect(effect())

                  case ZIO.Tags.SucceedWith =>
                    val zio    = curZio.asInstanceOf[ZIO.SucceedWith[Any]]
                    val effect = zio.effect

                    curZio = unsafeNextEffect(effect(runtimeConfig, fiberId))

                  case ZIO.Tags.Fail =>
                    val zio = curZio.asInstanceOf[ZIO.Fail[Any]]

                    val fastPathTrace = if (extraTrace == emptyTraceElement) Nil else extraTrace :: Nil
                    extraTrace = emptyTraceElement

                    val cause = zio.cause
                    val tracedCause =
                      if (cause.isTraced) cause
                      else cause.traced(unsafeCaptureTrace(zio.trace :: fastPathTrace))

                    val discardedFolds = unsafeUnwindStack()
                    val strippedCause =
                      if (discardedFolds)
                        // We threw away some error handlers while unwinding the stack because
                        // we got interrupted during this instruction. So it's not safe to return
                        // typed failures from cause0, because they might not be typed correctly.
                        // Instead, we strip the typed failures, and return the remainders and
                        // the interruption.
                        tracedCause.stripFailures
                      else
                        tracedCause
                    val suppressed = unsafeClearSuppressed()
                    val fullCause =
                      if (strippedCause.contains(suppressed)) strippedCause else strippedCause ++ suppressed

                    curZio = if (stack.isEmpty) {
                      // Error not caught, stack is empty:
                      unsafeSetInterrupting(true)

                      unsafeTryDone(Exit.failCause(fullCause.asInstanceOf[Cause[E]]))(zio.trace)
                    } else {
                      unsafeSetInterrupting(false)

                      // Error caught, next continuation on the stack will deal
                      // with it, so we just have to compute it here:
                      unsafeNextEffect(fullCause)
                    }

                  case ZIO.Tags.Fold =>
                    val zio = curZio.asInstanceOf[ZIO.Fold[Any, Any, Any, Any, Any]]

                    curZio = zio.zio

                    stack.push(zio)

                  case ZIO.Tags.Suspend =>
                    val zio = curZio.asInstanceOf[ZIO.Suspend[Any, Any, Any]]

                    curZio = zio.make()

                  case ZIO.Tags.SuspendWith =>
                    val zio = curZio.asInstanceOf[ZIO.SuspendWith[Any, Any, Any]]

                    curZio = zio.make(runtimeConfig, fiberId)

                  case ZIO.Tags.InterruptStatus =>
                    val zio = curZio.asInstanceOf[ZIO.InterruptStatus[Any, Any, Any]]

                    val boolFlag = zio.flag.toBoolean

                    if (interruptStatus.peekOrElse(true) != boolFlag) {
                      interruptStatus.push(boolFlag)

                      unsafeRestoreInterrupt()(zio.trace)
                    }

                    curZio = zio.zio

                  case ZIO.Tags.CheckInterrupt =>
                    val zio = curZio.asInstanceOf[ZIO.CheckInterrupt[Any, Any, Any]]

                    curZio = zio.k(InterruptStatus.fromBoolean(unsafeIsInterruptible()))

                  case ZIO.Tags.Async =>
                    val zio                   = curZio.asInstanceOf[ZIO.Async[Any, Any, Any]]
                    implicit val trace: Trace = zio.trace

                    val epoch = asyncEpoch
                    asyncEpoch = epoch + 1

                    // Enter suspended state:
                    unsafeEnterAsync(epoch, zio.register, zio.blockingOn)

                    val k = zio.register

                    curZio = k(unsafeCreateAsyncResume(epoch)) match {
                      case Left(canceler) =>
                        unsafeSetAsyncCanceler(epoch, canceler)
                        if (unsafeShouldInterrupt()) {
                          if (unsafeExitAsync(epoch)) {
                            unsafeSetInterrupting(true)
                            canceler *> ZIO.failCause(unsafeClearSuppressed())
                          } else null
                        } else null
                      case Right(zio) =>
                        if (!unsafeExitAsync(epoch)) null else zio.asInstanceOf[Erased]
                    }

                  case ZIO.Tags.Fork =>
                    val zio = curZio.asInstanceOf[ZIO.Fork[Any, Any, Any]]

                    curZio = unsafeNextEffect(unsafeFork(zio.zio, zio.scope)(zio.trace))

                  case ZIO.Tags.Descriptor =>
                    val zio = curZio.asInstanceOf[ZIO.Descriptor[Any, Any, Any]]

                    val k = zio.k

                    curZio = k(unsafeGetDescriptor(zio.trace))

                  case ZIO.Tags.Shift =>
                    val zio      = curZio.asInstanceOf[ZIO.Shift]
                    val executor = zio.executor

                    def doShift(implicit trace: Trace): UIO[Unit] =
                      ZIO.succeed(unsafeSetRef(currentExecutor, Some(executor))) *> ZIO.yieldNow

                    curZio = if (executor eq null) {
                      unsafeSetRef(currentExecutor, None)
                      ZIO.unit
                    } else {
                      unsafeGetRef(currentExecutor) match {
                        case None =>
                          doShift(zio.trace)

                        case Some(currentExecutor) =>
                          if (executor eq currentExecutor) ZIO.unit
                          else doShift(zio.trace)
                      }
                    }

                  case ZIO.Tags.Yield =>
                    unsafeRunLater(ZIO.unit)

                    curZio = null

                  case ZIO.Tags.CaptureTrace =>
                    val zio = curZio.asInstanceOf[ZIO.CaptureTrace]

                    curZio = unsafeNextEffect(unsafeCaptureTrace(zio.trace :: Nil))

                  case ZIO.Tags.FiberRefModifyAll =>
                    val zio = curZio.asInstanceOf[ZIO.FiberRefModifyAll[Any]]

                    val (result, newValue) = zio.f(fiberId, FiberRefs(fiberRefLocals.get))
                    fiberRefLocals.set(newValue.fiberRefLocals)

                    curZio = unsafeNextEffect(result)

                  case ZIO.Tags.FiberRefModify =>
                    val zio = curZio.asInstanceOf[ZIO.FiberRefModify[Any, Any]]

                    val (result, newValue) = zio.f(unsafeGetRef(zio.fiberRef))
                    unsafeSetRef(zio.fiberRef, newValue)

                    curZio = unsafeNextEffect(result)

                  case ZIO.Tags.FiberRefLocally =>
                    val zio = curZio.asInstanceOf[ZIO.FiberRefLocally[Any, Any, E, Any]]

                    val fiberRef = zio.fiberRef

                    val oldValue = unsafeGetRef(fiberRef)

                    unsafeSetRef(fiberRef, zio.localValue)

                    curZio = zio.zio.ensuring(ZIO.succeed(unsafeSetRef(fiberRef, oldValue))(zio.trace))(zio.trace)

                  case ZIO.Tags.FiberRefDelete =>
                    val zio = curZio.asInstanceOf[ZIO.FiberRefDelete]

                    val fiberRef = zio.fiberRef

                    unsafeDeleteRef(fiberRef)

                    curZio = unsafeNextEffect(())

                  case ZIO.Tags.FiberRefWith =>
                    val zio = curZio.asInstanceOf[ZIO.FiberRefWith[Any, Any, Any, Any]]
                    curZio = zio.f(unsafeGetRef(zio.fiberRef))

                  case ZIO.Tags.RaceWith =>
                    val zio = curZio.asInstanceOf[ZIO.RaceWith[Any, Any, Any, Any, Any, Any, Any]]
                    curZio = unsafeRace(zio)(zio.trace).asInstanceOf[Erased]

                  case ZIO.Tags.Supervise =>
                    val zio = curZio.asInstanceOf[ZIO.Supervise[Any, Any, Any]]

                    val oldSupervisor = runtimeConfig.supervisor
                    val newSupervisor = zio.supervisor ++ oldSupervisor

                    runtimeConfig = runtimeConfig.copy(supervisor = newSupervisor)

                    unsafeAddFinalizer(ZIO.succeed {
                      runtimeConfig = runtimeConfig.copy(supervisor = oldSupervisor)
                    }(zio.trace))

                    curZio = zio.zio

                  case ZIO.Tags.GetForkScope =>
                    val zio = curZio.asInstanceOf[ZIO.GetForkScope[Any, Any, Any]]

                    curZio = zio.f(unsafeGetRef(forkScopeOverride).getOrElse(scope))

                  case ZIO.Tags.OverrideForkScope =>
                    val zio = curZio.asInstanceOf[ZIO.OverrideForkScope[Any, Any, Any]]

                    val oldForkScopeOverride = unsafeGetRef(forkScopeOverride)

                    unsafeSetRef(forkScopeOverride, zio.forkScope)

                    unsafeAddFinalizer(ZIO.succeed(unsafeSetRef(forkScopeOverride, oldForkScopeOverride))(zio.trace))

                    curZio = zio.zio

                  case ZIO.Tags.Ensuring =>
                    val zio = curZio.asInstanceOf[ZIO.Ensuring[Any, Any, Any]]

                    unsafeAddFinalizer(zio.finalizer)

                    curZio = zio.zio

                  case ZIO.Tags.Logged =>
                    val zio = curZio.asInstanceOf[ZIO.Logged]

                    unsafeLog(
                      zio.message,
                      zio.cause,
                      zio.overrideLogLevel,
                      zio.overrideRef1,
                      zio.overrideValue1,
                      zio.trace
                    )

                    curZio = unsafeNextEffect(())

                  case ZIO.Tags.SetRuntimeConfig =>
                    val zio = curZio.asInstanceOf[ZIO.SetRuntimeConfig]

                    runtimeConfig = zio.runtimeConfig

                    curZio = ZIO.unit
                }
              }
            } else {
              // Fiber was interrupted
              val trace = curZio.trace

              curZio = ZIO.failCause(unsafeClearSuppressed())(trace)

              // Prevent interruption of interruption:
              unsafeSetInterrupting(true)
            }

            opCount = opCount + 1

            (curZio ne null)
          }) {}
        } catch {
          case _: InterruptedException =>
            // Reset thread interrupt status:
            Thread.interrupted()

            val trace = curZio.trace

            curZio = ZIO.interruptAs(FiberId.None)(trace)

            // Prevent interruption of interruption:
            unsafeSetInterrupting(true)

          case ZIO.ZioError(exit, trace) =>
            exit match {
              case Exit.Success(value) =>
                curZio = unsafeNextEffect(value)

              case Exit.Failure(cause) =>
                val trace = curZio.trace

                curZio = ZIO.failCause(cause)(trace)
            }

          // Catastrophic error handler. Any error thrown inside the interpreter is
          // either a bug in the interpreter or a bug in the user's code. Let the
          // fiber die but attempt finalization & report errors.
          case t: Throwable =>
            curZio = if (runtimeConfig.fatal(t)) {
              catastrophicFailure.set(true)
              runtimeConfig.reportFatal(t)
            } else {
              unsafeSetInterrupting(true)

              ZIO.die(t)(Tracer.newTrace)
            }
        }
      }
    } finally {
      import RuntimeConfigFlag._

      // FIXME: Race condition on fiber resumption
      if (runtimeConfig.flags.isEnabled(EnableCurrentFiber)) Fiber._currentFiber.remove()
      if (runtimeConfig.supervisor ne Supervisor.none) runtimeConfig.supervisor.unsafeOnSuspend(self)
    }

  override def toString(): String =
    s"FiberContext($fiberId)"

  final def scope: FiberScope = FiberScope.unsafeMake(self)

  final def status(implicit trace: Trace): UIO[Fiber.Status] = ZIO.succeed(state.get.status)

  final def trace(implicit trace0: Trace): UIO[StackTrace] = ZIO.succeed(unsafeCaptureTrace(Nil))

  private[zio] def unsafeAddChild(child: FiberContext[_, _])(implicit trace: Trace): Boolean =
    unsafeEvalOn(ZIO.succeed(_children.add(child)))

  private def unsafeAddFinalizer(finalizer: UIO[Any]): Unit = stack.push(new Finalizer(finalizer))

  @tailrec
  private def unsafeAddObserverMaybe(k: Callback[Nothing, Exit[E, A]]): Exit[E, A] = {
    val oldState = state.get

    oldState match {
      case executing @ Executing(_, observers0, _, _, _, _) =>
        val observers = k :: observers0

        if (!state.compareAndSet(oldState, executing.copy(observers = observers)))
          unsafeAddObserverMaybe(k)
        else null

      case Done(v) => v
    }
  }

  @tailrec
  private def unsafeAddSuppressed(cause: Cause[Nothing]): Unit =
    if (!cause.isEmpty) {
      val oldState = state.get

      oldState match {
        case executing @ Executing(_, _, suppressed, _, _, _) =>
          val newState = executing.copy(suppressed = suppressed ++ cause)

          if (!state.compareAndSet(oldState, newState)) unsafeAddSuppressed(cause)

        case _ =>
      }
    }

  private def unsafeCaptureTrace(prefix: List[Trace]): StackTrace = {
    val builder = StackTraceBuilder.unsafeMake()

    prefix.foreach(builder += _)
    stack.foreach(k => builder += k.trace)

    StackTrace(fiberId, builder.result())
  }

  @tailrec
  private def unsafeClearSuppressed(): Cause[Nothing] = {
    val oldState = state.get

    oldState match {
      case executing @ Executing(_, _, suppressed, _, _, _) =>
        val newState = executing.copy(suppressed = Cause.empty)

        if (!state.compareAndSet(oldState, newState)) unsafeClearSuppressed()
        else {
          val interruptorsCause = oldState.interruptorsCause
          if (suppressed.contains(interruptorsCause)) suppressed
          else suppressed ++ interruptorsCause
        }

      case _ => oldState.interruptorsCause
    }
  }

  private def unsafeCreateAsyncResume(epoch: Long)(implicit trace: Trace): Erased => Unit = { zio =>
    if (unsafeExitAsync(epoch)) unsafeRunLater(zio)
  }

  @tailrec
  private[zio] def unsafeDeleteRef[A](fiberRef: FiberRef[A]): Unit = {
    val oldState = fiberRefLocals.get

    if (!fiberRefLocals.compareAndSet(oldState, oldState - fiberRef)) unsafeDeleteRef(fiberRef)
    else ()
  }

  /**
   * Disables interruption for the fiber.
   */
  private def unsafeDisableInterrupting(): Unit = interruptStatus.push(false)

  @tailrec
  private def unsafeEnterAsync(
    epoch: Long,
    register: AnyRef,
    blockingOn: FiberId
  )(implicit trace: Trace): Unit = {
    val oldState = state.get

    oldState match {
      case executing @ Executing(Status.Running(interrupting), _, _, _, CancelerState.Empty, _) =>
        val asyncTrace = trace

        val newStatus =
          Status.Suspended(
            interrupting,
            unsafeIsInterruptible() && !unsafeIsInterrupting(),
            epoch,
            blockingOn,
            asyncTrace
          )

        val newState = executing.copy(status = newStatus, asyncCanceler = CancelerState.Pending)

        if (!state.compareAndSet(oldState, newState)) unsafeEnterAsync(epoch, register, blockingOn)

      case _ => throw new IllegalStateException(s"Fiber $fiberId is not running")
    }
  }

  @tailrec
  def unsafeDrainMailbox(): UIO[Any] = {
    val oldState = state.get

    oldState match {
      case executing @ Executing(_, _, _, _, _, mailbox) =>
        val newState = executing.copy(mailbox = null.asInstanceOf[UIO[Any]])

        if (!state.compareAndSet(oldState, newState)) unsafeDrainMailbox()
        else mailbox

      case _ => null
    }
  }

  @tailrec
  def unsafeEvalOn(effect: UIO[Any])(implicit trace: Trace): Boolean = {
    val oldState = state.get

    oldState match {
      case executing @ Executing(_, _, _, _, _, mailbox) =>
        val newMailbox = if (mailbox eq null) effect else mailbox.flatMap(_ => effect)
        val newState   = executing.copy(mailbox = newMailbox)

        if (!state.compareAndSet(oldState, newState)) unsafeEvalOn(effect)
        else true

      case Done(_) => false
    }
  }

  @tailrec
  private def unsafeExitAsync(epoch: Long)(implicit trace: Trace): Boolean = {
    val oldState = state.get

    oldState match {
      case executing @ Executing(Status.Suspended(interrupting, _, oldEpoch, _, _), _, _, _, _, _)
          if epoch == oldEpoch =>
        val newState =
          executing.copy(status = Status.Running(interrupting), asyncCanceler = CancelerState.Empty)

        if (!state.compareAndSet(oldState, newState)) unsafeExitAsync(epoch)
        else true

      case _ => false
    }
  }

  /**
   * Forks an `IO` with the specified failure handler.
   */
  def unsafeFork[E, A](
    zio: IO[E, A],
    forkScope: Option[FiberScope] = None
  )(implicit trace: Trace): FiberContext[E, A] = {
    val childId = FiberId.unsafeMake(trace)

    val childFiberRefLocals: Map[FiberRef[_], ::[(FiberId.Runtime, Any)]] =
      fiberRefLocals.get.transform { case (fiberRef, stack) =>
        ::(childId -> fiberRef.patch(fiberRef.fork)(stack.head._2.asInstanceOf[fiberRef.Value]), stack)
      }

    val parentScope = (forkScope orElse unsafeGetRef(forkScopeOverride)).getOrElse(scope)

    val grandChildren = Platform.newWeakSet[FiberContext[_, _]]()

    val childContext = new FiberContext[E, A](
      childId,
      runtimeConfig,
      StackBool(interruptStatus.peekOrElse(true)),
      new AtomicReference(childFiberRefLocals),
      grandChildren
    )

    if (runtimeConfig.supervisor ne Supervisor.none) {
      runtimeConfig.supervisor.unsafeOnStart(unsafeGetRef((currentEnvironment)), zio, Some(self), childContext)

      childContext.unsafeOnDone(exit => runtimeConfig.supervisor.unsafeOnEnd(exit.flatten, childContext))
    }

    val childZio =
      if (!parentScope.unsafeAdd(runtimeConfig, childContext)) ZIO.interruptAs(parentScope.fiberId)
      else zio

    childContext.nextEffect = childZio
    if (stack.isEmpty) unsafeGetExecutor().unsafeSubmitAndYieldOrThrow(childContext)
    else unsafeGetExecutor().unsafeSubmitOrThrow(childContext)

    childContext
  }

  private def unsafeGetDescriptor(implicit trace: Trace): Fiber.Descriptor =
    Fiber.Descriptor(
      fiberId,
      state.get.status,
      state.get.interruptors,
      InterruptStatus.fromBoolean(unsafeIsInterruptible()),
      unsafeGetExecutor(),
      unsafeGetRef(currentExecutor).isDefined
    )

  private def unsafeGetExecutor(): zio.Executor =
    unsafeGetRef(currentExecutor).getOrElse(runtimeConfig.executor)

  private[zio] final def unsafeGetRef[A](fiberRef: FiberRef[A]): A =
    fiberRefLocals.get.get(fiberRef).map(_.head._2).asInstanceOf[Option[A]].getOrElse(fiberRef.initial)

  private[zio] def unsafeGetRefs(fiberRefLocals: FiberRefLocals): Map[FiberRef[_], Any] =
    fiberRefLocals.get.transform { case (_, stack) => stack.head._2 }

  private def unsafeInterruptAs(fiberId: FiberId)(implicit trace: Trace): UIO[Exit[E, A]] = {
    val interruptedCause = Cause.interrupt(fiberId)

    @tailrec
    def setInterruptedLoop(): Unit = {
      val oldState = state.get

      oldState match {
        case executing @ Executing(
              Status.Suspended(oldStatus, true, _, _, _),
              _,
              _,
              interruptors,
              CancelerState.Registered(asyncCanceler),
              _
            ) =>
          val newState =
            executing.copy(
              status = Status.Running(true),
              interruptors = interruptors + fiberId,
              asyncCanceler = CancelerState.Empty
            )

          if (!state.compareAndSet(oldState, newState)) setInterruptedLoop()
          else {
            val interrupt = ZIO.failCause(interruptedCause)

            val effect =
              if (asyncCanceler eq ZIO.unit) interrupt else asyncCanceler *> interrupt

            // if we are in this critical section of code then we return
            unsafeRunLater(effect)
          }

        case executing @ Executing(_, _, interrupted, interruptors, _, _) =>
          val newCause = interrupted ++ interruptedCause

          if (
            !state.compareAndSet(
              oldState,
              executing.copy(suppressed = newCause, interruptors = interruptors + fiberId)
            )
          )
            setInterruptedLoop()

        case _ =>
      }
    }

    ZIO.suspendSucceed {
      setInterruptedLoop()

      await
    }
  }

  @inline
  private def unsafeIsInterrupted(): Boolean = state.get.interruptors.nonEmpty

  @inline
  private def unsafeIsInterruptible(): Boolean = interruptStatus.peekOrElse(true)

  @inline
  private def unsafeIsInterrupting(): Boolean = state.get().isInterrupting

  private def unsafeLog(tag: LightTypeTag, message: () => String)(implicit trace: Trace): Unit = {
    val logLevel    = unsafeGetRef(FiberRef.currentLogLevel)
    val spans       = unsafeGetRef(FiberRef.currentLogSpan)
    val annotations = unsafeGetRef(FiberRef.currentLogAnnotations)

    val contextMap = unsafeGetRefs(fiberRefLocals)

    runtimeConfig.logger(trace, fiberId, logLevel, message, Cause.empty, contextMap, spans, annotations)
  }

  private def unsafeLog(
    message: () => String,
    cause: Cause[Any],
    overrideLogLevel: Option[LogLevel],
    overrideRef1: FiberRef[_] = null,
    overrideValue1: AnyRef = null,
    trace: Trace
  ): Unit = {
    val logLevel = overrideLogLevel match {
      case Some(level) => level
      case _           => unsafeGetRef(FiberRef.currentLogLevel)
    }

    val spans = unsafeGetRef(FiberRef.currentLogSpan)

    val annotations = unsafeGetRef(FiberRef.currentLogAnnotations)

    val contextMap =
      if (overrideRef1 ne null) {
        val map = unsafeGetRefs(fiberRefLocals)

        if (overrideValue1 eq null) map - overrideRef1
        else map.updated(overrideRef1, overrideValue1)
      } else unsafeGetRefs(fiberRefLocals)

    runtimeConfig.logger(trace, fiberId, logLevel, message, cause, contextMap, spans, annotations)
  }

  @inline
  private def unsafeNextEffect(previousSuccess: Any): Erased =
    if (!stack.isEmpty) {
      val k = stack.pop()

      erase(k(previousSuccess))
    } else unsafeTryDone(Exit.succeed(previousSuccess.asInstanceOf[A]))(Tracer.newTrace)

  private[this] def unsafeNotifyObservers(
    v: Exit[E, A],
    observers: List[Callback[Nothing, Exit[E, A]]]
  ): Unit =
    if (observers.nonEmpty) {
      val result = Exit.succeed(v)
      observers.foreach(k => k(result))
    }

  private[zio] def unsafeOnDone(k: Callback[Nothing, Exit[E, A]]): Unit =
    unsafeAddObserverMaybe(k) match {
      case null => ()
      case exit => k(Exit.succeed(exit)); ()
    }

  private[this] def unsafePoll: Option[Exit[E, A]] =
    state.get match {
      case Done(r) => Some(r)
      case _       => None
    }

  private def unsafeRace[R, EL, ER, E, A, B, C](
    race: ZIO.RaceWith[R, EL, ER, E, A, B, C]
  )(implicit trace: Trace): ZIO[R, E, C] = {
    @inline def complete[E0, E1, A, B](
      winner: Fiber[E0, A],
      loser: Fiber[E1, B],
      cont: (Fiber[E0, A], Fiber[E1, B]) => ZIO[R, E, C],
      ab: AtomicBoolean,
      cb: ZIO[R, E, C] => Any
    ): Any =
      if (ab.compareAndSet(true, false)) {
        cb(cont(winner, loser))
      }

    val raceIndicator = new AtomicBoolean(true)

    val left  = unsafeFork[EL, A](eraseR(race.left))
    val right = unsafeFork[ER, B](eraseR(race.right))

    ZIO
      .async[R, E, C](
        { cb =>
          val leftRegister = left.unsafeAddObserverMaybe { _ =>
            complete(left, right, race.leftWins, raceIndicator, cb)
          }

          if (leftRegister ne null)
            complete(left, right, race.leftWins, raceIndicator, cb)
          else {
            val rightRegister = right.unsafeAddObserverMaybe { _ =>
              complete(right, left, race.rightWins, raceIndicator, cb)
            }

            if (rightRegister ne null)
              complete(right, left, race.rightWins, raceIndicator, cb)
          }
        },
        FiberId.combineAll(Set(left.fiberId, right.fiberId))
      )
  }

  @tailrec
  private def unsafeRemoveObserver(k: Callback[Nothing, Exit[E, A]]): Unit = {
    val oldState = state.get
    oldState match {
      case executing @ Executing(_, observers0, _, _, _, _) =>
        val observers = observers0.filter(_ ne k)
        if (!state.compareAndSet(oldState, executing.copy(observers = observers)))
          unsafeRemoveObserver(k)
      case _ =>
    }
  }
  private def unsafeReportUnhandled(v: Exit[E, A], trace: Trace): Unit = v match {
    case Exit.Failure(cause) =>
      try {
        unsafeLog(() => s"Fiber ${fiberId} did not handle an error", cause, ZIO.someDebug, trace = trace)
      } catch {
        case t: Throwable =>
          if (runtimeConfig.fatal(t)) {
            runtimeConfig.reportFatal(t)
          } else {
            println("An exception was thrown by a logger:")
            t.printStackTrace
          }
      }
    case _ =>
  }

  private def unsafeRestoreInterrupt()(implicit trace: Trace): Unit =
    stack.push(new InterruptExit())

  private def unsafeRunLater(zio: Erased): Unit = {
    nextEffect = zio
    if (stack.isEmpty) unsafeGetExecutor().unsafeSubmitAndYieldOrThrow(this)
    else unsafeGetExecutor().unsafeSubmitOrThrow(this)
  }

  @tailrec
  private def unsafeSetAsyncCanceler(epoch: Long, asyncCanceler0: ZIO[Any, Any, Any]): Unit = {
    val oldState      = state.get
    val asyncCanceler = if (asyncCanceler0 eq null) ZIO.unit else asyncCanceler0

    oldState match {
      case executing @ Executing(
            status @ Status.Suspended(_, _, oldEpoch, _, _),
            _,
            _,
            _,
            CancelerState.Pending,
            _
          ) if epoch == oldEpoch =>
        val newState = executing.copy(status = status, asyncCanceler = CancelerState.Registered(asyncCanceler))

        if (!state.compareAndSet(oldState, newState)) unsafeSetAsyncCanceler(epoch, asyncCanceler)

      case Executing(_, _, _, _, CancelerState.Empty, _) =>

      case Executing(
            Status.Suspended(_, _, oldEpoch, _, _),
            _,
            _,
            _,
            CancelerState.Registered(_),
            _
          ) if epoch == oldEpoch =>
        throw new Exception("inconsistent state in unsafeSetAsyncCanceler")

      case _ =>
    }
  }

  @tailrec
  private def unsafeSetInterrupting(value: Boolean): Unit = {
    val oldState = state.get

    oldState match {
      case Executing(
            status,
            observers,
            interrupted,
            interruptors,
            asyncCanceler,
            mailbox
          ) => // TODO: Dotty doesn't infer this properly
        if (
          !state.compareAndSet(
            oldState,
            Executing(status.withInterrupting(value), observers, interrupted, interruptors, asyncCanceler, mailbox)
          )
        )
          unsafeSetInterrupting(value)

      case _ =>
    }
  }

  @tailrec
  private[zio] def unsafeSetRef[A](fiberRef: FiberRef[A], value: A): Unit = {
    val oldState = fiberRefLocals.get
    val oldStack = oldState.get(fiberRef).getOrElse(List.empty)
    val newStack =
      if (oldStack.isEmpty) ::((fiberId, value.asInstanceOf[Any]), Nil)
      else ::((fiberId, value.asInstanceOf[Any]), oldStack.tail)
    val newState = oldState.updated(fiberRef, newStack)
    if (!fiberRefLocals.compareAndSet(oldState, newState))
      unsafeSetRef(fiberRef, value)
    else ()
  }

  @inline
  private def unsafeShouldInterrupt(): Boolean =
    unsafeIsInterrupted() && unsafeIsInterruptible() && !unsafeIsInterrupting()

  @tailrec
  private def unsafeTryDone(exit: Exit[E, A])(implicit trace: Trace): IO[E, Any] = {
    val oldState = state.get

    oldState match {
      case executing @ Executing(
            _,
            observers,
            _,
            _,
            _,
            mailbox
          ) => // TODO: Dotty doesn't infer this properly

        if (mailbox ne null) {
          // Not done because the mailbox isn't empty:
          val newState = executing.copy(mailbox = null)

          if (!state.compareAndSet(oldState, newState)) unsafeTryDone(exit)
          else {
            unsafeSetInterrupting(true)

            mailbox *> ZIO.done(exit)
          }
        } else if (_children.isEmpty()) {
          // The mailbox is empty and the _children are shut down:
          val interruptorsCause = oldState.interruptorsCause

          val newExit =
            if (interruptorsCause eq Cause.empty) exit
            else
              exit.mapErrorCause { cause =>
                if (cause.contains(interruptorsCause)) cause
                else cause ++ interruptorsCause
              }

          //  We are truly "unsafeTryDone" because the scope has been closed.
          if (!state.compareAndSet(oldState, Done(newExit))) unsafeTryDone(exit)
          else {
            unsafeReportUnhandled(newExit, trace)
            unsafeNotifyObservers(newExit, observers.asInstanceOf[List[Callback[Nothing, Exit[E, A]]]])

            val startTimeSeconds = fiberId.startTimeSeconds
            val endTimeSeconds   = java.lang.System.currentTimeMillis() / 1000

            val lifetime = endTimeSeconds - startTimeSeconds

            if (trackMetrics) fiberLifetimes.unsafeUpdate(lifetime.toDouble)

            newExit match {
              case Exit.Success(_) => if (trackMetrics) fiberSuccesses.unsafeUpdate(1)

              case Exit.Failure(cause) =>
                if (trackMetrics) fiberFailures.unsafeUpdate(1)

                cause.fold[Unit](
                  fiberFailureCauses.unsafeUpdate("<empty>"),
                  (failure, _) => {
                    observeFailure(failure.getClass())
                  },
                  (defect, _) => {
                    observeFailure(defect.getClass)
                  },
                  (fiberId, _) => {
                    observeFailure(classOf[InterruptedException])
                  }
                )(combineUnit, combineUnit, leftUnit)
            }

            null
          }
        } else {
          // Not done because there are _children left to close:
          import collection.JavaConverters._

          unsafeSetInterrupting(true)

          var interruptChildren: UIO[Any] = ZIO.unit
          val iterator                    = _children.iterator()
          while (iterator.hasNext()) {
            val next = iterator.next()

            interruptChildren =
              if (next eq null) interruptChildren
              else interruptChildren *> next.interruptAs(fiberId)
          }
          _children.clear()

          interruptChildren *> ZIO.done(exit)
        }

      case Done(_) => null // Already unsafeTryDone
    }
  }

  /**
   * Unwinds the stack, leaving the first error handler on the top of the stack
   * (assuming one is found), and returning whether or not some folds had to be
   * discarded (indicating a change in the error type).
   */
  private def unsafeUnwindStack(): Boolean = {
    var unwinding      = true
    var discardedFolds = false

    // Unwind the stack, looking for an error handler:
    while (unwinding && !stack.isEmpty) {
      stack.pop() match {
        case _: InterruptExit =>
          interruptStatus.popDrop(())

        case finalizer: Finalizer =>
          implicit val trace: Trace = finalizer.trace

          // We found a finalizer, we have to immediately disable interruption
          // so the runloop will continue and not abort due to interruption:
          unsafeDisableInterrupting()

          stack.push(
            TracedCont(cause =>
              finalizer.finalizer.foldCauseZIO(
                finalizerCause => {
                  interruptStatus.popDrop(null)

                  unsafeAddSuppressed(finalizerCause)

                  ZIO.failCause(coerceCause(cause))
                },
                _ => {
                  interruptStatus.popDrop(null)

                  ZIO.failCause(coerceCause(cause))
                }
              )
            )
          )

          unwinding = false

        case fold: ZIO.Fold[_, _, _, _, _] if !unsafeShouldInterrupt() =>
          // Push error handler back onto the stack and halt iteration:
          val k = eraseK(fold.failure)

          stack.push(TracedCont(k)(fold.trace))

          unwinding = false

        case _: ZIO.Fold[_, _, _, _, _] =>
          discardedFolds = true

        case _ =>
      }
    }

    discardedFolds
  }

  @inline
  private def trackMetrics: Boolean =
    runtimeConfig.flags.isEnabled(RuntimeConfigFlag.TrackRuntimeMetrics)

  @inline
  private def observeFailure(clzz: Class[_]): Unit =
    if (trackMetrics) fiberFailureCauses.unsafeUpdate(clzz.getName)

  private[this] class Finalizer(val finalizer: UIO[Any]) extends ErasedTracedCont {
    def apply(v: Any): Erased = {
      unsafeDisableInterrupting()
      unsafeRestoreInterrupt()(finalizer.trace)
      finalizer.map(_ => v)(finalizer.trace)
    }
    override val trace: Trace = finalizer.trace
  }

  private[this] class InterruptExit(implicit val trace: Trace) extends TracedCont[Any, Any, E, Any] {
    def apply(v: Any): IO[E, Any] =
      if (unsafeIsInterruptible()) {
        interruptStatus.popDrop(())

        ZIO.succeedNow(v)
      } else { // TODO: Delete this 'else' branch
        ZIO.succeed(interruptStatus.popDrop(v))
      }
  }
}
private[zio] object FiberContext {
  sealed abstract class FiberState[+E, +A] extends Serializable with Product {
    def suppressed: Cause[Nothing]
    def status: Fiber.Status
    def isInterrupting: Boolean = status.isInterrupting
    def interruptors: Set[FiberId]
    def interruptorsCause: Cause[Nothing] =
      interruptors.foldLeft[Cause[Nothing]](Cause.empty) { case (acc, interruptor) =>
        acc ++ Cause.interrupt(interruptor)
      }
  }
  object FiberState extends Serializable {
    final case class Executing[E, A](
      status: Fiber.Status,
      observers: List[Callback[Nothing, Exit[E, A]]],
      suppressed: Cause[Nothing],
      interruptors: Set[FiberId],
      asyncCanceler: CancelerState,
      mailbox: UIO[Any]
    ) extends FiberState[E, A]
    final case class Done[E, A](value: Exit[E, A]) extends FiberState[E, A] {
      def suppressed: Cause[Nothing] = Cause.empty
      def status: Fiber.Status       = Status.Done
      def interruptors: Set[FiberId] = Set.empty
    }

    def initial[E, A]: Executing[E, A] =
      Executing[E, A](
        Status.Running(false),
        Nil,
        Cause.empty,
        Set.empty[FiberId],
        CancelerState.Empty,
        null.asInstanceOf[UIO[Any]]
      )
  }

  sealed abstract class CancelerState

  object CancelerState {
    case object Empty                                              extends CancelerState
    case object Pending                                            extends CancelerState
    final case class Registered(asyncCanceler: ZIO[Any, Any, Any]) extends CancelerState
  }

  type FiberRefLocals = AtomicReference[Map[FiberRef[_], ::[(FiberId.Runtime, Any)]]]

  val catastrophicFailure: AtomicBoolean =
    new AtomicBoolean(false)

  import zio.metrics._

  lazy val fiberFailureCauses = Metric.frequency("zio_fiber_failure_causes")
  lazy val fiberForkLocations = Metric.frequency("zio_fiber_fork_locations")

  lazy val fibersStarted  = Metric.counter("zio_fiber_started")
  lazy val fiberSuccesses = Metric.counter("zio_fiber_successes")
  lazy val fiberFailures  = Metric.counter("zio_fiber_failures")
  lazy val fiberLifetimes = Metric.histogram("zio_fiber_lifetimes", fiberLifetimeBoundaries)

  lazy val fiberLifetimeBoundaries = MetricKeyType.Histogram.Boundaries.exponential(1.0, 2.0, 100)

  val combineUnit = (a: Unit, b: Unit) => ()
  val leftUnit    = (a: Unit, b: Any) => a

  type Erased           = ZIO[Any, Any, Any]
  type ErasedCont       = Any => Erased
  type ErasedTracedCont = TracedCont[Any, Any, Any, Any]

  final def eraseR[R, E, A](zio: ZIO[R, E, A]): ZIO[Any, E, A]   = zio.asInstanceOf[ZIO[Any, E, A]]
  final def erase(zio: ZIO[_, _, _]): Erased                     = zio.asInstanceOf[Erased]
  final def eraseK[R, E, A, B](f: A => ZIO[R, E, B]): ErasedCont = f.asInstanceOf[ErasedCont]
  final def coerceCause[E](cause: Any): Cause[E]                 = cause.asInstanceOf[Cause[E]]
}<|MERGE_RESOLUTION|>--- conflicted
+++ resolved
@@ -86,23 +86,14 @@
       ZIO.succeed(Chunk.empty)
     )
 
-<<<<<<< HEAD
-  final def evalOn(effect: zio.UIO[Any], orElse: UIO[Any])(implicit trace: ZTraceElement): UIO[Unit] =
+  final def evalOn(effect: zio.UIO[Any], orElse: UIO[Any])(implicit trace: Trace): UIO[Unit] =
     ZIO.suspendSucceed {
-=======
-  final def evalOn(effect: zio.UIO[Any], orElse: UIO[Any])(implicit trace: Trace): UIO[Unit] =
-    UIO.suspendSucceed {
->>>>>>> 8180b5eb
       if (unsafeEvalOn(effect)) ZIO.unit else orElse.unit
     }
 
   final def id: FiberId.Runtime = fiberId
 
-<<<<<<< HEAD
-  final def inheritRefs(implicit trace: ZTraceElement): UIO[Unit] = ZIO.suspendSucceed {
-=======
-  final def inheritRefs(implicit trace: Trace): UIO[Unit] = UIO.suspendSucceed {
->>>>>>> 8180b5eb
+  final def inheritRefs(implicit trace: Trace): UIO[Unit] = ZIO.suspendSucceed {
     val childFiberRefs = FiberRefs(fiberRefLocals.get)
 
     if (childFiberRefs.fiberRefLocals.isEmpty) ZIO.unit
