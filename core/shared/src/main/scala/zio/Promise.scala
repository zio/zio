/*
 * Copyright 2017-2022 John A. De Goes and the ZIO Contributors
 *
 * Licensed under the Apache License, Version 2.0 (the "License");
 * you may not use this file except in compliance with the License.
 * You may obtain a copy of the License at
 *
 *     http://www.apache.org/licenses/LICENSE-2.0
 *
 * Unless required by applicable law or agreed to in writing, software
 * distributed under the License is distributed on an "AS IS" BASIS,
 * WITHOUT WARRANTIES OR CONDITIONS OF ANY KIND, either express or implied.
 * See the License for the specific language governing permissions and
 * limitations under the License.
 */

package zio

import zio.Promise.internal._
import zio.stacktracer.TracingImplicits.disableAutoTrace

import java.util.concurrent.atomic.AtomicReference

/**
 * A promise represents an asynchronous variable, of [[zio.ZIO]] type, that can
 * be set exactly once, with the ability for an arbitrary number of fibers to
 * suspend (by calling `await`) and automatically resume when the variable is
 * set.
 *
 * Promises can be used for building primitive actions whose completions require
 * the coordinated action of multiple fibers, and for building higher-level
 * concurrent or asynchronous structures.
 * {{{
 * for {
 *   promise <- Promise.make[Nothing, Int]
 *   _       <- promise.succeed(42).delay(1.second).fork
 *   value   <- promise.await // Resumes when forked fiber completes promise
 * } yield value
 * }}}
 */
final class Promise[E, A] private (
  private val state: AtomicReference[Promise.internal.State[E, A]],
  blockingOn: FiberId
) extends Serializable {

  /**
   * Retrieves the value of the promise, suspending the fiber running the action
   * until the result is available.
   */
  def await(implicit trace: Trace): IO[E, A] =
    ZIO.asyncInterrupt[Any, E, A](
      k => {
        var result = null.asInstanceOf[Either[UIO[Any], IO[E, A]]]
        var retry  = true

        while (retry) {
          val oldState = state.get

          val newState = oldState match {
            case Pending(joiners) =>
              result = Left(interruptJoiner(k))

              Pending(k :: joiners)
            case s @ Done(value) =>
              result = Right(value)

              s
          }

          retry = !state.compareAndSet(oldState, newState)
        }

        result
      },
      blockingOn
    )

  /**
   * Kills the promise with the specified error, which will be propagated to all
   * fibers waiting on the value of the promise.
   */
<<<<<<< HEAD
  def die(e: Throwable)(implicit trace: ZTraceElement): UIO[Boolean] = completeWith(ZIO.die(e))
=======
  def die(e: Throwable)(implicit trace: Trace): UIO[Boolean] = completeWith(IO.die(e))
>>>>>>> 8180b5eb

  /**
   * Exits the promise with the specified exit, which will be propagated to all
   * fibers waiting on the value of the promise.
   */
<<<<<<< HEAD
  def done(e: Exit[E, A])(implicit trace: ZTraceElement): UIO[Boolean] = completeWith(ZIO.done(e))
=======
  def done(e: Exit[E, A])(implicit trace: Trace): UIO[Boolean] = completeWith(IO.done(e))
>>>>>>> 8180b5eb

  /**
   * Completes the promise with the result of the specified effect. If the
   * promise has already been completed, the method will produce false.
   *
   * Note that [[Promise.completeWith]] will be much faster, so consider using
   * that if you do not need to memoize the result of the specified effect.
   */
  def complete(io: IO[E, A])(implicit trace: Trace): UIO[Boolean] =
    io.intoPromise(this)

  /**
   * Completes the promise with the specified effect. If the promise has already
   * been completed, the method will produce false.
   *
   * Note that since the promise is completed with an effect, the effect will be
   * evaluated each time the value of the promise is retrieved through
   * combinators such as `await`, potentially producing different results if the
   * effect produces different results on subsequent evaluations. In this case
   * te meaning of the "exactly once" guarantee of `Promise` is that the promise
   * can be completed with exactly one effect. For a version that completes the
   * promise with the result of an effect see [[Promise.complete]].
   */
<<<<<<< HEAD
  def completeWith(io: IO[E, A])(implicit trace: ZTraceElement): UIO[Boolean] =
    ZIO.succeed {
=======
  def completeWith(io: IO[E, A])(implicit trace: Trace): UIO[Boolean] =
    IO.succeed {
>>>>>>> 8180b5eb
      var action: () => Boolean = null.asInstanceOf[() => Boolean]
      var retry                 = true

      while (retry) {
        val oldState = state.get

        val newState = oldState match {
          case Pending(joiners) =>
            action = () => { joiners.foreach(_(io)); true }

            Done(io)

          case Done(_) =>
            action = Promise.ConstFalse

            oldState
        }

        retry = !state.compareAndSet(oldState, newState)
      }

      action()
    }

  /**
   * Fails the promise with the specified error, which will be propagated to all
   * fibers waiting on the value of the promise.
   */
<<<<<<< HEAD
  def fail(e: E)(implicit trace: ZTraceElement): UIO[Boolean] = completeWith(ZIO.fail(e))
=======
  def fail(e: E)(implicit trace: Trace): UIO[Boolean] = completeWith(IO.fail(e))
>>>>>>> 8180b5eb

  /**
   * Fails the promise with the specified cause, which will be propagated to all
   * fibers waiting on the value of the promise.
   */
<<<<<<< HEAD
  def failCause(e: Cause[E])(implicit trace: ZTraceElement): UIO[Boolean] =
    completeWith(ZIO.failCause(e))
=======
  def failCause(e: Cause[E])(implicit trace: Trace): UIO[Boolean] =
    completeWith(IO.failCause(e))
>>>>>>> 8180b5eb

  /**
   * Completes the promise with interruption. This will interrupt all fibers
   * waiting on the value of the promise as by the fiber calling this method.
   */
<<<<<<< HEAD
  def interrupt(implicit trace: ZTraceElement): UIO[Boolean] =
    ZIO.fiberId.flatMap(id => completeWith(ZIO.interruptAs(id)))
=======
  def interrupt(implicit trace: Trace): UIO[Boolean] =
    ZIO.fiberId.flatMap(id => completeWith(IO.interruptAs(id)))
>>>>>>> 8180b5eb

  /**
   * Completes the promise with interruption. This will interrupt all fibers
   * waiting on the value of the promise as by the specified fiber.
   */
<<<<<<< HEAD
  def interruptAs(fiberId: FiberId)(implicit trace: ZTraceElement): UIO[Boolean] = completeWith(
    ZIO.interruptAs(fiberId)
  )
=======
  def interruptAs(fiberId: FiberId)(implicit trace: Trace): UIO[Boolean] = completeWith(IO.interruptAs(fiberId))
>>>>>>> 8180b5eb

  /**
   * Checks for completion of this Promise. Produces true if this promise has
   * already been completed with a value or an error and false otherwise.
   */
<<<<<<< HEAD
  def isDone(implicit trace: ZTraceElement): UIO[Boolean] =
    ZIO.succeed(state.get() match {
=======
  def isDone(implicit trace: Trace): UIO[Boolean] =
    IO.succeed(state.get() match {
>>>>>>> 8180b5eb
      case Done(_)    => true
      case Pending(_) => false
    })

  /**
   * Checks for completion of this Promise. Returns the result effect if this
   * promise has already been completed or a `None` otherwise.
   */
<<<<<<< HEAD
  def poll(implicit trace: ZTraceElement): UIO[Option[IO[E, A]]] =
    ZIO.succeed(state.get).flatMap {
      case Pending(_) => ZIO.succeedNow(None)
      case Done(io)   => ZIO.succeedNow(Some(io))
=======
  def poll(implicit trace: Trace): UIO[Option[IO[E, A]]] =
    IO.succeed(state.get).flatMap {
      case Pending(_) => IO.succeedNow(None)
      case Done(io)   => IO.succeedNow(Some(io))
>>>>>>> 8180b5eb
    }

  /**
   * Completes the promise with the specified value.
   */
<<<<<<< HEAD
  def succeed(a: A)(implicit trace: ZTraceElement): UIO[Boolean] = completeWith(ZIO.succeedNow(a))

  private def interruptJoiner(joiner: IO[E, A] => Any)(implicit trace: ZTraceElement): UIO[Any] = ZIO.succeed {
=======
  def succeed(a: A)(implicit trace: Trace): UIO[Boolean] = completeWith(IO.succeedNow(a))

  private def interruptJoiner(joiner: IO[E, A] => Any)(implicit trace: Trace): UIO[Any] = IO.succeed {
>>>>>>> 8180b5eb
    var retry = true

    while (retry) {
      val oldState = state.get

      val newState = oldState match {
        case Pending(joiners) =>
          Pending(joiners.filter(j => !j.eq(joiner)))

        case Done(_) =>
          oldState
      }

      retry = !state.compareAndSet(oldState, newState)
    }
  }

  private[zio] def unsafeDone(io: IO[E, A]): Unit = {
    var retry: Boolean                 = true
    var joiners: List[IO[E, A] => Any] = null

    while (retry) {
      val oldState = state.get

      val newState = oldState match {
        case Pending(js) =>
          joiners = js
          Done(io)
        case _ => oldState
      }

      retry = !state.compareAndSet(oldState, newState)
    }

    if (joiners ne null) joiners.reverse.foreach(_(io))
  }

}
object Promise {
  private val ConstFalse: () => Boolean = () => false

  private[zio] object internal {
    sealed abstract class State[E, A]                              extends Serializable with Product
    final case class Pending[E, A](joiners: List[IO[E, A] => Any]) extends State[E, A]
    final case class Done[E, A](value: IO[E, A])                   extends State[E, A]
  }

  /**
   * Makes a new promise to be completed by the fiber creating the promise.
   */
  def make[E, A](implicit trace: Trace): UIO[Promise[E, A]] = ZIO.fiberId.flatMap(makeAs(_))

  /**
   * Makes a new promise to be completed by the fiber with the specified id.
   */
  def makeAs[E, A](fiberId: => FiberId)(implicit trace: Trace): UIO[Promise[E, A]] =
    ZIO.succeed(unsafeMake(fiberId))

  private[zio] def unsafeMake[E, A](fiberId: FiberId): Promise[E, A] =
    new Promise[E, A](new AtomicReference[State[E, A]](new internal.Pending[E, A](Nil)), fiberId)
}<|MERGE_RESOLUTION|>--- conflicted
+++ resolved
@@ -79,21 +79,13 @@
    * Kills the promise with the specified error, which will be propagated to all
    * fibers waiting on the value of the promise.
    */
-<<<<<<< HEAD
-  def die(e: Throwable)(implicit trace: ZTraceElement): UIO[Boolean] = completeWith(ZIO.die(e))
-=======
-  def die(e: Throwable)(implicit trace: Trace): UIO[Boolean] = completeWith(IO.die(e))
->>>>>>> 8180b5eb
+  def die(e: Throwable)(implicit trace: Trace): UIO[Boolean] = completeWith(ZIO.die(e))
 
   /**
    * Exits the promise with the specified exit, which will be propagated to all
    * fibers waiting on the value of the promise.
    */
-<<<<<<< HEAD
-  def done(e: Exit[E, A])(implicit trace: ZTraceElement): UIO[Boolean] = completeWith(ZIO.done(e))
-=======
-  def done(e: Exit[E, A])(implicit trace: Trace): UIO[Boolean] = completeWith(IO.done(e))
->>>>>>> 8180b5eb
+  def done(e: Exit[E, A])(implicit trace: Trace): UIO[Boolean] = completeWith(ZIO.done(e))
 
   /**
    * Completes the promise with the result of the specified effect. If the
@@ -117,13 +109,8 @@
    * can be completed with exactly one effect. For a version that completes the
    * promise with the result of an effect see [[Promise.complete]].
    */
-<<<<<<< HEAD
-  def completeWith(io: IO[E, A])(implicit trace: ZTraceElement): UIO[Boolean] =
+  def completeWith(io: IO[E, A])(implicit trace: Trace): UIO[Boolean] =
     ZIO.succeed {
-=======
-  def completeWith(io: IO[E, A])(implicit trace: Trace): UIO[Boolean] =
-    IO.succeed {
->>>>>>> 8180b5eb
       var action: () => Boolean = null.asInstanceOf[() => Boolean]
       var retry                 = true
 
@@ -152,59 +139,34 @@
    * Fails the promise with the specified error, which will be propagated to all
    * fibers waiting on the value of the promise.
    */
-<<<<<<< HEAD
-  def fail(e: E)(implicit trace: ZTraceElement): UIO[Boolean] = completeWith(ZIO.fail(e))
-=======
-  def fail(e: E)(implicit trace: Trace): UIO[Boolean] = completeWith(IO.fail(e))
->>>>>>> 8180b5eb
+  def fail(e: E)(implicit trace: Trace): UIO[Boolean] = completeWith(ZIO.fail(e))
 
   /**
    * Fails the promise with the specified cause, which will be propagated to all
    * fibers waiting on the value of the promise.
    */
-<<<<<<< HEAD
-  def failCause(e: Cause[E])(implicit trace: ZTraceElement): UIO[Boolean] =
+  def failCause(e: Cause[E])(implicit trace: Trace): UIO[Boolean] =
     completeWith(ZIO.failCause(e))
-=======
-  def failCause(e: Cause[E])(implicit trace: Trace): UIO[Boolean] =
-    completeWith(IO.failCause(e))
->>>>>>> 8180b5eb
 
   /**
    * Completes the promise with interruption. This will interrupt all fibers
    * waiting on the value of the promise as by the fiber calling this method.
    */
-<<<<<<< HEAD
-  def interrupt(implicit trace: ZTraceElement): UIO[Boolean] =
+  def interrupt(implicit trace: Trace): UIO[Boolean] =
     ZIO.fiberId.flatMap(id => completeWith(ZIO.interruptAs(id)))
-=======
-  def interrupt(implicit trace: Trace): UIO[Boolean] =
-    ZIO.fiberId.flatMap(id => completeWith(IO.interruptAs(id)))
->>>>>>> 8180b5eb
 
   /**
    * Completes the promise with interruption. This will interrupt all fibers
    * waiting on the value of the promise as by the specified fiber.
    */
-<<<<<<< HEAD
-  def interruptAs(fiberId: FiberId)(implicit trace: ZTraceElement): UIO[Boolean] = completeWith(
-    ZIO.interruptAs(fiberId)
-  )
-=======
-  def interruptAs(fiberId: FiberId)(implicit trace: Trace): UIO[Boolean] = completeWith(IO.interruptAs(fiberId))
->>>>>>> 8180b5eb
+  def interruptAs(fiberId: FiberId)(implicit trace: Trace): UIO[Boolean] = completeWith(ZIO.interruptAs(fiberId))
 
   /**
    * Checks for completion of this Promise. Produces true if this promise has
    * already been completed with a value or an error and false otherwise.
    */
-<<<<<<< HEAD
-  def isDone(implicit trace: ZTraceElement): UIO[Boolean] =
+  def isDone(implicit trace: Trace): UIO[Boolean] =
     ZIO.succeed(state.get() match {
-=======
-  def isDone(implicit trace: Trace): UIO[Boolean] =
-    IO.succeed(state.get() match {
->>>>>>> 8180b5eb
       case Done(_)    => true
       case Pending(_) => false
     })
@@ -213,31 +175,18 @@
    * Checks for completion of this Promise. Returns the result effect if this
    * promise has already been completed or a `None` otherwise.
    */
-<<<<<<< HEAD
-  def poll(implicit trace: ZTraceElement): UIO[Option[IO[E, A]]] =
+  def poll(implicit trace: Trace): UIO[Option[IO[E, A]]] =
     ZIO.succeed(state.get).flatMap {
       case Pending(_) => ZIO.succeedNow(None)
       case Done(io)   => ZIO.succeedNow(Some(io))
-=======
-  def poll(implicit trace: Trace): UIO[Option[IO[E, A]]] =
-    IO.succeed(state.get).flatMap {
-      case Pending(_) => IO.succeedNow(None)
-      case Done(io)   => IO.succeedNow(Some(io))
->>>>>>> 8180b5eb
     }
 
   /**
    * Completes the promise with the specified value.
    */
-<<<<<<< HEAD
-  def succeed(a: A)(implicit trace: ZTraceElement): UIO[Boolean] = completeWith(ZIO.succeedNow(a))
-
-  private def interruptJoiner(joiner: IO[E, A] => Any)(implicit trace: ZTraceElement): UIO[Any] = ZIO.succeed {
-=======
-  def succeed(a: A)(implicit trace: Trace): UIO[Boolean] = completeWith(IO.succeedNow(a))
-
-  private def interruptJoiner(joiner: IO[E, A] => Any)(implicit trace: Trace): UIO[Any] = IO.succeed {
->>>>>>> 8180b5eb
+  def succeed(a: A)(implicit trace: Trace): UIO[Boolean] = completeWith(ZIO.succeedNow(a))
+
+  private def interruptJoiner(joiner: IO[E, A] => Any)(implicit trace: Trace): UIO[Any] = ZIO.succeed {
     var retry = true
 
     while (retry) {
