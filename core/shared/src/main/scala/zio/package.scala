/*
 * Copyright 2017-2022 John A. De Goes and the ZIO Contributors
 *
 * Licensed under the Apache License, Version 2.0 (the "License");
 * you may not use this file except in compliance with the License.
 * You may obtain a copy of the License at
 *
 *     http://www.apache.org/licenses/LICENSE-2.0
 *
 * Unless required by applicable law or agreed to in writing, software
 * distributed under the License is distributed on an "AS IS" BASIS,
 * WITHOUT WARRANTIES OR CONDITIONS OF ANY KIND, either express or implied.
 * See the License for the specific language governing permissions and
 * limitations under the License.
 */

import zio.TagVersionSpecific
import zio.internal.stacktracer.Tracer
import zio.stacktracer.TracingImplicits.disableAutoTrace

import scala.reflect.ClassTag

package object zio
    extends BuildFromCompat
    with EitherCompat
    with FunctionToLayerSyntax
    with IntersectionTypeCompat
    with VersionSpecific
    with DurationModule {

  type ZEnv = Clock with Console with System with Random

  private[zio] type Callback[E, A] = Exit[E, A] => Any

  type Canceler[-R] = URIO[R, Any]

<<<<<<< HEAD
  type IO[+E, +A]  = ZIO[Any, E, A]         // Succeed with an `A`, may fail with `E`        , no requirements.
  type Task[+A]    = ZIO[Any, Throwable, A] // Succeed with an `A`, may fail with `Throwable`, no requirements.
  type RIO[-R, +A] = ZIO[R, Throwable, A]   // Succeed with an `A`, may fail with `Throwable`, requires an `R`.
  type UIO[+A]     = ZIO[Any, Nothing, A]   // Succeed with an `A`, cannot fail              , no requirements.
  type URIO[-R, +A] =
    ZIO[R, Nothing, A] // Succeed with an `A`, cannot fail              , requires an `R`.            , requires an `R`
=======
  type IO[+E, +A]   = ZIO[Any, E, A]         // Succeed with an `A`, may fail with `E`        , no requirements.
  type Task[+A]     = ZIO[Any, Throwable, A] // Succeed with an `A`, may fail with `Throwable`, no requirements.
  type RIO[-R, +A]  = ZIO[R, Throwable, A]   // Succeed with an `A`, may fail with `Throwable`, requires an `R`.
  type UIO[+A]      = ZIO[Any, Nothing, A]   // Succeed with an `A`, cannot fail              , no requirements.
  type URIO[-R, +A] = ZIO[R, Nothing, A]     // Succeed with an `A`, cannot fail              , requires an `R`.

  val IO: ZIO.type   = ZIO
  val Task: ZIO.type = ZIO
  val RIO: ZIO.type  = ZIO
  val UIO: ZIO.type  = ZIO
  val URIO: ZIO.type = ZIO

  type Managed[+E, +A]   = ZManaged[Any, E, A]         //Manage an `A`, may fail with `E`        , no requirements
  type TaskManaged[+A]   = ZManaged[Any, Throwable, A] //Manage an `A`, may fail with `Throwable`, no requirements
  type RManaged[-R, +A]  = ZManaged[R, Throwable, A]   //Manage an `A`, may fail with `Throwable`, requires an `R`
  type UManaged[+A]      = ZManaged[Any, Nothing, A]   //Manage an `A`, cannot fail              , no requirements
  type URManaged[-R, +A] = ZManaged[R, Nothing, A]     //Manage an `A`, cannot fail              , requires an `R`

  val Managed: ZManaged.type = ZManaged
>>>>>>> d8f66a72

  type RLayer[-RIn, +ROut]  = ZLayer[RIn, Throwable, ROut]
  type URLayer[-RIn, +ROut] = ZLayer[RIn, Nothing, ROut]
  type Layer[+E, +ROut]     = ZLayer[Any, E, ROut]
  type ULayer[+ROut]        = ZLayer[Any, Nothing, ROut]
  type TaskLayer[+ROut]     = ZLayer[Any, Throwable, ROut]

  type Queue[A] = ZQueue[Any, Any, Nothing, Nothing, A, A]
  val Queue: ZQueue.type = ZQueue

  /**
   * A queue that can only be dequeued.
   */
  type ZDequeue[-R, +E, +A] = ZQueue[Nothing, R, Any, E, Nothing, A]
  type Dequeue[+A]          = ZQueue[Nothing, Any, Any, Nothing, Nothing, A]

  /**
   * A queue that can only be enqueued.
   */
  type ZEnqueue[-R, +E, -A] = ZQueue[R, Nothing, E, Any, A, Any]
  type Enqueue[-A]          = ZQueue[Any, Nothing, Nothing, Any, A, Any]

  type Ref[A] = ZRef[Any, Any, Nothing, Nothing, A, A]

  type ERef[+E, A] = ZRef[Any, Any, E, E, A, A]
  val ERef: ZRef.type = ZRef

  @deprecated("use ZRef.Synchronized", "2.0.0")
  type ZRefM[-RA, -RB, +EA, +EB, -A, +B] = ZRef.Synchronized[RA, RB, EA, EB, A, B]
  @deprecated("use Ref.Synchronized", "2.0.0")
  type RefM[A] = ZRefM[Any, Any, Nothing, Nothing, A, A]
  @deprecated("use ERef.Synchronized", "2.0.0")
  type ERefM[+E, A] = ZRefM[Any, Any, E, E, A, A]

  type FiberRef[A] = ZFiberRef[Nothing, Nothing, A, A]
  val FiberRef: ZFiberRef.type = ZFiberRef

  type Hub[A] = ZHub[Any, Any, Nothing, Nothing, A, A]
  val Hub: ZHub.type = ZHub

  type Semaphore = stm.TSemaphore

  type ZTraceElement = Tracer.instance.Type with Tracer.Traced

  trait Tag[A] extends EnvironmentTag[A] {
    def tag: LightTypeTag
  }

  object Tag extends TagVersionSpecific {
    def apply[A](implicit tag0: EnvironmentTag[A], isNotIntersection: IsNotIntersection[A]): Tag[A] =
      new Tag[A] {
        def tag: zio.LightTypeTag = tag0.tag

        override def closestClass: Class[_] = tag0.closestClass
      }
  }

  trait IsNotIntersection[A] extends Serializable

  object IsNotIntersection extends IsNotIntersectionVersionSpecific {
    def apply[A: IsNotIntersection]: IsNotIntersection[A] = implicitly[IsNotIntersection[A]]
  }
}<|MERGE_RESOLUTION|>--- conflicted
+++ resolved
@@ -34,14 +34,6 @@
 
   type Canceler[-R] = URIO[R, Any]
 
-<<<<<<< HEAD
-  type IO[+E, +A]  = ZIO[Any, E, A]         // Succeed with an `A`, may fail with `E`        , no requirements.
-  type Task[+A]    = ZIO[Any, Throwable, A] // Succeed with an `A`, may fail with `Throwable`, no requirements.
-  type RIO[-R, +A] = ZIO[R, Throwable, A]   // Succeed with an `A`, may fail with `Throwable`, requires an `R`.
-  type UIO[+A]     = ZIO[Any, Nothing, A]   // Succeed with an `A`, cannot fail              , no requirements.
-  type URIO[-R, +A] =
-    ZIO[R, Nothing, A] // Succeed with an `A`, cannot fail              , requires an `R`.            , requires an `R`
-=======
   type IO[+E, +A]   = ZIO[Any, E, A]         // Succeed with an `A`, may fail with `E`        , no requirements.
   type Task[+A]     = ZIO[Any, Throwable, A] // Succeed with an `A`, may fail with `Throwable`, no requirements.
   type RIO[-R, +A]  = ZIO[R, Throwable, A]   // Succeed with an `A`, may fail with `Throwable`, requires an `R`.
@@ -53,15 +45,6 @@
   val RIO: ZIO.type  = ZIO
   val UIO: ZIO.type  = ZIO
   val URIO: ZIO.type = ZIO
-
-  type Managed[+E, +A]   = ZManaged[Any, E, A]         //Manage an `A`, may fail with `E`        , no requirements
-  type TaskManaged[+A]   = ZManaged[Any, Throwable, A] //Manage an `A`, may fail with `Throwable`, no requirements
-  type RManaged[-R, +A]  = ZManaged[R, Throwable, A]   //Manage an `A`, may fail with `Throwable`, requires an `R`
-  type UManaged[+A]      = ZManaged[Any, Nothing, A]   //Manage an `A`, cannot fail              , no requirements
-  type URManaged[-R, +A] = ZManaged[R, Nothing, A]     //Manage an `A`, cannot fail              , requires an `R`
-
-  val Managed: ZManaged.type = ZManaged
->>>>>>> d8f66a72
 
   type RLayer[-RIn, +ROut]  = ZLayer[RIn, Throwable, ROut]
   type URLayer[-RIn, +ROut] = ZLayer[RIn, Nothing, ROut]
