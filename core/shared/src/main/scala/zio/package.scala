--- conflicted
+++ resolved
@@ -27,29 +27,6 @@
 
   type ZEnv = Has[Clock] with Has[Console] with Has[System] with Has[Random]
 
-<<<<<<< HEAD
-  object ZEnv {
-
-    private[zio] object Services {
-      val live: ZEnv =
-        Has.allOf[Clock, Console, System, Random](
-          Clock.ClockLive,
-          Console.ConsoleLive,
-          System.SystemLive,
-          Random.RandomLive
-        )
-    }
-
-    val any: ZLayer[ZEnv, Nothing, ZEnv] = {
-      ZLayer.environment[ZEnv](Tracer.newTrace)
-    }
-
-    val live: Layer[Nothing, ZEnv] =
-      Clock.live ++ Console.live ++ System.live ++ Random.live
-  }
-
-=======
->>>>>>> 4b44cc45
   private[zio] type Callback[E, A] = Exit[E, A] => Any
 
   type Canceler[-R] = URIO[R, Any]
