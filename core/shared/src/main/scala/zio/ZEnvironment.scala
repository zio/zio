/*
 * Copyright 2017-2021 John A. De Goes and the ZIO Contributors
 *
 * Licensed under the Apache License, Version 2.0 (the "License");
 * you may not use this file except in compliance with the License.
 * You may obtain a copy of the License at
 *
 *     http://www.apache.org/licenses/LICENSE-2.0
 *
 * Unless required by applicable law or agreed to in writing, software
 * distributed under the License is distributed on an "AS IS" BASIS,
 * WITHOUT WARRANTIES OR CONDITIONS OF ANY KIND, either express or implied.
 * See the License for the specific language governing permissions and
 * limitations under the License.
 */

package zio

class ZEnvironment[+R] private (private val map: Map[LightTypeTag, Any]) extends Serializable { self =>

  def get[A >: R: Tag]: A =
    unsafeGet(Tag[A]).fold {
      throw new NoSuchElementException(s"No implementation of service ${Tag[A]} in ZEnvironment($map)")
    } {
      case r: A => r
      case r    => throw new ClassCastException(s"Expected ${Tag[A]}, got ${r.getClass}")
    }

  def ++[R1: Tag](that: ZEnvironment[R1]): ZEnvironment[R with R1] =
    union[R1](that)
  def union[R1: Tag](that: ZEnvironment[R1]): ZEnvironment[R with R1] =
    new ZEnvironment(map ++ that.prune.map)
<<<<<<< HEAD
  def unionAll[R1](that: ZEnvironment[R1]): ZEnvironment[R with R1] =
    new ZEnvironment(map ++ that.map)
  def +!+[R1](that: ZEnvironment[R1]): ZEnvironment[R with R1] =
    unionAll[R1](that)
=======

  def +!+[R1](that: ZEnvironment[R1]): ZEnvironment[R with R1] =
    new ZEnvironment(map ++ that.map)

>>>>>>> 14c460c1
  def +[A: Tag](a: A): ZEnvironment[R with A] =
    new ZEnvironment(map + (Tag[A].tag -> a))

  def getAt[K, V](k: K)(implicit ev: R <:< Map[K, V], tag: Tag[Map[K, V]]): Option[V] =
    unsafeGet(tag).get.asInstanceOf[Map[K, V]].get(k)

  def size: Int =
    map.size

  def update[A >: R: Tag](f: A => A): ZEnvironment[R] =
    new ZEnvironment(map.updated(Tag[A].tag, f(get[A])))

  def updateAt[K, V](k: K)(f: V => V)(implicit ev: R <:< Map[K, V], tag: Tag[Map[K, V]]): ZEnvironment[R] =
    new ZEnvironment(map.updated(tag.tag, map(tag.tag).asInstanceOf[Map[K, V]].updated(k, f)))

  def widen[R1](implicit ev: R <:< R1): ZEnvironment[R1] =
    new ZEnvironment(map)

  private def unsafeGet(tag: Tag[_]): Option[Any] =
    unsafeGetType(tag) orElse unsafeGetSubtype(tag)

  private def unsafeGetType(tag: Tag[_]): Option[Any] =
    map.get(tag.tag)

  private def unsafeGetSubtype(tag: Tag[_]): Option[Any] =
    map.find { case (key, _) => key <:< tag.tag }.map(_._2)

  override def toString: String =
    s"ZEnvironment(${map.toString})"

  /**
   * Prunes the environment to the set of services statically known to be
   * contained within it.
   */
  private def prune[R1 >: R](implicit tagged: Tag[R1]): ZEnvironment[R1] = {
    val tag = taggedTagType(tagged)
    val set = taggedGetHasServices(tag)

    val missingServices = set.filterNot(key => map.exists { case (tag, _) => tag <:< key })
    if (missingServices.nonEmpty) {
      println(set)
      println(map.keySet)
      throw new Error(
        s"Defect in zio.ZEnvironment: ${missingServices} statically known to be contained within the environment are missing"
      )
    }

    if (set.isEmpty) self
    else new ZEnvironment(filterKeys(map)(key => set.exists(tag => key <:< tag))).asInstanceOf[ZEnvironment[R]]
  }

  /**
   * Filters a map by retaining only keys satisfying a predicate.
   */
  private def filterKeys[K, V](map: Map[K, V])(f: K => Boolean): Map[K, V] =
    map.foldLeft[Map[K, V]](Map.empty) { case (acc, (key, value)) =>
      if (f(key)) acc + (key -> value) else acc
    }
}

object ZEnvironment {

  def apply[A: Tag](a: A): ZEnvironment[A] =
    new ZEnvironment(Map(Tag[A].tag -> a))
  def apply[A: Tag, B: Tag](a: A, b: B): ZEnvironment[A with B] =
    new ZEnvironment(Map(Tag[A].tag -> a, Tag[B].tag -> b))
  def apply[A: Tag, B: Tag, C: Tag](a: A, b: B, c: C): ZEnvironment[A with B with C] =
    new ZEnvironment(Map(Tag[A].tag -> a, Tag[B].tag -> b, Tag[C].tag -> c))
  def apply[A: Tag, B: Tag, C: Tag, D: Tag](a: A, b: B, c: C, d: D): ZEnvironment[A with B with C with D] =
    new ZEnvironment(Map(Tag[A].tag -> a, Tag[B].tag -> b, Tag[C].tag -> c, Tag[D].tag -> d))
  val empty: ZEnvironment[Any] =
    new ZEnvironment(Map.empty)
  lazy val default: ZEnvironment[Clock with Console with Random with System] =
    ZEnvironment[Clock](Clock.ClockLive) ++
      ZEnvironment[Console](Console.ConsoleLive) ++
      ZEnvironment[System](System.SystemLive) ++
      ZEnvironment[Random](Random.RandomLive)
}<|MERGE_RESOLUTION|>--- conflicted
+++ resolved
@@ -30,17 +30,10 @@
     union[R1](that)
   def union[R1: Tag](that: ZEnvironment[R1]): ZEnvironment[R with R1] =
     new ZEnvironment(map ++ that.prune.map)
-<<<<<<< HEAD
   def unionAll[R1](that: ZEnvironment[R1]): ZEnvironment[R with R1] =
     new ZEnvironment(map ++ that.map)
   def +!+[R1](that: ZEnvironment[R1]): ZEnvironment[R with R1] =
     unionAll[R1](that)
-=======
-
-  def +!+[R1](that: ZEnvironment[R1]): ZEnvironment[R with R1] =
-    new ZEnvironment(map ++ that.map)
-
->>>>>>> 14c460c1
   def +[A: Tag](a: A): ZEnvironment[R with A] =
     new ZEnvironment(map + (Tag[A].tag -> a))
 
