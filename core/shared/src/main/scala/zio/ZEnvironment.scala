/*
 * Copyright 2017-2022 John A. De Goes and the ZIO Contributors
 *
 * Licensed under the Apache License, Version 2.0 (the "License");
 * you may not use this file except in compliance with the License.
 * You may obtain a copy of the License at
 *
 *     http://www.apache.org/licenses/LICENSE-2.0
 *
 * Unless required by applicable law or agreed to in writing, software
 * distributed under the License is distributed on an "AS IS" BASIS,
 * WITHOUT WARRANTIES OR CONDITIONS OF ANY KIND, either express or implied.
 * See the License for the specific language governing permissions and
 * limitations under the License.
 */

package zio

import izumi.reflect.macrortti.LightTypeTag

import scala.annotation.tailrec

final class ZEnvironment[+R] private (
  private val map: Map[LightTypeTag, (Any, Int)],
  private val index: Int,
  private var cache: Map[LightTypeTag, Any] = Map.empty
) extends Serializable { self =>

  def ++[R1: EnvironmentTag](that: ZEnvironment[R1]): ZEnvironment[R with R1] =
    self.union[R1](that)

  /**
   * Adds a service to the environment.
   */
  def add[A](a: A)(implicit tag: Tag[A]): ZEnvironment[R with A] =
    unsafeAdd[A](tag.tag, a)

  override def equals(that: Any): Boolean = that match {
    case that: ZEnvironment[_] => self.map == that.map
    case _                     => false
  }

  /**
   * Retrieves a service from the environment.
   */
  def get[A >: R](implicit tag: Tag[A]): A =
    unsafeGet(tag.tag)

  /**
   * Retrieves a service from the environment corresponding to the specified
   * key.
   */
  def getAt[K, V](k: K)(implicit ev: R <:< Map[K, V], tagged: EnvironmentTag[Map[K, V]]): Option[V] =
    unsafeGet[Map[K, V]](taggedTagType(tagged)).get(k)

  override def hashCode: Int =
    map.hashCode

  /**
   * Prunes the environment to the set of services statically known to be
   * contained within it.
   */
  def prune[R1 >: R](implicit tagged: EnvironmentTag[R1]): ZEnvironment[R1] = {
    val tag = taggedTagType(tagged)
    val set = taggedGetServices(tag)

    val missingServices = set.filterNot(tag => map.keys.exists(taggedIsSubtype(_, tag)))
    if (missingServices.nonEmpty) {
      throw new Error(
        s"Defect in zio.ZEnvironment: ${missingServices} statically known to be contained within the environment are missing"
      )
    }

    if (set.isEmpty) self
    else
      new ZEnvironment(filterKeys(self.map)(tag => set.exists(taggedIsSubtype(tag, _))), index)
        .asInstanceOf[ZEnvironment[R]]
  }

  /**
   * The size of the environment, which is the number of services contained in
   * the environment. This is intended primarily for testing purposes.
   */
  def size: Int =
    map.size

  override def toString: String =
    s"ZEnvironment($map)"

  /**
   * Combines this environment with the specified environment.
   */
  def union[R1: EnvironmentTag](that: ZEnvironment[R1]): ZEnvironment[R with R1] =
    self.unionAll[R1](that.prune)

  /**
   * Combines this environment with the specified environment. In the event of
   * service collisions, which may not be reflected in statically known types,
   * the right hand side will be preferred.
   */
  def unionAll[R1](that: ZEnvironment[R1]): ZEnvironment[R with R1] =
    new ZEnvironment(
      self.map ++ that.map.map { case (tag, (service, index)) => (tag, (service, self.index + index)) },
      self.index + that.index
    )

  private def unsafeAdd[A](tag: LightTypeTag, a: A): ZEnvironment[R with A] =
    new ZEnvironment(self.map + (tag -> (a -> index)), index + 1)

  def unsafeGet[A](tag: LightTypeTag): A =
    self.cache.get(tag) match {
      case Some(a) => a.asInstanceOf[A]
      case None =>
        var index      = -1
        val iterator   = self.map.iterator
        var service: A = null.asInstanceOf[A]
        while (iterator.hasNext) {
          val (curTag, (curService, curIndex)) = iterator.next()
          if (taggedIsSubtype(curTag, tag) && curIndex > index) {
            index = curIndex
            service = curService.asInstanceOf[A]
          }
        }
        if (service == null) throw new Error(s"Defect in zio.ZEnvironment: Could not find ${tag} inside ${self}")
        else {
          self.cache = self.cache + (tag -> service)
          service
        }
    }

  private def unsafeUpdate[A >: R](tag: LightTypeTag, f: A => A): ZEnvironment[R] =
    unsafeAdd[A](tag, f(unsafeGet(tag)))

  def upcast[R1](implicit ev: R <:< R1): ZEnvironment[R1] =
    new ZEnvironment(map, index)

  /**
   * Updates a service in the environment.
   */
  def update[A >: R: Tag](f: A => A): ZEnvironment[R] =
    self.add[A](f(get[A]))

  /**
   * Updates a service in the environment correponding to the specified key.
   */
  def updateAt[K, V](k: K)(f: V => V)(implicit ev: R <:< Map[K, V], tag: Tag[Map[K, V]]): ZEnvironment[R] =
    self.add[Map[K, V]](unsafeGet[Map[K, V]](taggedTagType(tag)).updated(k, f(getAt(k).get)))

  /**
   * Filters a map by retaining only keys satisfying a predicate.
   */
  private def filterKeys[K, V](map: Map[K, V])(f: K => Boolean): Map[K, V] =
    map.foldLeft[Map[K, V]](Map.empty) { case (acc, (key, value)) =>
      if (f(key)) acc + (key -> value) else acc
    }
}

object ZEnvironment {

  /**
   * Constructs a new environment holding the single service.
   */
  def apply[A: Tag](a: A): ZEnvironment[A] =
    empty.add[A](a)

  /**
   * Constructs a new environment holding the specified services. The service
   * must be monomorphic. Parameterized services are not supported.
   */
  def apply[A: Tag, B: Tag](a: A, b: B): ZEnvironment[A with B] =
    ZEnvironment(a).add[B](b)

  /**
   * Constructs a new environment holding the specified services. The service
   * must be monomorphic. Parameterized services are not supported.
   */
  def apply[A: Tag, B: Tag, C: Tag](
    a: A,
    b: B,
    c: C
  ): ZEnvironment[A with B with C] =
    ZEnvironment(a).add(b).add[C](c)

  /**
   * Constructs a new environment holding the specified services. The service
   * must be monomorphic. Parameterized services are not supported.
   */
  def apply[A: Tag, B: Tag, C: Tag, D: Tag](
    a: A,
    b: B,
    c: C,
    d: D
  ): ZEnvironment[A with B with C with D] =
    ZEnvironment(a).add(b).add(c).add[D](d)

  /**
   * Constructs a new environment holding the specified services. The service
   * must be monomorphic. Parameterized services are not supported.
   */
  def apply[
    A: Tag,
    B: Tag,
    C: Tag,
    D: Tag,
    E: Tag
  ](
    a: A,
    b: B,
    c: C,
    d: D,
    e: E
  ): ZEnvironment[A with B with C with D with E] =
    ZEnvironment(a).add(b).add(c).add(d).add[E](e)

  /**
   * The empty environment containing no services.
   */
  lazy val empty: ZEnvironment[Any] =
    new ZEnvironment[AnyRef](Map.empty, 0, Map(taggedTagType(TaggedAnyRef) -> (())))

<<<<<<< HEAD
=======
  /**
   * The default ZIO environment.
   */
  lazy val default: ZEnvironment[Clock with Console with Random with System] =
    ZEnvironment[Clock, Console, Random, System](
      Clock.ClockLive,
      Console.ConsoleLive,
      Random.RandomLive,
      System.SystemLive
    )

  /**
   * A `Patch[In, Out]` describes an update that transforms a `ZEnvironment[In]`
   * to a `ZEnvironment[Out]` as a data structure. This allows combining updates
   * to different services in the environment in a compositional way.
   */
  sealed trait Patch[-In, +Out] { self =>
    import Patch._

    /**
     * Applies an update to the environment to produce a new environment.
     */
    def apply(environment: ZEnvironment[In]): ZEnvironment[Out] = {

      @tailrec
      def loop(environment: ZEnvironment[Any], patches: List[Patch[Any, Any]]): ZEnvironment[Any] =
        patches match {
          case AddService(service, tag) :: patches   => loop(environment.unsafeAdd(tag, service), patches)
          case AndThen(first, second) :: patches     => loop(environment, erase(first) :: erase(second) :: patches)
          case Empty() :: patches                    => loop(environment, patches)
          case RemoveService(tag) :: patches         => loop(environment, patches)
          case UpdateService(update, tag) :: patches => loop(environment.unsafeUpdate(tag, update), patches)
          case Nil                                   => environment
        }

      loop(environment, List(self.asInstanceOf[Patch[Any, Any]])).asInstanceOf[ZEnvironment[Out]]
    }

    /**
     * Combines two patches to produce a new patch that describes applying the
     * updates from this patch and then the updates from the specified patch.
     */
    def combine[Out2](that: Patch[Out, Out2]): Patch[In, Out2] =
      AndThen(self, that)
  }

  object Patch {

    /**
     * An empty patch which returns the environment unchanged.
     */
    def empty[A]: Patch[A, A] =
      Empty()

    /**
     * Constructs a patch that describes the updates necessary to transform the
     * specified old environment into the specified new environment.
     */
    def diff[In, Out](oldValue: ZEnvironment[In], newValue: ZEnvironment[Out]): Patch[In, Out] = {
      val sorted = newValue.map.toList.sortBy { case (_, (_, index)) => index }
      val (missingServices, patch) = sorted.foldLeft[(Map[LightTypeTag, Any], Patch[In, Out])](
        oldValue.map -> Patch.Empty().asInstanceOf[Patch[In, Out]]
      ) { case ((map, patch), (tag, (newService, _))) =>
        map.get(tag) match {
          case Some((oldService, _)) =>
            if (oldService == newService) map - tag -> patch
            else map - tag                          -> patch.combine(UpdateService((_: Any) => newService, tag))
          case _ =>
            map - tag -> patch.combine(AddService(newService, tag))
        }
      }
      missingServices.foldLeft(patch) { case (patch, (tag, _)) =>
        patch.combine(RemoveService(tag))
      }
    }

    private final case class AddService[Env, Service](service: Service, tag: LightTypeTag)
        extends Patch[Env, Env with Service]
    private final case class AndThen[In, Out, Out2](first: Patch[In, Out], second: Patch[Out, Out2])
        extends Patch[In, Out2]
    private final case class Empty[Env]()                                   extends Patch[Env, Env]
    private final case class RemoveService[Env, Service](tag: LightTypeTag) extends Patch[Env with Service, Env]
    private final case class UpdateService[Env, Service](update: Service => Service, tag: LightTypeTag)
        extends Patch[Env with Service, Env with Service]

    private def erase[In, Out](patch: Patch[In, Out]): Patch[Any, Any] =
      patch.asInstanceOf[Patch[Any, Any]]
  }

>>>>>>> be10659f
  private lazy val TaggedAnyRef: EnvironmentTag[AnyRef] =
    implicitly[EnvironmentTag[AnyRef]]
}<|MERGE_RESOLUTION|>--- conflicted
+++ resolved
@@ -217,19 +217,6 @@
    */
   lazy val empty: ZEnvironment[Any] =
     new ZEnvironment[AnyRef](Map.empty, 0, Map(taggedTagType(TaggedAnyRef) -> (())))
-
-<<<<<<< HEAD
-=======
-  /**
-   * The default ZIO environment.
-   */
-  lazy val default: ZEnvironment[Clock with Console with Random with System] =
-    ZEnvironment[Clock, Console, Random, System](
-      Clock.ClockLive,
-      Console.ConsoleLive,
-      Random.RandomLive,
-      System.SystemLive
-    )
 
   /**
    * A `Patch[In, Out]` describes an update that transforms a `ZEnvironment[In]`
@@ -309,7 +296,6 @@
       patch.asInstanceOf[Patch[Any, Any]]
   }
 
->>>>>>> be10659f
   private lazy val TaggedAnyRef: EnvironmentTag[AnyRef] =
     implicitly[EnvironmentTag[AnyRef]]
 }