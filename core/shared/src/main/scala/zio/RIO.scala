--- conflicted
+++ resolved
@@ -827,27 +827,6 @@
     ZIO.fromFiberZIO(fiber)
 
   /**
-<<<<<<< HEAD
-=======
-   * @see See [[zio.ZIO.fromFunction]]
-   */
-  def fromFunction[R, A](f: R => A): URIO[R, A] =
-    ZIO.fromFunction(f)
-
-  /**
-   * @see See [[zio.ZIO.fromFunctionEither]]
-   */
-  def fromFunctionEither[R, A](f: R => Either[Throwable, A]): RIO[R, A] =
-    ZIO.fromFunctionEither(f)
-
-  /**
-   * @see See [[zio.ZIO.fromFunctionFuture]]
-   */
-  def fromFunctionFuture[R, A](f: R => scala.concurrent.Future[A]): RIO[R, A] =
-    ZIO.fromFunctionFuture(f)
-
-  /**
->>>>>>> 52cf1211
    * @see See [[zio.ZIO.fromFunctionM]]
    */
   @deprecated("use accessZIO", "2.0.0")
