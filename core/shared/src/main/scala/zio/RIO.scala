/*
 * Copyright 2017-2021 John A. De Goes and the ZIO Contributors
 *
 * Licensed under the Apache License, Version 2.0 (the "License");
 * you may not use this file except in compliance with the License.
 * You may obtain a copy of the License at
 *
 *     http://www.apache.org/licenses/LICENSE-2.0
 *
 * Unless required by applicable law or agreed to in writing, software
 * distributed under the License is distributed on an "AS IS" BASIS,
 * WITHOUT WARRANTIES OR CONDITIONS OF ANY KIND, either express or implied.
 * See the License for the specific language governing permissions and
 * limitations under the License.
 */

package zio

import zio.internal.{Executor, Platform}

import scala.concurrent.ExecutionContext
import scala.reflect.ClassTag

object RIO {

  /**
   * @see See [[zio.ZIO.absolve]]
   */
  def absolve[R, A](v: RIO[R, Either[Throwable, A]]): RIO[R, A] =
    ZIO.absolve(v)

  /**
   * @see See [[zio.ZIO.allowInterrupt]]
   */
  def allowInterrupt: UIO[Unit] =
    ZIO.allowInterrupt

  /**
   * @see See [[zio.ZIO.apply]]
   */
  def apply[A](a: => A): Task[A] = ZIO.apply(a)

  /**
   * @see See [[zio.ZIO.access]]
   */
  def access[R]: ZIO.AccessPartiallyApplied[R] =
    ZIO.access

  /**
   * @see See [[zio.ZIO.accessZIO]]
   */
  def accessZIO[R]: ZIO.AccessZIOPartiallyApplied[R] =
    ZIO.accessZIO

  /**
   * @see See acquireReleaseWith [[zio.ZIO]]
   */
  def acquireReleaseWith[R, A](acquire: RIO[R, A]): ZIO.BracketAcquire[R, Throwable, A] =
    ZIO.acquireReleaseWith(acquire)

  /**
   * @see See acquireReleaseWith [[zio.ZIO]]
   */
  def acquireReleaseWith[R, A, B](
    acquire: RIO[R, A],
    release: A => URIO[R, Any],
    use: A => RIO[R, B]
  ): RIO[R, B] =
    ZIO.acquireReleaseWith(acquire, release, use)

  /**
   * @see See acquireReleaseExitWith [[zio.ZIO]]
   */
  def acquireReleaseExitWith[R, A](acquire: RIO[R, A]): ZIO.BracketExitAcquire[R, Throwable, A] =
    ZIO.acquireReleaseExitWith(acquire)

  /**
   * @see See acquireReleaseExitWith [[zio.ZIO]]
   */
  def acquireReleaseExitWith[R, A, B](
    acquire: RIO[R, A],
    release: (A, Exit[Throwable, B]) => URIO[R, Any],
    use: A => RIO[R, B]
  ): RIO[R, B] =
    ZIO.acquireReleaseExitWith(acquire, release, use)

  /**
   * @see See [[zio.ZIO.async]]
   */
  def async[R, A](register: (RIO[R, A] => Unit) => Any, blockingOn: Fiber.Id = Fiber.Id.None): RIO[R, A] =
    ZIO.async(register, blockingOn)

  /**
   * @see See [[zio.ZIO.asyncMaybe]]
   */
  def asyncMaybe[R, A](
    register: (RIO[R, A] => Unit) => Option[RIO[R, A]],
    blockingOn: Fiber.Id = Fiber.Id.None
  ): RIO[R, A] =
    ZIO.asyncMaybe(register, blockingOn)

  /**
   * @see See [[zio.ZIO.asyncZIO]]
   */
  def asyncZIO[R, A](register: (RIO[R, A] => Unit) => RIO[R, Any]): RIO[R, A] =
    ZIO.asyncZIO(register)

  /**
   * @see See [[zio.ZIO.asyncInterrupt]]
   */
  def asyncInterrupt[R, A](
    register: (RIO[R, A] => Unit) => Either[Canceler[R], RIO[R, A]],
    blockingOn: Fiber.Id = Fiber.Id.None
  ): RIO[R, A] =
    ZIO.asyncInterrupt(register, blockingOn)

  /**
   * @see See [[zio.ZIO.attempt]]
   */
  def attempt[A](effect: => A): Task[A] =
    ZIO.attempt(effect)

  /**
   * @see See [[zio.ZIO.attemptBlocking]]
   */
  def attemptBlocking[A](effect: => A): Task[A] =
    ZIO.attemptBlocking(effect)

  /**
   * @see See [[zio.ZIO.attemptBlockingCancelable]]
   */
  def attemptBlockingCancelable[A](effect: => A)(cancel: UIO[Unit]): Task[A] =
    ZIO.attemptBlockingCancelable(effect)(cancel)

  /**
   * @see See [[zio.ZIO.attemptBlockingInterrupt]]
   */
  def attemptBlockingInterrupt[A](effect: => A): Task[A] =
    ZIO.attemptBlockingInterrupt(effect)

  /**
   * @see See [[zio.ZIO.blocking]]
   */
  def blocking[R, A](zio: RIO[R, A]): RIO[R, A] =
    ZIO.blocking(zio)

  /**
   * @see See [[zio.ZIO.blockingExecutor]]
   */
  def blockingExecutor: UIO[Executor] =
    ZIO.blockingExecutor

  /**
   * @see See bracket [[zio.ZIO]]
   */
  @deprecated("use acquireReleaseWith", "2.0.0")
  def bracket[R, A](acquire: RIO[R, A]): ZIO.BracketAcquire[R, Throwable, A] =
    ZIO.bracket(acquire)

  /**
   * @see See bracket [[zio.ZIO]]
   */
  @deprecated("use acquireReleaseWith", "2.0.0")
  def bracket[R, A, B](
    acquire: RIO[R, A],
    release: A => URIO[R, Any],
    use: A => RIO[R, B]
  ): RIO[R, B] = ZIO.bracket(acquire, release, use)

  /**
   * @see See bracketExit [[zio.ZIO]]
   */
  @deprecated("use acquireReleaseExitWith", "2.0.0")
  def bracketExit[R, A](acquire: RIO[R, A]): ZIO.BracketExitAcquire[R, Throwable, A] =
    ZIO.bracketExit(acquire)

  /**
   * @see See bracketExit [[zio.ZIO]]
   */
  @deprecated("use acquireReleaseExitWith", "2.0.0")
  def bracketExit[R, A, B](
    acquire: RIO[R, A],
    release: (A, Exit[Throwable, B]) => URIO[R, Any],
    use: A => RIO[R, B]
  ): RIO[R, B] =
    ZIO.bracketExit(acquire, release, use)

  /**
   * @see See [[zio.ZIO.checkInterruptible]]
   */
  def checkInterruptible[R, A](f: InterruptStatus => RIO[R, A]): RIO[R, A] =
    ZIO.checkInterruptible(f)

  /**
   * @see See [[zio.ZIO.checkTraced]]
   */
  def checkTraced[R, A](f: TracingStatus => RIO[R, A]): RIO[R, A] =
    ZIO.checkTraced(f)

  /**
   * @see See [[[zio.ZIO.collect[R,E,A,B,Collection[+Element]<:Iterable[Element]]*]]]
   */
  def collect[R, A, B, Collection[+Element] <: Iterable[Element]](in: Collection[A])(
    f: A => ZIO[R, Option[Throwable], B]
  )(implicit bf: BuildFrom[Collection[A], B, Collection[B]]): RIO[R, Collection[B]] =
    ZIO.collect(in)(f)

  /**
   * @see See [[[zio.ZIO.collect[R,E,Key,Key2,Value,Value2](map:Map*]]]
   */
  def collect[R, Key, Key2, Value, Value2](
    map: Map[Key, Value]
  )(f: (Key, Value) => ZIO[R, Option[Throwable], (Key2, Value2)]): RIO[R, Map[Key2, Value2]] =
    ZIO.collect(map)(f)

  /**
   * @see See [[[zio.ZIO.collectAll[R,E,A,Collection[+Element]<:Iterable[Element]]*]]]
   */
  def collectAll[R, A, Collection[+Element] <: Iterable[Element]](
    in: Collection[RIO[R, A]]
  )(implicit bf: BuildFrom[Collection[RIO[R, A]], A, Collection[A]]): RIO[R, Collection[A]] =
    ZIO.collectAll(in)

  /**
   * @see See [[[zio.ZIO.collectAll[R,E,A](in:Set*]]]
   */
  def collectAll[R, A](in: Set[RIO[R, A]]): RIO[R, Set[A]] =
    ZIO.collectAll(in)

  /**
   * @see See [[[zio.ZIO.collectAll[R,E,A](in:Array*]]]
   */
  def collectAll[R, A: ClassTag](in: Array[RIO[R, A]]): RIO[R, Array[A]] =
    ZIO.collectAll(in)

  /**
   * @see See [[[zio.ZIO.collectAll[R,E,A](in:Option*]]]
   */
  def collectAll[R, A](in: Option[RIO[R, A]]): RIO[R, Option[A]] =
    ZIO.collectAll(in)

  /**
   * @see See [[[zio.ZIO.collectAll[R,E,A](in:zio\.NonEmptyChunk*]]]
   */
  def collectAll[R, A](in: NonEmptyChunk[RIO[R, A]]): RIO[R, NonEmptyChunk[A]] =
    ZIO.collectAll(in)

  /**
   * @see See [[[zio.ZIO.collectAll_[R,E,A](in:Iterable*]]]
   */
  @deprecated("use collectAllDiscard", "2.0.0")
  def collectAll_[R, A](in: Iterable[RIO[R, A]]): RIO[R, Unit] =
    ZIO.collectAll_(in)

  /**
   * @see See [[[zio.ZIO.collectAllDiscard[R,E,A](in:Iterable*]]]
   */
  def collectAllDiscard[R, A](in: Iterable[RIO[R, A]]): RIO[R, Unit] =
    ZIO.collectAllDiscard(in)

  /**
   * @see See [[[zio.ZIO.collectAllPar[R,E,A,Collection[+Element]<:Iterable[Element]]*]]]
   */
  def collectAllPar[R, A, Collection[+Element] <: Iterable[Element]](
    as: Collection[RIO[R, A]]
  )(implicit bf: BuildFrom[Collection[RIO[R, A]], A, Collection[A]]): RIO[R, Collection[A]] =
    ZIO.collectAllPar(as)

  /**
   * @see See [[[zio.ZIO.collectAllPar[R,E,A](as:Set*]]]
   */
  def collectAllPar[R, A](as: Set[RIO[R, A]]): RIO[R, Set[A]] =
    ZIO.collectAllPar(as)

  /**
   * @see See [[[zio.ZIO.collectAllPar[R,E,A](as:Array*]]]
   */
  def collectAllPar[R, A: ClassTag](as: Array[RIO[R, A]]): RIO[R, Array[A]] =
    ZIO.collectAllPar(as)

  /**
   * @see See [[[zio.ZIO.collectAllPar[R,E,A](as:zio\.NonEmptyChunk*]]]
   */
  def collectAllPar[R, A](as: NonEmptyChunk[RIO[R, A]]): RIO[R, NonEmptyChunk[A]] =
    ZIO.collectAllPar(as)

  /**
   * @see See [[[zio.ZIO.collectAllPar_[R,E,A](as:Iterable*]]]
   */
  @deprecated("use collectAllParDiscard", "2.0.0")
  def collectAllPar_[R, A](in: Iterable[RIO[R, A]]): RIO[R, Unit] =
    ZIO.collectAllPar_(in)

  /**
   * @see See [[[zio.ZIO.collectAllParDiscard[R,E,A](as:Iterable*]]]
   */
  def collectAllParDiscard[R, A](in: Iterable[RIO[R, A]]): RIO[R, Unit] =
    ZIO.collectAllParDiscard(in)

  /**
   * @see See [[zio.ZIO.collectAllParN]]
   */
  def collectAllParN[R, A, Collection[+Element] <: Iterable[Element]](
    n: Int
  )(as: Collection[RIO[R, A]])(implicit bf: BuildFrom[Collection[RIO[R, A]], A, Collection[A]]): RIO[R, Collection[A]] =
    ZIO.collectAllParN(n)(as)

  /**
   * @see See [[zio.ZIO.collectAllParNDiscard]]
   */
  @deprecated("use collectAllParNDiscard", "2.0.0")
  def collectAllParN_[R, A](n: Int)(as: Iterable[RIO[R, A]]): RIO[R, Unit] =
    ZIO.collectAllParN_(n)(as)

  /**
   * @see See [[zio.ZIO.collectAllParN_]]
   */
  def collectAllParNDiscard[R, A](n: Int)(as: Iterable[RIO[R, A]]): RIO[R, Unit] =
    ZIO.collectAllParNDiscard(n)(as)

  /**
   * @see See [[zio.ZIO.collectAllSuccesses]]
   */
  def collectAllSuccesses[R, A, Collection[+Element] <: Iterable[Element]](
    in: Collection[RIO[R, A]]
  )(implicit bf: BuildFrom[Collection[RIO[R, A]], A, Collection[A]]): RIO[R, Collection[A]] =
    ZIO.collectAllSuccesses(in)

  /**
   * @see See [[zio.ZIO.collectAllSuccessesPar]]
   */
  def collectAllSuccessesPar[R, A, Collection[+Element] <: Iterable[Element]](
    as: Collection[RIO[R, A]]
  )(implicit bf: BuildFrom[Collection[RIO[R, A]], A, Collection[A]]): URIO[R, Collection[A]] =
    ZIO.collectAllSuccessesPar(as)

  /**
   * @see See [[zio.ZIO.collectAllSuccessesParN]]
   */
  def collectAllSuccessesParN[R, A, Collection[+Element] <: Iterable[Element]](n: Int)(
    as: Collection[RIO[R, A]]
  )(implicit bf: BuildFrom[Collection[RIO[R, A]], A, Collection[A]]): URIO[R, Collection[A]] =
    ZIO.collectAllSuccessesParN(n)(as)

  /**
   * @see See [[zio.ZIO.collectAllWith]]
   */
  def collectAllWith[R, A, B, Collection[+Element] <: Iterable[Element]](
    in: Collection[RIO[R, A]]
  )(f: PartialFunction[A, B])(implicit bf: BuildFrom[Collection[RIO[R, A]], B, Collection[B]]): RIO[R, Collection[B]] =
    ZIO.collectAllWith(in)(f)

  /**
   * @see See [[zio.ZIO.collectAllWithPar]]
   */
  def collectAllWithPar[R, A, B, Collection[+Element] <: Iterable[Element]](
    as: Collection[RIO[R, A]]
  )(f: PartialFunction[A, B])(implicit bf: BuildFrom[Collection[RIO[R, A]], B, Collection[B]]): RIO[R, Collection[B]] =
    ZIO.collectAllWithPar(as)(f)

  /**
   * @see See [[zio.ZIO.collectAllWithParN]]
   */
  def collectAllWithParN[R, A, B, Collection[+Element] <: Iterable[Element]](n: Int)(
    as: Collection[RIO[R, A]]
  )(f: PartialFunction[A, B])(implicit bf: BuildFrom[Collection[RIO[R, A]], B, Collection[B]]): RIO[R, Collection[B]] =
    ZIO.collectAllWithParN(n)(as)(f)

  /**
   * @see See [[zio.ZIO.collectFirst]]
   */
  def collectFirst[R, A, B](as: Iterable[A])(f: A => RIO[R, Option[B]]): RIO[R, Option[B]] =
    ZIO.collectFirst(as)(f)

  /**
   * @see See [[[zio.ZIO.collectPar[R,E,A,B,Collection[+Element]<:Iterable[Element]]*]]]
   */
  def collectPar[R, A, B, Collection[+Element] <: Iterable[Element]](in: Collection[A])(
    f: A => ZIO[R, Option[Throwable], B]
  )(implicit bf: BuildFrom[Collection[A], B, Collection[B]]): RIO[R, Collection[B]] =
    ZIO.collectPar(in)(f)

  /**
   * @see See [[[zio.ZIO.collectPar[R,E,Key,Key2,Value,Value2](map:Map*]]]
   */
  def collectPar[R, Key, Key2, Value, Value2](
    map: Map[Key, Value]
  )(f: (Key, Value) => ZIO[R, Option[Throwable], (Key2, Value2)]): RIO[R, Map[Key2, Value2]] =
    ZIO.collectPar(map)(f)

  /**
   * @see See [[zio.ZIO.collectParN]]
   */
  def collectParN[R, A, B, Collection[+Element] <: Iterable[Element]](n: Int)(in: Collection[A])(
    f: A => ZIO[R, Option[Throwable], B]
  )(implicit bf: BuildFrom[Collection[A], B, Collection[B]]): RIO[R, Collection[B]] =
    ZIO.collectParN(n)(in)(f)

  /**
   * @see See [[zio.ZIO.cond]]
   */
  def cond[A](predicate: Boolean, result: => A, error: => Throwable): Task[A] =
    ZIO.cond(predicate, result, error)

  /**
   * @see See [[zio.ZIO.debug]]
   */
  def debug(value: => Any): UIO[Unit] =
    ZIO.debug(value)

  /**
   * @see See [[zio.ZIO.descriptor]]
   */
  def descriptor: UIO[Fiber.Descriptor] = ZIO.descriptor

  /**
   * @see See [[zio.ZIO.descriptorWith]]
   */
  def descriptorWith[R, A](f: Fiber.Descriptor => RIO[R, A]): RIO[R, A] =
    ZIO.descriptorWith(f)

  /**
   * @see See [[zio.ZIO.die]]
   */
  def die(t: => Throwable): UIO[Nothing] = ZIO.die(t)

  /**
   * @see See [[zio.ZIO.dieMessage]]
   */
  def dieMessage(message: => String): UIO[Nothing] = ZIO.dieMessage(message)

  /**
   * @see See [[zio.ZIO.done]]
   */
  def done[A](r: => Exit[Throwable, A]): Task[A] = ZIO.done(r)

  /**
   * @see See [[zio.ZIO.effect]]
   */
  @deprecated("use attempt", "2.0.0")
  def effect[A](effect: => A): Task[A] =
    ZIO.effect(effect)

  /**
   * @see See [[zio.ZIO.effectAsync]]
   */
  @deprecated("use async", "2.0.0")
  def effectAsync[R, A](register: (RIO[R, A] => Unit) => Any, blockingOn: Fiber.Id = Fiber.Id.None): RIO[R, A] =
    ZIO.effectAsync(register, blockingOn)

  /**
   * @see See [[zio.ZIO.effectAsyncMaybe]]
   */
  @deprecated("use asyncMaybe", "2.0.0")
  def effectAsyncMaybe[R, A](
    register: (RIO[R, A] => Unit) => Option[RIO[R, A]],
    blockingOn: Fiber.Id = Fiber.Id.None
  ): RIO[R, A] =
    ZIO.effectAsyncMaybe(register, blockingOn)

  /**
   * @see See [[zio.ZIO.effectAsyncM]]
   */
  @deprecated("use asyncZIO", "2.0.0")
  def effectAsyncM[R, A](register: (RIO[R, A] => Unit) => RIO[R, Any]): RIO[R, A] =
    ZIO.effectAsyncM(register)

  /**
   * @see See [[zio.ZIO.effectAsyncInterrupt]]
   */
  @deprecated("use asyncInterrupt", "2.0.0")
  def effectAsyncInterrupt[R, A](
    register: (RIO[R, A] => Unit) => Either[Canceler[R], RIO[R, A]],
    blockingOn: Fiber.Id = Fiber.Id.None
  ): RIO[R, A] =
    ZIO.effectAsyncInterrupt(register, blockingOn)

  /**
   * @see See [[zio.ZIO.effectBlocking]]
   */
  @deprecated("use attemptBlocking", "2.0.0")
  def effectBlocking[A](effect: => A): Task[A] =
    ZIO.effectBlocking(effect)

  /**
   * @see See [[zio.ZIO.effectBlockingCancelable]]
   */
  @deprecated("use attemptBlockingCancelable", "2.0.0")
  def effectBlockingCancelable[A](effect: => A)(cancel: UIO[Unit]): Task[A] =
    ZIO.effectBlockingCancelable(effect)(cancel)

  /**
   * @see See [[zio.ZIO.effectBlockingInterrupt]]
   */
  @deprecated("use attemptBlockingInterrupt", "2.0.0")
  def effectBlockingInterrupt[A](effect: => A): Task[A] =
    ZIO.effectBlockingInterrupt(effect)

  /**
   * Returns a lazily constructed effect, whose construction may itself require effects.
   * When no environment is required (i.e., when R == Any) it is conceptually equivalent to `flatten(effect(io))`.
   */
  @deprecated("use suspend", "2.0.0")
  def effectSuspend[R, A](rio: => RIO[R, A]): RIO[R, A] =
    ZIO.effectSuspend(rio)

  /**
   * @see See [[zio.ZIO.effectSuspendTotal]]
   */
  @deprecated("use suspendSucceed", "2.0.0")
  def effectSuspendTotal[R, A](rio: => RIO[R, A]): RIO[R, A] =
    ZIO.effectSuspendTotal(rio)

  /**
   * @see See [[zio.ZIO.effectSuspendTotalWith]]
   */
  @deprecated("use suspendSucceedWith", "2.0.0")
  def effectSuspendTotalWith[R, A](p: (Platform, Fiber.Id) => RIO[R, A]): RIO[R, A] =
    ZIO.effectSuspendTotalWith(p)

  /**
   * @see See [[zio.ZIO.effectSuspendWith]]
   */
  @deprecated("use suspendWith", "2.0.0")
  def effectSuspendWith[R, A](p: (Platform, Fiber.Id) => RIO[R, A]): RIO[R, A] =
    ZIO.effectSuspendWith(p)

  /**
   * @see See [[zio.ZIO.effectTotal]]
   */
  @deprecated("use succeed", "2.0.0")
  def effectTotal[A](effect: => A): UIO[A] =
    ZIO.effectTotal(effect)

  /**
   * @see See [[zio.ZIO.environment]]
   */
  def environment[R]: URIO[R, R] = ZIO.environment

  /**
   * @see See [[zio.ZIO.executor]]
   */
  def executor: UIO[Executor] =
    ZIO.executor

  /**
   * @see See [[zio.ZIO.exists]]
   */
  def exists[R, A](as: Iterable[A])(f: A => RIO[R, Boolean]): RIO[R, Boolean] =
    ZIO.exists(as)(f)

  /**
   * @see See [[zio.ZIO.fail]]
   */
  def fail(error: => Throwable): Task[Nothing] = ZIO.fail(error)

  /**
   * @see See [[zio.ZIO.failCause]]
   */
  def failCause(cause: => Cause[Throwable]): Task[Nothing] =
    ZIO.failCause(cause)

  /**
   * @see See [[zio.ZIO.failCauseWith]]
   */
  def failCauseWith[R](function: (() => ZTrace) => Cause[Throwable]): RIO[R, Nothing] =
    ZIO.failCauseWith(function)

  /**
   * @see [[zio.ZIO.fiberId]]
   */
  val fiberId: UIO[Fiber.Id] = ZIO.fiberId

  /**
   * @see [[zio.ZIO.filter[R,E,A,Collection*]]
   */
  def filter[R, A, Collection[+Element] <: Iterable[Element]](
    as: Collection[A]
  )(f: A => RIO[R, Boolean])(implicit bf: BuildFrom[Collection[A], A, Collection[A]]): RIO[R, Collection[A]] =
    ZIO.filter(as)(f)

  /**
   * @see [[[zio.ZIO.filter[R,E,A](as:Set*]]]
   */
  def filter[R, A](as: Set[A])(f: A => RIO[R, Boolean]): RIO[R, Set[A]] =
    ZIO.filter(as)(f)

  /**
   * @see [[zio.ZIO.filterPar[R,E,A,Collection*]]
   */
  def filterPar[R, A, Collection[+Element] <: Iterable[Element]](
    as: Collection[A]
  )(f: A => RIO[R, Boolean])(implicit bf: BuildFrom[Collection[A], A, Collection[A]]): RIO[R, Collection[A]] =
    ZIO.filterPar(as)(f)

  /**
   * @see [[[zio.ZIO.filterPar[R,E,A](as:Set*]]]
   */
  def filterPar[R, A](as: Set[A])(f: A => RIO[R, Boolean]): RIO[R, Set[A]] =
    ZIO.filterPar(as)(f)

  /**
   * @see [[zio.ZIO.filterNot[R,E,A,Collection*]]
   */
  def filterNot[R, A, Collection[+Element] <: Iterable[Element]](
    as: Collection[A]
  )(f: A => RIO[R, Boolean])(implicit bf: BuildFrom[Collection[A], A, Collection[A]]): RIO[R, Collection[A]] =
    ZIO.filterNot(as)(f)

  /**
   * @see [[[zio.ZIO.filterNot[R,E,A](as:Set*]]]
   */
  def filterNot[R, A](as: Set[A])(f: A => RIO[R, Boolean]): RIO[R, Set[A]] =
    ZIO.filterNot(as)(f)

  /**
   * @see [[zio.ZIO.filterNotPar[R,E,A,Collection*]]
   */
  def filterNotPar[R, A, Collection[+Element] <: Iterable[Element]](
    as: Collection[A]
  )(f: A => RIO[R, Boolean])(implicit bf: BuildFrom[Collection[A], A, Collection[A]]): RIO[R, Collection[A]] =
    ZIO.filterNotPar(as)(f)

  /**
   * @see [[[zio.ZIO.filterNotPar[R,E,A](as:Set*]]]
   */
  def filterNotPar[R, A](as: Set[A])(f: A => RIO[R, Boolean]): RIO[R, Set[A]] =
    ZIO.filterNotPar(as)(f)

  /**
   * @see See [[zio.ZIO.firstSuccessOf]]
   */
  def firstSuccessOf[R, A](
    rio: RIO[R, A],
    rest: Iterable[RIO[R, A]]
  ): RIO[R, A] = ZIO.firstSuccessOf(rio, rest)

  /**
   * @see See [[zio.ZIO.flatten]]
   */
  def flatten[R, A](taskr: RIO[R, RIO[R, A]]): RIO[R, A] =
    ZIO.flatten(taskr)

  /**
   * @see See [[zio.ZIO.foldLeft]]
   */
  def foldLeft[R, S, A](in: Iterable[A])(zero: S)(f: (S, A) => RIO[R, S]): RIO[R, S] =
    ZIO.foldLeft(in)(zero)(f)

  /**
   * @see See [[zio.ZIO.foldRight]]
   */
  def foldRight[R, S, A](in: Iterable[A])(zero: S)(f: (A, S) => RIO[R, S]): RIO[R, S] =
    ZIO.foldRight(in)(zero)(f)

  /**
   * @see See [[zio.ZIO.forall]]
   */
  def forall[R, A](as: Iterable[A])(f: A => RIO[R, Boolean]): RIO[R, Boolean] =
    ZIO.forall(as)(f)

  /**
   * @see See [[[zio.ZIO.foreach[R,E,A,B,Collection[+Element]<:Iterable[Element]]*]]]
   */
  def foreach[R, A, B, Collection[+Element] <: Iterable[Element]](
    in: Collection[A]
  )(f: A => RIO[R, B])(implicit bf: BuildFrom[Collection[A], B, Collection[B]]): RIO[R, Collection[B]] =
    ZIO.foreach(in)(f)

  /**
   * @see See [[[zio.ZIO.foreach[R,E,A,B](in:Set*]]]
   */
  def foreach[R, A, B](in: Set[A])(f: A => RIO[R, B]): RIO[R, Set[B]] =
    ZIO.foreach(in)(f)

  /**
   * @see See [[[zio.ZIO.foreach[R,E,A,B](in:Array*]]]
   */
  def foreach[R, A, B: ClassTag](in: Array[A])(f: A => RIO[R, B]): RIO[R, Array[B]] =
    ZIO.foreach(in)(f)

  /**
   * @see See [[[zio.ZIO.foreach[R,E,Key,Key2,Value,Value2](map:Map*]]]
   */
  def foreach[R, Key, Key2, Value, Value2](
    map: Map[Key, Value]
  )(f: (Key, Value) => RIO[R, (Key2, Value2)]): RIO[R, Map[Key2, Value2]] =
    ZIO.foreach(map)(f)

  /**
   * @see See [[[zio.ZIO.foreach[R,E,A,B](in:Option*]]]
   */
  def foreach[R, A, B](in: Option[A])(f: A => RIO[R, B]): RIO[R, Option[B]] =
    ZIO.foreach(in)(f)

  /**
   * @see See [[[zio.ZIO.foreach[R,E,A,B](in:zio\.NonEmptyChunk*]]]
   */
  def foreach[R, A, B](in: NonEmptyChunk[A])(f: A => RIO[R, B]): RIO[R, NonEmptyChunk[B]] =
    ZIO.foreach(in)(f)

  /**
   * @see See [[zio.ZIO.foreachExec]]
   */
  final def foreachExec[R, A, B, Collection[+Element] <: Iterable[Element]](as: Collection[A])(
    exec: ExecutionStrategy
  )(f: A => RIO[R, B])(implicit bf: BuildFrom[Collection[A], B, Collection[B]]): RIO[R, Collection[B]] =
    ZIO.foreachExec(as)(exec)(f)

  /**
   * @see See [[[zio.ZIO.foreachPar[R,E,A,B,Collection[+Element]<:Iterable[Element]]*]]]
   */
  def foreachPar[R, A, B, Collection[+Element] <: Iterable[Element]](
    as: Collection[A]
  )(fn: A => RIO[R, B])(implicit bf: BuildFrom[Collection[A], B, Collection[B]]): RIO[R, Collection[B]] =
    ZIO.foreachPar(as)(fn)

  /**
   * @see See [[[zio.ZIO.foreachPar[R,E,A,B](as:Set*]]]
   */
  def foreachPar[R, A, B](as: Set[A])(fn: A => RIO[R, B]): RIO[R, Set[B]] =
    ZIO.foreachPar(as)(fn)

  /**
   * @see See [[[zio.ZIO.foreachPar[R,E,A,B](as:Array*]]]
   */
  def foreachPar[R, A, B: ClassTag](as: Array[A])(fn: A => RIO[R, B]): RIO[R, Array[B]] =
    ZIO.foreachPar(as)(fn)

  /**
   * @see See [[[zio.ZIO.foreachPar[R,E,Key,Key2,Value,Value2](map:Map*]]]
   */
  def foreachPar[R, Key, Key2, Value, Value2](
    map: Map[Key, Value]
  )(f: (Key, Value) => RIO[R, (Key2, Value2)]): RIO[R, Map[Key2, Value2]] =
    ZIO.foreachPar(map)(f)

  /**
   * @see See [[[zio.ZIO.foreachPar[R,E,A,B](as:zio\.NonEmptyChunk*]]]
   */
  def foreachPar[R, A, B](as: NonEmptyChunk[A])(fn: A => RIO[R, B]): RIO[R, NonEmptyChunk[B]] =
    ZIO.foreachPar(as)(fn)

  /**
   * @see See [[zio.ZIO.foreachParN]]
   */
  def foreachParN[R, A, B, Collection[+Element] <: Iterable[Element]](n: Int)(
    as: Collection[A]
  )(fn: A => RIO[R, B])(implicit bf: BuildFrom[Collection[A], B, Collection[B]]): RIO[R, Collection[B]] =
    ZIO.foreachParN(n)(as)(fn)

  /**
   * @see See [[[zio.ZIO.foreach_[R,E,A](as:Iterable*]]]
   */
  @deprecated("use foreachDiscard", "2.0.0")
  def foreach_[R, A](as: Iterable[A])(f: A => RIO[R, Any]): RIO[R, Unit] =
    ZIO.foreach_(as)(f)

  /**
   * @see See [[[zio.ZIO.foreachDiscard[R,E,A](as:Iterable*]]]
   */
  def foreachDiscard[R, A](as: Iterable[A])(f: A => RIO[R, Any]): RIO[R, Unit] =
    ZIO.foreachDiscard(as)(f)

  /**
   * @see See [[[zio.ZIO.foreachPar_[R,E,A](as:Iterable*]]]
   */
  @deprecated("use foreachParDiscard", "2.0.0")
  def foreachPar_[R, A, B](as: Iterable[A])(f: A => RIO[R, Any]): RIO[R, Unit] =
    ZIO.foreachPar_(as)(f)

  /**
   * @see See [[[zio.ZIO.foreachParDiscard[R,E,A](as:Iterable*]]]
   */
  def foreachParDiscard[R, A, B](as: Iterable[A])(f: A => RIO[R, Any]): RIO[R, Unit] =
    ZIO.foreachParDiscard(as)(f)

  /**
   * @see See [[zio.ZIO.foreachParN_]]
   */
  @deprecated("use foreachParNDiscard", "2.0.0")
  def foreachParN_[R, A, B](n: Int)(as: Iterable[A])(f: A => RIO[R, Any]): RIO[R, Unit] =
    ZIO.foreachParN_(n)(as)(f)

  /**
   * @see See [[zio.ZIO.foreachParNDiscard]]
   */
  def foreachParNDiscard[R, A, B](n: Int)(as: Iterable[A])(f: A => RIO[R, Any]): RIO[R, Unit] =
    ZIO.foreachParNDiscard(n)(as)(f)

  /**
   * @see See [[zio.ZIO.forkAll]]
   */
  def forkAll[R, A, Collection[+Element] <: Iterable[Element]](
    as: Collection[RIO[R, A]]
  )(implicit bf: BuildFrom[Collection[RIO[R, A]], A, Collection[A]]): URIO[R, Fiber[Throwable, Collection[A]]] =
    ZIO.forkAll(as)

  /**
   * @see See [[zio.ZIO.forkAll_]]
   */
  @deprecated("use forkAllDiscard", "2.0.0")
  def forkAll_[R, A](as: Iterable[RIO[R, A]]): URIO[R, Unit] =
    ZIO.forkAll_(as)

  /**
   * @see See [[zio.ZIO.forkAllDiscard]]
   */
  def forkAllDiscard[R, A](as: Iterable[RIO[R, A]]): URIO[R, Unit] =
    ZIO.forkAllDiscard(as)

  /**
   * Constructs a `RIO` value of the appropriate type for the specified input.
   */
  def from[Input](input: => Input)(implicit
    constructor: ZIO.ZIOConstructor[Nothing, Throwable, Input]
  ): ZIO[constructor.OutEnvironment, constructor.OutError, constructor.OutSuccess] =
    constructor.make(input)

  /**
   * @see See [[zio.ZIO.fromEither]]
   */
  def fromEither[A](v: => Either[Throwable, A]): Task[A] =
    ZIO.fromEither(v)

  /**
   * @see See [[zio.ZIO.fromFiber]]
   */
  def fromFiber[A](fiber: => Fiber[Throwable, A]): Task[A] =
    ZIO.fromFiber(fiber)

  /**
   * @see See [[zio.ZIO.fromFiberM]]
   */
  @deprecated("use fromFiberZIO", "2.0.0")
  def fromFiberM[A](fiber: Task[Fiber[Throwable, A]]): Task[A] =
    ZIO.fromFiberM(fiber)

  /**
   * @see See [[zio.ZIO.fromFiberZIO]]
   */
  def fromFiberZIO[A](fiber: Task[Fiber[Throwable, A]]): Task[A] =
    ZIO.fromFiberZIO(fiber)

  /**
   * @see See [[zio.ZIO.fromFunction]]
   */
  @deprecated("use access", "2.0.0")
  def fromFunction[R, A](f: R => A): URIO[R, A] =
    ZIO.fromFunction(f)

  /**
   * @see See [[zio.ZIO.fromFunctionM]]
   */
  @deprecated("use accessZIO", "2.0.0")
  def fromFunctionM[R, A](f: R => Task[A]): RIO[R, A] =
    ZIO.fromFunctionM(f)

  /**
   * @see See [[zio.ZIO.fromFuture]]
   */
  def fromFuture[A](make: ExecutionContext => scala.concurrent.Future[A]): Task[A] =
    ZIO.fromFuture(make)

  /**
   * @see See [[zio.ZIO.fromFutureInterrupt]]
   */
  def fromFutureInterrupt[A](make: ExecutionContext => scala.concurrent.Future[A]): Task[A] =
    ZIO.fromFutureInterrupt(make)

  /**
   * @see See [[zio.ZIO.fromTry]]
   */
  def fromTry[A](value: => scala.util.Try[A]): Task[A] =
    ZIO.fromTry(value)

  /**
   * @see See [[zio.ZIO.getOrFail]]
   */
  def getOrFail[A](v: => Option[A]): Task[A] = ZIO.getOrFail(v)

  /**
   * @see See [[zio.ZIO.getState]]
   */
  def getState[S: Tag]: ZIO[Has[ZState[S]], Nothing, S] =
    ZIO.serviceWith(_.get)

  /**
   * @see See [[zio.ZIO.getStateWith]]
   */
  def getStateWith[S]: ZIO.GetStateWithPartiallyApplied[S] =
    new ZIO.GetStateWithPartiallyApplied[S]

  /**
   * @see See [[zio.ZIO.halt]]
   */
  @deprecated("use failCause", "2.0.0")
  def halt(cause: => Cause[Throwable]): Task[Nothing] =
    ZIO.halt(cause)

  /**
   * @see See [[zio.ZIO.haltWith]]
   */
  @deprecated("use failCauseWith", "2.0.0")
  def haltWith[R](function: (() => ZTrace) => Cause[Throwable]): RIO[R, Nothing] =
    ZIO.haltWith(function)

  /**
   * @see [[zio.ZIO.ifM]]
   */
  @deprecated("use ifZIO", "2.0.0")
  def ifM[R](b: RIO[R, Boolean]): ZIO.IfZIO[R, Throwable] =
    ZIO.ifM(b)

  /**
   * @see [[zio.ZIO.ifZIO]]
   */
  def ifZIO[R](b: RIO[R, Boolean]): ZIO.IfZIO[R, Throwable] =
    ZIO.ifZIO(b)

  /**
   * @see [[zio.ZIO.infinity]]
   */
  val infinity: URIO[Has[Clock], Nothing] = ZIO.sleep(Duration.fromNanos(Long.MaxValue)) *> ZIO.never

  /**
   * @see See [[zio.ZIO.interrupt]]
   */
  val interrupt: UIO[Nothing] = ZIO.interrupt

  /**
   * @see See [[zio.ZIO.interruptAs]]
   */
  def interruptAs(fiberId: => Fiber.Id): UIO[Nothing] = ZIO.interruptAs(fiberId)

  /**
   * @see See [[zio.ZIO.interruptible]]
   */
  def interruptible[R, A](taskr: RIO[R, A]): RIO[R, A] =
    ZIO.interruptible(taskr)

  /**
   * @see See [[zio.ZIO.interruptibleMask]]
   */
  def interruptibleMask[R, A](k: ZIO.InterruptStatusRestore => RIO[R, A]): RIO[R, A] =
    ZIO.interruptibleMask(k)

  /**
   * @see See [[zio.ZIO.iterate]]
   */
  def iterate[R, S](initial: S)(cont: S => Boolean)(body: S => RIO[R, S]): RIO[R, S] =
    ZIO.iterate(initial)(cont)(body)

  /**
   * @see See [[zio.ZIO.lock]]
   */
  @deprecated("use onExecutor", "2.0.0")
  def lock[R, A](executor: => Executor)(taskr: RIO[R, A]): RIO[R, A] =
    ZIO.onExecutor(executor)(taskr)

  /**
   *  @see See [[zio.ZIO.loop]]
   */
  def loop[R, A, S](initial: S)(cont: S => Boolean, inc: S => S)(body: S => RIO[R, A]): RIO[R, List[A]] =
    ZIO.loop(initial)(cont, inc)(body)

  /**
   *  @see See [[zio.ZIO.loop_]]
   */
  @deprecated("use loopDiscard", "2.0.0")
  def loop_[R, S](initial: S)(cont: S => Boolean, inc: S => S)(body: S => RIO[R, Any]): RIO[R, Unit] =
    ZIO.loop_(initial)(cont, inc)(body)

  /**
   *  @see See [[zio.ZIO.loopDiscard]]
   */
  def loopDiscard[R, S](initial: S)(cont: S => Boolean, inc: S => S)(body: S => RIO[R, Any]): RIO[R, Unit] =
    ZIO.loopDiscard(initial)(cont, inc)(body)

  /**
   *  @see See [[zio.ZIO.left]]
   */
  def left[R, A](a: => A): RIO[R, Either[A, Nothing]] = ZIO.left(a)

  /**
   *  @see [[zio.ZIO.mapN[R,E,A,B,C]*]]
   */
  @deprecated("use zip", "2.0.0")
  def mapN[R, A, B, C](rio1: RIO[R, A], rio2: RIO[R, B])(f: (A, B) => C): RIO[R, C] =
    ZIO.mapN(rio1, rio2)(f)

  /**
   *  @see [[zio.ZIO.mapN[R,E,A,B,C,D]*]]
   */
  @deprecated("use zip", "2.0.0")
  def mapN[R, A, B, C, D](rio1: RIO[R, A], rio2: RIO[R, B], rio3: RIO[R, C])(
    f: (A, B, C) => D
  ): RIO[R, D] =
    ZIO.mapN(rio1, rio2, rio3)(f)

  /**
   *  @see [[zio.ZIO.mapN[R,E,A,B,C,D,F]*]]
   */
  @deprecated("use zip", "2.0.0")
  def mapN[R, A, B, C, D, F](rio1: RIO[R, A], rio2: RIO[R, B], rio3: RIO[R, C], rio4: RIO[R, D])(
    f: (A, B, C, D) => F
  ): RIO[R, F] =
    ZIO.mapN(rio1, rio2, rio3, rio4)(f)

  /**
   *  @see [[zio.ZIO.mapParN[R,E,A,B,C]*]]
   */
  @deprecated("use zipPar", "2.0.0")
  def mapParN[R, A, B, C](rio1: RIO[R, A], rio2: RIO[R, B])(f: (A, B) => C): RIO[R, C] =
    ZIO.mapParN(rio1, rio2)(f)

  /**
   *  @see [[zio.ZIO.mapParN[R,E,A,B,C,D]*]]
   */
  @deprecated("use zipPar", "2.0.0")
  def mapParN[R, A, B, C, D](rio1: RIO[R, A], rio2: RIO[R, B], rio3: RIO[R, C])(f: (A, B, C) => D): RIO[R, D] =
    ZIO.mapParN(rio1, rio2, rio3)(f)

  /**
   *  @see [[zio.ZIO.mapParN[R,E,A,B,C,D,F]*]]
   */
  @deprecated("use zipPar", "2.0.0")
  def mapParN[R, A, B, C, D, F](rio1: RIO[R, A], rio2: RIO[R, B], rio3: RIO[R, C], rio4: RIO[R, D])(
    f: (A, B, C, D) => F
  ): RIO[R, F] =
    ZIO.mapParN(rio1, rio2, rio3, rio4)(f)

  /**
   * @see See [[zio.ZIO.memoize]]
   */
  def memoize[R, A, B](f: A => RIO[R, B]): UIO[A => RIO[R, B]] =
    ZIO.memoize(f)

  /**
   * @see See [[zio.ZIO.mergeAll]]
   */
  def mergeAll[R, A, B](in: Iterable[RIO[R, A]])(zero: B)(f: (B, A) => B): RIO[R, B] =
    ZIO.mergeAll(in)(zero)(f)

  /**
   * @see See [[zio.ZIO.mergeAllPar]]
   */
  def mergeAllPar[R, A, B](in: Iterable[RIO[R, A]])(zero: B)(f: (B, A) => B): RIO[R, B] =
    ZIO.mergeAllPar(in)(zero)(f)

  /**
   * @see See [[zio.ZIO.never]]
   */
  val never: UIO[Nothing] = ZIO.never

  /**
   * @see See [[zio.ZIO.none]]
   */
  val none: UIO[Option[Nothing]] = ZIO.none

  /**
   * @see See [[zio.ZIO.noneOrFail]]
   */
  def noneOrFail(o: Option[Throwable]): RIO[Nothing, Unit] =
    ZIO.noneOrFail(o)

  /**
   * @see See [[zio.ZIO.noneOrFailWith]]
   */
  def noneOrFailWith[O](o: Option[O])(f: O => Throwable): RIO[Nothing, Unit] =
    ZIO.noneOrFailWith(o)(f)

  /**
   *  @see See [[zio.ZIO.not]]
   */
  def not[R](effect: RIO[R, Boolean]): RIO[R, Boolean] =
    ZIO.not(effect)

  /**
<<<<<<< HEAD
   * @see See [[zio.ZIO.onExecutor]]
   */
  def onExecutor[R, A](executor: => Executor)(taskr: RIO[R, A]): RIO[R, A] =
    ZIO.onExecutor(executor)(taskr)
=======
   *  @see See [[zio.ZIO.onPlatform]]
   */
  def onPlatform[R, A](platform: => Platform)(rio: => RIO[R, A]): RIO[R, A] =
    ZIO.onPlatform(platform)(rio)
>>>>>>> da378cfc

  /**
   * @see See [[zio.ZIO.partition]]
   */
  def partition[R, A, B](in: Iterable[A])(f: A => RIO[R, B]): RIO[R, (Iterable[Throwable], Iterable[B])] =
    ZIO.partition(in)(f)

  /**
   * @see See [[zio.ZIO.partitionPar]]
   */
  def partitionPar[R, A, B](in: Iterable[A])(f: A => RIO[R, B]): RIO[R, (Iterable[Throwable], Iterable[B])] =
    ZIO.partitionPar(in)(f)

  /**
   * @see See [[zio.ZIO.partitionParN]]
   */
  def partitionParN[R, A, B](n: Int)(in: Iterable[A])(f: A => RIO[R, B]): RIO[R, (Iterable[Throwable], Iterable[B])] =
    ZIO.partitionParN(n)(in)(f)

  /**
   * @see See [[zio.ZIO.platform]]
   */
  val platform: UIO[Platform] =
    ZIO.platform

  /**
   * @see See [[zio.ZIO.provide]]
   */
  def provide[R, A](r: => R): RIO[R, A] => Task[A] =
    ZIO.provide(r)

  /**
   * @see See [[zio.ZIO.raceAll]]
   */
  def raceAll[R, R1 <: R, A](taskr: RIO[R, A], taskrs: Iterable[RIO[R1, A]]): RIO[R1, A] =
    ZIO.raceAll(taskr, taskrs)

  /**
   * @see See [[zio.ZIO.reduceAll]]
   */
  def reduceAll[R, R1 <: R, A](a: RIO[R, A], as: Iterable[RIO[R1, A]])(f: (A, A) => A): RIO[R1, A] =
    ZIO.reduceAll(a, as)(f)

  /**
   * @see See [[zio.ZIO.reduceAllPar]]
   */
  def reduceAllPar[R, R1 <: R, A](a: RIO[R, A], as: Iterable[RIO[R1, A]])(f: (A, A) => A): RIO[R1, A] =
    ZIO.reduceAllPar(a, as)(f)

  /**
   * @see See [[zio.ZIO.replicate]]
   */
  def replicate[R, A](n: Int)(effect: RIO[R, A]): Iterable[RIO[R, A]] =
    ZIO.replicate(n)(effect)

  /**
   * @see See [[zio.ZIO.replicateM]]
   */
  @deprecated("use replicateZIO", "2.0.0")
  def replicateM[R, A](n: Int)(effect: RIO[R, A]): RIO[R, Iterable[A]] =
    ZIO.replicateM(n)(effect)

  /**
   * @see See [[zio.ZIO.replicateM_]]
   */
  @deprecated("use replicateZIODiscard", "2.0.0")
  def replicateM_[R, A](n: Int)(effect: RIO[R, A]): RIO[R, Unit] =
    ZIO.replicateM_(n)(effect)

  /**
   * @see See [[zio.ZIO.replicateZIO]]
   */
  def replicateZIO[R, A](n: Int)(effect: RIO[R, A]): RIO[R, Iterable[A]] =
    ZIO.replicateZIO(n)(effect)

  /**
   * @see See [[zio.ZIO.replicateZIODiscard]]
   */
  def replicateZIODiscard[R, A](n: Int)(effect: RIO[R, A]): RIO[R, Unit] =
    ZIO.replicateZIODiscard(n)(effect)

  /**
   * @see See [[zio.ZIO.require]]
   */
  @deprecated("use someOrFail", "2.0.0")
  def require[A](error: => Throwable): IO[Throwable, Option[A]] => IO[Throwable, A] =
    ZIO.require[Any, Throwable, A](error)

  /**
   * @see See [[zio.ZIO.reserve]]
   */
  def reserve[R, A, B](reservation: RIO[R, Reservation[R, Throwable, A]])(use: A => RIO[R, B]): RIO[R, B] =
    ZIO.reserve(reservation)(use)

  /**
   *  @see [[zio.ZIO.right]]
   */
  def right[R, B](b: => B): RIO[R, Either[Nothing, B]] = ZIO.right(b)

  /**
   * @see See [[zio.ZIO.runtime]]
   */
  def runtime[R]: ZIO[R, Nothing, Runtime[R]] = ZIO.runtime

  /**
   * @see See [[zio.ZIO.setState]]
   */
  def setState[S: Tag](s: S): ZIO[Has[ZState[S]], Nothing, Unit] =
    ZIO.serviceWith(_.set(s))

  /**
   * @see See [[zio.ZIO.service]]
   */
  def service[A: Tag]: URIO[Has[A], A] =
    ZIO.service[A]

  /**
   * @see See [[zio.ZIO.services[A,B]*]]
   */
  @deprecated("use service", "2.0.0")
  def services[A: Tag, B: Tag]: URIO[Has[A] with Has[B], (A, B)] =
    ZIO.services[A, B]

  /**
   * @see See [[zio.ZIO.services[A,B,C]*]]
   */
  @deprecated("use service", "2.0.0")
  def services[A: Tag, B: Tag, C: Tag]: URIO[Has[A] with Has[B] with Has[C], (A, B, C)] =
    ZIO.services[A, B, C]

  /**
   * @see See [[zio.ZIO.services[A,B,C,D]*]]
   */
  @deprecated("use service", "2.0.0")
  def services[A: Tag, B: Tag, C: Tag, D: Tag]: URIO[Has[A] with Has[B] with Has[C] with Has[D], (A, B, C, D)] =
    ZIO.services[A, B, C, D]

  /**
   * @see See [[zio.ZIO.serviceWith]]
   */
  def serviceWith[Service]: ZIO.ServiceWithPartiallyApplied[Service] =
    ZIO.serviceWith[Service]

  /**
   * @see See [[zio.ZIO.sleep]]
   */
  def sleep(duration: => Duration): RIO[Has[Clock], Unit] =
    ZIO.sleep(duration)

  /**
   *  @see [[zio.ZIO.some]]
   */
  def some[R, A](a: => A): RIO[R, Option[A]] = ZIO.some(a)

  /**
   * @see See [[zio.ZIO.succeed]]
   */
  def succeed[A](a: => A): UIO[A] = ZIO.succeed(a)

  /**
   * @see See [[zio.ZIO.succeedBlocking]]
   */
  def succeedBlocking[A](a: => A): UIO[A] =
    ZIO.succeedBlocking(a)

  /**
   * @see See [[zio.ZIO.suspend]]
   */
  def suspend[R, A](rio: => RIO[R, A]): RIO[R, A] =
    ZIO.suspend(rio)

  /**
   * @see See [[zio.ZIO.suspendSucceed]]
   */
  def suspendSucceed[R, A](rio: => RIO[R, A]): RIO[R, A] =
    ZIO.suspendSucceed(rio)

  /**
   * @see See [[zio.ZIO.suspendSucceedWith]]
   */
  def suspendSucceedWith[R, A](p: (Platform, Fiber.Id) => RIO[R, A]): RIO[R, A] =
    ZIO.suspendSucceedWith(p)

  /**
   * @see See [[zio.ZIO.suspendWith]]
   */
  def suspendWith[R, A](p: (Platform, Fiber.Id) => RIO[R, A]): RIO[R, A] =
    ZIO.suspendWith(p)

  /**
   * @see See [[zio.ZIO.trace]]
   */
  def trace: UIO[ZTrace] = ZIO.trace

  /**
   * @see See [[zio.ZIO.traced]]
   */
  def traced[R, A](zio: RIO[R, A]): RIO[R, A] = ZIO.traced(zio)

  /**
   * @see See [[zio.ZIO.unit]]
   */
  val unit: UIO[Unit] = ZIO.unit

  /**
   * @see See [[zio.ZIO.uninterruptible]]
   */
  def uninterruptible[R, A](taskr: RIO[R, A]): RIO[R, A] =
    ZIO.uninterruptible(taskr)

  /**
   * @see See [[zio.ZIO.uninterruptibleMask]]
   */
  def uninterruptibleMask[R, A](k: ZIO.InterruptStatusRestore => RIO[R, A]): RIO[R, A] =
    ZIO.uninterruptibleMask(k)

  /**
   * @see See [[zio.ZIO.unless]]
   */
  def unless[R](b: => Boolean)(zio: => RIO[R, Any]): RIO[R, Unit] =
    ZIO.unless(b)(zio)

  /**
   * @see See [[zio.ZIO.unlessM]]
   */
  @deprecated("use unlessZIO", "2.0.0")
  def unlessM[R](b: RIO[R, Boolean]): ZIO.UnlessZIO[R, Throwable] =
    ZIO.unlessM(b)

  /**
   * @see See [[zio.ZIO.unlessZIO]]
   */
  def unlessZIO[R](b: RIO[R, Boolean]): ZIO.UnlessZIO[R, Throwable] =
    ZIO.unlessZIO(b)

  /**
   * @see See [[zio.ZIO.unsandbox]]
   */
  def unsandbox[R, A](v: IO[Cause[Throwable], A]): RIO[R, A] = ZIO.unsandbox(v)

  /**
   * @see See [[zio.ZIO.untraced]]
   */
  def untraced[R, A](zio: RIO[R, A]): RIO[R, A] = ZIO.untraced(zio)

  /**
   * @see See [[zio.ZIO.updateState]]
   */
  def updateState[S: Tag](f: S => S): ZIO[Has[ZState[S]], Nothing, Unit] =
    ZIO.serviceWith(_.update(f))

  /**
   * @see See [[zio.ZIO.when]]
   */
  def when[R](b: => Boolean)(rio: => RIO[R, Any]): RIO[R, Unit] =
    ZIO.when(b)(rio)

  /**
   * @see See [[zio.ZIO.whenCase]]
   */
  def whenCase[R, A](a: => A)(pf: PartialFunction[A, RIO[R, Any]]): RIO[R, Unit] =
    ZIO.whenCase(a)(pf)

  /**
   * @see See [[zio.ZIO.whenCaseM]]
   */
  @deprecated("use whenCaseZIO", "2.0.0")
  def whenCaseM[R, A](a: RIO[R, A])(pf: PartialFunction[A, RIO[R, Any]]): RIO[R, Unit] =
    ZIO.whenCaseM(a)(pf)

  /**
   * @see See [[zio.ZIO.whenCaseZIO]]
   */
  def whenCaseZIO[R, A](a: RIO[R, A])(pf: PartialFunction[A, RIO[R, Any]]): RIO[R, Unit] =
    ZIO.whenCaseZIO(a)(pf)

  /**
   * @see See [[zio.ZIO.whenM]]
   */
  @deprecated("use whenZIO", "2.0.0")
  def whenM[R](b: RIO[R, Boolean]): ZIO.WhenZIO[R, Throwable] =
    ZIO.whenM(b)

  /**
   * @see See [[zio.ZIO.whenZIO]]
   */
  def whenZIO[R](b: RIO[R, Boolean]): ZIO.WhenZIO[R, Throwable] =
    ZIO.whenZIO(b)

  /**
   * @see See [[zio.ZIO.yieldNow]]
   */
  val yieldNow: UIO[Unit] = ZIO.yieldNow

  private[zio] def succeedNow[A](a: A): UIO[A] = ZIO.succeedNow(a)
}<|MERGE_RESOLUTION|>--- conflicted
+++ resolved
@@ -1077,17 +1077,16 @@
     ZIO.not(effect)
 
   /**
-<<<<<<< HEAD
    * @see See [[zio.ZIO.onExecutor]]
    */
   def onExecutor[R, A](executor: => Executor)(taskr: RIO[R, A]): RIO[R, A] =
     ZIO.onExecutor(executor)(taskr)
-=======
+  
+  /**
    *  @see See [[zio.ZIO.onPlatform]]
    */
   def onPlatform[R, A](platform: => Platform)(rio: => RIO[R, A]): RIO[R, A] =
     ZIO.onPlatform(platform)(rio)
->>>>>>> da378cfc
 
   /**
    * @see See [[zio.ZIO.partition]]
