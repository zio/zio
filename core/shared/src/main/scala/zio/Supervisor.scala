/*
 * Copyright 2020-2022 John A. De Goes and the ZIO Contributors
 *
 * Licensed under the Apache License, Version 2.0 (the "License");
 * you may not use this file except in compliance with the License.
 * You may obtain a copy of the License at
 *
 *     http://www.apache.org/licenses/LICENSE-2.0
 *
 * Unless required by applicable law or agreed to in writing, software
 * distributed under the License is distributed on an "AS IS" BASIS,
 * WITHOUT WARRANTIES OR CONDITIONS OF ANY KIND, either express or implied.
 * See the License for the specific language governing permissions and
 * limitations under the License.
 */

package zio

import zio.Exit._
import zio.stacktracer.TracingImplicits.disableAutoTrace

import java.util.concurrent.atomic.{AtomicReference, LongAdder}
import scala.collection.immutable.SortedSet

/**
 * A `Supervisor[A]` is allowed to supervise the launching and termination of
 * fibers, producing some visible value of type `A` from the supervision.
 */
abstract class Supervisor[+A] { self =>

  /**
   * Maps this supervisor to another one, which has the same effect, but whose
   * value has been transformed by the specified function.
   */
  def map[B](f: A => B): Supervisor[B] =
    new Supervisor.ProxySupervisor(trace => value(trace).map(f)(trace), self)

  /**
   * Returns an effect that succeeds with the value produced by this supervisor.
   * This value may change over time, reflecting what the supervisor produces as
   * it supervises fibers.
   */
  def value(implicit trace: Trace): UIO[A]

  /**
   * Returns a new supervisor that performs the function of this supervisor, and
   * the function of the specified supervisor, producing a tuple of the outputs
   * produced by both supervisors.
   */
  final def ++[B](that0: Supervisor[B]): Supervisor[(A, B)] =
    new Supervisor[(A, B)] {
      lazy val that = that0

      def value(implicit trace: Trace) = self.value zip that.value

      def unsafeOnStart[R, E, A](
        environment: ZEnvironment[R],
        effect: ZIO[R, E, A],
        parent: Option[Fiber.Runtime[Any, Any]],
        fiber: Fiber.Runtime[E, A]
      ): Unit =
        try self.unsafeOnStart(environment, effect, parent, fiber)
        finally that.unsafeOnStart(environment, effect, parent, fiber)

      def unsafeOnEnd[R, E, A](value: Exit[E, A], fiber: Fiber.Runtime[E, A]): Unit = {
        self.unsafeOnEnd(value, fiber)
        that.unsafeOnEnd(value, fiber)
      }

      override def unsafeOnEffect[E, A](fiber: Fiber.Runtime[E, A], effect: ZIO[_, _, _]): Unit = {
        self.unsafeOnEffect(fiber, effect)
        that.unsafeOnEffect(fiber, effect)
      }

      override def unsafeOnSuspend[E, A](fiber: Fiber.Runtime[E, A]): Unit = {
        self.unsafeOnSuspend(fiber)
        that.unsafeOnSuspend(fiber)
      }

      override def unsafeOnResume[E, A](fiber: Fiber.Runtime[E, A]): Unit = {
        self.unsafeOnResume(fiber)
        that.unsafeOnResume(fiber)
      }
    }

  private[zio] def unsafeOnStart[R, E, A](
    environment: ZEnvironment[R],
    effect: ZIO[R, E, A],
    parent: Option[Fiber.Runtime[Any, Any]],
    fiber: Fiber.Runtime[E, A]
  ): Unit

  private[zio] def unsafeOnEnd[R, E, A](value: Exit[E, A], fiber: Fiber.Runtime[E, A]): Unit

  private[zio] def unsafeOnEffect[E, A](fiber: Fiber.Runtime[E, A], effect: ZIO[_, _, _]): Unit = ()

  private[zio] def unsafeOnSuspend[E, A](fiber: Fiber.Runtime[E, A]): Unit = ()

  private[zio] def unsafeOnResume[E, A](fiber: Fiber.Runtime[E, A]): Unit = ()
}
object Supervisor {
  import zio.internal._

  /**
   * Creates a new supervisor that tracks children in a set.
   *
   * @param weak
   *   Whether or not to track the children in a weak set, if possible
   *   (platform-dependent).
   */
  def track(weak: Boolean)(implicit trace: Trace): UIO[Supervisor[Chunk[Fiber.Runtime[Any, Any]]]] =
    ZIO.succeed(unsafeTrack(weak))

  def fromZIO[A](value: UIO[A]): Supervisor[A] = new ConstSupervisor(_ => value)

  /**
   * Creates a new supervisor that tracks children in a set.
   */
  def fibersIn(
    ref: AtomicReference[SortedSet[Fiber.Runtime[Any, Any]]]
  )(implicit trace: Trace): UIO[Supervisor[SortedSet[Fiber.Runtime[Any, Any]]]] =
    ZIO.succeed {

      new Supervisor[SortedSet[Fiber.Runtime[Any, Any]]] {
        def value(implicit trace: Trace): UIO[SortedSet[Fiber.Runtime[Any, Any]]] =
          ZIO.succeed(ref.get)

        def unsafeOnStart[R, E, A](
          environment: ZEnvironment[R],
          effect: ZIO[R, E, A],
          parent: Option[Fiber.Runtime[Any, Any]],
          fiber: Fiber.Runtime[E, A]
        ): Unit = {
          var loop = true
          while (loop) {
            val set = ref.get
            loop = !ref.compareAndSet(set, set + fiber)
          }
        }

        def unsafeOnEnd[R, E, A](value: Exit[E, A], fiber: Fiber.Runtime[E, A]): Unit = {
          var loop = true
          while (loop) {
            val set = ref.get
            loop = !ref.compareAndSet(set, set - fiber)
          }
        }
      }
    }

  /**
   * A supervisor that doesn't do anything in response to supervision events.
   */
  val none: Supervisor[Unit] = new ConstSupervisor(_ => ZIO.unit)

  private class ConstSupervisor[A](value0: Trace => UIO[A]) extends Supervisor[A] {
    def value(implicit trace: Trace): UIO[A] = value0(trace)

    def unsafeOnStart[R, E, A](
      environment: ZEnvironment[R],
      effect: ZIO[R, E, A],
      parent: Option[Fiber.Runtime[Any, Any]],
      fiber: Fiber.Runtime[E, A]
    ): Unit = ()

    def unsafeOnEnd[R, E, A](value: Exit[E, A], fiber: Fiber.Runtime[E, A]): Unit = ()
  }

  private[zio] def unsafeTrack(weak: Boolean): Supervisor[Chunk[Fiber.Runtime[Any, Any]]] = {
    val set: java.util.Set[Fiber.Runtime[Any, Any]] =
      if (weak) Platform.newWeakSet[Fiber.Runtime[Any, Any]]()
      else new java.util.HashSet[Fiber.Runtime[Any, Any]]()

    new Supervisor[Chunk[Fiber.Runtime[Any, Any]]] {
<<<<<<< HEAD
      def value(implicit trace: ZTraceElement): UIO[Chunk[Fiber.Runtime[Any, Any]]] =
        ZIO.succeed(
=======
      def value(implicit trace: Trace): UIO[Chunk[Fiber.Runtime[Any, Any]]] =
        UIO.succeed(
>>>>>>> 8180b5eb
          Sync(set)(Chunk.fromArray(set.toArray[Fiber.Runtime[Any, Any]](Array[Fiber.Runtime[Any, Any]]())))
        )

      def unsafeOnStart[R, E, A](
        environment: ZEnvironment[R],
        effect: ZIO[R, E, A],
        parent: Option[Fiber.Runtime[Any, Any]],
        fiber: Fiber.Runtime[E, A]
      ): Unit = {
        Sync(set)(set.add(fiber))
        ()
      }

      def unsafeOnEnd[R, E, A](value: Exit[E, A], fiber: Fiber.Runtime[E, A]): Unit = {
        Sync(set)(set.remove(fiber))
        ()
      }
    }
  }

  private class ProxySupervisor[A](value0: Trace => UIO[A], underlying: Supervisor[Any]) extends Supervisor[A] {
    def value(implicit trace: Trace): UIO[A] = value0(trace)

    def unsafeOnStart[R, E, A](
      environment: ZEnvironment[R],
      effect: ZIO[R, E, A],
      parent: Option[Fiber.Runtime[Any, Any]],
      fiber: Fiber.Runtime[E, A]
    ): Unit = underlying.unsafeOnStart(environment, effect, parent, fiber)

    def unsafeOnEnd[R, E, A](value: Exit[E, A], fiber: Fiber.Runtime[E, A]): Unit =
      underlying.unsafeOnEnd(value, fiber)

    override private[zio] def unsafeOnEffect[E, A](fiber: Fiber.Runtime[E, A], effect: ZIO[_, _, _]): Unit =
      underlying.unsafeOnEffect(fiber, effect)

    override private[zio] def unsafeOnSuspend[E, A](fiber: Fiber.Runtime[E, A]): Unit =
      underlying.unsafeOnSuspend(fiber)

    override private[zio] def unsafeOnResume[E, A](fiber: Fiber.Runtime[E, A]): Unit =
      underlying.unsafeOnResume(fiber)
  }
}<|MERGE_RESOLUTION|>--- conflicted
+++ resolved
@@ -172,13 +172,8 @@
       else new java.util.HashSet[Fiber.Runtime[Any, Any]]()
 
     new Supervisor[Chunk[Fiber.Runtime[Any, Any]]] {
-<<<<<<< HEAD
-      def value(implicit trace: ZTraceElement): UIO[Chunk[Fiber.Runtime[Any, Any]]] =
+      def value(implicit trace: Trace): UIO[Chunk[Fiber.Runtime[Any, Any]]] =
         ZIO.succeed(
-=======
-      def value(implicit trace: Trace): UIO[Chunk[Fiber.Runtime[Any, Any]]] =
-        UIO.succeed(
->>>>>>> 8180b5eb
           Sync(set)(Chunk.fromArray(set.toArray[Fiber.Runtime[Any, Any]](Array[Fiber.Runtime[Any, Any]]())))
         )
 
