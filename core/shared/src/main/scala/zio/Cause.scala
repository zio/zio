--- conflicted
+++ resolved
@@ -36,7 +36,7 @@
    * Determines if this cause contains or is equal to the specified cause.
    */
   final def contains[E1 >: E](that: Cause[E1]): Boolean =
-    (self == that) || fold[Boolean](false) {
+    (self eq that) || foldLeft[Boolean](false) {
       case (acc, cause) => acc || (cause == that)
     }
 
@@ -50,17 +50,6 @@
       }
       .reverse
 
-<<<<<<< HEAD
-  /**
-   * Determines if the `Cause` contains a non-recoverable error.
-   */
-  final def died: Boolean = fold(false) { case (acc, _: Die) => acc || true }
-
-  /**
-   * Determines if the `Cause` contains a recoverable failure `E`.
-   */
-  final def failed: Boolean = fold(false) { case (acc, _: Fail[_]) => acc || true }
-=======
   final def died: Boolean =
     dieOption.isDefined
 
@@ -80,7 +69,6 @@
    */
   def failureOption: Option[E] =
     find { case Fail(e) => e }
->>>>>>> aab9b41b
 
   /**
    * Retrieve the first checked error on the `Left` if available,
@@ -97,53 +85,37 @@
    */
   final def failures: List[E] =
     self
-<<<<<<< HEAD
-      .fold(List.empty[E]) {
-=======
-      .foldLeft(List.empty[E1]) {
->>>>>>> aab9b41b
+      .foldLeft(List.empty[E]) {
         case (z, Fail(v)) => v :: z
       }
       .reverse
 
-<<<<<<< HEAD
-  /**
-   * Folds over the `Cause`, allowing accumulating of state with the specified
-   * partial fold function.
-   */
-  final def fold[Z](z: Z)(f: PartialFunction[(Z, Cause[E]), Z]): Z =
-    (f.lift(z -> self).getOrElse(z), self) match {
-      case (z, Then(left, right)) => right.fold(left.fold(z)(f))(f)
-      case (z, Both(left, right)) => right.fold(left.fold(z)(f))(f)
-      case (z, Traced(cause, _))  => cause.fold(z)(f)
-=======
   final def flatMap[E1](f: E => Cause[E1]): Cause[E1] = self match {
+    case Empty                => Empty
     case Fail(value)          => f(value)
     case c @ Die(_)           => c
-    case Interrupt            => Interrupt
+    case Interrupt(id)        => Interrupt(id)
     case Then(left, right)    => Then(left.flatMap(f), right.flatMap(f))
     case Both(left, right)    => Both(left.flatMap(f), right.flatMap(f))
     case Traced(cause, trace) => Traced(cause.flatMap(f), trace)
     case Meta(cause, data)    => Meta(cause.flatMap(f), data)
   }
->>>>>>> aab9b41b
 
   final def flatten[E1](implicit ev: E <:< Cause[E1]): Cause[E1] =
-    flatMap(e => e)
-
-<<<<<<< HEAD
+    self flatMap (e => e)
+
   /**
    * Determines if the `Cause` contains an interruption.
    */
   final def interrupted: Boolean =
-    fold(false) { case (acc, _: Interrupt) => acc || true }
+    find { case Interrupt(_) => () }.isDefined
 
   /**
    * Returns a set of interruptors, fibers that interrupted the fiber described
    * by this `Cause`.
    */
   final def interruptors: Set[FiberId] =
-    fold[Set[FiberId]](Set()) {
+    foldLeft[Set[FiberId]](Set()) {
       case (acc, Interrupt(fiberId)) => acc + fiberId
     }
 
@@ -151,56 +123,45 @@
    * Determines if the `Cause` is empty.
    */
   final def isEmpty: Boolean =
-    (self eq Empty) || fold(true) {
+    (self eq Empty) || foldLeft(true) {
       case (acc, _: Empty.type) => acc
       case (_, Die(_))          => false
       case (_, Fail(_))         => false
       case (_, Interrupt(_))    => false
     }
 
-  /**
-   * Maps the `Cause` to one of a different error type.
-   */
-  final def map[E1](f: E => E1): Cause[E1] = self match {
-    case Empty            => Empty
-    case Fail(value)      => Fail(f(value))
-    case c @ Die(_)       => c
-    case c @ Interrupt(_) => c
-=======
   final def fold[Z](
+    empty: => Z,
     failCase: E => Z,
     dieCase: Throwable => Z,
-    interruptCase: => Z
+    interruptCase: FiberId => Z
   )(thenCase: (Z, Z) => Z, bothCase: (Z, Z) => Z, tracedCase: (Z, ZTrace) => Z): Z =
     self match {
+      case Empty => empty
       case Fail(value) =>
         failCase(value)
       case Die(value) =>
         dieCase(value)
-      case Interrupt =>
-        interruptCase
+      case Interrupt(fiberId) =>
+        interruptCase(fiberId)
       case Then(left, right) =>
         thenCase(
-          left.fold(failCase, dieCase, interruptCase)(thenCase, bothCase, tracedCase),
-          right.fold(failCase, dieCase, interruptCase)(thenCase, bothCase, tracedCase)
+          left.fold(empty, failCase, dieCase, interruptCase)(thenCase, bothCase, tracedCase),
+          right.fold(empty, failCase, dieCase, interruptCase)(thenCase, bothCase, tracedCase)
         )
       case Both(left, right) =>
         bothCase(
-          left.fold(failCase, dieCase, interruptCase)(thenCase, bothCase, tracedCase),
-          right.fold(failCase, dieCase, interruptCase)(thenCase, bothCase, tracedCase)
+          left.fold(empty, failCase, dieCase, interruptCase)(thenCase, bothCase, tracedCase),
+          right.fold(empty, failCase, dieCase, interruptCase)(thenCase, bothCase, tracedCase)
         )
       case Traced(cause, trace) =>
         tracedCase(
-          cause.fold(failCase, dieCase, interruptCase)(thenCase, bothCase, tracedCase),
+          cause.fold(empty, failCase, dieCase, interruptCase)(thenCase, bothCase, tracedCase),
           trace
         )
       case Meta(cause, _) =>
-        cause.fold(failCase, dieCase, interruptCase)(thenCase, bothCase, tracedCase)
-    }
-
-  final def interrupted: Boolean =
-    find { case Interrupt => () }.isDefined
->>>>>>> aab9b41b
+        cause.fold(empty, failCase, dieCase, interruptCase)(thenCase, bothCase, tracedCase)
+    }
 
   final def map[E1](f: E => E1): Cause[E1] =
     flatMap(f andThen fail)
@@ -300,15 +261,9 @@
         case Cause.Fail(error) =>
           renderFail(lines(error.toString), None)
         case Cause.Die(t) =>
-<<<<<<< HEAD
-          renderDie(t, None)
+          renderDie(t, None, maybeData)
         case Cause.Interrupt(fid) =>
           renderInterrupt(fid, None)
-=======
-          renderDie(t, None, maybeData)
-        case Cause.Interrupt =>
-          renderInterrupt(None)
->>>>>>> aab9b41b
 
         case t: Cause.Then[Any] => Sequential(linearSegments(t, maybeData))
         case b: Cause.Both[Any] => Sequential(List(Parallel(parallelSegments(b, maybeData))))
@@ -319,15 +274,9 @@
             case Cause.Fail(error) =>
               renderFail(lines(error.toString), Some(trace))
             case Cause.Die(t) =>
-<<<<<<< HEAD
-              renderDie(t, Some(trace))
+              renderDie(t, Some(trace), maybeData)
             case Cause.Interrupt(fid) =>
               renderInterrupt(fid, Some(trace))
-=======
-              renderDie(t, Some(trace), maybeData)
-            case Cause.Interrupt =>
-              renderInterrupt(Some(trace))
->>>>>>> aab9b41b
             case _ =>
               Sequential(
                 Failure("An error was rethrown with a new trace." :: renderTrace(Some(trace))) ::
@@ -416,12 +365,9 @@
       case Meta(c, data)    => c.stripFailures.map(Meta(_, data))
     }
 
-<<<<<<< HEAD
   /**
    * Grabs a list of execution traces from the cause.
    */
-=======
->>>>>>> aab9b41b
   final def traces: List[ZTrace] =
     self
       .foldLeft(List.empty[ZTrace]) {
@@ -469,12 +415,13 @@
 }
 
 object Cause extends Serializable {
-<<<<<<< HEAD
-  final val empty: Cause[Nothing]                                = Empty
-  final def die(defect: Throwable): Cause[Nothing]               = Die(defect)
-  final def fail[E](error: E): Cause[E]                          = Fail(error)
-  final def interrupt(id: FiberId): Cause[Nothing]               = Interrupt(id)
-  final def traced[E](cause: Cause[E], trace: ZTrace): Traced[E] = Traced(cause, trace)
+  final val empty: Cause[Nothing]                               = Empty
+  final def die(defect: Throwable): Cause[Nothing]              = Die(defect)
+  final def fail[E](error: E): Cause[E]                         = Fail(error)
+  final def interrupt(fiberId: FiberId): Cause[Nothing]         = Interrupt(fiberId)
+  final def stack[E](cause: Cause[E]): Cause[E]                 = Meta(cause, Data(false))
+  final def stackless[E](cause: Cause[E]): Cause[E]             = Meta(cause, Data(true))
+  final def traced[E](cause: Cause[E], trace: ZTrace): Cause[E] = Traced(cause, trace)
 
   final case object Empty extends Cause[Nothing] {
     override final def equals(that: Any): Boolean = that match {
@@ -484,25 +431,16 @@
     }
   }
 
-  final case class Fail[E](value: E) extends Cause[E] {
-=======
-
-  final def die(defect: Throwable): Cause[Nothing]              = Die(defect)
-  final def fail[E](error: E): Cause[E]                         = Fail(error)
-  final val interrupt: Cause[Nothing]                           = Interrupt
-  final def stack[E](cause: Cause[E]): Cause[E]                 = Meta(cause, Data(false))
-  final def stackless[E](cause: Cause[E]): Cause[E]             = Meta(cause, Data(true))
-  final def traced[E](cause: Cause[E], trace: ZTrace): Cause[E] = Traced(cause, trace)
-
   /**
    * Converts the specified `Cause[Option[E]]` to an `Option[Cause[E]]` by
    * recursively stripping out any failures with the error `None`.
    */
   final def sequenceCauseOption[E](c: Cause[Option[E]]): Option[Cause[E]] =
     c match {
+      case Empty                      => Some(Empty)
       case Cause.Traced(cause, trace) => sequenceCauseOption(cause).map(Cause.Traced(_, trace))
       case Cause.Meta(cause, data)    => sequenceCauseOption(cause).map(Cause.Meta(_, data))
-      case Cause.Interrupt            => Some(Cause.Interrupt)
+      case Cause.Interrupt(id)        => Some(Cause.Interrupt(id))
       case d @ Cause.Die(_)           => Some(d)
       case Cause.Fail(Some(e))        => Some(Cause.Fail(e))
       case Cause.Fail(None)           => None
@@ -524,7 +462,6 @@
     }
 
   private final case class Fail[E](value: E) extends Cause[E] {
->>>>>>> aab9b41b
     override final def equals(that: Any): Boolean = that match {
       case fail: Fail[_]     => value == fail.value
       case traced: Traced[_] => this == traced.cause
@@ -547,26 +484,18 @@
     }
   }
 
-<<<<<<< HEAD
+  object Die {
+    final def apply(value: Throwable): Cause[Nothing] =
+      new Die(value)
+  }
+
   final case class Interrupt(fiberId: FiberId) extends Cause[Nothing] {
     override final def equals(that: Any): Boolean =
       (this eq that.asInstanceOf[AnyRef]) || (that match {
         case interrupt: Interrupt => fiberId == interrupt.fiberId
         case traced: Traced[_]    => this == traced.cause
+        case meta: Meta[_]        => this == meta.cause
         case _                    => false
-=======
-  object Die {
-    final def apply(value: Throwable): Cause[Nothing] =
-      new Die(value)
-  }
-
-  case object Interrupt extends Cause[Nothing] {
-    override final def equals(that: Any): Boolean =
-      (this eq that.asInstanceOf[AnyRef]) || (that match {
-        case traced: Traced[_] => this == traced.cause
-        case meta: Meta[_]     => this == meta.cause
-        case _                 => false
->>>>>>> aab9b41b
       })
   }
 
@@ -602,11 +531,7 @@
       case other: Cause[_]   => eq(other) || sym(assoc)(other, self) || sym(dist)(self, other)
       case _                 => false
     }
-<<<<<<< HEAD
-    override final def hashCode: Int = flattenSeq(self).hashCode
-=======
-    override final def hashCode: Int = Cause.flatten(self).hashCode
->>>>>>> aab9b41b
+    override final def hashCode: Int = Cause.flattenSeq(self).hashCode
 
     private def eq(that: Cause[Any]): Boolean = (self, that) match {
       case (tl: Then[_], tr: Then[_]) => tl.left == tr.left && tl.right == tr.right
@@ -641,11 +566,7 @@
       case other: Cause[_]   => eq(other) || sym(assoc)(self, other) || sym(dist)(self, other) || comm(other)
       case _                 => false
     }
-<<<<<<< HEAD
-    override final def hashCode: Int = flattenSet(self).hashCode
-=======
-    override final def hashCode: Int = Cause.flatten(self).hashCode
->>>>>>> aab9b41b
+    override final def hashCode: Int = Cause.flattenSet(self).hashCode
 
     private def eq(that: Cause[Any]) = (self, that) match {
       case (bl: Both[_], br: Both[_]) => bl.left == br.left && bl.right == br.right
@@ -683,7 +604,6 @@
   private[Cause] def sym(f: (Cause[Any], Cause[Any]) => Boolean): (Cause[Any], Cause[Any]) => Boolean =
     (l, r) => f(l, r) || f(r, l)
 
-<<<<<<< HEAD
   private[Cause] def flattenSeq(c: Cause[_]): Vector[Cause[_]] = c match {
     case Then(left, right) => flattenSeq(left) ++ flattenSeq(right)
     case Traced(cause, _)  => flattenSeq(cause)
@@ -693,12 +613,6 @@
   private[Cause] def flattenSet(c: Cause[_]): Set[Cause[_]] = c match {
     case Both(left, right) => flattenSet(left) ++ flattenSet(right)
     case Traced(cause, _)  => flattenSet(cause)
-=======
-  private[Cause] def flatten(c: Cause[Any]): Set[Cause[Any]] = c match {
-    case Then(left, right) => flatten(left) ++ flatten(right)
-    case Both(left, right) => flatten(left) ++ flatten(right)
-    case Traced(cause, _)  => flatten(cause)
->>>>>>> aab9b41b
     case o                 => Set(o)
   }
 }