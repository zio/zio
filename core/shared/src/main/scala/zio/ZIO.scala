--- conflicted
+++ resolved
@@ -993,7 +993,7 @@
    * parseRequest(req).logSpan("parsing")
    * }}}
    */
-  def logSpan(label: => String)(implicit trace: ZTraceElement): ZIO[R, E, A] =
+  def logSpan(label: => String)(implicit trace: Trace): ZIO[R, E, A] =
     ZIO.logSpan(label)(self)
 
   /**
@@ -1269,18 +1269,6 @@
     }
 
   /**
-<<<<<<< HEAD
-   * Provides the `ZIO` effect with the single service it requires. If the
-   * effect requires multiple services use `provideEnvironment` instead.
-   */
-  final def provideService[Service <: R](
-    service: => Service
-  )(implicit tag: Tag[Service], trace: Trace): IO[E, A] =
-    provideEnvironment(ZEnvironment(service))
-
-  /**
-=======
->>>>>>> 9ee77b29
    * Transforms the environment being provided to this effect with the specified
    * function.
    */
@@ -3070,20 +3058,15 @@
    * Returns the `FiberId` of the fiber executing the effect that calls this
    * method.
    */
-<<<<<<< HEAD
   def fiberId(implicit trace: Trace): UIO[FiberId] =
-    descriptorWith(descriptor => succeedNow(descriptor.id))
-=======
-  def fiberId(implicit trace: ZTraceElement): UIO[FiberId] =
     fiberIdWith(fiberId => ZIO.succeedNow(fiberId))
 
   /**
    * Constructs an effect based on the `FiberId` of the fiber executing the
    * effect that calls this method.
    */
-  def fiberIdWith[R, E, A](f: FiberId => ZIO[R, E, A])(implicit trace: ZTraceElement): ZIO[R, E, A] =
+  def fiberIdWith[R, E, A](f: FiberId => ZIO[R, E, A])(implicit trace: Trace): ZIO[R, E, A] =
     ZIO.descriptorWith(descriptor => f(descriptor.id))
->>>>>>> 9ee77b29
 
   /**
    * Filters the collection using the specified effectual predicate.
@@ -4078,7 +4061,7 @@
    * performed in the background.
    */
   def raceFirst[R, R1 <: R, E, A](zio: ZIO[R, E, A], ios: Iterable[ZIO[R1, E, A]])(implicit
-    trace: ZTraceElement
+    trace: Trace
   ): ZIO[R1, E, A] =
     (zio.exit raceAll ios.map(_.exit)).flatMap(ZIO.done(_))
 
@@ -4853,7 +4836,7 @@
   final class UsingPartiallyApplied[R](private val dummy: Boolean = true) extends AnyVal {
     def apply[R1, E, A, B](
       resource: ZIO[R with Scope, E, A]
-    )(use: A => ZIO[R1, E, B])(implicit trace: ZTraceElement): ZIO[R with R1, E, B] =
+    )(use: A => ZIO[R1, E, B])(implicit trace: Trace): ZIO[R with R1, E, B] =
       ZIO.acquireReleaseExitWith {
         Scope.make
       } { (scope: Scope.Closeable, exit: Exit[Any, Any]) =>
@@ -4915,19 +4898,11 @@
       }
   }
 
-<<<<<<< HEAD
-  final class LogAnnotate(val key: () => String, val value: () => String) {
+  final class LogAnnotate(val annotations: () => Set[LogAnnotation]) { self =>
     def apply[R, E, A](zio: ZIO[R, E, A])(implicit trace: Trace): ZIO[R, E, A] =
-      FiberRef.currentLogAnnotations.get.flatMap { annotations =>
-        FiberRef.currentLogAnnotations.locally(annotations.updated(key(), value()))(zio)
-      }
-=======
-  final class LogAnnotate(val annotations: () => Set[LogAnnotation]) { self =>
-    def apply[R, E, A](zio: ZIO[R, E, A])(implicit trace: ZTraceElement): ZIO[R, E, A] =
       FiberRef.currentLogAnnotations.locallyWith(_ ++ annotations().map { case LogAnnotation(key, value) =>
         key -> value
       })(zio)
->>>>>>> 9ee77b29
   }
 
   @inline
