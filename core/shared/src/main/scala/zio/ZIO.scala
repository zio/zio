--- conflicted
+++ resolved
@@ -3770,20 +3770,10 @@
    */
   def foreachPar[R, E, A, B, Collection[+Element] <: Iterable[Element]](
     as: Collection[A]
-  )(f: A => ZIO[R, E, B])(implicit bf: BuildFrom[Collection[A], B, Collection[B]]): ZIO[R, E, Collection[B]] =
-<<<<<<< HEAD
+  )(f: A => ZIO[R, E, B])(implicit bf: BuildFrom[Collection[A], B, Collection[B]], trace: ZTraceElement): ZIO[R, E, Collection[B]] =
     ZIO.parallelismWith {
       case Some(n) => foreachPar(n)(as)(f)
       case None    => foreachParUnbounded(as)(f)
-=======
-    ZIO.suspendSucceed {
-      val array = Array.ofDim[AnyRef](as.size)
-      val zioFunction: ((A, Int)) => ZIO[R, E, Any] = { case (a, i) =>
-        f(a).flatMap(b => succeedNow(array(i) = b.asInstanceOf[AnyRef]))
-      }
-      foreachParDiscard(as.zipWithIndex)(zioFunction) *>
-        succeedNow(bf.fromSpecific(as)(array.asInstanceOf[Array[B]]))
->>>>>>> 25faa649
     }
 
   /**
@@ -5813,41 +5803,6 @@
   }
 
   private[zio] object Tags {
-<<<<<<< HEAD
-    final val FlatMap           = 0
-    final val SucceedNow        = 1
-    final val Fail              = 3
-    final val Fold              = 4
-    final val Ensuring          = 5
-    final val Succeed           = 6
-    final val SucceedWith       = 7
-    final val Suspend           = 8
-    final val SuspendWith       = 9
-    final val Async             = 10
-    final val InterruptStatus   = 11
-    final val CheckInterrupt    = 12
-    final val Fork              = 13
-    final val Descriptor        = 14
-    final val Shift             = 15
-    final val Yield             = 16
-    final val Access            = 17
-    final val Provide           = 18
-    final val FiberRefNew       = 19
-    final val FiberRefModify    = 20
-    final val Trace             = 21
-    final val TracingStatus     = 22
-    final val CheckTracing      = 23
-    final val RaceWith          = 24
-    final val Supervise         = 25
-    final val GetForkScope      = 26
-    final val OverrideForkScope = 27
-    final val Logged            = 28
-    final val FiberRefGetAll    = 29
-    final val FiberRefLocally   = 30
-    final val FiberRefDelete    = 31
-    final val FiberRefWith      = 32
-    final val SetRuntimeConfig  = 33
-=======
     final val FlatMap                = 0
     final val Fold                   = 1
     final val Ensuring               = 2
@@ -5880,8 +5835,8 @@
     final val FiberRefGetAll         = 29
     final val FiberRefLocally        = 30
     final val FiberRefDelete         = 31
-    final val SetRuntimeConfig       = 32
->>>>>>> 25faa649
+    final val FiberRefWith           = 32
+    final val SetRuntimeConfig       = 33
   }
 
   private[zio] final case class ZioError[E, A](exit: Exit[E, A]) extends Throwable with NoStackTrace
@@ -6043,18 +5998,15 @@
     override def tag = Tags.FiberRefDelete
   }
 
-<<<<<<< HEAD
-  private[zio] final case class FiberRefWith[R, E, A, B](
+  private[zio] final class FiberRefWith[R, E, A, B](
     val fiberRef: FiberRef.Runtime[A],
-    val f: A => ZIO[R, E, B]
+    val f: A => ZIO[R, E, B],
+    val trace: ZTraceElement
   ) extends ZIO[R, E, B] {
     override def tag = Tags.FiberRefWith
   }
 
-  private[zio] object Trace extends UIO[ZTrace] {
-=======
   private[zio] final class Trace(val trace: ZTraceElement) extends UIO[ZTrace] {
->>>>>>> 25faa649
     override def tag = Tags.Trace
   }
 
@@ -6193,10 +6145,9 @@
   )(f: A => ZIO[R, E, B])(implicit bf: BuildFrom[Collection[A], B, Collection[B]]): ZIO[R, E, Collection[B]] =
     ZIO.suspendSucceed {
       val array = Array.ofDim[AnyRef](as.size)
-      val zioFunction: ZIOFn1[(A, Int), ZIO[R, E, Any]] =
-        ZIOFn(f) { case (a, i) =>
-          f(a).flatMap(b => succeedNow(array(i) = b.asInstanceOf[AnyRef]))
-        }
+      val zioFunction: ((A, Int)) => ZIO[R, E, Any] = { case (a, i) =>
+        f(a).flatMap(b => succeedNow(array(i) = b.asInstanceOf[AnyRef]))
+      }
       foreachParUnboundedDiscard(as.zipWithIndex)(zioFunction) *>
         succeedNow(bf.fromSpecific(as)(array.asInstanceOf[Array[B]]))
     }
