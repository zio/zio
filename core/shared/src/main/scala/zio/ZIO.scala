/*
 * Copyright 2017-2020 John A. De Goes and the ZIO Contributors
 *
 * Licensed under the Apache License, Version 2.0 (the "License");
 * you may not use this file except in compliance with the License.
 * You may obtain a copy of the License at
 *
 *     http://www.apache.org/licenses/LICENSE-2.0
 *
 * Unless required by applicable law or agreed to in writing, software
 * distributed under the License is distributed on an "AS IS" BASIS,
 * WITHOUT WARRANTIES OR CONDITIONS OF ANY KIND, either express or implied.
 * See the License for the specific language governing permissions and
 * limitations under the License.
 */

package zio

import java.util.concurrent.atomic.AtomicReferenceArray

import scala.concurrent.ExecutionContext
import scala.reflect.ClassTag
import scala.util.{ Failure, Success }

import zio.clock.Clock
import zio.duration._
import zio.internal.tracing.{ ZIOFn, ZIOFn1, ZIOFn2 }
import zio.internal.{ Executor, Platform }
import zio.{ TracingStatus => TracingS }

/**
 * A `ZIO[R, E, A]` ("Zee-Oh of Are Eeh Aye") is an immutable data structure
 * that models an effectful program. The effect requires an environment `R`,
 * and the effect may fail with an error `E` or produce a single `A`.
 *
 * Conceptually, this structure is equivalent to `ReaderT[R, EitherT[UIO, E, ?]]`
 * for some infallible effect monad `UIO`, but because monad transformers
 * perform poorly in Scala, this data structure bakes in the reader effect of
 * `ReaderT` with the recoverable error effect of `EitherT` without runtime
 * overhead.
 *
 * `ZIO` values are ordinary immutable values, and may be used like any other
 * value in purely functional code. Because `ZIO` values just *model* effects
 * (like input / output), which must be interpreted by a separate runtime system,
 * `ZIO` values are entirely pure and do not violate referential transparency.
 *
 * `ZIO` values can efficiently describe the following classes of effects:
 *
 *  - '''Pure Values''' — `ZIO.succeed`
 *  - '''Error Effects''' — `ZIO.fail`
 *  - '''Synchronous Effects''' — `IO.effect`
 *  - '''Asynchronous Effects''' — `IO.effectAsync`
 *  - '''Concurrent Effects''' — `IO#fork`
 *  - '''Resource Effects''' — `IO#bracket`
 *  - '''Contextual Effects''' — `ZIO.access`
 *
 * The concurrency model is based on ''fibers'', a user-land lightweight thread,
 * which permit cooperative multitasking, fine-grained interruption, and very
 * high performance with large numbers of concurrently executing fibers.
 *
 * `ZIO` values compose with other `ZIO` values in a variety of ways to build
 * complex, rich, interactive applications. See the methods on `ZIO` for more
 * details about how to compose `ZIO` values.
 *
 * In order to integrate with Scala, `ZIO` values must be interpreted into the
 * Scala runtime. This process of interpretation executes the effects described
 * by a given immutable `ZIO` value. For more information on interpreting `ZIO`
 * values, see the default interpreter in `BootstrapRuntime` or the safe main
 * function in `App`.
 */
sealed trait ZIO[-R, +E, +A] extends Serializable with ZIOPlatformSpecific[R, E, A] { self =>

  /**
   * Sequentially zips this effect with the specified effect, combining the
   * results into a tuple.
   */
  final def &&&[R1 <: R, E1 >: E, B](that: ZIO[R1, E1, B]): ZIO[R1, E1, (A, B)] =
    self.zipWith(that)((a, b) => (a, b))

  /**
   * Returns an effect that executes both this effect and the specified effect,
   * in parallel, returning result of provided effect. If either side fails,
   * then the other side will be interrupted, interrupted the result.
   */
  final def &>[R1 <: R, E1 >: E, B](that: ZIO[R1, E1, B]): ZIO[R1, E1, B] =
    self.zipWithPar(that)((_, b) => b)

  /**
   * Splits the environment, providing the first part to this effect and the
   * second part to that effect.
   */
  final def ***[R1, E1 >: E, B](that: ZIO[R1, E1, B]): ZIO[(R, R1), E1, (A, B)] =
    (ZIO.first[E1, R, R1] >>> self) &&& (ZIO.second[E1, R, R1] >>> that)

  /**
   * A variant of `flatMap` that ignores the value produced by this effect.
   */
  final def *>[R1 <: R, E1 >: E, B](that: => ZIO[R1, E1, B]): ZIO[R1, E1, B] =
    self.flatMap(new ZIO.ZipRightFn(() => that))

  /**
   * Depending on provided environment, returns either this one or the other
   * effect lifted in `Left` or `Right`, respectively.
   */
  final def +++[R1, B, E1 >: E](that: ZIO[R1, E1, B]): ZIO[Either[R, R1], E1, Either[A, B]] =
    ZIO.accessM[Either[R, R1]](_.fold(self.provide(_).map(Left(_)), that.provide(_).map(Right(_))))

  /**
   * Returns an effect that executes both this effect and the specified effect,
   * in parallel, this effect result returned. If either side fails,
   * then the other side will be interrupted, interrupted the result.
   */
  final def <&[R1 <: R, E1 >: E, B](that: ZIO[R1, E1, B]): ZIO[R1, E1, A] =
    self.zipWithPar(that)((a, _) => a)

  /**
   * Returns an effect that executes both this effect and the specified effect,
   * in parallel, combining their results into a tuple. If either side fails,
   * then the other side will be interrupted, interrupted the result.
   */
  final def <&>[R1 <: R, E1 >: E, B](that: ZIO[R1, E1, B]): ZIO[R1, E1, (A, B)] =
    self.zipWithPar(that)((a, b) => (a, b))

  /**
   * Sequences the specified effect after this effect, but ignores the
   * value produced by the effect.
   */
  final def <*[R1 <: R, E1 >: E, B](that: => ZIO[R1, E1, B]): ZIO[R1, E1, A] =
    self.flatMap(new ZIO.ZipLeftFn(() => that))

  /**
   * Alias for `&&&`.
   */
  final def <*>[R1 <: R, E1 >: E, B](that: ZIO[R1, E1, B]): ZIO[R1, E1, (A, B)] =
    self &&& that

  /**
   * Operator alias for `compose`.
   */
  final def <<<[R1, E1 >: E](that: ZIO[R1, E1, R]): ZIO[R1, E1, A] =
    that >>> self

  /**
   * Operator alias for `orElse`.
   */
  final def <>[R1 <: R, E2, A1 >: A](that: => ZIO[R1, E2, A1])(implicit ev: CanFail[E]): ZIO[R1, E2, A1] =
    orElse(that)

  /**
   * Alias for `flatMap`.
   *
   * {{{
   * val parsed = readFile("foo.txt") >>= parseFile
   * }}}
   */
  final def >>=[R1 <: R, E1 >: E, B](k: A => ZIO[R1, E1, B]): ZIO[R1, E1, B] = flatMap(k)

  /**
   * Operator alias for `andThen`.
   */
  final def >>>[R1 >: A, E1 >: E, B](that: ZIO[R1, E1, B]): ZIO[R, E1, B] =
    self.flatMap(that.provide)

  /**
   * Depending on provided environment returns either this one or the other effect.
   */
  final def |||[R1, E1 >: E, A1 >: A](that: ZIO[R1, E1, A1]): ZIO[Either[R, R1], E1, A1] =
    ZIO.accessM(_.fold(self.provide, that.provide))

  /**
   * Returns an effect that submerges the error case of an `Either` into the
   * `ZIO`. The inverse operation of `ZIO.either`.
   */
  final def absolve[R1 <: R, E1, B](implicit ev1: ZIO[R, E, A] <:< ZIO[R1, E1, Either[E1, B]]): ZIO[R1, E1, B] =
    ZIO.absolve[R1, E1, B](ev1(self))

  /**
   * Attempts to convert defects into a failure, throwing away all information
   * about the cause of the failure.
   */
  final def absorb(implicit ev: E <:< Throwable): ZIO[R, Throwable, A] =
    absorbWith(ev)

  /**
   * Attempts to convert defects into a failure, throwing away all information
   * about the cause of the failure.
   */
  final def absorbWith(f: E => Throwable): ZIO[R, Throwable, A] =
    self.sandbox
      .foldM(
        cause => ZIO.failNow(cause.squashWith(f)),
        ZIO.succeedNow
      )

  final def andThen[R1 >: A, E1 >: E, B](that: ZIO[R1, E1, B]): ZIO[R, E1, B] =
    self >>> that

  /**
   * Maps the success value of this effect to the specified constant value.
   */
  final def as[B](b: => B): ZIO[R, E, B] = self.flatMap(new ZIO.ConstZIOFn(() => b))

  /**
   * Maps the error value of this effect to the specified constant value.
   */
  @deprecated("use orElseFail", "1.0.0")
  final def asError[E1](e1: => E1)(implicit ev: CanFail[E]): ZIO[R, E1, A] =
    mapError(new ZIO.ConstFn(() => e1))

  /**
   * Maps the success value of this effect to a service.
   */
  final def asService[A1 >: A](implicit tagged: Tagged[A1]): ZIO[R, E, Has[A1]] =
    map(Has(_))

  /**
   * Maps the success value of this effect to an optional value.
   */
  final def asSome: ZIO[R, E, Option[A]] =
    map(Some(_))

  /**
   * Maps the error value of this effect to an optional value.
   */
  final def asSomeError: ZIO[R, Option[E], A] =
    mapError(Some(_))

  /**
   * Returns an effect whose failure and success channels have been mapped by
   * the specified pair of functions, `f` and `g`.
   */
  final def bimap[E2, B](f: E => E2, g: A => B)(implicit ev: CanFail[E]): ZIO[R, E2, B] =
    foldM(e => ZIO.failNow(f(e)), a => ZIO.succeedNow(g(a)))

  /**
   * Shorthand for the uncurried version of `ZIO.bracket`.
   */
  final def bracket[R1 <: R, E1 >: E, B](
    release: A => URIO[R1, Any],
    use: A => ZIO[R1, E1, B]
  ): ZIO[R1, E1, B] = ZIO.bracket(self, release, use)

  /**
   * Shorthand for the curried version of `ZIO.bracket`.
   */
  final def bracket: ZIO.BracketAcquire[R, E, A] = ZIO.bracket(self)

  /**
   * A less powerful variant of `bracket` where the resource acquired by this
   * effect is not needed.
   */
  final def bracket_[R1 <: R, E1 >: E]: ZIO.BracketAcquire_[R1, E1] =
    new ZIO.BracketAcquire_(self)

  /**
   * Uncurried version. Doesn't offer curried syntax and has worse
   * type-inference characteristics, but it doesn't allocate intermediate
   * [[zio.ZIO.BracketAcquire_]] and [[zio.ZIO.BracketRelease_]] objects.
   */
  final def bracket_[R1 <: R, E1 >: E, B](
    release: URIO[R1, Any],
    use: ZIO[R1, E1, B]
  ): ZIO[R1, E1, B] =
    ZIO.bracket(self, (_: A) => release, (_: A) => use)

  /**
   * Shorthand for the uncurried version of `ZIO.bracketExit`.
   */
  final def bracketExit[R1 <: R, E1 >: E, B](
    release: (A, Exit[E1, B]) => URIO[R1, Any],
    use: A => ZIO[R1, E1, B]
  ): ZIO[R1, E1, B] = ZIO.bracketExit(self, release, use)

  /**
   * Shorthand for the curried version of `ZIO.bracketExit`.
   */
  final def bracketExit[R1 <: R, E1 >: E, A1 >: A]: ZIO.BracketExitAcquire[R1, E1, A1] = ZIO.bracketExit(self)

  /**
   * Executes the release effect only if there was an error.
   */
  final def bracketOnError[R1 <: R, E1 >: E, B](
    release: A => URIO[R1, Any]
  )(use: A => ZIO[R1, E1, B]): ZIO[R1, E1, B] =
    ZIO.bracketExit(self)((a: A, eb: Exit[E1, B]) =>
      eb match {
        case Exit.Failure(_) => release(a)
        case _               => ZIO.unit
      }
    )(use)

  /**
   * Shorthand for the uncurried version of `ZIO.bracketFork`.
   */
  final def bracketFork[R1 <: R, E1 >: E, B](
    release: A => URIO[R1, Any],
    use: A => ZIO[R1, E1, B]
  ): ZIO[R1, E1, B] = ZIO.bracketFork(self, release, use)

  /**
   * Shorthand for the curried version of `ZIO.bracketFork`.
   */
  final def bracketFork: ZIO.BracketForkAcquire[R, E, A] = ZIO.bracketFork(self)

  /**
   * A less powerful variant of `bracketFork` where the resource acquired by this
   * effect is not needed.
   */
  final def bracketFork_[R1 <: R, E1 >: E]: ZIO.BracketForkAcquire_[R1, E1] =
    new ZIO.BracketForkAcquire_(self)

  /**
   * Uncurried version of `bracketFork_` Doesn't offer curried syntax and has worse
   * type-inference characteristics, but it doesn't allocate intermediate
   * [[zio.ZIO.BracketForkAcquire_]] and [[zio.ZIO.BracketForkRelease_]] objects.
   */
  final def bracketFork_[R1 <: R, E1 >: E, B](
    release: URIO[R1, Any],
    use: ZIO[R1, E1, B]
  ): ZIO[R1, E1, B] =
    ZIO.bracketFork(self, (_: A) => release, (_: A) => use)

  /**
   * Shorthand for the uncurried version of `ZIO.bracketForkExit`.
   */
  final def bracketForkExit[R1 <: R, E1 >: E, B](
    release: (A, Exit[E1, B]) => URIO[R1, Any],
    use: A => ZIO[R1, E1, B]
  ): ZIO[R1, E1, B] = ZIO.bracketForkExit(self, release, use)

  /**
   * Shorthand for the curried version of `ZIO.bracketForkExit`.
   */
  final def bracketForkExit[R1 <: R, E1 >: E, A1 >: A]: ZIO.BracketForkExitAcquire[R1, E1, A1] =
    ZIO.bracketForkExit(self)

  /**
   * Executes the release effect only if there was an error.
   */
  final def bracketForkOnError[R1 <: R, E1 >: E, B](
    release: A => URIO[R1, Any]
  )(use: A => ZIO[R1, E1, B]): ZIO[R1, E1, B] =
    ZIO.bracketForkExit(self)((a: A, eb: Exit[E1, B]) =>
      eb match {
        case Exit.Failure(_) => release(a)
        case _               => ZIO.unit
      }
    )(use)

  /**
   * Returns an effect that, if evaluated, will return the cached result of
   * this effect. Cached results will expire after `timeToLive` duration.
   */
  final def cached(timeToLive: Duration): ZIO[R with Clock, Nothing, IO[E, A]] = {

    def compute(start: Long): ZIO[R with Clock, Nothing, Option[(Long, Promise[E, A])]] =
      for {
        p <- Promise.make[E, A]
        _ <- self.to(p)
      } yield Some((start + timeToLive.toNanos, p))

    def get(cache: RefM[Option[(Long, Promise[E, A])]]): ZIO[R with Clock, E, A] =
      ZIO.uninterruptibleMask { restore =>
        clock.nanoTime.flatMap { time =>
          cache.updateSomeAndGet {
            case None                              => compute(time)
            case Some((end, _)) if end - time <= 0 => compute(time)
          }.flatMap(a => restore(a.get._2.await))
        }
      }

    for {
      r     <- ZIO.environment[R with Clock]
      cache <- RefM.make[Option[(Long, Promise[E, A])]](None)
    } yield get(cache).provide(r)
  }

  /**
   * Recovers from all errors.
   *
   * {{{
   * openFile("config.json").catchAll(_ => IO.succeed(defaultConfig))
   * }}}
   */
  final def catchAll[R1 <: R, E2, A1 >: A](h: E => ZIO[R1, E2, A1])(implicit ev: CanFail[E]): ZIO[R1, E2, A1] =
    self.foldM[R1, E2, A1](h, new ZIO.SucceedFn(h))

  /**
   * Recovers from all errors with provided Cause.
   *
   * {{{
   * openFile("config.json").catchAllCause(_ => IO.succeed(defaultConfig))
   * }}}
   *
   * @see [[absorb]], [[sandbox]], [[mapErrorCause]] - other functions that can recover from defects
   */
  final def catchAllCause[R1 <: R, E2, A1 >: A](h: Cause[E] => ZIO[R1, E2, A1]): ZIO[R1, E2, A1] =
    self.foldCauseM[R1, E2, A1](h, new ZIO.SucceedFn(h))

  /**
   * Recovers from some or all of the error cases.
   *
   * {{{
   * openFile("data.json").catchSome {
   *   case FileNotFoundException(_) => openFile("backup.json")
   * }
   * }}}
   */
  final def catchSome[R1 <: R, E1 >: E, A1 >: A](
    pf: PartialFunction[E, ZIO[R1, E1, A1]]
  )(implicit ev: CanFail[E]): ZIO[R1, E1, A1] = {
    def tryRescue(c: Cause[E]): ZIO[R1, E1, A1] =
      c.failureOrCause.fold(t => pf.applyOrElse(t, (_: E) => ZIO.haltNow(c)), ZIO.haltNow)

    self.foldCauseM[R1, E1, A1](ZIOFn(pf)(tryRescue), new ZIO.SucceedFn(pf))
  }

  /**
   * Recovers from some or all of the error cases with provided cause.
   *
   * {{{
   * openFile("data.json").catchSomeCause {
   *   case c if (c.interrupted) => openFile("backup.json")
   * }
   * }}}
   */
  final def catchSomeCause[R1 <: R, E1 >: E, A1 >: A](
    pf: PartialFunction[Cause[E], ZIO[R1, E1, A1]]
  ): ZIO[R1, E1, A1] = {
    def tryRescue(c: Cause[E]): ZIO[R1, E1, A1] =
      pf.applyOrElse(c, (_: Cause[E]) => ZIO.haltNow(c))

    self.foldCauseM[R1, E1, A1](ZIOFn(pf)(tryRescue), new ZIO.SucceedFn(pf))
  }

  /**
   * Fail with `e` if the supplied `PartialFunction` does not match, otherwise
   * succeed with the returned value.
   */
  final def collect[E1 >: E, B](e: => E1)(pf: PartialFunction[A, B]): ZIO[R, E1, B] =
    collectM(e)(pf.andThen(ZIO.succeedNow(_)))

  /**
   * Fail with `e` if the supplied `PartialFunction` does not match, otherwise
   * continue with the returned value.
   */
  final def collectM[R1 <: R, E1 >: E, B](e: => E1)(pf: PartialFunction[A, ZIO[R1, E1, B]]): ZIO[R1, E1, B] =
    self.flatMap { v =>
      pf.applyOrElse[A, ZIO[R1, E1, B]](v, _ => ZIO.failNow(e))
    }

  final def compose[R1, E1 >: E](that: ZIO[R1, E1, R]): ZIO[R1, E1, A] = self <<< that

  /**
   * Returns an effect that is delayed from this effect by the specified
   * [[zio.duration.Duration]].
   */
  final def delay(duration: Duration): ZIO[R with Clock, E, A] =
    clock.sleep(duration) *> self

  /**
   * Returns an effect whose interruption will be disconnected from the
   * fiber's interruption.
   */
  final def disconnect: ZIO[R, E, A] = new ZIO.Fork(self, InterruptMode.Fork).flatMap(_.join)

  /**
   * Repeats this effect until its result satisfies the specified predicate.
   */
  final def doUntil(f: A => Boolean): ZIO[R, E, A] =
    repeat(Schedule.doUntil(f))

  /**
   * Repeats this effect until its result is equal to the predicate.
   */
  final def doUntilEquals[A1 >: A](a: => A1): ZIO[R, E, A1] =
    repeat(Schedule.doUntilEquals(a))

  /**
   * Repeats this effect until its result satisfies the specified effectful predicate.
   */
  final def doUntilM(f: A => UIO[Boolean]): ZIO[R, E, A] =
    repeat(Schedule.doUntilM(f))

  /**
   * Repeats this effect while its result satisfies the specified predicate.
   */
  final def doWhile(f: A => Boolean): ZIO[R, E, A] =
    repeat(Schedule.doWhile(f))

  /**
   * Repeats this effect for as long as the predicate is equal to its result.
   */
  final def doWhileEquals[A1 >: A](a: => A1): ZIO[R, E, A1] =
    repeat(Schedule.doWhileEquals(a))

  /**
   * Repeats this effect while its result satisfies the specified effectful predicate.
   */
  final def doWhileM(f: A => UIO[Boolean]): ZIO[R, E, A] =
    repeat(Schedule.doWhileM(f))

  /**
   * Returns an effect whose failure and success have been lifted into an
   * `Either`.The resulting effect cannot fail, because the failure case has
   * been exposed as part of the `Either` success case.
   *
   * This method is useful for recovering from `ZIO` effects that may fail.
   *
   * The error parameter of the returned `ZIO` is `Nothing`, since it is
   * guaranteed the `ZIO` effect does not model failure.
   */
  final def either(implicit ev: CanFail[E]): URIO[R, Either[E, A]] =
    self.foldM(ZIO.succeedLeft, ZIO.succeedRight)

  /**
   * Returns an effect that, if this effect _starts_ execution, then the
   * specified `finalizer` is guaranteed to begin execution, whether this effect
   * succeeds, fails, or is interrupted.
   *
   * For use cases that need access to the effect's result, see [[ZIO#onExit]].
   *
   * Finalizers offer very powerful guarantees, but they are low-level, and
   * should generally not be used for releasing resources. For higher-level
   * logic built on `ensuring`, see `ZIO#bracket`.
   */
  final def ensuring[R1 <: R](finalizer: URIO[R1, Any]): ZIO[R1, E, A] =
    ZIO.uninterruptibleMask(restore =>
      restore(self)
        .foldCauseM(
          cause1 =>
            finalizer.foldCauseM[R1, E, Nothing](
              cause2 => ZIO.haltNow(cause1 ++ cause2),
              _ => ZIO.haltNow(cause1)
            ),
          value =>
            finalizer.foldCauseM[R1, E, A](
              cause1 => ZIO.haltNow(cause1),
              _ => ZIO.succeedNow(value)
            )
        )
    )

  /**
   * Acts on the children of this fiber (collected into a single fiber),
   * guaranteeing the specified callback will be invoked, whether or not
   * this effect succeeds.
   */
  final def ensuringChild[R1 <: R](f: Fiber[Any, List[Any]] => ZIO[R1, Nothing, Any]): ZIO[R1, E, A] =
    ensuringChildren(children => f(Fiber.collectAll(children)))

  /**
   * Acts on the children of this fiber, guaranteeing the specified callback
   * will be invoked, whether or not this effect succeeds.
   */
  final def ensuringChildren[R1 <: R](f: Iterable[Fiber[Any, Any]] => ZIO[R1, Nothing, Any]): ZIO[R1, E, A] =
    self.ensuring(ZIO.children.flatMap(f))

  /**
   * Returns an effect that ignores errors and runs repeatedly until it eventually succeeds.
   */
  final def eventually(implicit ev: CanFail[E]): URIO[R, A] =
    self orElse eventually

  /**
   * Executes this effect and returns its value, if it succeeds, but otherwise
   * returns the specified value.
   */
  @deprecated("use orElseSucceed", "1.0.0")
  final def fallback[A1 >: A](a: => A1)(implicit ev: CanFail[E]): ZIO[R, Nothing, A1] =
    fold(_ => a, identity)

  /**
   * Dies with specified `Throwable` if the predicate fails.
   */
  final def filterOrDie(p: A => Boolean)(t: => Throwable): ZIO[R, E, A] =
    self.filterOrElse_(p)(ZIO.dieNow(t))

  /**
   * Dies with a [[java.lang.RuntimeException]] having the specified text message
   * if the predicate fails.
   */
  final def filterOrDieMessage(p: A => Boolean)(message: => String): ZIO[R, E, A] =
    self.filterOrElse_(p)(ZIO.dieMessage(message))

  /**
   * Applies `f` if the predicate fails.
   */
  final def filterOrElse[R1 <: R, E1 >: E, A1 >: A](p: A => Boolean)(f: A => ZIO[R1, E1, A1]): ZIO[R1, E1, A1] =
    self.flatMap {
      case v if !p(v) => f(v)
      case v          => ZIO.succeedNow(v)
    }

  /**
   * Supplies `zio` if the predicate fails.
   */
  final def filterOrElse_[R1 <: R, E1 >: E, A1 >: A](p: A => Boolean)(zio: => ZIO[R1, E1, A1]): ZIO[R1, E1, A1] =
    filterOrElse[R1, E1, A1](p)(_ => zio)

  /**
   * Fails with `e` if the predicate fails.
   */
  final def filterOrFail[E1 >: E](p: A => Boolean)(e: => E1): ZIO[R, E1, A] =
    filterOrElse_[R, E1, A](p)(ZIO.failNow(e))

  /**
   * Returns an effect that races this effect with all the specified effects,
   * yielding the value of the first effect to succeed with a value.
   * Losers of the race will be interrupted immediately
   */
  final def firstSuccessOf[R1 <: R, E1 >: E, A1 >: A](rest: Iterable[ZIO[R1, E1, A1]]): ZIO[R1, E1, A1] =
    ZIO.firstSuccessOf(self, rest)

  /**
   * Returns an effect that models the execution of this effect, followed by
   * the passing of its value to the specified continuation function `k`,
   * followed by the effect that it returns.
   *
   * {{{
   * val parsed = readFile("foo.txt").flatMap(file => parseFile(file))
   * }}}
   */
  def flatMap[R1 <: R, E1 >: E, B](k: A => ZIO[R1, E1, B]): ZIO[R1, E1, B] =
    new ZIO.FlatMap(self, k)

  /**
   * Creates a composite effect that represents this effect followed by another
   * one that may depend on the error produced by this one.
   *
   * {{{
   * val parsed = readFile("foo.txt").flatMapError(error => logErrorToFile(error))
   * }}}
   */
  final def flatMapError[R1 <: R, E2](f: E => URIO[R1, E2])(implicit ev: CanFail[E]): ZIO[R1, E2, A] =
    flipWith(_ flatMap f)

  /**
   * Returns an effect that performs the outer effect first, followed by the
   * inner effect, yielding the value of the inner effect.
   *
   * This method can be used to "flatten" nested effects.
   **/
  final def flatten[R1 <: R, E1 >: E, B](implicit ev1: A <:< ZIO[R1, E1, B]): ZIO[R1, E1, B] =
    self.flatMap(a => ev1(a))

  /**
   * Returns an effect that swaps the error/success cases. This allows you to
   * use all methods on the error channel, possibly before flipping back.
   */
  final def flip: ZIO[R, A, E] =
    self.foldM(ZIO.succeedNow, ZIO.failNow)

  /**
   *  Swaps the error/value parameters, applies the function `f` and flips the parameters back
   */
  final def flipWith[R1, A1, E1](f: ZIO[R, A, E] => ZIO[R1, A1, E1]): ZIO[R1, E1, A1] = f(self.flip).flip

  /**
   * Folds over the failure value or the success value to yield an effect that
   * does not fail, but succeeds with the value returned by the left or right
   * function passed to `fold`.
   */
  final def fold[B](failure: E => B, success: A => B)(implicit ev: CanFail[E]): URIO[R, B] =
    foldM(new ZIO.MapFn(failure), new ZIO.MapFn(success))

  /**
   * A more powerful version of `fold` that allows recovering from any kind of failure except interruptions.
   */
  final def foldCause[B](failure: Cause[E] => B, success: A => B): URIO[R, B] =
    foldCauseM(new ZIO.MapFn(failure), new ZIO.MapFn(success))

  /**
   * A more powerful version of `foldM` that allows recovering from any kind of failure except interruptions.
   */
  final def foldCauseM[R1 <: R, E2, B](
    failure: Cause[E] => ZIO[R1, E2, B],
    success: A => ZIO[R1, E2, B]
  ): ZIO[R1, E2, B] =
    new ZIO.Fold(self, failure, success)

  /**
   * Recovers from errors by accepting one effect to execute for the case of an
   * error, and one effect to execute for the case of success.
   *
   * This method has better performance than `either` since no intermediate
   * value is allocated and does not require subsequent calls to `flatMap` to
   * define the next effect.
   *
   * The error parameter of the returned `IO` may be chosen arbitrarily, since
   * it will depend on the `IO`s returned by the given continuations.
   */
  final def foldM[R1 <: R, E2, B](failure: E => ZIO[R1, E2, B], success: A => ZIO[R1, E2, B])(
    implicit ev: CanFail[E]
  ): ZIO[R1, E2, B] =
    foldCauseM(new ZIO.FoldCauseMFailureFn(failure), success)

  /**
   * Repeats this effect forever (until the first error). For more sophisticated
   * schedules, see the `repeat` method.
   */
  final def forever: ZIO[R, E, Nothing] = self *> self.forever

  /**
   * Returns an effect that forks this effect into its own separate fiber,
   * returning the fiber immediately, without waiting for it to begin
   * executing the effect.
   *
   * The returned fiber can be used to interrupt the forked fiber, await its
   * result, or join the fiber. See [[zio.Fiber]] for more information.
   *
   * {{{
   * for {
   *   fiber <- subtask.fork
   *   // Do stuff...
   *   a <- fiber.join
   * } yield a
   * }}}
   */
  final def fork: URIO[R, Fiber.Runtime[E, A]] = new ZIO.Fork(self, InterruptMode.Await)

  /**
   * Forks the effect into a new fiber, but immediately disowns the fiber, so
   * that when the fiber executing this effect exits, the forked fiber will not
   * automatically be terminated. Disowned fibers become new root fibers.
   */
  final def forkDaemon: URIO[R, Fiber.Runtime[E, A]] = self.fork.tap(ZIO.disown(_))

  /**
   * Forks the fiber in a [[ZManaged]]. Using the [[ZManaged]] value will
   * execute the effect in the fiber, while ensuring its interruption when
   * the effect supplied to [[ZManaged#use]] completes.
   */
  final def forkManaged: ZManaged[R, Nothing, Fiber.Runtime[E, A]] =
    toManaged_.fork

  /**
   * Forks an effect that will be executed on the specified `ExecutionContext`.
   */
  final def forkOn(ec: ExecutionContext): ZIO[R, E, Fiber.Runtime[E, A]] =
    self.on(ec).fork

  /**
   * Like [[fork]] but handles an error with the provided handler.
   */
  final def forkWithErrorHandler(handler: E => UIO[Unit]): URIO[R, Fiber.Runtime[E, A]] =
    onError(new ZIO.FoldCauseMFailureFn(handler)).fork

  /**
   * Unwraps the optional error, defaulting to the provided value.
   */
  final def flattenErrorOption[E1, E2 <: E1](default: E2)(implicit ev: E <:< Option[E1]): ZIO[R, E1, A] =
    self.mapError(e => ev(e).getOrElse(default))

  /**
   * Unwraps the optional success of this effect, but can fail with unit value.
   */
  final def get[E1 >: E, B](implicit ev1: E1 =:= Nothing, ev2: A <:< Option[B]): ZIO[R, Unit, B] =
    ZIO.absolve(self.mapError(ev1).map(ev2(_).toRight(())))

  /**
   * Returns a new effect that, on exit of this effect, invokes the specified
   * handler with all forked (non-daemon) children of this effect.
   */
  final def handleChildrenWith[R1 <: R, E1 >: E](f: Iterable[Fiber[Any, Any]] => URIO[R1, Any]): ZIO[R1, E1, A] =
    self.ensuring(ZIO.children.flatMap(f))

  /**
   * Returns a successful effect with the head of the list if the list is
   * non-empty or fails with the error `None` if the list is empty.
   */
  final def head[B](implicit ev: A <:< List[B]): ZIO[R, Option[E], B] =
    self.foldM(
      e => ZIO.failNow(Some(e)),
      a => ev(a).headOption.fold[ZIO[R, Option[E], B]](ZIO.failNow(None))(ZIO.succeedNow)
    )

  /**
   * Returns a new effect that ignores the success or failure of this effect.
   */
  final def ignore: URIO[R, Unit] = self.fold(ZIO.unitFn, ZIO.unitFn)

  /**
   * Performs this effect interruptibly. Because this is the default, this
   * operation only has additional meaning if the effect is located within
   * an uninterruptible section.
   */
  final def interruptible: ZIO[R, E, A] = interruptStatus(InterruptStatus.Interruptible)

  /**
   * Returns an effect that when interrupted returns immediately, performing
   * the actual interruption in a separate fiber.
   */
  final def interruptibleDisconnect: ZIO[R, E, A] = self.interruptible.disconnect

  /**
   * Switches the interrupt status for this effect. If `true` is used, then the
   * effect becomes interruptible (the default), while if `false` is used, then
   * the effect becomes uninterruptible. These changes are compositional, so
   * they only affect regions of the effect.
   */
  final def interruptStatus(flag: InterruptStatus): ZIO[R, E, A] = new ZIO.InterruptStatus(self, flag)

  /**
   * Joins this effect with the specified effect.
   */
  final def join[R1, E1 >: E, A1 >: A](that: ZIO[R1, E1, A1]): ZIO[Either[R, R1], E1, A1] = self ||| that

  /**
   * Returns an effect which is guaranteed to be executed on the specified
   * executor. The specified effect will always run on the specified executor,
   * even in the presence of asynchronous boundaries.
   *
   * This is useful when an effect must be executued somewhere, for example:
   * on a UI thread, inside a client library's thread pool, inside a blocking
   * thread pool, inside a low-latency thread pool, or elsewhere.
   *
   * The `lock` function composes with the innermost `lock` taking priority.
   * Use of this method does not alter the execution semantics of other effects
   * composed with this one, making it easy to compositionally reason about
   * where effects are running.
   */
  final def lock(executor: Executor): ZIO[R, E, A] =
    ZIO.lock(executor)(self)

  /**
   * Returns an effect whose success is mapped by the specified `f` function.
   */
  def map[B](f: A => B): ZIO[R, E, B] = new ZIO.FlatMap(self, new ZIO.MapFn(f))

  /**
   * Returns an effect with its error channel mapped using the specified
   * function. This can be used to lift a "smaller" error into a "larger"
   * error.
   */
  final def mapError[E2](f: E => E2)(implicit ev: CanFail[E]): ZIO[R, E2, A] =
    self.foldCauseM(new ZIO.MapErrorFn(f), new ZIO.SucceedFn(f))

  /**
   * Returns an effect with its full cause of failure mapped using the
   * specified function. This can be used to transform errors while
   * preserving the original structure of `Cause`.
   *
   * @see [[absorb]], [[sandbox]], [[catchAllCause]] - other functions for dealing with defects
   */
  final def mapErrorCause[E2](h: Cause[E] => Cause[E2]): ZIO[R, E2, A] =
    self.foldCauseM(new ZIO.MapErrorCauseFn(h), new ZIO.SucceedFn(h))

  /**
   * Returns an effect that, if evaluated, will return the lazily computed result
   * of this effect.
   */
  final def memoize: URIO[R, IO[E, A]] =
    for {
      r <- ZIO.environment[R]
      p <- Promise.make[E, A]
      l <- Promise.make[Nothing, Unit]
      _ <- (l.await *> ((self provide r) to p)).fork
    } yield l.succeed(()) *> p.await

  /**
   * Returns a new effect where the error channel has been merged into the
   * success channel to their common combined type.
   */
  final def merge[A1 >: A](implicit ev1: E <:< A1, ev2: CanFail[E]): URIO[R, A1] =
    self.foldM(e => ZIO.succeedNow(ev1(e)), ZIO.succeedNow)

  /**
   * Requires the option produced by this value to be `None`.
   */
  final def none[B](implicit ev: A <:< Option[B]): ZIO[R, Option[E], Unit] =
    self.foldM(
      e => ZIO.failNow(Some(e)),
      a => a.fold[ZIO[R, Option[E], Unit]](ZIO.succeedNow(()))(_ => ZIO.failNow(None))
    )

  /**
   * Executes the effect on the specified `ExecutionContext` and then shifts back
   * to the default one.
   */
  final def on(ec: ExecutionContext): ZIO[R, E, A] =
    self.lock(Executor.fromExecutionContext(Int.MaxValue)(ec))

  /**
   * Returns an effect that will be executed at most once, even if it is
   * evaluated multiple times.
   */
  final def once: UIO[ZIO[R, E, Unit]] =
    Ref.make(true).map(ref => self.whenM(ref.getAndSet(false)))

  /**
   * Runs the specified effect if this effect fails, providing the error to the
   * effect if it exists. The provided effect will not be interrupted.
   */
  final def onError[R1 <: R](cleanup: Cause[E] => URIO[R1, Any]): ZIO[R1, E, A] =
    ZIO.bracketExit(ZIO.unit)((_, eb: Exit[E, A]) =>
      eb match {
        case Exit.Success(_)     => ZIO.unit
        case Exit.Failure(cause) => cleanup(cause)
      }
    )(_ => self)

  /**
   * Ensures that a cleanup functions runs, whether this effect succeeds,
   * fails, or is interrupted.
   */
  final def onExit[R1 <: R](cleanup: Exit[E, A] => URIO[R1, Any]): ZIO[R1, E, A] =
    ZIO.bracketExit(ZIO.unit)((_, exit: Exit[E, A]) => cleanup(exit))(_ => self)

  /**
   * Propagates the success value to the first element of a tuple, but
   * passes the effect input `R` along unmodified as the second element
   * of the tuple.
   */
  final def onFirst[R1 <: R]: ZIO[R1, E, (A, R1)] =
    self &&& ZIO.identity[R1]

  /**
   * Runs the specified effect if this effect is externally interrupted.
   */
  final def onInterrupt[R1 <: R](cleanup: URIO[R1, Any]): ZIO[R1, E, A] =
    ZIO.uninterruptibleMask { restore =>
      restore(self).foldCauseM(
        cause => if (cause.interrupted) cleanup *> ZIO.halt(cause) else ZIO.halt(cause),
        a => ZIO.succeed(a)
      )
    }

  // ensuring(
  //   ZIO.descriptorWith(descriptor => if (descriptor.interruptors.nonEmpty) cleanup else UIO(println(s"onInterrupt: ${descriptor}")) *> ZIO.unit)
  // )

  /**
   * Returns this effect if environment is on the left, otherwise returns
   * whatever is on the right unmodified. Note that the result is lifted
   * in either.
   */
  final def onLeft[C]: ZIO[Either[R, C], E, Either[A, C]] =
    self +++ ZIO.identity[C]

  /**
   * Returns this effect if environment is on the right, otherwise returns
   * whatever is on the left unmodified. Note that the result is lifted
   * in either.
   */
  final def onRight[C]: ZIO[Either[C, R], E, Either[C, A]] =
    ZIO.identity[C] +++ self

  /**
   * Propagates the success value to the second element of a tuple, but
   * passes the effect input `R` along unmodified as the first element
   * of the tuple.
   */
  final def onSecond[R1 <: R]: ZIO[R1, E, (R1, A)] =
    ZIO.identity[R1] &&& self

  /**
   * Runs the specified effect if this effect is terminated, either because of
   * a defect or because of interruption.
   */
  final def onTermination[R1 <: R](cleanup: Cause[Nothing] => URIO[R1, Any]): ZIO[R1, E, A] =
    ZIO.bracketExit(ZIO.unit)((_, eb: Exit[E, A]) =>
      eb match {
        case Exit.Failure(cause) => cause.failureOrCause.fold(_ => ZIO.unit, cleanup)
        case _                   => ZIO.unit
      }
    )(_ => self)

  /**
   * Executes this effect, skipping the error but returning optionally the success.
   */
  final def option(implicit ev: CanFail[E]): URIO[R, Option[A]] =
    self.foldM(_ => IO.succeedNow(None), a => IO.succeedNow(Some(a)))

  /**
   * Converts an option on errors into an option on values.
   */
  final def optional[E1](implicit ev: E <:< Option[E1]): ZIO[R, E1, Option[A]] =
    self.foldM(
      e => e.fold[ZIO[R, E1, Option[A]]](ZIO.succeedNow(Option.empty[A]))(ZIO.failNow(_)),
      a => ZIO.succeedNow(Some(a))
    )

  /**
   * Translates effect failure into death of the fiber, making all failures unchecked and
   * not a part of the type of the effect.
   */
  final def orDie[E1 >: E](implicit ev1: E1 <:< Throwable, ev2: CanFail[E]): URIO[R, A] =
    orDieWith(ev1)

  /**
   * Keeps none of the errors, and terminates the fiber with them, using
   * the specified function to convert the `E` into a `Throwable`.
   */
  final def orDieWith(f: E => Throwable)(implicit ev: CanFail[E]): URIO[R, A] =
    (self mapError f) catchAll (IO.dieNow)

  /**
   * Executes this effect and returns its value, if it succeeds, but
   * otherwise executes the specified effect.
   */
  final def orElse[R1 <: R, E2, A1 >: A](that: => ZIO[R1, E2, A1])(implicit ev: CanFail[E]): ZIO[R1, E2, A1] =
    tryOrElse(that, new ZIO.SucceedFn(() => that))

  /**
   * Returns an effect that will produce the value of this effect, unless it
   * fails, in which case, it will produce the value of the specified effect.
   */
  final def orElseEither[R1 <: R, E2, B](that: => ZIO[R1, E2, B])(implicit ev: CanFail[E]): ZIO[R1, E2, Either[A, B]] =
    tryOrElse(that.map(Right(_)), ZIO.succeedLeft)

  /**
   * Executes this effect and returns its value, if it succeeds, but
   * otherwise fails with the specified error.
   */
  final def orElseFail[E1](e1: => E1)(implicit ev: CanFail[E]): ZIO[R, E1, A] =
    orElse(ZIO.failNow(e1))

  /**
   * Executes this effect and returns its value, if it succeeds, but
   * otherwise suceeds with the specified value.
   */
  final def orElseSucceed[A1 >: A](a1: => A1)(implicit ev: CanFail[E]): URIO[R, A1] =
    orElse(ZIO.succeedNow(a1))

  /**
   * Exposes all parallel errors in a single call
   *
   */
  final def parallelErrors[E1 >: E]: ZIO[R, ::[E1], A] =
    self.foldCauseM(
      cause =>
        cause.failures match {
          case Nil            => ZIO.haltNow(cause.asInstanceOf[Cause[Nothing]])
          case ::(head, tail) => ZIO.failNow(::(head, tail))
        },
      ZIO.succeedNow
    )

  /**
   * Provides the `ZIO` effect with its required environment, which eliminates
   * its dependency on `R`.
   */
  final def provide(r: R)(implicit ev: NeedsEnv[R]): IO[E, A] = ZIO.provide(r)(self)

  /**
   * Provides the part of the environment that is not part of the `ZEnv`,
   * leaving an effect that only depends on the `ZEnv`.
   *
   * {{{
   * val loggingLayer: ZLayer[Any, Nothing, Logging] = ???
   *
   * val zio: ZIO[ZEnv with Logging, Nothing, Unit] = ???
   *
   * val zio2 = zio.provideCustomLayer(loggingLayer)
   * }}}
   */
  final def provideCustomLayer[E1 >: E, R1 <: Has[_]](
    layer: ZLayer[ZEnv, E1, R1]
  )(implicit ev: ZEnv with R1 <:< R, tagged: Tagged[R1]): ZIO[ZEnv, E1, A] =
    provideSomeLayer[ZEnv](layer)

  /**
   * Provides a layer to the ZIO effect, which translates it to another level.
   */
  final def provideLayer[E1 >: E, R0, R1 <: Has[_]](
    layer: ZLayer[R0, E1, R1]
  )(implicit ev1: R1 <:< R, ev2: NeedsEnv[R]): ZIO[R0, E1, A] =
    layer.build.map(ev1).use(self.provide)

  /**
   * An effectual version of `provide`, useful when the act of provision
   * requires an effect.
   */
  @deprecated("use provideLayer", "1.0.0")
  final def provideM[E1 >: E](r: ZIO[Any, E1, R])(implicit ev: NeedsEnv[R]): ZIO[Any, E1, A] =
    r.flatMap(self.provide)

  /**
   * Uses the given Managed[E1, R] to the environment required to run this effect,
   * leaving no outstanding environments and returning IO[E1, A]
   */
  @deprecated("use provideLayer", "1.0.0")
  final def provideManaged[E1 >: E](r0: Managed[E1, R])(implicit ev: NeedsEnv[R]): IO[E1, A] = provideSomeManaged(r0)

  /**
   * Provides some of the environment required to run this effect,
   * leaving the remainder `R0`.
   *
   * {{{
   * val effect: ZIO[Console with Logging, Nothing, Unit] = ???
   *
   * effect.provideSome[Console](env =>
   *   new Console with Logging {
   *     val console = env.console
   *     val logging = new Logging.Service[Any] {
   *       def log(line: String) = console.putStrLn(line)
   *     }
   *   }
   * )
   * }}}
   */
  final def provideSome[R0](f: R0 => R)(implicit ev: NeedsEnv[R]): ZIO[R0, E, A] =
    ZIO.accessM(r0 => self.provide(f(r0)))

  /**
   * Splits the environment into two parts, providing one part using the
   * specified layer and leaving the remainder `R0`.
   *
   * {{{
   * val clockLayer: ZLayer[Any, Nothing, Clock] = ???
   *
   * val zio: ZIO[Clock with Random, Nothing, Unit] = ???
   *
   * val zio2 = zio.provideSomeLayer[Random](clockLayer)
   * }}}
   */
  final def provideSomeLayer[R0 <: Has[_]]: ZIO.ProvideSomeLayer[R0, R, E, A] =
    new ZIO.ProvideSomeLayer[R0, R, E, A](self)

  /**
   * An effectful version of `provideSome`, useful when the act of partial
   * provision requires an effect.
   *
   * {{{
   * val effect: ZIO[Console with Logging, Nothing, Unit] = ???
   *
   * val r0: URIO[Console, Console with Logging] = ???
   *
   * effect.provideSomeM(r0)
   * }}}
   */
  @deprecated("use provideLayer", "1.0.0")
  final def provideSomeM[R0, E1 >: E](r0: ZIO[R0, E1, R])(implicit ev: NeedsEnv[R]): ZIO[R0, E1, A] =
    r0.flatMap(self.provide)

  /**
   * Uses the given ZManaged[R0, E1, R] to provide some of the environment required to run this effect,
   * leaving the remainder `R0`.
   */
  @deprecated("use provideLayer", "1.0.0")
  final def provideSomeManaged[R0, E1 >: E](r0: ZManaged[R0, E1, R])(implicit ev: NeedsEnv[R]): ZIO[R0, E1, A] =
    r0.use(self.provide)

  /**
   * Returns a successful effect if the value is `Left`, or fails with the error `None`.
   */
  final def left[B, C](implicit ev: A <:< Either[B, C]): ZIO[R, Option[E], B] =
    self.foldM(
      e => ZIO.failNow(Some(e)),
      a => ev(a).fold(ZIO.succeedNow, _ => ZIO.failNow(None))
    )

  /**
   * Returns a successful effect if the value is `Left`, or fails with the error e.
   */
  final def leftOrFail[B, C, E1 >: E](e: => E1)(implicit ev: A <:< Either[B, C]): ZIO[R, E1, B] =
    self.flatMap(ev(_) match {
      case Right(_)    => ZIO.failNow(e)
      case Left(value) => ZIO.succeedNow(value)
    })

  /**
   * Returns a successful effect if the value is `Left`, or fails with a [[java.util.NoSuchElementException]].
   */
  final def leftOrFailException[B, C, E1 >: NoSuchElementException](
    implicit ev: A <:< Either[B, C],
    ev2: E <:< E1
  ): ZIO[R, E1, B] =
    self.foldM(
      e => ZIO.failNow(ev2(e)),
      a => ev(a).fold(ZIO.succeedNow(_), _ => ZIO.failNow(new NoSuchElementException("Either.left.get on Right")))
    )

  /**
   * Returns a succesful effect if the value is `Right`, or fails with the error `None`.
   */
  final def right[B, C](implicit ev: A <:< Either[B, C]): ZIO[R, Option[E], C] =
    self.foldM(
      e => ZIO.failNow(Some(e)),
      a => ev(a).fold(_ => ZIO.failNow(None), ZIO.succeedNow)
    )

  /**
   * Returns a successful effect if the value is `Right`, or fails with the given error 'e'.
   */
  final def rightOrFail[B, C, E1 >: E](e: => E1)(implicit ev: A <:< Either[B, C]): ZIO[R, E1, C] =
    self.flatMap(ev(_) match {
      case Right(value) => ZIO.succeedNow(value)
      case Left(_)      => ZIO.failNow(e)
    })

  /**
   * Returns a successful effect if the value is `Right`, or fails with a [[java.util.NoSuchElementException]].
   */
  final def rightOrFailException[B, C, E1 >: NoSuchElementException](
    implicit ev: A <:< Either[B, C],
    ev2: E <:< E1
  ): ZIO[R, E1, C] =
    self.foldM(
      e => ZIO.failNow(ev2(e)),
      a => ev(a).fold(_ => ZIO.failNow(new NoSuchElementException("Either.right.get on Left")), ZIO.succeedNow(_))
    )

  /**
   * Returns an effect that races this effect with the specified effect,
   * returning the first successful `A` from the faster side. If one effect
   * succeeds, the other will be interrupted. If neither succeeds, then the
   * effect will fail with some error.
   */
  final def race[R1 <: R, E1 >: E, A1 >: A](that: ZIO[R1, E1, A1]): ZIO[R1, E1, A1] =
    ZIO.fiberId
      .flatMap(parentFiberId =>
        (self raceWith that)(
          (exit, right) =>
            exit.foldM[Any, E1, A1](
              cause => right.join mapErrorCause (cause && _), // TODO: Preserve error?
              a => (right interruptAs parentFiberId) as a
            ),
          (exit, left) =>
            exit.foldM[Any, E1, A1](
              cause => left.join mapErrorCause (_ && cause), // TODO: Preserve error?
              a => (left interruptAs parentFiberId) as a
            )
        )
      )
      .refailWithTrace

  /**
   * Returns an effect that races this effect with all the specified effects,
   * yielding the value of the first effect to succeed with a value.
   * Losers of the race will be interrupted immediately
   */
  final def raceAll[R1 <: R, E1 >: E, A1 >: A](ios: Iterable[ZIO[R1, E1, A1]]): ZIO[R1, E1, A1] = {
    def arbiter[E1, A1](
      fibers: List[Fiber[E1, A1]],
      winner: Fiber[E1, A1],
      promise: Promise[E1, (A1, Fiber[E1, A1])],
      fails: Ref[Int]
    )(res: Exit[E1, A1]): URIO[R1, Any] =
      res.foldM[R1, Nothing, Unit](
        e => ZIO.flatten(fails.modify((c: Int) => (if (c == 0) promise.halt(e).unit else ZIO.unit) -> (c - 1))),
        a =>
          promise
            .succeed(a -> winner)
            .flatMap(set =>
              if (set) fibers.foldLeft(IO.unit)((io, f) => if (f eq winner) io else io <* f.interrupt)
              else ZIO.unit
            )
      )

    (for {
      done  <- Promise.make[E1, (A1, Fiber[E1, A1])]
      fails <- Ref.make[Int](ios.size)
      c <- ZIO.uninterruptibleMask { restore =>
            for {
              head <- ZIO.interruptible(self).fork
              tail <- ZIO.foreach(ios)(io => ZIO.interruptible(io).fork)
              fs   = head :: tail
              _ <- fs.foldLeft[ZIO[R1, E1, Any]](ZIO.unit) {
                    case (io, f) =>
                      io *> f.await.flatMap(arbiter(fs, f, done, fails)).fork
                  }

              inheritRefs = { (res: (A1, Fiber[E1, A1])) =>
                res._2.inheritRefs.as(res._1)
              }

              c <- restore(done.await >>= inheritRefs)
                    .onInterrupt(fs.foldLeft(IO.unit)((io, f) => io <* f.interrupt))
            } yield c
          }
    } yield c).refailWithTrace
  }

  @deprecated("Use raceFirst", "1.0.0")
  final def raceAttempt[R1 <: R, E1 >: E, A1 >: A](that: ZIO[R1, E1, A1]): ZIO[R1, E1, A1] =
    self raceFirst that

  /**
   * Returns an effect that races this effect with the specified effect,
   * yielding the first result to complete, whether by success or failure. If
   * neither effect completes, then the composed effect will not complete.
   */
<<<<<<< HEAD
  final def raceFirst[R1 <: R, E1 >: E, A1 >: A](that: ZIO[R1, E1, A1]): ZIO[R1, E1, A1] =
    (self.run race that.run).flatMap(ZIO.done(_))
=======
  final def raceAttempt[R1 <: R, E1 >: E, A1 >: A](that: ZIO[R1, E1, A1]): ZIO[R1, E1, A1] =
    raceWith(that)(
      { case (l, f) => f.interrupt *> l.fold(ZIO.haltNow, ZIO.succeedNow) },
      { case (r, f) => f.interrupt *> r.fold(ZIO.haltNow, ZIO.succeedNow) }
    ).refailWithTrace
>>>>>>> e866e6da

  /**
   * Returns an effect that races this effect with the specified effect,
   * yielding the first result to succeed. If neither effect succeeds, then the
   * composed effect will fail with some error.
   */
  final def raceEither[R1 <: R, E1 >: E, B](that: ZIO[R1, E1, B]): ZIO[R1, E1, Either[A, B]] =
    (self.map(Left(_)) race that.map(Right(_)))

  /**
   * Returns an effect that races this effect with the specified effect, calling
   * the specified finisher as soon as one result or the other has been computed.
   */
  final def raceWith[R1 <: R, E1, E2, B, C](that: ZIO[R1, E1, B])(
    leftDone: (Exit[E, A], Fiber[E1, B]) => ZIO[R1, E2, C],
    rightDone: (Exit[E1, B], Fiber[E, A]) => ZIO[R1, E2, C]
  ): ZIO[R1, E2, C] =
    new ZIO.RaceWith[R1, E, E1, E2, A, B, C](
      self,
      that,
      (exit, fiber) => leftDone(exit, fiber),
      (exit, fiber) => rightDone(exit, fiber),
      InterruptMode.Await
    )

  /**
   * Attach a wrapping trace pointing to this location in case of error.
   *
   * Useful when joining fibers to make the resulting trace mention
   * the `join` point, otherwise only the traces of joined fibers are
   * included.
   *
   * {{{
   *   for {
   *     badFiber <- UIO(1 / 0).fork
   *     _ <- badFiber.join.refailWithTrace
   *   } yield ()
   * }}}
   * */
  final def refailWithTrace: ZIO[R, E, A] =
    foldCauseM(c => ZIO.haltWith(trace => Cause.traced(c, trace())), ZIO.succeedNow)

  /**
   * Keeps some of the errors, and terminates the fiber with the rest
   */
  final def refineOrDie[E1](pf: PartialFunction[E, E1])(implicit ev1: E <:< Throwable, ev2: CanFail[E]): ZIO[R, E1, A] =
    refineOrDieWith(pf)(ev1)

  /**
   * Keeps some of the errors, and terminates the fiber with the rest, using
   * the specified function to convert the `E` into a `Throwable`.
   */
  final def refineOrDieWith[E1](pf: PartialFunction[E, E1])(f: E => Throwable)(implicit ev: CanFail[E]): ZIO[R, E1, A] =
    self catchAll (err => (pf lift err).fold[ZIO[R, E1, A]](ZIO.dieNow(f(err)))(ZIO.failNow(_)))

  /**
   * Fail with the returned value if the `PartialFunction` matches, otherwise
   * continue with our held value.
   */
  final def reject[R1 <: R, E1 >: E](pf: PartialFunction[A, E1]): ZIO[R1, E1, A] =
    rejectM(pf.andThen(ZIO.failNow(_)))

  /**
   * Continue with the returned computation if the `PartialFunction` matches,
   * translating the successful match into a failure, otherwise continue with
   * our held value.
   */
  final def rejectM[R1 <: R, E1 >: E](pf: PartialFunction[A, ZIO[R1, E1, E1]]): ZIO[R1, E1, A] =
    self.flatMap { v =>
      pf.andThen[ZIO[R1, E1, A]](_.flatMap(ZIO.failNow))
        .applyOrElse[A, ZIO[R1, E1, A]](v, ZIO.succeedNow)
    }

  /**
   * Repeats this effect with the specified schedule until the schedule
   * completes, or until the first failure.
   * Repeats are done in addition to the first execution so that
   * `io.repeat(Schedule.once)` means "execute io and in case of success repeat `io` once".
   */
  final def repeat[R1 <: R, B](schedule: Schedule[R1, A, B]): ZIO[R1, E, B] =
    repeatOrElse[R1, E, B](schedule, (e, _) => ZIO.failNow(e))

  /**
   * Repeats this effect with the specified schedule until the schedule
   * completes, or until the first failure. In the event of failure the progress
   * to date, together with the error, will be passed to the specified handler.
   */
  final def repeatOrElse[R1 <: R, E2, B](
    schedule: Schedule[R1, A, B],
    orElse: (E, Option[B]) => ZIO[R1, E2, B]
  ): ZIO[R1, E2, B] =
    repeatOrElseEither[R1, B, E2, B](schedule, orElse).map(_.merge)

  /**
   * Repeats this effect with the specified schedule until the schedule
   * completes, or until the first failure. In the event of failure the progress
   * to date, together with the error, will be passed to the specified handler.
   */
  final def repeatOrElseEither[R1 <: R, B, E2, C](
    schedule: Schedule[R1, A, B],
    orElse: (E, Option[B]) => ZIO[R1, E2, C]
  ): ZIO[R1, E2, Either[C, B]] = {
    def loop(last: A, state: schedule.State): ZIO[R1, E2, Either[C, B]] =
      schedule
        .update(last, state)
        .foldM(
          _ => ZIO.succeedRight(schedule.extract(last, state)),
          s =>
            self.foldM(
              e => orElse(e, Some(schedule.extract(last, state))).map(Left(_)),
              a => loop(a, s)
            )
        )
    self.foldM(
      orElse(_, None).map(Left(_)),
      a => schedule.initial.flatMap(loop(a, _))
    )
  }

  /**
   * Retries with the specified retry policy.
   * Retries are done following the failure of the original `io` (up to a fixed maximum with
   * `once` or `recurs` for example), so that that `io.retry(Schedule.once)` means
   * "execute `io` and in case of failure, try again once".
   */
  final def retry[R1 <: R, E1 >: E, S](policy: Schedule[R1, E1, S])(implicit ev: CanFail[E]): ZIO[R1, E, A] =
    retryOrElse(policy, (e: E, _: S) => ZIO.failNow(e))

  /**
   * Retries with the specified schedule, until it fails, and then both the
   * value produced by the schedule together with the last error are passed to
   * the recovery function.
   */
  final def retryOrElse[R1 <: R, A2 >: A, E1 >: E, S, E2](
    policy: Schedule[R1, E1, S],
    orElse: (E, S) => ZIO[R1, E2, A2]
  )(implicit ev: CanFail[E]): ZIO[R1, E2, A2] =
    retryOrElseEither(policy, orElse).map(_.merge)

  /**
   * Retries with the specified schedule, until it fails, and then both the
   * value produced by the schedule together with the last error are passed to
   * the recovery function.
   */
  final def retryOrElseEither[R1 <: R, E1 >: E, S, E2, B](
    policy: Schedule[R1, E1, S],
    orElse: (E, S) => ZIO[R1, E2, B]
  )(implicit ev: CanFail[E]): ZIO[R1, E2, Either[B, A]] = {
    def loop(state: policy.State): ZIO[R1, E2, Either[B, A]] =
      self.foldM(
        err =>
          policy
            .update(err, state)
            .foldM(
              _ => orElse(err, policy.extract(err, state)).map(Left(_)),
              loop
            ),
        ZIO.succeedRight
      )

    policy.initial.flatMap(loop)
  }

  /**
   * Retries this effect until its error satisfies the specified predicate.
   */
  final def retryUntil(f: E => Boolean)(implicit ev: CanFail[E]): ZIO[R, E, A] =
    retry(Schedule.doUntil(f))

  /**
   * Retries this effect until its error equals the predicate.
   */
  final def retryUntilEquals[E1 >: E](e: => E1)(implicit ev: CanFail[E1]): ZIO[R, E1, A] =
    retry(Schedule.doUntilEquals(e))

  /**
   * Retries this effect until its error satisfies the specified effectful predicate.
   */
  final def retryUntilM(f: E => UIO[Boolean])(implicit ev: CanFail[E]): ZIO[R, E, A] =
    retry(Schedule.doUntilM(f))

  /**
   * Retries this effect while its error satisfies the specified predicate.
   */
  final def retryWhile(f: E => Boolean)(implicit ev: CanFail[E]): ZIO[R, E, A] =
    retry(Schedule.doWhile(f))

  /**
   * Repeats this effect for as long as the error equals the predicate.
   */
  final def retryWhileEquals[E1 >: E](e: => E1)(implicit ev: CanFail[E1]): ZIO[R, E1, A] =
    retry(Schedule.doWhileEquals(e))

  /**
   * Retries this effect while its error satisfies the specified effectful predicate.
   */
  final def retryWhileM(f: E => UIO[Boolean])(implicit ev: CanFail[E]): ZIO[R, E, A] =
    retry(Schedule.doWhileM(f))

  /**
   * Returns an effect that semantically runs the effect on a fiber,
   * producing an [[zio.Exit]] for the completion value of the fiber.
   */
  final def run: URIO[R, Exit[E, A]] =
    new ZIO.Fold[R, E, Nothing, A, Exit[E, A]](
      self,
      cause => ZIO.succeedNow(Exit.halt(cause)),
      succ => ZIO.succeedNow(Exit.succeed(succ))
    )

  /**
   * Exposes the full cause of failure of this effect.
   *
   * {{{
   * case class DomainError()
   *
   * val veryBadIO: IO[DomainError, Unit] =
   *   IO.effectTotal(5 / 0) *> IO.fail(DomainError())
   *
   * val caught: UIO[Unit] =
   *   veryBadIO.sandbox.catchAll {
   *     case Cause.Die(_: ArithmeticException) =>
   *       // Caught defect: divided by zero!
   *       IO.succeed(0)
   *     case Cause.Fail(e) =>
   *       // Caught error: DomainError!
   *       IO.succeed(0)
   *     case cause =>
   *       // Caught unknown defects, shouldn't recover!
   *       IO.halt(cause)
   *    *
   *   }
   * }}}
   */
  final def sandbox: ZIO[R, Cause[E], A] = foldCauseM(ZIO.failNow, ZIO.succeedNow)

  /**
   * Converts an option on values into an option on errors.
   */
  final def some[B](implicit ev: A <:< Option[B]): ZIO[R, Option[E], B] =
    self.foldM(
      e => ZIO.failNow(Some(e)),
      a => a.fold[ZIO[R, Option[E], B]](ZIO.failNow(Option.empty[E]))(ZIO.succeedNow)
    )

  /**
   * Extracts the optional value, or fails with the given error 'e'.
   */
  final def someOrFail[B, E1 >: E](e: => E1)(implicit ev: A <:< Option[B]): ZIO[R, E1, B] =
    self.flatMap(ev(_) match {
      case Some(value) => ZIO.succeedNow(value)
      case None        => ZIO.failNow(e)
    })

  /**
   * Extracts the optional value, or fails with a [[java.util.NoSuchElementException]]
   */
  final def someOrFailException[B, E1 >: E](
    implicit ev: A <:< Option[B],
    ev2: NoSuchElementException <:< E1
  ): ZIO[R, E1, B] =
    self.foldM(e => ZIO.failNow(e), ev(_) match {
      case Some(value) => ZIO.succeedNow(value)
      case None        => ZIO.failNow(ev2(new NoSuchElementException("None.get")))
    })

  /**
   * Companion helper to `sandbox`. Allows recovery, and partial recovery, from
   * errors and defects alike, as in:
   *
   * {{{
   * case class DomainError()
   *
   * val veryBadIO: IO[DomainError, Unit] =
   *   IO.effectTotal(5 / 0) *> IO.fail(DomainError())
   *
   * val caught: IO[DomainError, Unit] =
   *   veryBadIO.sandboxWith(_.catchSome {
   *     case Cause.Die(_: ArithmeticException)=>
   *       // Caught defect: divided by zero!
   *       IO.succeed(0)
   *   })
   * }}}
   *
   * Using `sandboxWith` with `catchSome` is better than using
   * `io.sandbox.catchAll` with a partial match, because in
   * the latter, if the match fails, the original defects will
   * be lost and replaced by a `MatchError`
   */
  final def sandboxWith[R1 <: R, E2, B](f: ZIO[R1, Cause[E], A] => ZIO[R1, Cause[E2], B]): ZIO[R1, E2, B] =
    ZIO.unsandbox(f(self.sandbox))

  /**
   * Summarizes a effect by computing some value before and after execution, and
   * then combining the values to produce a summary, together with the result of
   * execution.
   */
  final def summarized[R1 <: R, E1 >: E, B, C](summary: ZIO[R1, E1, B])(f: (B, B) => C): ZIO[R1, E1, (C, A)] =
    for {
      start <- summary
      value <- self
      end   <- summary
    } yield (f(start, end), value)

  /**
   * An integer that identifies the term in the `ZIO` sum type to which this
   * instance belongs (e.g. `IO.Tags.Succeed`).
   */
  def tag: Int

  /**
   * Returns an effect that effectfully "peeks" at the success of this effect.
   *
   * {{{
   * readFile("data.json").tap(putStrLn)
   * }}}
   */
  final def tap[R1 <: R, E1 >: E](f: A => ZIO[R1, E1, Any]): ZIO[R1, E1, A] = self.flatMap(new ZIO.TapFn(f))

  /**
   * Returns an effect that effectfully "peeks" at the failure or success of
   * this effect.
   * {{{
   * readFile("data.json").tapBoth(logError(_), logData(_))
   * }}}
   */
  final def tapBoth[R1 <: R, E1 >: E](f: E => ZIO[R1, E1, Any], g: A => ZIO[R1, E1, Any])(
    implicit ev: CanFail[E]
  ): ZIO[R1, E1, A] =
    self.foldCauseM(new ZIO.TapErrorRefailFn(f), new ZIO.TapFn(g))

  /**
   * Returns an effect that effectually "peeks" at the cause of the failure of
   * this effect.
   * {{{
   * readFile("data.json").tapCause(logCause(_))
   * }}}
   */
  final def tapCause[R1 <: R, E1 >: E](f: Cause[E] => ZIO[R1, E1, Any]): ZIO[R1, E1, A] =
    self.foldCauseM(new ZIO.TapCauseRefailFn(f), ZIO.succeedNow)

  /**
   * Returns an effect that effectfully "peeks" at the failure of this effect.
   * {{{
   * readFile("data.json").tapError(logError(_))
   * }}}
   */
  final def tapError[R1 <: R, E1 >: E](f: E => ZIO[R1, E1, Any])(implicit ev: CanFail[E]): ZIO[R1, E1, A] =
    self.foldCauseM(new ZIO.TapErrorRefailFn(f), ZIO.succeedNow)

  /**
   * Returns a new effect that executes this one and times the execution.
   */
  final def timed: ZIO[R with Clock, E, (Duration, A)] = timedWith(clock.nanoTime)

  /**
   * A more powerful variation of `timed` that allows specifying the clock.
   */
  final def timedWith[R1 <: R, E1 >: E](nanoTime: ZIO[R1, E1, Long]): ZIO[R1, E1, (Duration, A)] =
    summarized(nanoTime)((start, end) => Duration.fromNanos(end - start))

  /**
   * Returns an effect that will timeout this effect, returning `None` if the
   * timeout elapses before the effect has produced a value; and returning
   * `Some` of the produced value otherwise.
   *
   * If the timeout elapses without producing a value, the running effect
   * will be safely interrupted
   *
   */
  final def timeout(d: Duration): ZIO[R with Clock, E, Option[A]] = timeoutTo(None)(Some(_))(d)

  /**
   * The same as [[timeout]], but instead of producing a `None` in the event
   * of timeout, it will produce the specified error.
   */
  final def timeoutFail[E1 >: E](e: E1)(d: Duration): ZIO[R with Clock, E1, A] =
    ZIO.flatten(timeoutTo(ZIO.failNow(e))(ZIO.succeedNow)(d))

  /**
   * Returns an effect that will attempt to timeout this effect, but will not
   * wait for the running effect to terminate if the timeout elapses without
   * producing a value. Returns `Right` with the produced value if the effect
   * completes before the timeout or `Left` with the interrupting fiber
   * otherwise.
   */
<<<<<<< HEAD
  final def timeoutFork(d: Duration): ZIO[R with Clock, E, Option[A]] =
    self.disconnect.timeout(d)
=======
  final def timeoutFork(d: Duration): ZIO[R with Clock, E, Either[Fiber.Runtime[E, A], A]] =
    raceWith(ZIO.sleep(d))(
      (exit, timeoutFiber) => ZIO.doneNow(exit).map(Right(_)) <* timeoutFiber.interrupt,
      (_, fiber) => fiber.interrupt.flatMap(ZIO.doneNow).fork.map(Left(_))
    )
>>>>>>> e866e6da

  /**
   * Returns an effect that will timeout this effect, returning either the
   * default value if the timeout elapses before the effect has produced a
   * value; and or returning the result of applying the function `f` to the
   * success value of the effect.
   *
   * If the timeout elapses without producing a value, the running effect
   * will be safely interrupted
   *
   * {{{
   * IO.succeed(1).timeoutTo(None)(Some(_))(1.second)
   * }}}
   */
  final def timeoutTo[R1 <: R, E1 >: E, A1 >: A, B](b: B): ZIO.TimeoutTo[R1, E1, A1, B] =
    new ZIO.TimeoutTo(self, b)

  /**
   * Returns an effect that keeps or breaks a promise based on the result of
   * this effect. Synchronizes interruption, so if this effect is interrupted,
   * the specified promise will be interrupted, too.
   */
  final def to[E1 >: E, A1 >: A](p: Promise[E1, A1]): URIO[R, Boolean] =
    ZIO.uninterruptibleMask(restore => restore(self).run.flatMap(p.done(_)))

  /**
   * Converts the effect into a [[scala.concurrent.Future]].
   */
  final def toFuture(implicit ev2: E <:< Throwable): URIO[R, CancelableFuture[E, A]] =
    self toFutureWith ev2

  /**
   * Converts the effect into a [[scala.concurrent.Future]].
   */
  final def toFutureWith(f: E => Throwable): URIO[R, CancelableFuture[E, A]] =
    self.fork >>= (_.toFutureWith(f))

  /**
   * Constructs a layer from this effect.
   */
  final def toLayer[A1 >: A](implicit ev: Tagged[A1]): ZLayer[R, E, Has[A1]] =
    ZLayer.fromEffect(self)

  /**
   * Constructs a layer from this effect, which must return one or more
   * services.
   */
  final def toLayerMany[A1 <: Has[_]](implicit ev: A <:< A1): ZLayer[R, E, A1] =
    ZLayer(ZManaged.fromEffect(self.map(ev)))

  /**
   * Converts this ZIO to [[zio.Managed]]. This ZIO and the provided release action
   * will be performed uninterruptibly.
   */
  final def toManaged[R1 <: R](release: A => URIO[R1, Any]): ZManaged[R1, E, A] =
    ZManaged.make(this)(release)

  /**
   * Converts this ZIO to [[zio.ZManaged]] with no release action. It will be performed
   * interruptibly.
   */
  final def toManaged_ : ZManaged[R, E, A] =
    ZManaged.fromEffect[R, E, A](this)

  /**
   * Enables ZIO tracing for this effect. Because this is the default, this
   * operation only has an additional meaning if the effect is located within
   * an `untraced` section, or the current fiber has been spawned by a parent
   * inside an `untraced` section.
   */
  final def traced: ZIO[R, E, A] = tracingStatus(TracingStatus.Traced)

  /**
   * Toggles ZIO tracing support for this effect. If `true` is used, then the
   * effect will accumulate traces, while if `false` is used, then tracing
   * is disabled. These changes are compositional, so they only affect regions
   * of the effect.
   */
  final def tracingStatus(flag: TracingStatus): ZIO[R, E, A] = new ZIO.TracingStatus(self, flag)

  private[this] final def tryOrElse[R1 <: R, E2, B](
    that: => ZIO[R1, E2, B],
    succ: A => ZIO[R1, E2, B]
  ): ZIO[R1, E2, B] =
    new ZIO.Fold[R1, E, E2, A, B](
      self,
      ZIOFn(() => that) { cause =>
        cause.stripFailures match {
          case None    => that.catchAllCause(cause2 => ZIO.haltNow(Cause.die(FiberFailure(cause)) ++ cause2))
          case Some(c) => ZIO.haltNow(c)
        }
      },
      succ
    )

  /**
   * Performs this effect uninterruptibly. This will prevent the effect from
   * being terminated externally, but the effect may fail for internal reasons
   * (e.g. an uncaught error) or terminate due to defect.
   *
   * Uninterruptible effects may recover from all failure causes (including
   * interruption of an inner effect that has been made interruptible).
   */
  final def uninterruptible: ZIO[R, E, A] = interruptStatus(InterruptStatus.Uninterruptible)

  /**
   * Returns the effect resulting from mapping the success of this effect to unit.
   */
  final def unit: ZIO[R, E, Unit] = as(())

  /**
   * The inverse operation to `sandbox`. Submerges the full cause of failure.
   */
  final def unsandbox[R1 <: R, E1, A1 >: A](implicit ev1: ZIO[R, E, A] <:< ZIO[R1, Cause[E1], A1]): ZIO[R1, E1, A1] =
    ZIO.unsandbox(ev1(self))

  /**
   * Disables ZIO tracing facilities for the duration of the effect.
   *
   * Note: ZIO tracing is cached, as such after the first iteration
   * it has a negligible effect on performance of hot-spots (Additional
   * hash map lookup per flatMap). As such, using `untraced` sections
   * is not guaranteed to result in a noticeable performance increase.
   */
  final def untraced: ZIO[R, E, A] = tracingStatus(TracingStatus.Untraced)

  /**
   * The moral equivalent of `if (p) exp`
   */
  final def when[R1 <: R, E1 >: E](b: => Boolean): ZIO[R1, E1, Unit] =
    ZIO.when(b)(self)

  /**
   * The moral equivalent of `if (p) exp` when `p` has side-effects
   */
  final def whenM[R1 <: R, E1 >: E](
    b: URIO[R1, Boolean]
  ): ZIO[R1, E1, Unit] =
    ZIO.whenM(b)(self)

  /**
   * A named alias for `&&&` or `<*>`.
   */
  final def zip[R1 <: R, E1 >: E, B](that: ZIO[R1, E1, B]): ZIO[R1, E1, (A, B)] =
    self &&& that

  /**
   * A named alias for `<*`.
   */
  final def zipLeft[R1 <: R, E1 >: E, B](that: => ZIO[R1, E1, B]): ZIO[R1, E1, A] =
    self <* that

  /**
   * A named alias for `<&>`.
   */
  final def zipPar[R1 <: R, E1 >: E, B](that: ZIO[R1, E1, B]): ZIO[R1, E1, (A, B)] =
    self <&> that

  /**
   * A named alias for `<&`.
   */
  final def zipParLeft[R1 <: R, E1 >: E, B](that: ZIO[R1, E1, B]): ZIO[R1, E1, A] =
    self <& that

  /**
   * A named alias for `&>`.
   */
  final def zipParRight[R1 <: R, E1 >: E, B](that: ZIO[R1, E1, B]): ZIO[R1, E1, B] =
    self &> that

  /**
   * A named alias for `*>`.
   */
  final def zipRight[R1 <: R, E1 >: E, B](that: => ZIO[R1, E1, B]): ZIO[R1, E1, B] =
    self *> that

  /**
   * Sequentially zips this effect with the specified effect using the
   * specified combiner function.
   */
  final def zipWith[R1 <: R, E1 >: E, B, C](that: => ZIO[R1, E1, B])(f: (A, B) => C): ZIO[R1, E1, C] =
    self.flatMap(a => that.map(ZIOFn(f)(b => f(a, b))))

  /**
   * Returns an effect that executes both this effect and the specified effect,
   * in parallel, combining their results with the specified `f` function. If
   * either side fails, then the other side will be interrupted.
   */
  final def zipWithPar[R1 <: R, E1 >: E, B, C](
    that: ZIO[R1, E1, B]
  )(f: (A, B) => C): ZIO[R1, E1, C] = {
    def coordinate[A, B](
      fiberId: Fiber.Id,
      f: (A, B) => C,
      leftWinner: Boolean
    )(winner: Exit[E1, A], loser: Fiber[E1, B]): ZIO[R1, E1, C] =
      winner match {
        case Exit.Success(a) => loser.join.map(f(a, _))
        case Exit.Failure(cause) =>
          loser.interruptAs(fiberId).flatMap {
            case Exit.Success(_) => ZIO.haltNow(cause)
            case Exit.Failure(loserCause) =>
              if (leftWinner) ZIO.haltNow(cause && loserCause)
              else ZIO.haltNow(loserCause && cause)
          }
      }

    val g = (b: B, a: A) => f(a, b)
    ZIO.fiberId.flatMap(parentFiberId =>
      (self raceWith that)(coordinate(parentFiberId, f, true), coordinate(parentFiberId, g, false)).fork.flatMap { f =>
        f.await.flatMap { exit =>
          if (exit.succeeded) f.inheritRefs *> ZIO.doneNow(exit)
          else ZIO.doneNow(exit)
        }
      }
    )
  }
}

object ZIO extends ZIOCompanionPlatformSpecific {

  /**
   * Submerges the error case of an `Either` into the `ZIO`. The inverse
   * operation of `IO.either`.
   */
  def absolve[R, E, A](v: ZIO[R, E, Either[E, A]]): ZIO[R, E, A] =
    v.flatMap(fromEither(_))

  /**
   * Accesses the environment of the effect.
   * {{{
   * val portNumber = effect.access(_.config.portNumber)
   * }}}
   */
  def access[R]: ZIO.AccessPartiallyApplied[R] =
    new ZIO.AccessPartiallyApplied[R]

  /**
   * Effectfully accesses the environment of the effect.
   */
  def accessM[R]: ZIO.AccessMPartiallyApplied[R] =
    new ZIO.AccessMPartiallyApplied[R]

  /**
   * Makes an explicit check to see if the fiber has been interrupted, and if
   * so, performs self-interruption
   */
  def allowInterrupt: UIO[Unit] =
    descriptorWith(d => if (d.interruptors.nonEmpty) interrupt else ZIO.unit)

  /**
   * When this effect represents acquisition of a resource (for example,
   * opening a file, launching a thread, etc.), `bracket` can be used to ensure
   * the acquisition is not interrupted and the resource is always released.
   *
   * The function does two things:
   *
   * 1. Ensures this effect, which acquires the resource, will not be
   * interrupted. Of course, acquisition may fail for internal reasons (an
   * uncaught exception).
   * 2. Ensures the `release` effect will not be interrupted, and will be
   * executed so long as this effect successfully acquires the resource.
   *
   * In between acquisition and release of the resource, the `use` effect is
   * executed.
   *
   * If the `release` effect fails, then the entire effect will fail even
   * if the `use` effect succeeds. If this fail-fast behavior is not desired,
   * errors produced by the `release` effect can be caught and ignored.
   *
   * {{{
   * openFile("data.json").bracket(closeFile) { file =>
   *   for {
   *     header <- readHeader(file)
   *     ...
   *   } yield result
   * }
   * }}}
   */
  def bracket[R, E, A](acquire: ZIO[R, E, A]): ZIO.BracketAcquire[R, E, A] =
    new ZIO.BracketAcquire[R, E, A](acquire)

  /**
   * Uncurried version. Doesn't offer curried syntax and have worse type-inference
   * characteristics, but guarantees no extra allocations of intermediate
   * [[zio.ZIO.BracketAcquire]] and [[zio.ZIO.BracketRelease]] objects.
   */
  def bracket[R, E, A, B](
    acquire: ZIO[R, E, A],
    release: A => URIO[R, Any],
    use: A => ZIO[R, E, B]
  ): ZIO[R, E, B] =
    bracketExit(acquire, new ZIO.BracketReleaseFn(release): (A, Exit[E, B]) => URIO[R, Any], use)

  /**
   * Acquires a resource, uses the resource, and then releases the resource.
   * Neither the acquisition nor the release will be interrupted, and the
   * resource is guaranteed to be released, so long as the `acquire` effect
   * succeeds. If `use` fails, then after release, the returned effect will fail
   * with the same error.
   */
  def bracketExit[R, E, A](acquire: ZIO[R, E, A]): ZIO.BracketExitAcquire[R, E, A] =
    new ZIO.BracketExitAcquire(acquire)

  /**
   * Uncurried version. Doesn't offer curried syntax and has worse type-inference
   * characteristics, but guarantees no extra allocations of intermediate
   * [[zio.ZIO.BracketExitAcquire]] and [[zio.ZIO.BracketExitRelease]] objects.
   */
  def bracketExit[R, E, A, B](
    acquire: ZIO[R, E, A],
    release: (A, Exit[E, B]) => URIO[R, Any],
    use: A => ZIO[R, E, B]
  ): ZIO[R, E, B] =
    ZIO.uninterruptibleMask[R, E, B](restore =>
      acquire.flatMap(ZIOFn(traceAs = use) { a =>
        restore(use(a)).run.flatMap(ZIOFn(traceAs = release) { e =>
          release(a, e).foldCauseM(
            cause2 => ZIO.haltNow(e.fold(_ ++ cause2, _ => cause2)),
            _ => ZIO.doneNow(e)
          )
        })
      })
    )

  /**
   * A variant of `bracket` which returns immediately on interruption.
   * however, it does not actually interrupt the underlying acquisition, but rather, in a separate fiber,
   * awaits the acquisition and then gracefully and immediately releases the resource after acquisition.
   * Thus the fiber executing bracketFork is able to be interrupted right away even if in the middle
   * of a lengthy acquisition operation.
   */
  def bracketFork[R, E, A](acquire: ZIO[R, E, A]): ZIO.BracketForkAcquire[R, E, A] =
    new ZIO.BracketForkAcquire[R, E, A](acquire)

  /**
   * Uncurried version of `bracketFork`. Doesn't offer curried syntax and has worse type-inference
   * characteristics, but guarantees no extra allocations of intermediate
   * [[zio.ZIO.BracketForkAcquire]] and [[zio.ZIO.BracketForkRelease]] objects.
   */
  def bracketFork[R, E, A, B](
    acquire: ZIO[R, E, A],
    release: A => URIO[R, Any],
    use: A => ZIO[R, E, B]
  ): ZIO[R, E, B] =
    bracketForkExit(acquire, new ZIO.BracketReleaseFn(release): (A, Exit[E, B]) => URIO[R, Any], use)

  /**
   * A variant of `bracketExit` which returns immediately on interruption.
   * However, it does not actually interrupt the underlying acquisition, but rather, in a separate fiber,
   * awaits the acquisition and then gracefully and immediately releases the resource after acquisition.
   */
  def bracketForkExit[R, E, A](acquire: ZIO[R, E, A]): ZIO.BracketForkExitAcquire[R, E, A] =
    new ZIO.BracketForkExitAcquire(acquire)

  /**
   * Uncurried version of `bracketForkExit`. Doesn't offer curried syntax and has worse type-inference
   * characteristics, but guarantees no extra allocations of intermediate
   * [[zio.ZIO.BracketForkExitAcquire]] and [[zio.ZIO.BracketForkExitRelease]] objects.
   */
  def bracketForkExit[R, E, A, B](
    acquire: ZIO[R, E, A],
    release: (A, Exit[E, B]) => URIO[R, Any],
    use: A => ZIO[R, E, B]
  ): ZIO[R, E, B] =
    ZIO.bracketExit(acquire, release, use).interruptibleDisconnect

  /**
   * Checks the interrupt status, and produces the effect returned by the
   * specified callback.
   */
  def checkInterruptible[R, E, A](f: zio.InterruptStatus => ZIO[R, E, A]): ZIO[R, E, A] =
    new ZIO.CheckInterrupt(f)

  /**
   * Checks the ZIO Tracing status, and produces the effect returned by the
   * specified callback.
   */
  def checkTraced[R, E, A](f: TracingS => ZIO[R, E, A]): ZIO[R, E, A] =
    new ZIO.CheckTracing(f)

  /**
   * Provides access to the list of child fibers supervised by this fiber.
   */
  def children: UIO[Iterable[Fiber[Any, Any]]] = descriptor.flatMap(_.children)

  /**
   * Evaluate each effect in the structure from left to right, and collect
   * the results. For a parallel version, see `collectAllPar`.
   */
  def collectAll[R, E, A](in: Iterable[ZIO[R, E, A]]): ZIO[R, E, List[A]] =
    foreach[R, E, ZIO[R, E, A], A](in)(ZIO.identityFn)

  /**
   * Evaluate each effect in the structure in parallel, and collect
   * the results. For a sequential version, see `collectAll`.
   */
  def collectAllPar[R, E, A](as: Iterable[ZIO[R, E, A]]): ZIO[R, E, List[A]] =
    foreachPar[R, E, ZIO[R, E, A], A](as)(ZIO.identityFn)

  /**
   * Evaluate each effect in the structure in parallel, and collect
   * the results. For a sequential version, see `collectAll`.
   *
   * Unlike `collectAllPar`, this method will use at most `n` fibers.
   */
  def collectAllParN[R, E, A](n: Int)(as: Iterable[ZIO[R, E, A]]): ZIO[R, E, List[A]] =
    foreachParN[R, E, ZIO[R, E, A], A](n)(as)(ZIO.identityFn)

  /**
   * Evaluate and run each effect in the structure and collect discarding failed ones.
   */
  def collectAllSuccesses[R, E, A](in: Iterable[ZIO[R, E, A]]): URIO[R, List[A]] =
    collectAllWith[R, Nothing, Exit[E, A], A](in.map(_.run)) { case zio.Exit.Success(a) => a }

  /**
   * Evaluate and run each effect in the structure in parallel, and collect discarding failed ones.
   */
  def collectAllSuccessesPar[R, E, A](in: Iterable[ZIO[R, E, A]]): URIO[R, List[A]] =
    collectAllWithPar[R, Nothing, Exit[E, A], A](in.map(_.run)) { case zio.Exit.Success(a) => a }

  /**
   * Evaluate and run each effect in the structure in parallel, and collect discarding failed ones.
   *
   * Unlike `collectAllSuccessesPar`, this method will use at most up to `n` fibers.
   */
  def collectAllSuccessesParN[R, E, A](
    n: Int
  )(in: Iterable[ZIO[R, E, A]]): URIO[R, List[A]] =
    collectAllWithParN[R, Nothing, Exit[E, A], A](n)(in.map(_.run)) { case zio.Exit.Success(a) => a }

  /**
   * Evaluate each effect in the structure with `collectAll`, and collect
   * the results with given partial function.
   */
  def collectAllWith[R, E, A, U](
    in: Iterable[ZIO[R, E, A]]
  )(f: PartialFunction[A, U]): ZIO[R, E, List[U]] =
    ZIO.collectAll(in).map(_.collect(f))

  /**
   * Evaluate each effect in the structure with `collectAllPar`, and collect
   * the results with given partial function.
   */
  def collectAllWithPar[R, E, A, U](
    in: Iterable[ZIO[R, E, A]]
  )(f: PartialFunction[A, U]): ZIO[R, E, List[U]] =
    ZIO.collectAllPar(in).map(_.collect(f))

  /**
   * Evaluate each effect in the structure with `collectAllPar`, and collect
   * the results with given partial function.
   *
   * Unlike `collectAllWithPar`, this method will use at most up to `n` fibers.
   */
  def collectAllWithParN[R, E, A, U](n: Int)(
    in: Iterable[ZIO[R, E, A]]
  )(f: PartialFunction[A, U]): ZIO[R, E, List[U]] =
    ZIO.collectAllParN(n)(in).map(_.collect(f))

  /**
   * Returns information about the current fiber, such as its identity.
   */
  def descriptor: UIO[Fiber.Descriptor] = descriptorWith(succeedNow)

  /**
   * Constructs an effect based on information about the current fiber, such as
   * its identity.
   */
  def descriptorWith[R, E, A](f: Fiber.Descriptor => ZIO[R, E, A]): ZIO[R, E, A] =
    new ZIO.Descriptor(f)

  /**
   * Returns an effect that dies with the specified `Throwable`.
   * This method can be used for terminating a fiber because a defect has been
   * detected in the code.
   */
  def die(t: => Throwable): UIO[Nothing] =
    haltWith(trace => Cause.Traced(Cause.Die(t), trace()))

  /**
   * Returns an effect that dies with a [[java.lang.RuntimeException]] having the
   * specified text message. This method can be used for terminating a fiber
   * because a defect has been detected in the code.
   */
  def dieMessage(message: => String): UIO[Nothing] =
    die(new RuntimeException(message))

  /**
   * Disowns the specified fiber, which means that when this fiber exits, the
   * specified fiber will not be interrupted. Disowned fibers become new root
   * fibers, and are not terminated automatically when any other fibers ends.
   */
  def disown(fiber: Fiber[Any, Any]): UIO[Boolean] = new ZIO.Disown(fiber)

  /**
   * Disowns all children.
   */
  val disownChildren: UIO[Boolean] =
    ZIO.children.flatMap(children => ZIO.foreach(children)(disown(_)).map(_.exists(a => a)))

  /**
   * Returns an effect from a [[zio.Exit]] value.
   */
  def done[E, A](r: => Exit[E, A]): IO[E, A] =
    ZIO.effectSuspendTotal {
      r match {
        case Exit.Success(b)     => succeedNow(b)
        case Exit.Failure(cause) => haltNow(cause)
      }
    }

  /**
   *
   * Imports a synchronous side-effect into a pure `ZIO` value, translating any
   * thrown exceptions into typed failed effects creating with `ZIO.fail`.
   *
   * {{{
   * def putStrLn(line: String): Task[Unit] = Task.effect(println(line))
   * }}}
   */
  def effect[A](effect: => A): Task[A] = new ZIO.EffectPartial(() => effect)

  /**
   * Imports an asynchronous side-effect into a pure `ZIO` value. See
   * `effectAsyncMaybe` for the more expressive variant of this function that
   * can return a value synchronously.
   *
   * The callback function `ZIO[R, E, A] => Unit` must be called at most once.
   */
  def effectAsync[R, E, A](
    register: (ZIO[R, E, A] => Unit) => Unit,
    blockingOn: List[Fiber.Id] = Nil
  ): ZIO[R, E, A] =
    effectAsyncMaybe(ZIOFn(register) { (callback: ZIO[R, E, A] => Unit) =>
      register(callback)

      None
    }, blockingOn)

  /**
   * Imports an asynchronous side-effect into a ZIO effect. The side-effect
   * has the option of returning the value synchronously, which is useful in
   * cases where it cannot be determined if the effect is synchronous or
   * asynchronous until the side-effect is actually executed. The effect also
   * has the option of returning a canceler, which will be used by the runtime
   * to cancel the asynchronous effect if the fiber executing the effect is
   * interrupted.
   *
   * If the register function returns a value synchronously, then the callback
   * function `ZIO[R, E, A] => Unit` must not be called. Otherwise the callback
   * function must be called at most once.
   */
  def effectAsyncInterrupt[R, E, A](
    register: (ZIO[R, E, A] => Unit) => Either[Canceler[R], ZIO[R, E, A]],
    blockingOn: List[Fiber.Id] = Nil
  ): ZIO[R, E, A] = {
    import java.util.concurrent.atomic.AtomicBoolean

    import internal.OneShot

    effectTotal((new AtomicBoolean(false), OneShot.make[Canceler[R]])).flatMap {
      case (started, cancel) =>
        flatten {
          effectAsyncMaybe(
            ZIOFn(register) { (k: UIO[ZIO[R, E, A]] => Unit) =>
              started.set(true)

              try register(io => k(ZIO.succeedNow(io))) match {
                case Left(canceler) =>
                  cancel.set(canceler)
                  None
                case Right(io) => Some(ZIO.succeedNow(io))
              } finally if (!cancel.isSet) cancel.set(ZIO.unit)
            },
            blockingOn
          )
        }.onInterrupt(effectSuspendTotal(if (started.get) cancel.get() else ZIO.unit))
    }
  }

  /**
   * Imports an asynchronous effect into a pure `ZIO` value. This formulation is
   * necessary when the effect is itself expressed in terms of `ZIO`.
   */
  def effectAsyncM[R, E, A](
    register: (ZIO[R, E, A] => Unit) => ZIO[R, E, Any]
  ): ZIO[R, E, A] =
    for {
      p <- Promise.make[E, A]
      r <- ZIO.runtime[R]
      a <- ZIO.uninterruptibleMask { restore =>
            val f = register(k => r.unsafeRunAsync_(k.to(p)))

            new ZIO.Fork(restore(f.catchAllCause(p.halt)), InterruptMode.Fork) *> restore(p.await)
          }
    } yield a

  /**
   * Imports an asynchronous effect into a pure `ZIO` value, possibly returning
   * the value synchronously.
   */
  def effectAsyncMaybe[R, E, A](
    register: (ZIO[R, E, A] => Unit) => Option[ZIO[R, E, A]],
    blockingOn: List[Fiber.Id] = Nil
  ): ZIO[R, E, A] =
    new ZIO.EffectAsync(register, blockingOn)

  /**
   * Returns a lazily constructed effect, whose construction may itself require effects.
   * When no environment is required (i.e., when R == Any) it is conceptually equivalent to `flatten(effect(io))`.
   */
  def effectSuspend[R, A](rio: => RIO[R, A]): RIO[R, A] = new ZIO.EffectSuspendPartialWith((_, _) => rio)

  /**
   * Returns a lazily constructed effect, whose construction may itself require
   * effects. The effect must not throw any exceptions. When no environment is required (i.e., when R == Any)
   * it is conceptually equivalent to `flatten(effectTotal(zio))`. If you wonder if the effect throws exceptions,
   * do not use this method, use [[Task.effectSuspend]] or [[ZIO.effectSuspend]].
   */
  def effectSuspendTotal[R, E, A](zio: => ZIO[R, E, A]): ZIO[R, E, A] =
    new ZIO.EffectSuspendTotalWith((_, _) => zio)

  /**
   * Returns a lazily constructed effect, whose construction may itself require effects.
   * The effect must not throw any exceptions. When no environment is required (i.e., when R == Any)
   * it is conceptually equivalent to `flatten(effectTotal(zio))`. If you wonder if the effect throws exceptions,
   * do not use this method, use [[Task.effectSuspend]] or [[ZIO.effectSuspend]].
   */
  def effectSuspendTotalWith[R, E, A](f: (Platform, Fiber.Id) => ZIO[R, E, A]): ZIO[R, E, A] =
    new ZIO.EffectSuspendTotalWith(f)

  /**
   * Returns a lazily constructed effect, whose construction may itself require effects.
   * When no environment is required (i.e., when R == Any) it is conceptually equivalent to `flatten(effect(io))`.
   */
  def effectSuspendWith[R, A](f: (Platform, Fiber.Id) => RIO[R, A]): RIO[R, A] =
    new ZIO.EffectSuspendPartialWith(f)

  /**
   * Imports a total synchronous effect into a pure `ZIO` value.
   * The effect must not throw any exceptions. If you wonder if the effect
   * throws exceptions, then do not use this method, use [[Task.effect]],
   * [[IO.effect]], or [[ZIO.effect]].
   *
   * {{{
   * val nanoTime: UIO[Long] = IO.effectTotal(System.nanoTime())
   * }}}
   */
  def effectTotal[A](effect: => A): UIO[A] = new ZIO.EffectTotal(() => effect)

  /**
   * Accesses the whole environment of the effect.
   */
  def environment[R]: URIO[R, R] = access(r => r)

  /**
   * Returns an effect that models failure with the specified error.
   * The moral equivalent of `throw` for pure code.
   */
  def fail[E](error: => E): IO[E, Nothing] =
    haltWith(trace => Cause.Traced(Cause.Fail(error), trace()))

  /**
   * Returns the `Fiber.Id` of the fiber executing the effect that calls this method.
   */
  val fiberId: UIO[Fiber.Id] = ZIO.descriptor.map(_.id)

  /**
   * Filters the collection using the specified effectual predicate.
   */
  def filter[R, E, A](as: Iterable[A])(f: A => ZIO[R, E, Boolean]): ZIO[R, E, List[A]] =
    as.foldRight[ZIO[R, E, List[A]]](ZIO.succeedNow(Nil)) { (a, zio) =>
      f(a).zipWith(zio)((p, as) => if (p) a :: as else as)
    }

  /**
   * Returns an effectful function that extracts out the first element of a
   * tuple.
   */
  def first[E, A, B]: ZIO[(A, B), E, A] = fromFunction[(A, B), A](_._1)

  /**
   * Returns an effect that races this effect with all the specified effects,
   * yielding the value of the first effect to succeed with a value.
   * Losers of the race will be interrupted immediately
   */
  def firstSuccessOf[R, R1 <: R, E, A](
    zio: ZIO[R, E, A],
    rest: Iterable[ZIO[R1, E, A]]
  ): ZIO[R1, E, A] =
    rest.foldLeft[ZIO[R1, E, A]](zio)(_ orElse _).refailWithTrace

  /**
   * Returns an effect that first executes the outer effect, and then executes
   * the inner effect, returning the value from the inner effect, and effectively
   * flattening a nested effect.
   */
  def flatten[R, E, A](zio: ZIO[R, E, ZIO[R, E, A]]): ZIO[R, E, A] =
    zio.flatMap(ZIO.identityFn)

  /**
   * Folds an Iterable[A] using an effectual function f, working sequentially from left to right.
   */
  def foldLeft[R, E, S, A](
    in: Iterable[A]
  )(zero: S)(f: (S, A) => ZIO[R, E, S]): ZIO[R, E, S] =
    in.foldLeft(IO.succeedNow(zero): ZIO[R, E, S]) { (acc, el) =>
      acc.flatMap(f(_, el))
    }

  /**
   * Folds an Iterable[A] using an effectual function f, working sequentially from right to left.
   */
  def foldRight[R, E, S, A](
    in: Iterable[A]
  )(zero: S)(f: (A, S) => ZIO[R, E, S]): ZIO[R, E, S] =
    in.foldRight(IO.succeedNow(zero): ZIO[R, E, S]) { (el, acc) =>
      acc.flatMap(f(el, _))
    }

  /**
   * Applies the function `f` to each element of the `Iterable[A]` and
   * returns the results in a new `List[B]`.
   *
   * For a parallel version of this method, see `foreachPar`.
   */
  def foreach[R, E, A, B](in: Iterable[A])(f: A => ZIO[R, E, B]): ZIO[R, E, List[B]] =
    in.foldRight[ZIO[R, E, List[B]]](effectTotal(Nil)) { (a, io) =>
      f(a).zipWith(io)((b, bs) => b :: bs)
    }

  /**
   * Applies the function `f` if the argument is non-empty and
   * returns the results in a new `Option[B]`.
   */
  final def foreach[R, E, A, B](in: Option[A])(f: A => ZIO[R, E, B]): ZIO[R, E, Option[B]] =
    in.fold[ZIO[R, E, Option[B]]](none)(f(_).map(Some(_)))

  /**
   * Applies the function `f` to each element of the `Chunk[A]` and
   * returns the results in a new `Chunk[B]`.
   *
   * For a parallel version of this method, see `foreachPar`.
   */
  final def foreach[R, E, A, B](in: Chunk[A])(f: A => ZIO[R, E, B]): ZIO[R, E, Chunk[B]] =
    in.mapM(f)

  /**
   * Applies the function `f` to each element of the `Iterable[A]` and runs
   * produced effects sequentially.
   *
   * Equivalent to `foreach(as)(f).unit`, but without the cost of building
   * the list of results.
   */
  def foreach_[R, E, A](as: Iterable[A])(f: A => ZIO[R, E, Any]): ZIO[R, E, Unit] =
    ZIO.effectTotal(as.iterator).flatMap { i =>
      def loop: ZIO[R, E, Unit] =
        if (i.hasNext) f(i.next) *> loop
        else ZIO.unit
      loop
    }

  /**
   * Applies the function `f` to each element of the `Chunk[A]` and
   * returns the results in a new `Chunk[B]`.
   *
   * For a parallel version of this method, see `foreachPar`.
   */
  final def foreach_[R, E, A](as: Chunk[A])(f: A => ZIO[R, E, Any]): ZIO[R, E, Unit] =
    as.mapM_(f)

  /**
   * Applies the function `f` to each element of the `Iterable[A]` in parallel,
   * and returns the results in a new `List[B]`.
   *
   * For a sequential version of this method, see `foreach`.
   */
  def foreachPar[R, E, A, B](as: Iterable[A])(fn: A => ZIO[R, E, B]): ZIO[R, E, List[B]] = {
    val size      = as.size
    val resultArr = new AtomicReferenceArray[B](size)

    val wrappedFn: ZIOFn1[(A, Int), ZIO[R, E, Any]] = ZIOFn(fn) {
      case (a, i) => fn(a).tap(b => ZIO.effectTotal(resultArr.set(i, b)))
    }

    foreachPar_(as.zipWithIndex)(wrappedFn).as(
      (0 until size).reverse.foldLeft[List[B]](Nil) { (acc, i) =>
        resultArr.get(i) :: acc
      }
    )
  }

  /**
   * Applies the function `f` to each element of the `Chunk[A]` in parallel,
   * and returns the results in a new `Chunk[B]`.
   *
   * For a sequential version of this method, see `foreach`.
   */
  final def foreachPar[R, E, A, B](as: Chunk[A])(fn: A => ZIO[R, E, B]): ZIO[R, E, Chunk[B]] =
    as.mapMPar(fn)

  /**
   * Applies the function `f` to each element of the `Iterable[A]` and runs
   * produced effects in parallel, discarding the results.
   *
   * For a sequential version of this method, see `foreach_`.
   *
   * Optimized to avoid keeping full tree of effects, so that method could be
   * able to handle large input sequences.
   * Behaves almost like this code:
   *
   * {{{
   * as.foldLeft(ZIO.unit) { (acc, a) => acc.zipParLeft(f(a)) }
   * }}}
   *
   * Additionally, interrupts all effects on any failure.
   */
  def foreachPar_[R, E, A](as: Iterable[A])(f: A => ZIO[R, E, Any]): ZIO[R, E, Unit] =
    if (as.isEmpty) ZIO.unit
    else {
      val size = as.size
      for {
        parentId       <- ZIO.fiberId
        causes         <- Ref.make[Cause[E]](Cause.empty)
        result         <- Promise.make[Nothing, Boolean]
        failureTrigger <- Promise.make[Unit, Unit]
        status         <- Ref.make((0, 0, false))

        startTask = status.modify {
          case (started, done, failing) =>
            if (failing) {
              (false, (started, done, failing))
            } else {
              (true, (started + 1, done, failing))
            }
        }

        startFailure = status.update {
          case (started, done, _) => (started, done, true)
        } *> failureTrigger.fail(())

        task = ZIOFn(f)((a: A) =>
          ZIO
            .whenM[R, E](startTask) {
              f(a).interruptible
                .tapCause(c => causes.update(_ && c) *> startFailure)
                .ensuring {
                  val isComplete = status.modify {
                    case (started, done, failing) =>
                      val newDone = done + 1
                      ((if (failing) started else size) == newDone, (started, newDone, failing))
                  }
                  ZIO.whenM(isComplete) {
                    result.complete(failureTrigger.succeed(()))
                  }
                }
            }
            .uninterruptible
        )

        fibers <- ZIO.foreach(as)(a => task(a).fork)
        interrupter = failureTrigger.await
          .catchAll(_ => ZIO.foreach(fibers)(_.interruptAs(parentId).fork) >>= Fiber.joinAll)
          .forkManaged
        _ <- interrupter.use_ {
              ZIO
                .whenM(result.await.map(!_)) {
                  causes.get >>= ZIO.haltNow
                }
                .refailWithTrace
            }
      } yield ()
    }

  /**
   * Applies the function `f` to each element of the `Iterable[A]` and runs
   * produced effects in parallel, discarding the results.
   *
   * For a sequential version of this method, see `foreach_`.
   */
  final def foreachPar_[R, E, A](as: Chunk[A])(f: A => ZIO[R, E, Any]): ZIO[R, E, Unit] =
    as.mapMPar_(f)

  /**
   * Applies the function `f` to each element of the `Iterable[A]` in parallel,
   * and returns the results in a new `List[B]`.
   *
   * Unlike `foreachPar`, this method will use at most up to `n` fibers.
   */
  def foreachParN[R, E, A, B](
    n: Int
  )(as: Iterable[A])(fn: A => ZIO[R, E, B]): ZIO[R, E, List[B]] =
    Queue
      .bounded[(Promise[E, B], A)](n.toInt)
      .bracket(_.shutdown) { q =>
        for {
          pairs <- ZIO.foreach(as)(a => Promise.make[E, B].map(p => (p, a)))
          _     <- ZIO.foreach(pairs)(pair => q.offer(pair)).fork
          _ <- ZIO.collectAll(List.fill(n.toInt)(q.take.flatMap {
                case (p, a) => fn(a).foldCauseM(c => ZIO.foreach(pairs)(_._1.halt(c)), b => p.succeed(b))
              }.forever.fork))
          res <- ZIO.foreach(pairs)(_._1.await)
        } yield res
      }
      .refailWithTrace

  /**
   * Applies the function `f` to each element of the `Iterable[A]` and runs
   * produced effects in parallel, discarding the results.
   *
   * Unlike `foreachPar_`, this method will use at most up to `n` fibers.
   */
  def foreachParN_[R, E, A](
    n: Int
  )(as: Iterable[A])(f: A => ZIO[R, E, Any]): ZIO[R, E, Unit] =
    Semaphore
      .make(n.toLong)
      .flatMap { semaphore =>
        ZIO.foreachPar_(as) { a =>
          semaphore.withPermit(f(a))
        }
      }
      .refailWithTrace

  /**
   * Returns an effect that forks all of the specified values, and returns a
   * composite fiber that produces a list of their results, in order.
   */
  def forkAll[R, E, A](as: Iterable[ZIO[R, E, A]]): URIO[R, Fiber.Synthetic[E, List[A]]] =
    as.foldRight[URIO[R, Fiber.Synthetic[E, List[A]]]](succeedNow(Fiber.succeed(Nil))) { (aIO, asFiberIO) =>
      asFiberIO.zipWith(aIO.fork) {
        case (asFiber, aFiber) =>
          asFiber.zipWith(aFiber)((as, a) => a :: as)
      }
    }

  /**
   * Returns an effect that forks all of the specified values, and returns a
   * composite fiber that produces unit. This version is faster than [[forkAll]]
   * in cases where the results of the forked fibers are not needed.
   */
  def forkAll_[R, E, A](as: Iterable[ZIO[R, E, A]]): URIO[R, Unit] =
    as.foldRight[URIO[R, Unit]](ZIO.unit)(_.fork *> _)

  /**
   * Lifts an `Either` into a `ZIO` value.
   */
  def fromEither[E, A](v: => Either[E, A]): IO[E, A] =
    effectTotal(v).flatMap(_.fold(failNow, succeedNow))

  /**
   * Creates a `ZIO` value that represents the exit value of the specified
   * fiber.
   */
  def fromFiber[E, A](fiber: => Fiber[E, A]): IO[E, A] =
    effectTotal(fiber).flatMap(_.join)

  /**
   * Creates a `ZIO` value that represents the exit value of the specified
   * fiber.
   */
  def fromFiberM[E, A](fiber: IO[E, Fiber[E, A]]): IO[E, A] =
    fiber.flatMap(_.join)

  /**
   * Lifts a function `R => A` into a `URIO[R, A]`.
   */
  def fromFunction[R, A](f: R => A): URIO[R, A] =
    access(f)

  /**
   * Lifts a function returning Future into an effect that requires the input to the function.
   */
  def fromFunctionFuture[R, A](f: R => scala.concurrent.Future[A]): RIO[R, A] =
    fromFunction(f).flatMap(a => fromFuture(_ => a))

  /**
   * Lifts an effectful function whose effect requires no environment into
   * an effect that requires the input to the function.
   */
  def fromFunctionM[R, E, A](f: R => IO[E, A]): ZIO[R, E, A] =
    accessM(f)

  /**
   * Imports a function that creates a [[scala.concurrent.Future]] from an
   * [[scala.concurrent.ExecutionContext]] into a `ZIO`.
   */
  def fromFuture[A](make: ExecutionContext => scala.concurrent.Future[A]): Task[A] =
    Task.descriptorWith { d =>
      val ec = d.executor.asEC
      effect(make(ec)).flatMap { f =>
        f.value
          .fold(
            Task.effectAsync { (cb: Task[A] => Unit) =>
              f.onComplete {
                case Success(a) => cb(Task.succeed(a))
                case Failure(t) => cb(Task.failNow(t))
              }(ec)
            }
          )(Task.fromTry(_))
      }
    }

  /**
   * Imports a function that creates a [[scala.concurrent.Future]] from an
   * [[scala.concurrent.ExecutionContext]] into a `ZIO`. The provided
   * `ExecutionContext` will interrupt the `Future` between asynchronous
   * operations such as `map` and `flatMap` if this effect is interrupted. Note
   * that no attempt will be made to interrupt a `Future` blocking on a
   * synchronous operation and that the `Future` must be created using the
   * provided `ExecutionContext`.
   */
  def fromFutureInterrupt[A](make: ExecutionContext => scala.concurrent.Future[A]): Task[A] =
    Task.descriptorWith { d =>
      val ec          = d.executor.asEC
      val interrupted = new java.util.concurrent.atomic.AtomicBoolean(false)
      val latch       = scala.concurrent.Promise[Unit]()
      val interruptibleEC = new scala.concurrent.ExecutionContext {
        def execute(runnable: Runnable): Unit =
          if (!interrupted.get) ec.execute(runnable)
          else {
            val _ = latch.success(())
          }
        def reportFailure(cause: Throwable): Unit =
          ec.reportFailure(cause)
      }
      effect(make(interruptibleEC)).flatMap { f =>
        f.value
          .fold(
            Task.effectAsync { (cb: Task[A] => Unit) =>
              f.onComplete {
                case Success(a) => latch.success(()); cb(Task.succeed(a))
                case Failure(t) => latch.success(()); cb(Task.failNow(t))
              }(interruptibleEC)
            }
          )(Task.fromTry(_))
      }.onInterrupt(
        Task.effectTotal(interrupted.set(true)) *> Task.fromFuture(_ => latch.future).orDie
      )
    }

  /**
   * Lifts an `Option` into a `ZIO`.
   */
  def fromOption[A](v: => Option[A]): IO[Unit, A] =
    effectTotal(v).flatMap(_.fold[IO[Unit, A]](failNow(()))(succeedNow))

  /**
   * Lifts a `Try` into a `ZIO`.
   */
  def fromTry[A](value: => scala.util.Try[A]): Task[A] =
    effect(value).flatMap {
      case scala.util.Success(v) => ZIO.succeedNow(v)
      case scala.util.Failure(t) => ZIO.failNow(t)
    }

  /**
   * Returns an effect that models failure with the specified `Cause`.
   */
  def halt[E](cause: => Cause[E]): IO[E, Nothing] =
    new ZIO.Fail(_ => cause)

  /**
   * Returns an effect that models failure with the specified `Cause`.
   *
   * This version takes in a lazily-evaluated trace that can be attached to the `Cause`
   * via `Cause.Traced`.
   */
  def haltWith[E](function: (() => ZTrace) => Cause[E]): IO[E, Nothing] = new ZIO.Fail(function)

  /**
   * Returns the identity effectful function, which performs no effects
   */
  def identity[R]: URIO[R, R] = fromFunction[R, R](ZIO.identityFn[R])

  /**
   * Runs `onTrue` if the result of `b` is `true` and `onFalse` otherwise.
   */
  def ifM[R, E](b: ZIO[R, E, Boolean]): ZIO.IfM[R, E] =
    new ZIO.IfM(b)

  /**
   * Returns an effect that is interrupted as if by the fiber calling this
   * method.
   */
  val interrupt: UIO[Nothing] = ZIO.fiberId.flatMap(fiberId => interruptAs(fiberId))

  /**
   * Returns an effect that is interrupted as if by the specified fiber.
   */
  def interruptAs(fiberId: => Fiber.Id): UIO[Nothing] =
    haltWith(trace => Cause.Traced(Cause.interrupt(fiberId), trace()))

  /**
   * Prefix form of `ZIO#interruptible`.
   */
  def interruptible[R, E, A](zio: ZIO[R, E, A]): ZIO[R, E, A] =
    zio.interruptible

  /**
   * Prefix form of `ZIO#interruptibleDisconnect`.
   */
  def interruptibleDisconnect[R, E, A](zio: ZIO[R, E, A]): ZIO[R, E, A] =
    zio.interruptibleDisconnect

  /**
   * Makes the effect immediately interruptible with the effect and its interruption occurring in a forked fiber.
   * A restore function is passed that can be used to restore the inherited interruptibility from whatever region
   * the effect is composed into.
   */
  def interruptibleDisconnectMask[R, E, A](
    k: ZIO.InterruptStatusRestore => ZIO[R, E, A]
  ): ZIO[R, E, A] =
    checkInterruptible(flag => k(new ZIO.InterruptStatusRestore(flag)).interruptibleDisconnect)

  /**
   * Makes the effect interruptible, but passes it a restore function that
   * can be used to restore the inherited interruptibility from whatever region
   * the effect is composed into.
   */
  def interruptibleMask[R, E, A](
    k: ZIO.InterruptStatusRestore => ZIO[R, E, A]
  ): ZIO[R, E, A] =
    checkInterruptible(flag => k(new ZIO.InterruptStatusRestore(flag)).interruptible)

  /**
   * Iterates with the specified effectual function. The moral equivalent of:
   *
   * {{{
   * var s = initial
   *
   * while (cont(s)) {
   *   s = body(s)
   * }
   *
   * s
   * }}}
   */
  def iterate[R, E, S](initial: S)(cont: S => Boolean)(body: S => ZIO[R, E, S]): ZIO[R, E, S] =
    if (cont(initial)) body(initial).flatMap(iterate(_)(cont)(body))
    else ZIO.succeedNow(initial)

  /**
   *  Returns an effect with the value on the left part.
   */
  def left[A](a: => A): UIO[Either[A, Nothing]] =
    succeed(Left(a))

  /**
   * Returns an effect that will execute the specified effect fully on the
   * provided executor, before returning to the default executor. See
   * [[ZIO!.lock]].
   */
  def lock[R, E, A](executor: => Executor)(zio: ZIO[R, E, A]): ZIO[R, E, A] =
    ZIO.effectSuspendTotal(new ZIO.Lock(executor, zio))

  /**
   * Loops with the specified effectual function, collecting the results into a
   * list. The moral equivalent of:
   *
   * {{{
   * var s  = initial
   * var as = List.empty[A]
   *
   * while (cont(s)) {
   *   as = body(s) :: as
   *   s  = inc(s)
   * }
   *
   * as.reverse
   * }}}
   */
  def loop[R, E, A, S](initial: S)(cont: S => Boolean, inc: S => S)(body: S => ZIO[R, E, A]): ZIO[R, E, List[A]] =
    if (cont(initial))
      body(initial).flatMap(a => loop(inc(initial))(cont, inc)(body).map(as => a :: as))
    else
      ZIO.succeedNow(List.empty[A])

  /**
   * Loops with the specified effectual function purely for its effects. The
   * moral equivalent of:
   *
   * {{{
   * var s = initial
   *
   * while (cont(s)) {
   *   body(s)
   *   s = inc(s)
   * }
   * }}}
   */
  def loop_[R, E, S](initial: S)(cont: S => Boolean, inc: S => S)(body: S => ZIO[R, E, Any]): ZIO[R, E, Unit] =
    if (cont(initial)) body(initial) *> loop_(inc(initial))(cont, inc)(body)
    else ZIO.unit

  /**
   * Sequentially zips the specified effects using the specified combiner
   * function.
   */
  def mapN[R, E, A, B, C](zio1: ZIO[R, E, A], zio2: ZIO[R, E, B])(f: (A, B) => C): ZIO[R, E, C] =
    zio1.zipWith(zio2)(f)

  /**
   * Sequentially zips the specified effects using the specified combiner
   * function.
   */
  def mapN[R, E, A, B, C, D](zio1: ZIO[R, E, A], zio2: ZIO[R, E, B], zio3: ZIO[R, E, C])(
    f: (A, B, C) => D
  ): ZIO[R, E, D] =
    for {
      a <- zio1
      b <- zio2
      c <- zio3
    } yield f(a, b, c)

  /**
   * Sequentially zips the specified effects using the specified combiner
   * function.
   */
  def mapN[R, E, A, B, C, D, F](zio1: ZIO[R, E, A], zio2: ZIO[R, E, B], zio3: ZIO[R, E, C], zio4: ZIO[R, E, D])(
    f: (A, B, C, D) => F
  ): ZIO[R, E, F] =
    for {
      a <- zio1
      b <- zio2
      c <- zio3
      d <- zio4
    } yield f(a, b, c, d)

  /**
   * Returns an effect that executes the specified effects in parallel,
   * combining their results with the specified `f` function. If any effect
   * fails, then the other effects will be interrupted.
   */
  def mapParN[R, E, A, B, C](zio1: ZIO[R, E, A], zio2: ZIO[R, E, B])(f: (A, B) => C): ZIO[R, E, C] =
    zio1.zipWithPar(zio2)(f)

  /**
   * Returns an effect that executes the specified effects in parallel,
   * combining their results with the specified `f` function. If any effect
   * fails, then the other effects will be interrupted.
   */
  def mapParN[R, E, A, B, C, D](zio1: ZIO[R, E, A], zio2: ZIO[R, E, B], zio3: ZIO[R, E, C])(
    f: (A, B, C) => D
  ): ZIO[R, E, D] =
    (zio1 <&> zio2 <&> zio3).map {
      case ((a, b), c) => f(a, b, c)
    }

  /**
   * Returns an effect that executes the specified effects in parallel,
   * combining their results with the specified `f` function. If any effect
   * fails, then the other effects will be interrupted.
   */
  def mapParN[R, E, A, B, C, D, F](
    zio1: ZIO[R, E, A],
    zio2: ZIO[R, E, B],
    zio3: ZIO[R, E, C],
    zio4: ZIO[R, E, D]
  )(f: (A, B, C, D) => F): ZIO[R, E, F] =
    (zio1 <&> zio2 <&> zio3 <&> zio4).map {
      case (((a, b), c), d) => f(a, b, c, d)
    }

  /**
   * Merges an `Iterable[IO]` to a single IO, working sequentially.
   */
  def mergeAll[R, E, A, B](
    in: Iterable[ZIO[R, E, A]]
  )(zero: B)(f: (B, A) => B): ZIO[R, E, B] =
    in.foldLeft[ZIO[R, E, B]](succeedNow(zero))(_.zipWith(_)(f))

  /**
   * Merges an `Iterable[IO]` to a single IO, working in parallel.
   *
   * It's unsafe to execute side effects inside `f`, as `f` may be executed
   * more than once for some of `in` elements during effect execution.
   */
  def mergeAllPar[R, E, A, B](
    in: Iterable[ZIO[R, E, A]]
  )(zero: B)(f: (B, A) => B): ZIO[R, E, B] =
    Ref.make(zero) >>= { acc =>
      foreachPar_(in) {
        Predef.identity(_) >>= { a =>
          acc.update(f(_, a))
        }
      } *> acc.get
    }

  /**
   * Returns an effect with the empty value.
   */
  val none: UIO[Option[Nothing]] = succeedNow(None)

  /**
   * Feeds elements of type `A` to a function `f` that returns an effect.
   * Collects all successes and failures in a tupled fashion.
   */
  def partition[R, E, A, B](
    in: Iterable[A]
  )(f: A => ZIO[R, E, B])(implicit ev: CanFail[E]): ZIO[R, Nothing, (List[E], List[B])] =
    ZIO.foreach(in)(f(_).either).map(partitionMap(_)(ZIO.identityFn))

  /**
   * Feeds elements of type `A` to a function `f` that returns an effect.
   * Collects all successes and failures in parallel and returns the result as
   * a tuple.
   */
  def partitionPar[R, E, A, B](
    in: Iterable[A]
  )(f: A => ZIO[R, E, B])(implicit ev: CanFail[E]): ZIO[R, Nothing, (List[E], List[B])] =
    ZIO.foreachPar(in)(f(_).either).map(ZIO.partitionMap(_)(ZIO.identityFn))

  /**
   * Feeds elements of type `A` to a function `f` that returns an effect.
   * Collects all successes and failures in parallel and returns the result as
   * a tuple.
   *
   * Unlike [[partitionPar]], this method will use at most up to `n` fibers.
   */
  def partitionParN[R, E, A, B](n: Int)(
    in: Iterable[A]
  )(f: A => ZIO[R, E, B])(implicit ev: CanFail[E]): ZIO[R, Nothing, (List[E], List[B])] =
    ZIO.foreachParN(n)(in)(f(_).either).map(ZIO.partitionMap(_)(ZIO.identityFn))

  /**
   * Given an environment `R`, returns a function that can supply the
   * environment to programs that require it, removing their need for any
   * specific environment.
   *
   * This is similar to dependency injection, and the `provide` function can be
   * thought of as `inject`.
   */
  def provide[R, E, A](r: => R): ZIO[R, E, A] => IO[E, A] =
    (zio: ZIO[R, E, A]) => new ZIO.Provide(r, zio)

  /**
   * Returns a effect that will never produce anything. The moral
   * equivalent of `while(true) {}`, only without the wasted CPU cycles.
   */
  val never: UIO[Nothing] = effectAsync[Any, Nothing, Nothing](_ => ())

  /**
   * Races an `IO[E, A]` against zero or more other effects. Yields either the
   * first success or the last failure.
   */
  def raceAll[R, R1 <: R, E, A](
    zio: ZIO[R, E, A],
    ios: Iterable[ZIO[R1, E, A]]
  ): ZIO[R1, E, A] =
    zio.raceAll(ios)

  /**
   * Reduces an `Iterable[IO]` to a single `IO`, working sequentially.
   */
  def reduceAll[R, R1 <: R, E, A](a: ZIO[R, E, A], as: Iterable[ZIO[R1, E, A]])(
    f: (A, A) => A
  ): ZIO[R1, E, A] =
    as.foldLeft[ZIO[R1, E, A]](a)(_.zipWith(_)(f))

  /**
   * Reduces an `Iterable[IO]` to a single `IO`, working in parallel.
   */
  def reduceAllPar[R, R1 <: R, E, A](a: ZIO[R, E, A], as: Iterable[ZIO[R1, E, A]])(
    f: (A, A) => A
  ): ZIO[R1, E, A] = {
    def prepend[Z](z: Z, zs: Iterable[Z]): Iterable[Z] =
      new Iterable[Z] {
        override def iterator: Iterator[Z] = Iterator(z) ++ zs.iterator
      }

    val all = prepend(a, as)
    mergeAllPar(all)(Option.empty[A]) { (acc, elem) =>
      Some(acc.fold(elem)(f(_, elem)))
    }.map(_.get)
  }

  /**
   * Replicates the given effect n times.
   * If 0 or negative numbers are given, an empty `Iterable` will return.
   */
  def replicate[R, E, A](n: Int)(effect: ZIO[R, E, A]): Iterable[ZIO[R, E, A]] =
    new Iterable[ZIO[R, E, A]] {
      override def iterator: Iterator[ZIO[R, E, A]] = Iterator.range(0, n).map(_ => effect)
    }

  /**
   * Requires that the given `ZIO[R, E, Option[A]]` contain a value. If there is no
   * value, then the specified error will be raised.
   */
  def require[R, E, A](error: => E): ZIO[R, E, Option[A]] => ZIO[R, E, A] =
    (io: ZIO[R, E, Option[A]]) => io.flatMap(_.fold[ZIO[R, E, A]](failNow[E](error))(succeedNow))

  /**
   * Acquires a resource, uses the resource, and then releases the resource.
   * However, unlike `bracket`, the separation of these phases allows
   * the acquisition to be interruptible.
   *
   * Useful for concurrent data structures and other cases where the
   * 'deallocator' can tell if the allocation succeeded or not just by
   * inspecting internal / external state.
   */
  def reserve[R, E, A, B](reservation: ZIO[R, E, Reservation[R, E, A]])(use: A => ZIO[R, E, B]): ZIO[R, E, B] =
    ZManaged(reservation).use(use)

  /**
   *  Returns an effect with the value on the right part.
   */
  def right[B](b: => B): UIO[Either[Nothing, B]] =
    succeed(Right(b))

  /**
   * Returns an effect that accesses the runtime, which can be used to
   * (unsafely) execute tasks. This is useful for integration with
   * non-functional code that must call back into functional code.
   */
  def runtime[R]: URIO[R, Runtime[R]] =
    for {
      environment <- environment[R]
      platform    <- effectSuspendTotalWith((p, _) => ZIO.succeedNow(p))
    } yield Runtime(environment, platform)

  /**
   * Returns an effectful function that extracts out the second element of a
   * tuple.
   */
  def second[E, A, B]: ZIO[(A, B), E, B] = fromFunction[(A, B), B](_._2)

  /**
   *  Alias for [[ZIO.collectAll]]
   */
  @deprecated("use collectAll", "1.0.0")
  def sequence[R, E, A](in: Iterable[ZIO[R, E, A]]): ZIO[R, E, List[A]] =
    collectAll[R, E, A](in)

  /**
   *  Alias for [[ZIO.collectAllPar]]
   */
  @deprecated("use collectAllPar", "1.0.0")
  def sequencePar[R, E, A](as: Iterable[ZIO[R, E, A]]): ZIO[R, E, List[A]] =
    collectAllPar[R, E, A](as)

  /**
   *  Alias for [[ZIO.collectAllParN]]
   */
  @deprecated("use collectAllParN", "1.0.0")
  def sequenceParN[R, E, A](n: Int)(as: Iterable[ZIO[R, E, A]]): ZIO[R, E, List[A]] =
    collectAllParN[R, E, A](n)(as)

  /**
   * Sleeps for the specified duration. This method is asynchronous, and does
   * not actually block the fiber.
   */
  def sleep(duration: => Duration): URIO[Clock, Unit] =
    clock.sleep(duration)

  /**
   *  Returns an effect with the optional value.
   */
  def some[A](a: => A): UIO[Option[A]] =
    succeed(Some(a))

  /**
   * Returns an effect that models success with the specified value.
   */
  def succeed[A](a: => A): UIO[A] =
    effectTotal(a)

  /**
   * Returns an effectful function that merely swaps the elements in a `Tuple2`.
   */
  def swap[E, A, B]: ZIO[(A, B), E, (B, A)] =
    fromFunction[(A, B), (B, A)](_.swap)

  /**
   * Capture ZIO trace at the current point
   * */
  def trace: UIO[ZTrace] = ZIO.Trace

  /**
   * Prefix form of `ZIO#traced`.
   */
  def traced[R, E, A](zio: ZIO[R, E, A]): ZIO[R, E, A] =
    zio.traced

  /**
   * Alias for [[[ZIO.foreach[R,E,A,B](in:Iterable*]]]
   */
  @deprecated("use foreach", "1.0.0")
  def traverse[R, E, A, B](in: Iterable[A])(f: A => ZIO[R, E, B]): ZIO[R, E, List[B]] =
    foreach[R, E, A, B](in)(f)

  /**
   * Alias for [[[ZIO.foreach_[R,E,A](as:Iterable*]]]
   */
  @deprecated("use foreach_", "1.0.0")
  def traverse_[R, E, A](as: Iterable[A])(f: A => ZIO[R, E, Any]): ZIO[R, E, Unit] =
    foreach_[R, E, A](as)(f)

  /**
   * Alias for [[[ZIO.foreachPar[R,E,A,B](as:Iterable*]]]
   */
  @deprecated("use foreachPar", "1.0.0")
  def traversePar[R, E, A, B](as: Iterable[A])(fn: A => ZIO[R, E, B]): ZIO[R, E, List[B]] =
    foreachPar[R, E, A, B](as)(fn)

  /**
   * Alias for [[[ZIO.foreachPar_[R,E,A](as:Iterable*]]]
   */
  @deprecated("use foreachPar_", "1.0.0")
  def traversePar_[R, E, A](as: Iterable[A])(f: A => ZIO[R, E, Any]): ZIO[R, E, Unit] =
    foreachPar_[R, E, A](as)(f)

  /**
   * Alias for [[ZIO.foreachParN]]
   */
  @deprecated("use foreachParN", "1.0.0")
  def traverseParN[R, E, A, B](
    n: Int
  )(as: Iterable[A])(fn: A => ZIO[R, E, B]): ZIO[R, E, List[B]] =
    foreachParN[R, E, A, B](n)(as)(fn)

  /**
   * Alias for [[ZIO.foreachParN_]]
   */
  @deprecated("use foreachParN_", "1.0.0")
  def traverseParN_[R, E, A](
    n: Int
  )(as: Iterable[A])(f: A => ZIO[R, E, Any]): ZIO[R, E, Unit] =
    foreachParN_[R, E, A](n)(as)(f)

  /**
   * Strictly-evaluated unit lifted into the `ZIO` monad.
   */
  val unit: UIO[Unit] = succeedNow(())

  /**
   * Prefix form of `ZIO#uninterruptible`.
   */
  def uninterruptible[R, E, A](zio: ZIO[R, E, A]): ZIO[R, E, A] =
    zio.uninterruptible

  /**
   * Makes the effect uninterruptible, but passes it a restore function that
   * can be used to restore the inherited interruptibility from whatever region
   * the effect is composed into.
   */
  def uninterruptibleMask[R, E, A](
    k: ZIO.InterruptStatusRestore => ZIO[R, E, A]
  ): ZIO[R, E, A] =
    checkInterruptible(flag => k(new ZIO.InterruptStatusRestore(flag)).uninterruptible)

  /**
   * The inverse operation `IO.sandboxed`
   *
   * Terminates with exceptions on the `Left` side of the `Either` error, if it
   * exists. Otherwise extracts the contained `IO[E, A]`
   */
  def unsandbox[R, E, A](v: ZIO[R, Cause[E], A]): ZIO[R, E, A] =
    v.mapErrorCause(_.flatten)

  /**
   * Prefix form of `ZIO#untraced`.
   */
  def untraced[R, E, A](zio: ZIO[R, E, A]): ZIO[R, E, A] =
    zio.untraced

  /**
   * Feeds elements of type `A` to `f` and accumulates all errors in error
   * channel or successes in success channel.
   *
   * This combinator is lossy meaning that if there are errors all successes
   * will be lost. To retain all information please use [[partition]].
   */
  def validate[R, E, A, B](
    in: Iterable[A]
  )(f: A => ZIO[R, E, B])(implicit ev: CanFail[E]): ZIO[R, ::[E], List[B]] =
    partition(in)(f).flatMap {
      case (e :: es, _) => ZIO.failNow(::(e, es))
      case (_, bs)      => ZIO.succeedNow(bs)
    }

  /**
   * Feeds elements of type `A` to `f `and accumulates, in parallel, all errors
   * in error channel or successes in success channel.
   *
   * This combinator is lossy meaning that if there are errors all successes
   * will be lost. To retain all information please use [[partitionPar]].
   */
  def validatePar[R, E, A, B](
    in: Iterable[A]
  )(f: A => ZIO[R, E, B])(implicit ev: CanFail[E]): ZIO[R, ::[E], List[B]] =
    partitionPar(in)(f).flatMap {
      case (e :: es, _) => ZIO.failNow(::(e, es))
      case (_, bs)      => ZIO.succeedNow(bs)
    }

  /**
   * Feeds elements of type `A` to `f` until it succeeds. Returns first success
   * or the accumulation of all errors.
   */
  def validateFirst[R, E, A, B](
    in: Iterable[A]
  )(f: A => ZIO[R, E, B])(implicit ev: CanFail[E]): ZIO[R, List[E], B] =
    ZIO.foreach(in)(f(_).flip).flip

  /**
   * Feeds elements of type `A` to `f`, in parallel, until it succeeds. Returns
   * first success or the accumulation of all errors.
   *
   * In case of success all other running fibers are terminated.
   */
  def validateFirstPar[R, E, A, B](
    in: Iterable[A]
  )(f: A => ZIO[R, E, B])(implicit ev: CanFail[E]): ZIO[R, List[E], B] =
    ZIO.foreachPar(in)(f(_).flip).flip

  /**
   * The moral equivalent of `if (p) exp`
   */
  def when[R, E](b: => Boolean)(zio: ZIO[R, E, Any]): ZIO[R, E, Unit] =
    if (b) zio.unit else unit

  /**
   * Runs an effect when the supplied `PartialFunction` matches for the given value, otherwise does nothing.
   */
  def whenCase[R, E, A](a: => A)(pf: PartialFunction[A, ZIO[R, E, Any]]): ZIO[R, E, Unit] =
    effectSuspendTotal(pf.applyOrElse(a, (_: A) => unit).unit)

  /**
   * Runs an effect when the supplied `PartialFunction` matches for the given effectful value, otherwise does nothing.
   */
  def whenCaseM[R, E, A](a: ZIO[R, E, A])(pf: PartialFunction[A, ZIO[R, E, Any]]): ZIO[R, E, Unit] =
    a.flatMap(whenCase(_)(pf))

  /**
   * The moral equivalent of `if (p) exp` when `p` has side-effects
   */
  def whenM[R, E](b: ZIO[R, E, Boolean])(zio: ZIO[R, E, Any]): ZIO[R, E, Unit] =
    b.flatMap(b => if (b) zio.unit else unit)

  /**
   * Returns an effect that yields to the runtime system, starting on a fresh
   * stack. Manual use of this method can improve fairness, at the cost of
   * overhead.
   */
  val yieldNow: UIO[Unit] = ZIO.Yield

  def apply[A](a: => A): Task[A] = effect(a)

  private val _IdentityFn: Any => Any = (a: Any) => a

  private[zio] def identityFn[A]: A => A = _IdentityFn.asInstanceOf[A => A]

  private[zio] def partitionMap[A, A1, A2](iterable: Iterable[A])(f: A => Either[A1, A2]): (List[A1], List[A2]) =
    iterable.foldRight((List.empty[A1], List.empty[A2])) {
      case (a, (es, bs)) =>
        f(a).fold(
          e => (e :: es, bs),
          b => (es, b :: bs)
        )
    }

  private[zio] val unitFn: Any => Unit = (_: Any) => ()

  implicit final class ZIOAutocloseableOps[R, E, A <: AutoCloseable](private val io: ZIO[R, E, A]) extends AnyVal {

    /**
     * Like `bracket`, safely wraps a use and release of a resource.
     * This resource will get automatically closed, because it implements `AutoCloseable`.
     */
    def bracketAuto[R1 <: R, E1 >: E, B](use: A => ZIO[R1, E1, B]): ZIO[R1, E1, B] =
      // TODO: Dotty doesn't infer this properly: io.bracket[R1, E1](a => UIO(a.close()))(use)
      bracket(io)(a => UIO(a.close()))(use)

    /**
     * Converts this ZIO value to a ZManaged value. See [[ZManaged.fromAutoCloseable]].
     */
    def toManaged: ZManaged[R, E, A] = ZManaged.fromAutoCloseable(io)
  }

  implicit final class ZioRefineToOrDieOps[R, E <: Throwable, A](private val self: ZIO[R, E, A]) extends AnyVal {

    /**
     * Keeps some of the errors, and terminates the fiber with the rest.
     */
    def refineToOrDie[E1 <: E: ClassTag](implicit ev: CanFail[E]): ZIO[R, E1, A] =
      self.refineOrDie { case e: E1 => e }
  }

  final class ProvideSomeLayer[R0 <: Has[_], -R, +E, +A](private val self: ZIO[R, E, A]) extends AnyVal {
    def apply[E1 >: E, R1 <: Has[_]](
      layer: ZLayer[R0, E1, R1]
    )(implicit ev1: R0 with R1 <:< R, ev2: NeedsEnv[R], tagged: Tagged[R1]): ZIO[R0, E1, A] =
      self.provideLayer[E1, R0, R0 with R1](ZLayer.identity[R0] ++ layer)
  }

  implicit final class ZIOWithFilterOps[R, E, A](private val self: ZIO[R, E, A]) extends AnyVal {

    /**
     * Enables to check conditions in the value produced by ZIO
     * If the condition is not satisfied, it fails with NoSuchElementException
     * this provide the syntax sugar in for-comprehension:
     * for {
     *   (i, j) <- io1
     *   positive <- io2 if positive > 0
     *  } yield ()
     */
    def withFilter(predicate: A => Boolean)(implicit ev: NoSuchElementException <:< E): ZIO[R, E, A] =
      self.flatMap { a =>
        if (predicate(a)) ZIO.succeedNow(a)
        else ZIO.failNow(new NoSuchElementException("The value doesn't satisfy the predicate"))
      }
  }

  final class InterruptStatusRestore(private val flag: zio.InterruptStatus) extends AnyVal {
    def apply[R, E, A](zio: ZIO[R, E, A]): ZIO[R, E, A] =
      zio.interruptStatus(flag)
  }

<<<<<<< HEAD
=======
  final class DaemonStatusRestore(private val status: zio.DaemonStatus) extends AnyVal {
    def apply[R, E, A](zio: ZIO[R, E, A]): ZIO[R, E, A] =
      zio.daemonStatus(status)
  }

  final class IfM[R, E](private val b: ZIO[R, E, Boolean]) extends AnyVal {
    def apply[R1 <: R, E1 >: E, A](onTrue: ZIO[R1, E1, A], onFalse: ZIO[R1, E1, A]): ZIO[R1, E1, A] =
      b.flatMap(b => if (b) onTrue else onFalse)
  }

>>>>>>> e866e6da
  final class TimeoutTo[R, E, A, B](self: ZIO[R, E, A], b: B) {
    def apply[B1 >: B](f: A => B1)(duration: Duration): ZIO[R with Clock, E, B1] =
      (self map f) raceFirst (ZIO.sleep(duration) as b)
  }

  final class BracketAcquire_[-R, +E](private val acquire: ZIO[R, E, Any]) extends AnyVal {
    def apply[R1 <: R](release: URIO[R1, Any]): BracketRelease_[R1, E] =
      new BracketRelease_(acquire, release)
  }
  final class BracketRelease_[-R, +E](acquire: ZIO[R, E, Any], release: URIO[R, Any]) {
    def apply[R1 <: R, E1 >: E, B](use: ZIO[R1, E1, B]): ZIO[R1, E1, B] =
      ZIO.bracket(acquire, (_: Any) => release, (_: Any) => use)
  }

  final class BracketAcquire[-R, +E, +A](private val acquire: ZIO[R, E, A]) extends AnyVal {
    def apply[R1](release: A => URIO[R1, Any]): BracketRelease[R with R1, E, A] =
      new BracketRelease[R with R1, E, A](acquire, release)
  }
  final class BracketRelease[-R, +E, +A](acquire: ZIO[R, E, A], release: A => URIO[R, Any]) {
    def apply[R1 <: R, E1 >: E, B](use: A => ZIO[R1, E1, B]): ZIO[R1, E1, B] =
      ZIO.bracket(acquire, release, use)
  }

  final class BracketExitAcquire[-R, +E, +A](private val acquire: ZIO[R, E, A]) extends AnyVal {
    def apply[R1 <: R, E1 >: E, B](
      release: (A, Exit[E1, B]) => URIO[R1, Any]
    ): BracketExitRelease[R1, E, E1, A, B] =
      new BracketExitRelease(acquire, release)
  }
  final class BracketExitRelease[-R, +E, E1, +A, B](
    acquire: ZIO[R, E, A],
    release: (A, Exit[E1, B]) => URIO[R, Any]
  ) {
    def apply[R1 <: R, E2 >: E <: E1, B1 <: B](use: A => ZIO[R1, E2, B1]): ZIO[R1, E2, B1] =
      ZIO.bracketExit(acquire, release, use)
  }

  final class BracketForkAcquire_[-R, +E](private val acquire: ZIO[R, E, Any]) extends AnyVal {
    def apply[R1 <: R](release: URIO[R1, Any]): BracketForkRelease_[R1, E] =
      new BracketForkRelease_(acquire, release)
  }
  final class BracketForkRelease_[-R, +E](acquire: ZIO[R, E, Any], release: URIO[R, Any]) {
    def apply[R1 <: R, E1 >: E, B](use: ZIO[R1, E1, B]): ZIO[R1, E1, B] =
      ZIO.bracketFork(acquire, (_: Any) => release, (_: Any) => use)
  }
  final class BracketForkAcquire[-R, +E, +A](private val acquire: ZIO[R, E, A]) extends AnyVal {
    def apply[R1](release: A => URIO[R1, Any]): BracketForkRelease[R with R1, E, A] =
      new BracketForkRelease[R with R1, E, A](acquire, release)
  }
  final class BracketForkRelease[-R, +E, +A](acquire: ZIO[R, E, A], release: A => URIO[R, Any]) {
    def apply[R1 <: R, E1 >: E, B](use: A => ZIO[R1, E1, B]): ZIO[R1, E1, B] =
      ZIO.bracketFork(acquire, release, use)
  }
  final class BracketForkExitAcquire[-R, +E, +A](private val acquire: ZIO[R, E, A]) extends AnyVal {
    def apply[R1 <: R, E1 >: E, B](
      release: (A, Exit[E1, B]) => URIO[R1, Any]
    ): BracketForkExitRelease[R1, E, E1, A, B] =
      new BracketForkExitRelease(acquire, release)
  }
  final class BracketForkExitRelease[-R, +E, E1, +A, B](
    acquire: ZIO[R, E, A],
    release: (A, Exit[E1, B]) => URIO[R, Any]
  ) {
    def apply[R1 <: R, E2 >: E <: E1, B1 <: B](use: A => ZIO[R1, E2, B1]): ZIO[R1, E2, B1] =
      ZIO.bracketForkExit(acquire, release, use)
  }

  final class AccessPartiallyApplied[R](private val dummy: Boolean = true) extends AnyVal {
    def apply[A](f: R => A): URIO[R, A] =
      new ZIO.Read(r => succeedNow(f(r)))
  }

  final class AccessMPartiallyApplied[R](private val dummy: Boolean = true) extends AnyVal {
    def apply[E, A](f: R => ZIO[R, E, A]): ZIO[R, E, A] =
      new ZIO.Read(f)
  }

  @inline
  private def succeedLeft[E, A]: E => UIO[Either[E, A]] =
    _succeedLeft.asInstanceOf[E => UIO[Either[E, A]]]

  private val _succeedLeft: Any => IO[Any, Either[Any, Any]] =
    e2 => succeedNow[Either[Any, Any]](Left(e2))

  @inline
  private def succeedRight[E, A]: A => UIO[Either[E, A]] =
    _succeedRight.asInstanceOf[A => UIO[Either[E, A]]]

  private val _succeedRight: Any => IO[Any, Either[Any, Any]] =
    a => succeedNow[Either[Any, Any]](Right(a))

  final class ZipLeftFn[R, E, A, B](override val underlying: () => ZIO[R, E, A]) extends ZIOFn1[B, ZIO[R, E, B]] {
    def apply(a: B): ZIO[R, E, B] =
      underlying().as(a)
  }

  final class ZipRightFn[R, E, A, B](override val underlying: () => ZIO[R, E, B]) extends ZIOFn1[A, ZIO[R, E, B]] {
    def apply(a: A): ZIO[R, E, B] = {
      val _ = a
      underlying()
    }
  }

  final class TapFn[R, E, A](override val underlying: A => ZIO[R, E, Any]) extends ZIOFn1[A, ZIO[R, E, A]] {
    def apply(a: A): ZIO[R, E, A] =
      underlying(a).as(a)
  }

  final class MapFn[R, E, A, B](override val underlying: A => B) extends ZIOFn1[A, ZIO[R, E, B]] {
    def apply(a: A): ZIO[R, E, B] =
      new ZIO.Succeed(underlying(a))
  }

  final class ConstZIOFn[R, E, A, B](override val underlying: () => B) extends ZIOFn1[A, ZIO[R, E, B]] {
    def apply(a: A): ZIO[R, E, B] = {
      val _ = a
      new ZIO.Succeed(underlying())
    }
  }

  final class ConstFn[A, B](override val underlying: () => B) extends ZIOFn1[A, B] {
    def apply(a: A): B = {
      val _ = a
      underlying()
    }
  }

  final class BracketReleaseFn[R, E, A, B](override val underlying: A => URIO[R, Any])
      extends ZIOFn2[A, Exit[E, B], URIO[R, Any]] {
    override def apply(a: A, exit: Exit[E, B]): URIO[R, Any] = {
      val _ = exit
      underlying(a)
    }
  }

  final class SucceedFn[R, E, A](override val underlying: AnyRef) extends ZIOFn1[A, ZIO[R, E, A]] {
    def apply(a: A): ZIO[R, E, A] = new ZIO.Succeed(a)
  }

  final class MapErrorFn[R, E, E2, A](override val underlying: E => E2) extends ZIOFn1[Cause[E], ZIO[R, E2, Nothing]] {
    def apply(a: Cause[E]): ZIO[R, E2, Nothing] =
      ZIO.haltNow(a.map(underlying))
  }

  final class MapErrorCauseFn[R, E, E2, A](override val underlying: Cause[E] => Cause[E2])
      extends ZIOFn1[Cause[E], ZIO[R, E2, Nothing]] {
    def apply(a: Cause[E]): ZIO[R, E2, Nothing] =
      ZIO.haltNow(underlying(a))
  }

  final class FoldCauseMFailureFn[R, E, E2, A](override val underlying: E => ZIO[R, E2, A])
      extends ZIOFn1[Cause[E], ZIO[R, E2, A]] {
    def apply(c: Cause[E]): ZIO[R, E2, A] =
      c.failureOrCause.fold(underlying, ZIO.haltNow)
  }

  final class TapCauseRefailFn[R, E, E1 >: E, A](override val underlying: Cause[E] => ZIO[R, E1, Any])
      extends ZIOFn1[Cause[E], ZIO[R, E1, Nothing]] {
    def apply(c: Cause[E]): ZIO[R, E1, Nothing] =
      underlying(c) *> ZIO.haltNow(c)
  }

  final class TapErrorRefailFn[R, E, E1 >: E, A](override val underlying: E => ZIO[R, E1, Any])
      extends ZIOFn1[Cause[E], ZIO[R, E1, Nothing]] {
    def apply(c: Cause[E]): ZIO[R, E1, Nothing] =
      c.failureOrCause.fold(underlying(_) *> ZIO.haltNow(c), _ => ZIO.haltNow(c))
  }

  private[zio] object Tags {
    final val FlatMap                  = 0
    final val Succeed                  = 1
    final val EffectTotal              = 2
    final val Fail                     = 3
    final val Fold                     = 4
    final val InterruptStatus          = 5
    final val CheckInterrupt           = 6
    final val EffectPartial            = 7
    final val EffectAsync              = 8
    final val Fork                     = 9
    final val Descriptor               = 10
    final val Lock                     = 11
    final val Yield                    = 12
    final val Access                   = 13
    final val Provide                  = 14
    final val EffectSuspendPartialWith = 15
    final val FiberRefNew              = 16
    final val FiberRefModify           = 17
    final val Trace                    = 18
    final val TracingStatus            = 19
    final val CheckTracing             = 20
    final val EffectSuspendTotalWith   = 21
    final val RaceWith                 = 22
    final val Disown                   = 23
  }
  private[zio] final class FlatMap[R, E, A0, A](val zio: ZIO[R, E, A0], val k: A0 => ZIO[R, E, A])
      extends ZIO[R, E, A] {
    override def tag = Tags.FlatMap
  }

  private[zio] final class Succeed[A](val value: A) extends UIO[A] {
    override def tag = Tags.Succeed
  }

  private[zio] final class EffectTotal[A](val effect: () => A) extends UIO[A] {
    override def tag = Tags.EffectTotal
  }

  private[zio] final class EffectPartial[A](val effect: () => A) extends Task[A] {
    override def tag = Tags.EffectPartial
  }

  private[zio] final class EffectAsync[R, E, A](
    val register: (ZIO[R, E, A] => Unit) => Option[ZIO[R, E, A]],
    val blockingOn: List[Fiber.Id]
  ) extends ZIO[R, E, A] {
    override def tag = Tags.EffectAsync
  }

  private[zio] final class Fold[R, E, E2, A, B](
    val value: ZIO[R, E, A],
    val failure: Cause[E] => ZIO[R, E2, B],
    val success: A => ZIO[R, E2, B]
  ) extends ZIOFn1[A, ZIO[R, E2, B]]
      with ZIO[R, E2, B]
      with Function[A, ZIO[R, E2, B]] {

    override def tag = Tags.Fold

    override def underlying = success

    def apply(v: A): ZIO[R, E2, B] = success(v)
  }

  private[zio] final class Fork[R, E, A](val value: ZIO[R, E, A], val interruptMode: InterruptMode)
      extends URIO[R, Fiber.Runtime[E, A]] {
    override def tag = Tags.Fork
  }

  private[zio] final class InterruptStatus[R, E, A](val zio: ZIO[R, E, A], val flag: _root_.zio.InterruptStatus)
      extends ZIO[R, E, A] {
    override def tag = Tags.InterruptStatus
  }

  private[zio] final class CheckInterrupt[R, E, A](val k: zio.InterruptStatus => ZIO[R, E, A]) extends ZIO[R, E, A] {
    override def tag = Tags.CheckInterrupt
  }

  private[zio] final class Fail[E, A](val fill: (() => ZTrace) => Cause[E]) extends IO[E, A] { self =>
    override def tag = Tags.Fail

    override def map[B](f: A => B): IO[E, B] =
      self.asInstanceOf[IO[E, B]]

    override def flatMap[R1 <: Any, E1 >: E, B](k: A => ZIO[R1, E1, B]): ZIO[R1, E1, B] =
      self.asInstanceOf[ZIO[R1, E1, B]]
  }

  private[zio] final class Descriptor[R, E, A](val k: Fiber.Descriptor => ZIO[R, E, A]) extends ZIO[R, E, A] {
    override def tag = Tags.Descriptor
  }

  private[zio] final class Lock[R, E, A](val executor: Executor, val zio: ZIO[R, E, A]) extends ZIO[R, E, A] {
    override def tag = Tags.Lock
  }

  private[zio] object Yield extends UIO[Unit] {
    override def tag = Tags.Yield
  }

  private[zio] final class Read[R, E, A](val k: R => ZIO[R, E, A]) extends ZIO[R, E, A] {
    override def tag = Tags.Access
  }

  private[zio] final class Provide[R, E, A](val r: R, val next: ZIO[R, E, A]) extends IO[E, A] {
    override def tag = Tags.Provide
  }

  private[zio] final class EffectSuspendPartialWith[R, A](val f: (Platform, Fiber.Id) => RIO[R, A]) extends RIO[R, A] {
    override def tag = Tags.EffectSuspendPartialWith
  }

  private[zio] final class EffectSuspendTotalWith[R, E, A](val f: (Platform, Fiber.Id) => ZIO[R, E, A])
      extends ZIO[R, E, A] {
    override def tag = Tags.EffectSuspendTotalWith
  }

  private[zio] final class FiberRefNew[A](val initialValue: A, val combine: (A, A) => A) extends UIO[FiberRef[A]] {
    override def tag = Tags.FiberRefNew
  }

  private[zio] final class FiberRefModify[A, B](val fiberRef: FiberRef[A], val f: A => (B, A)) extends UIO[B] {
    override def tag = Tags.FiberRefModify
  }

  private[zio] object Trace extends UIO[ZTrace] {
    override def tag = Tags.Trace
  }

  private[zio] final class TracingStatus[R, E, A](val zio: ZIO[R, E, A], val flag: TracingS) extends ZIO[R, E, A] {
    override def tag = Tags.TracingStatus
  }

  private[zio] final class CheckTracing[R, E, A](val k: TracingS => ZIO[R, E, A]) extends ZIO[R, E, A] {
    override def tag = Tags.CheckTracing
  }

  private[zio] final class RaceWith[R, EL, ER, E, A, B, C](
    val left: ZIO[R, EL, A],
    val right: ZIO[R, ER, B],
    val leftWins: (Exit[EL, A], Fiber[ER, B]) => ZIO[R, E, C],
    val rightWins: (Exit[ER, B], Fiber[EL, A]) => ZIO[R, E, C],
    val interruptMode: InterruptMode
  ) extends ZIO[R, E, C] {
    override def tag: Int = Tags.RaceWith
  }

<<<<<<< HEAD
  private[zio] final class Disown(val fiber: Fiber[Any, Any]) extends UIO[Boolean] {
    override def tag = Tags.Disown
  }

  private val debug = new java.util.concurrent.atomic.AtomicReference[Set[String]](Set())

  private[zio] def isDebug(name: String): Boolean = debug.get.contains(name)

  private[zio] def withDebug[R, E, A](name: String)(zio: => ZIO[R, E, A]): ZIO[R, E, A] = {
    val before = UIO(debug.updateAndGet(_ + name))
    val after  = UIO(debug.updateAndGet(_ - name))

    (before *> zio).ensuring(after)
  }
=======
  private[zio] def dieNow(t: Throwable): UIO[Nothing] = die(t)

  private[zio] def doneNow[E, A](r: Exit[E, A]): IO[E, A] = r match {
    case Exit.Success(b)     => succeed(b)
    case Exit.Failure(cause) => halt(cause)
  }

  private[zio] def failNow[E](error: E): IO[E, Nothing] = fail(error)

  private[zio] def haltNow[E](cause: Cause[E]): IO[E, Nothing] = new ZIO.Fail(_ => cause)

  private[zio] def succeedNow[A](a: A): UIO[A] = new ZIO.Succeed(a)
>>>>>>> e866e6da
}<|MERGE_RESOLUTION|>--- conflicted
+++ resolved
@@ -1282,16 +1282,8 @@
    * yielding the first result to complete, whether by success or failure. If
    * neither effect completes, then the composed effect will not complete.
    */
-<<<<<<< HEAD
   final def raceFirst[R1 <: R, E1 >: E, A1 >: A](that: ZIO[R1, E1, A1]): ZIO[R1, E1, A1] =
-    (self.run race that.run).flatMap(ZIO.done(_))
-=======
-  final def raceAttempt[R1 <: R, E1 >: E, A1 >: A](that: ZIO[R1, E1, A1]): ZIO[R1, E1, A1] =
-    raceWith(that)(
-      { case (l, f) => f.interrupt *> l.fold(ZIO.haltNow, ZIO.succeedNow) },
-      { case (r, f) => f.interrupt *> r.fold(ZIO.haltNow, ZIO.succeedNow) }
-    ).refailWithTrace
->>>>>>> e866e6da
+    (self.run race that.run).flatMap(ZIO.done(_)).refailWithTrace
 
   /**
    * Returns an effect that races this effect with the specified effect,
@@ -1678,16 +1670,8 @@
    * completes before the timeout or `Left` with the interrupting fiber
    * otherwise.
    */
-<<<<<<< HEAD
   final def timeoutFork(d: Duration): ZIO[R with Clock, E, Option[A]] =
     self.disconnect.timeout(d)
-=======
-  final def timeoutFork(d: Duration): ZIO[R with Clock, E, Either[Fiber.Runtime[E, A], A]] =
-    raceWith(ZIO.sleep(d))(
-      (exit, timeoutFiber) => ZIO.doneNow(exit).map(Right(_)) <* timeoutFiber.interrupt,
-      (_, fiber) => fiber.interrupt.flatMap(ZIO.doneNow).fork.map(Left(_))
-    )
->>>>>>> e866e6da
 
   /**
    * Returns an effect that will timeout this effect, returning either the
@@ -3409,19 +3393,11 @@
       zio.interruptStatus(flag)
   }
 
-<<<<<<< HEAD
-=======
-  final class DaemonStatusRestore(private val status: zio.DaemonStatus) extends AnyVal {
-    def apply[R, E, A](zio: ZIO[R, E, A]): ZIO[R, E, A] =
-      zio.daemonStatus(status)
-  }
-
   final class IfM[R, E](private val b: ZIO[R, E, Boolean]) extends AnyVal {
     def apply[R1 <: R, E1 >: E, A](onTrue: ZIO[R1, E1, A], onFalse: ZIO[R1, E1, A]): ZIO[R1, E1, A] =
       b.flatMap(b => if (b) onTrue else onFalse)
   }
 
->>>>>>> e866e6da
   final class TimeoutTo[R, E, A, B](self: ZIO[R, E, A], b: B) {
     def apply[B1 >: B](f: A => B1)(duration: Duration): ZIO[R with Clock, E, B1] =
       (self map f) raceFirst (ZIO.sleep(duration) as b)
@@ -3738,7 +3714,6 @@
     override def tag: Int = Tags.RaceWith
   }
 
-<<<<<<< HEAD
   private[zio] final class Disown(val fiber: Fiber[Any, Any]) extends UIO[Boolean] {
     override def tag = Tags.Disown
   }
@@ -3753,7 +3728,7 @@
 
     (before *> zio).ensuring(after)
   }
-=======
+
   private[zio] def dieNow(t: Throwable): UIO[Nothing] = die(t)
 
   private[zio] def doneNow[E, A](r: Exit[E, A]): IO[E, A] = r match {
@@ -3766,5 +3741,4 @@
   private[zio] def haltNow[E](cause: Cause[E]): IO[E, Nothing] = new ZIO.Fail(_ => cause)
 
   private[zio] def succeedNow[A](a: A): UIO[A] = new ZIO.Succeed(a)
->>>>>>> e866e6da
 }