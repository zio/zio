--- conflicted
+++ resolved
@@ -617,356 +617,6 @@
   }
 
   /**
-<<<<<<< HEAD
-=======
-   * Returns an effect that races this effect with all the specified effects,
-   * yielding the value of the first effect to succeed with a value.
-   * Losers of the race will be interrupted immediately
-   */
-  def raceAll[R1 <: R, E1 >: E, A1 >: A](ios: Iterable[ZIO[R1, E1, A1]]): ZIO[R1, E1, A1] = ZIO.raceAll(self, ios)
-
-  /**
-   * Executes this effect and returns its value, if it succeeds, but
-   * otherwise executes the specified effect.
-   */
-  final def orElse[R1 <: R, E2, A1 >: A](that: => ZIO[R1, E2, A1]): ZIO[R1, E2, A1] =
-    tryOrElse(that, new ZIO.SucceedFn(() => that))
-
-  /**
-   * Operator alias for `orElse`.
-   */
-  final def <>[R1 <: R, E2, A1 >: A](that: => ZIO[R1, E2, A1]): ZIO[R1, E2, A1] =
-    orElse(that)
-
-  /**
-   * Returns an effect that will produce the value of this effect, unless it
-   * fails, in which case, it will produce the value of the specified effect.
-   */
-  final def orElseEither[R1 <: R, E2, B](that: => ZIO[R1, E2, B]): ZIO[R1, E2, Either[A, B]] =
-    tryOrElse(that.map(Right(_)), ZIO.succeedLeft)
-
-  private[this] final def tryOrElse[R1 <: R, E2, B](
-    that: => ZIO[R1, E2, B],
-    succ: A => ZIO[R1, E2, B]
-  ): ZIO[R1, E2, B] =
-    new ZIO.Fold[R1, E, E2, A, B](
-      self,
-      ZIOFn(() => that)(_.stripFailures match {
-        case None    => that
-        case Some(c) => ZIO.halt(c)
-      }),
-      succ
-    )
-
-  /**
-   * Returns an effect that performs the outer effect first, followed by the
-   * inner effect, yielding the value of the inner effect.
-   *
-   * This method can be used to "flatten" nested effects.
-   **/
-  final def flatten[R1 <: R, E1 >: E, B](implicit ev1: A <:< ZIO[R1, E1, B]): ZIO[R1, E1, B] =
-    self.flatMap(a => ev1(a))
-
-  /**
-   * Returns an effect with its error channel mapped using the specified
-   * function. This can be used to lift a "smaller" error into a "larger"
-   * error.
-   */
-  final def mapError[E2](f: E => E2): ZIO[R, E2, A] =
-    self.foldCauseM(new ZIO.MapErrorFn(f), new ZIO.SucceedFn(f))
-
-  /**
-   * Creates a composite effect that represents this effect followed by another
-   * one that may depend on the error produced by this one.
-   *
-   * {{{
-   * val parsed = readFile("foo.txt").flatMapError(error => logErrorToFile(error))
-   * }}}
-   */
-  final def flatMapError[R1 <: R, E2](f: E => ZIO[R1, Nothing, E2]): ZIO[R1, E2, A] =
-    flipWith(_ flatMap f)
-
-  /**
-   *  Swaps the error/value parameters, applies the function `f` and flips the parameters back
-   */
-  final def flipWith[R1, A1, E1](f: ZIO[R, A, E] => ZIO[R1, A1, E1]): ZIO[R1, E1, A1] = f(self.flip).flip
-
-  /**
-   * Returns an effect that swaps the error/success cases. This allows you to
-   * use all methods on the error channel, possibly before flipping back.
-   */
-  final def flip: ZIO[R, A, E] =
-    self.foldM(ZIO.succeed, ZIO.fail)
-
-  /**
-   * Recovers from errors by accepting one effect to execute for the case of an
-   * error, and one effect to execute for the case of success.
-   *
-   * This method has better performance than `either` since no intermediate
-   * value is allocated and does not require subsequent calls to `flatMap` to
-   * define the next effect.
-   *
-   * The error parameter of the returned `IO` may be chosen arbitrarily, since
-   * it will depend on the `IO`s returned by the given continuations.
-   */
-  final def foldM[R1 <: R, E2, B](failure: E => ZIO[R1, E2, B], success: A => ZIO[R1, E2, B]): ZIO[R1, E2, B] =
-    foldCauseM(new ZIO.FoldCauseMFailureFn(failure), success)
-
-  /**
-   * A more powerful version of `foldM` that allows recovering from any kind of failure except interruptions.
-   */
-  def foldCauseM[R1 <: R, E2, B](failure: Cause[E] => ZIO[R1, E2, B], success: A => ZIO[R1, E2, B]): ZIO[R1, E2, B] =
-    new ZIO.Fold(self, failure, success)
-
-  /**
-   * Folds over the failure value or the success value to yield an effect that
-   * does not fail, but succeeds with the value returned by the left or right
-   * function passed to `fold`.
-   */
-  final def fold[B](err: E => B, succ: A => B): ZIO[R, Nothing, B] =
-    foldM(new ZIO.MapFn(err), new ZIO.MapFn(succ))
-
-  /**
-   * Returns an effect whose failure and success have been lifted into an
-   * `Either`.The resulting effect cannot fail, because the failure case has
-   * been exposed as part of the `Either` success case.
-   *
-   * This method is useful for recovering from `ZIO` effects that may fail.
-   *
-   * The error parameter of the returned `ZIO` is `Nothing`, since it is
-   * guaranteed the `ZIO` effect does not model failure.
-   */
-  final def either: ZIO[R, Nothing, Either[E, A]] =
-    self.foldM(ZIO.succeedLeft, ZIO.succeedRight)
-
-  /**
-   * Returns an effect that submerges the error case of an `Either` into the
-   * `ZIO`. The inverse operation of `ZIO.either`.
-   */
-  final def absolve[R1 <: R, E1, B](implicit ev1: ZIO[R, E, A] <:< ZIO[R1, E1, Either[E1, B]]): ZIO[R1, E1, B] =
-    ZIO.absolve[R1, E1, B](ev1(self))
-
-  /**
-   * Unwraps the optional success of this effect, but can fail with unit value.
-   */
-  final def get[E1 >: E, B](implicit ev1: E1 =:= Nothing, ev2: A <:< Option[B]): ZIO[R, Unit, B] =
-    ZIO.absolve(self.mapError(ev1).map(ev2(_).toRight(())))
-
-  /**
-   * Executes this effect, skipping the error but returning optionally the success.
-   */
-  final def option: ZIO[R, Nothing, Option[A]] =
-    self.foldCauseM(_ => IO.succeed(None), a => IO.succeed(Some(a)))
-
-  /**
-   * A less powerful variant of `bracket` where the resource acquired by this
-   * effect is not needed.
-   */
-  final def bracket_[R1 <: R, E1 >: E]: ZIO.BracketAcquire_[R1, E1] =
-    new ZIO.BracketAcquire_(self)
-
-  /**
-   * Uncurried version. Doesn't offer curried syntax and has worse
-   * type-inference characteristics, but it doesn't allocate intermediate
-   * [[zio.ZIO.BracketAcquire_]] and [[zio.ZIO.BracketRelease_]] objects.
-   */
-  final def bracket_[R1 <: R, E1 >: E, B](
-    release: ZIO[R1, Nothing, _],
-    use: ZIO[R1, E1, B]
-  ): ZIO[R1, E1, B] =
-    ZIO.bracket(self, (_: A) => release, (_: A) => use)
-
-  /**
-   * Shorthand for the curried version of `ZIO.bracketExit`.
-   */
-  final def bracketExit[R1 <: R, E1 >: E, A1 >: A]: ZIO.BracketExitAcquire[R1, E1, A1] = ZIO.bracketExit(self)
-
-  /**
-   * Shorthand for the uncurried version of `ZIO.bracketExit`.
-   */
-  final def bracketExit[R1 <: R, E1 >: E, B](
-    release: (A, Exit[E1, B]) => ZIO[R1, Nothing, _],
-    use: A => ZIO[R1, E1, B]
-  ): ZIO[R1, E1, B] = ZIO.bracketExit(self, release, use)
-
-  /**
-   * Returns an effect that, if this effect _starts_ execution, then the
-   * specified `finalizer` is guaranteed to begin execution, whether this effect
-   * succeeds, fails, or is interrupted.
-   *
-   * Finalizers offer very powerful guarantees, but they are low-level, and
-   * should generally not be used for releasing resources. For higher-level
-   * logic built on `ensuring`, see `ZIO#bracket`.
-   */
-  final def ensuring[R1 <: R](finalizer: ZIO[R1, Nothing, _]): ZIO[R1, E, A] =
-    ZIO.uninterruptibleMask(
-      restore =>
-        restore(self)
-          .foldCauseM(
-            cause1 =>
-              finalizer.foldCauseM[R1, E, Nothing](
-                cause2 => ZIO.halt(cause1 ++ cause2),
-                _ => ZIO.halt(cause1)
-              ),
-            value =>
-              finalizer.foldCauseM[R1, E, A](
-                cause1 => ZIO.halt(cause1),
-                _ => ZIO.succeed(value)
-              )
-          )
-    )
-
-  /**
-   * Executes the effect on the specified `ExecutionContext` and then shifts back
-   * to the default one.
-   */
-  final def on(ec: ExecutionContext): ZIO[R, E, A] =
-    self.lock(Executor.fromExecutionContext(Int.MaxValue)(ec))
-
-  /**
-   * Forks an effect that will be executed on the specified `ExecutionContext`.
-   */
-  final def forkOn(ec: ExecutionContext): ZIO[R, E, Fiber[E, A]] =
-    self.on(ec).fork
-
-  /**
-   * Executes the release effect only if there was an error.
-   */
-  final def bracketOnError[R1 <: R, E1 >: E, B](
-    release: A => ZIO[R1, Nothing, _]
-  )(use: A => ZIO[R1, E1, B]): ZIO[R1, E1, B] =
-    ZIO.bracketExit(self)(
-      (a: A, eb: Exit[E1, B]) =>
-        eb match {
-          case Exit.Failure(_) => release(a)
-          case _               => ZIO.unit
-        }
-    )(use)
-
-  /**
-   * Converts this ZIO to [[zio.Managed]].
-   */
-  final def toManaged[R1 <: R](release: A => ZIO[R1, Nothing, _]): ZManaged[R1, E, A] =
-    ZManaged.make[R1, E, A](this)(release)
-
-  /**
-   * Converts this ZIO to [[zio.ZManaged]] with no release action.
-   */
-  final def toManaged_ : ZManaged[R, E, A] =
-    ZManaged.fromEffect[R, E, A](this)
-
-  /**
-   * Runs the specified effect if this effect fails, providing the error to the
-   * effect if it exists. The provided effect will not be interrupted.
-   */
-  final def onError[R1 <: R](cleanup: Cause[E] => ZIO[R1, Nothing, _]): ZIO[R1, E, A] =
-    ZIO.bracketExit(ZIO.unit)(
-      (_, eb: Exit[E, A]) =>
-        eb match {
-          case Exit.Success(_)     => ZIO.unit
-          case Exit.Failure(cause) => cleanup(cause)
-        }
-    )(_ => self)
-
-  /**
-   * Runs the specified effect if this effect is interrupted.
-   */
-  final def onInterrupt[R1 <: R](cleanup: ZIO[R1, Nothing, _]): ZIO[R1, E, A] =
-    self.ensuring(
-      ZIO.descriptorWith(descriptor => if (descriptor.interrupted) cleanup else ZIO.unit)
-    )
-
-  /**
-   * Runs the specified effect if this effect is terminated, either because of
-   * a defect or because of interruption.
-   */
-  final def onTermination[R1 <: R](cleanup: Cause[Nothing] => ZIO[R1, Nothing, _]): ZIO[R1, E, A] =
-    ZIO.bracketExit(ZIO.unit)(
-      (_, eb: Exit[E, A]) =>
-        eb match {
-          case Exit.Failure(cause) => cause.failureOrCause.fold(_ => ZIO.unit, cleanup)
-          case _                   => ZIO.unit
-        }
-    )(_ => self)
-
-  /**
-   * Enables supervision for this effect. This will cause fibers forked by
-   * this effect to be tracked and will enable their inspection via [[ZIO.children]].
-   */
-  final def supervised: ZIO[R, E, A] = ZIO.supervised(self)
-
-  /**
-   * Disables supervision for this effect. This will cause fibers forked by
-   * this effect to not be tracked or appear in the list returned by [[ZIO.children]].
-   */
-  final def unsupervised: ZIO[R, E, A] = ZIO.unsupervised(self)
-
-  /**
-   * Returns a new effect that ensures that any fibers that are forked by
-   * the effect are interrupted when this effect completes.
-   */
-  final def interruptChildren: ZIO[R, E, A] = ZIO.interruptChildren(self)
-
-  /**
-   * Supervises this effect, which ensures that any fibers that are forked by
-   * the effect are handled by the provided supervisor.
-   */
-  final def handleChildrenWith[R1 <: R](supervisor: Iterable[Fiber[_, _]] => ZIO[R1, Nothing, _]): ZIO[R1, E, A] =
-    ZIO.handleChildrenWith[R1, E, A](self)(supervisor)
-
-  /**
-   * Performs this effect uninterruptibly. This will prevent the effect from
-   * being terminated externally, but the effect may fail for internal reasons
-   * (e.g. an uncaught error) or terminate due to defect.
-   *
-   * Uninterruptible effects may recover from all failure causes (including
-   * interruption of an inner effect that has been made interruptible).
-   */
-  final def uninterruptible: ZIO[R, E, A] = interruptStatus(InterruptStatus.Uninterruptible)
-
-  /**
-   * Performs this effect interruptibly. Because this is the default, this
-   * operation only has additional meaning if the effect is located within
-   * an uninterruptible section.
-   */
-  final def interruptible: ZIO[R, E, A] = interruptStatus(InterruptStatus.Interruptible)
-
-  /**
-   * Switches the interrupt status for this effect. If `true` is used, then the
-   * effect becomes interruptible (the default), while if `false` is used, then
-   * the effect becomes uninterruptible. These changes are compositional, so
-   * they only affect regions of the effect.
-   */
-  final def interruptStatus(flag: InterruptStatus): ZIO[R, E, A] = new ZIO.InterruptStatus(self, flag)
-
-  /**
-   * Recovers from all errors.
-   *
-   * {{{
-   * openFile("config.json").catchAll(_ => IO.succeed(defaultConfig))
-   * }}}
-   */
-  final def catchAll[R1 <: R, E2, A1 >: A](h: E => ZIO[R1, E2, A1]): ZIO[R1, E2, A1] =
-    self.foldM[R1, E2, A1](h, new ZIO.SucceedFn(h))
-
-  /**
-   * Recovers from some or all of the error cases.
-   *
-   * {{{
-   * openFile("data.json").catchSome {
-   *   case FileNotFoundException(_) => openFile("backup.json")
-   * }
-   * }}}
-   */
-  final def catchSome[R1 <: R, E1 >: E, A1 >: A](pf: PartialFunction[E, ZIO[R1, E1, A1]]): ZIO[R1, E1, A1] = {
-    def tryRescue(c: Cause[E]): ZIO[R1, E1, A1] =
-      c.failureOrCause.fold(t => pf.applyOrElse(t, (_: E) => ZIO.halt(c)), ZIO.halt)
-
-    self.foldCauseM[R1, E1, A1](ZIOFn(pf)(tryRescue), new ZIO.SucceedFn(pf))
-  }
-
-  /**
->>>>>>> ff9cb76c
    * Attach a wrapping trace pointing to this location in case of error.
    *
    * Useful when joining fibers to make the resulting trace mention
