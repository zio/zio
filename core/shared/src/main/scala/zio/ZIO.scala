--- conflicted
+++ resolved
@@ -1170,33 +1170,8 @@
    * An integer that identifies the term in the `ZIO` sum type to which this
    * instance belongs (e.g. `IO.Tags.Succeed`).
    */
-<<<<<<< HEAD
-  def tag: Int
-
-  /**
-   * Exposes all parallel errors in a single call
-   *
-   */
-  final def parallelErrors[E1 >: E]: ZIO[R, ::[E1], A] =
-    self.foldCauseM(
-      cause =>
-        cause.failures match {
-          case Nil            => ZIO.halt(cause.asInstanceOf[Cause[Nothing]])
-          case ::(head, tail) => ZIO.fail(::(head, tail))
-        },
-      ZIO.succeed
-    )
-}
-
-private[zio] trait ZIOFunctions extends Serializable {
-  // ALL error types in this trait must be a subtype of `UpperE`.
-  type UpperE
-  // ALL environment types in this trait must be a supertype of `LowerR`.
-  type LowerR
-=======
   final def &>[R1 <: R, E1 >: E, B](that: ZIO[R1, E1, B]): ZIO[R1, E1, B] =
     self.zipWithPar(that)((a, b) => (a, b)).map(_._2)
->>>>>>> e37a02d5
 
   /**
    * Operator alias for `orElse`.
