--- conflicted
+++ resolved
@@ -5196,13 +5196,8 @@
   /**
    * Accesses the specified service in the environment of the effect.
    */
-<<<<<<< HEAD
   def service[A: Tag: IsNotIntersection](implicit trace: ZTraceElement): URIO[A, A] =
-    serviceWith(ZIO.succeedNow)
-=======
-  def service[A: Tag](implicit trace: ZTraceElement): URIO[A, A] =
     serviceWith(identity)
->>>>>>> 15fb1b68
 
   /**
    * Accesses the service corresponding to the specified key in the environment.
@@ -5214,29 +5209,19 @@
    * Accesses the specified services in the environment of the effect.
    */
   @deprecated("use service", "2.0.0")
-<<<<<<< HEAD
   def services[A: Tag: IsNotIntersection, B: Tag: IsNotIntersection](implicit
     trace: ZTraceElement
   ): URIO[A with B, (A, B)] =
-    ZIO.access(r => (r.get[A], r.get[B]))
-=======
-  def services[A: Tag, B: Tag](implicit trace: ZTraceElement): URIO[A with B, (A, B)] =
     ZIO.environmentWith(r => (r.get[A], r.get[B]))
->>>>>>> 15fb1b68
 
   /**
    * Accesses the specified services in the environment of the effect.
    */
   @deprecated("use service", "2.0.0")
-<<<<<<< HEAD
   def services[A: Tag: IsNotIntersection, B: Tag: IsNotIntersection, C: Tag: IsNotIntersection](implicit
     trace: ZTraceElement
   ): URIO[A with B with C, (A, B, C)] =
-    ZIO.access(r => (r.get[A], r.get[B], r.get[C]))
-=======
-  def services[A: Tag, B: Tag, C: Tag](implicit trace: ZTraceElement): URIO[A with B with C, (A, B, C)] =
     ZIO.environmentWith(r => (r.get[A], r.get[B], r.get[C]))
->>>>>>> 15fb1b68
 
   /**
    * Accesses the specified services in the environment of the effect.
@@ -5754,13 +5739,8 @@
   final class UpdateService[-R, +E, +A, M](private val self: ZIO[R, E, A]) extends AnyVal {
     def apply[R1 <: R with M](
       f: M => M
-<<<<<<< HEAD
     )(implicit ev: IsNotIntersection[M], tag: Tag[M], trace: ZTraceElement): ZIO[R1, E, A] =
-      self.provideSome(_.update(f))
-=======
-    )(implicit tag: Tag[M], trace: ZTraceElement): ZIO[R1, E, A] =
       self.provideSomeEnvironment(_.update(f))
->>>>>>> 15fb1b68
   }
 
   final class UpdateServiceAt[-R, +E, +A, Service](private val self: ZIO[R, E, A]) extends AnyVal {
