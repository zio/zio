--- conflicted
+++ resolved
@@ -2906,13 +2906,8 @@
   def asyncInterrupt[R, E, A](
     register: (ZIO[R, E, A] => Unit) => Either[Canceler[R], ZIO[R, E, A]],
     blockingOn: => FiberId = FiberId.None
-<<<<<<< HEAD
-  ): ZIO[R, E, A] =
-    new Async(register, () => blockingOn)
-=======
   )(implicit trace: ZTraceElement): ZIO[R, E, A] =
     new Async(register, () => blockingOn, trace)
->>>>>>> 338645ec
 
   /**
    * Imports an asynchronous effect into a pure `ZIO` value. This formulation is
@@ -5172,13 +5167,8 @@
   /**
    * Returns an effect that models success with the specified value.
    */
-<<<<<<< HEAD
-  def succeed[A](a: => A): UIO[A] =
-    new ZIO.Succeed(() => a)
-=======
   def succeed[A](a: => A)(implicit trace: ZTraceElement): UIO[A] =
     new ZIO.Succeed(() => a, trace)
->>>>>>> 338645ec
 
   /**
    * Returns a synchronous effect that does blocking and succeeds with the
@@ -5191,13 +5181,8 @@
    * The same as [[ZIO.succeed]], but also provides access to the
    * underlying RuntimeConfig and fiber id.
    */
-<<<<<<< HEAD
-  def succeedWith[A](f: (RuntimeConfig, FiberId) => A): UIO[A] =
-    new ZIO.SucceedWith(f)
-=======
   def succeedWith[A](f: (RuntimeConfig, FiberId) => A)(implicit trace: ZTraceElement): UIO[A] =
     new ZIO.SucceedWith(f, trace)
->>>>>>> 338645ec
 
   /**
    * Returns a lazily constructed effect, whose construction may itself require effects.
@@ -5734,11 +5719,7 @@
       new ReleaseDiscard(acquire, release)
   }
   final class ReleaseDiscard[-R, +E](acquire: ZIO[R, E, Any], release: URIO[R, Any]) {
-<<<<<<< HEAD
-    def apply[R1 <: R, E1 >: E, B](use: => ZIO[R1, E1, B]): ZIO[R1, E1, B] =
-=======
     def apply[R1 <: R, E1 >: E, B](use: => ZIO[R1, E1, B])(implicit trace: ZTraceElement): ZIO[R1, E1, B] =
->>>>>>> 338645ec
       ZIO.acquireReleaseWith(acquire, (_: Any) => release, (_: Any) => use)
   }
 
@@ -5747,11 +5728,7 @@
       new Release[R with R1, E, A](acquire, release)
   }
   final class Release[-R, +E, +A](acquire: () => ZIO[R, E, A], release: A => URIO[R, Any]) {
-<<<<<<< HEAD
-    def apply[R1 <: R, E1 >: E, B](use: A => ZIO[R1, E1, B]): ZIO[R1, E1, B] =
-=======
     def apply[R1 <: R, E1 >: E, B](use: A => ZIO[R1, E1, B])(implicit trace: ZTraceElement): ZIO[R1, E1, B] =
->>>>>>> 338645ec
       ZIO.acquireReleaseWith(acquire(), release, use)
   }
 
@@ -5826,113 +5803,11 @@
   private val _succeedRight: Any => IO[Any, Either[Any, Any]] =
     a => succeedNow[Either[Any, Any]](Right(a))
 
-<<<<<<< HEAD
-  final class ZipLeftFn[R, E, A, B](override val underlying: () => ZIO[R, E, A]) extends ZIOFn1[B, ZIO[R, E, B]] {
-    def apply(a: B): ZIO[R, E, B] =
-      underlying().as(a)
-  }
-
-  final class ZipRightFn[R, E, A, B](override val underlying: () => ZIO[R, E, B]) extends ZIOFn1[A, ZIO[R, E, B]] {
-    def apply(a: A): ZIO[R, E, B] = {
-      val _ = a
-      underlying()
-    }
-  }
-
-  final class TapFn[R, E, A](override val underlying: A => ZIO[R, E, Any]) extends ZIOFn1[A, ZIO[R, E, A]] {
-    def apply(a: A): ZIO[R, E, A] =
-      underlying(a).as(a)
-  }
-
-  final class MapFn[R, E, A, B](override val underlying: A => B) extends ZIOFn1[A, ZIO[R, E, B]] {
-    def apply(a: A): ZIO[R, E, B] =
-      new ZIO.SucceedNow(underlying(a))
-  }
-
-  final class ConstZIOFn[R, E, A, B](override val underlying: () => B) extends ZIOFn1[A, ZIO[R, E, B]] {
-    def apply(a: A): ZIO[R, E, B] = {
-      val _ = a
-      new ZIO.SucceedNow(underlying())
-    }
-  }
-
-=======
->>>>>>> 338645ec
   final class ForkScopeRestore(private val scope: ZScope[Exit[Any, Any]]) extends AnyVal {
     def apply[R, E, A](zio: ZIO[R, E, A])(implicit trace: ZTraceElement): ZIO[R, E, A] =
       zio.overrideForkScope(scope)
   }
 
-<<<<<<< HEAD
-  final class ConstFn[A, B](override val underlying: () => B) extends ZIOFn1[A, B] {
-    def apply(a: A): B = {
-      val _ = a
-      underlying()
-    }
-  }
-
-  final class BracketReleaseFn[R, E, A, B](override val underlying: A => URIO[R, Any])
-      extends ZIOFn2[A, Exit[E, B], URIO[R, Any]] {
-    override def apply(a: A, exit: Exit[E, B]): URIO[R, Any] = {
-      val _ = exit
-      underlying(a)
-    }
-  }
-
-  final class SucceedFn[R, E, A](override val underlying: AnyRef) extends ZIOFn1[A, ZIO[R, E, A]] {
-    def apply(a: A): ZIO[R, E, A] = new ZIO.SucceedNow(a)
-  }
-
-  final class MapErrorFn[R, E, E2, A](override val underlying: E => E2) extends ZIOFn1[Cause[E], ZIO[R, E2, Nothing]] {
-    def apply(a: Cause[E]): ZIO[R, E2, Nothing] =
-      ZIO.failCause(a.map(underlying))
-  }
-
-  final class MapErrorCauseFn[R, E, E2, A](override val underlying: Cause[E] => Cause[E2])
-      extends ZIOFn1[Cause[E], ZIO[R, E2, Nothing]] {
-    def apply(a: Cause[E]): ZIO[R, E2, Nothing] =
-      ZIO.failCause(underlying(a))
-  }
-
-  final class FoldCauseZIOFailureFn[R, E, E2, A](override val underlying: E => ZIO[R, E2, A])
-      extends ZIOFn1[Cause[E], ZIO[R, E2, A]] {
-    def apply(c: Cause[E]): ZIO[R, E2, A] =
-      c.failureOrCause.fold(underlying, ZIO.failCause(_))
-  }
-
-  final class FoldCauseZIOFailureTraceFn[R, E, E2, A](override val underlying: ((E, Option[ZTrace])) => ZIO[R, E2, A])
-      extends ZIOFn1[Cause[E], ZIO[R, E2, A]] {
-    def apply(c: Cause[E]): ZIO[R, E2, A] =
-      c.failureTraceOrCause.fold(underlying, ZIO.failCause(_))
-  }
-
-  final class TapErrorCauseRefailFn[R, E, E1 >: E, A](override val underlying: Cause[E] => ZIO[R, E1, Any])
-      extends ZIOFn1[Cause[E], ZIO[R, E1, Nothing]] {
-    def apply(c: Cause[E]): ZIO[R, E1, Nothing] =
-      underlying(c) *> ZIO.failCause(c)
-  }
-
-  final class TapDefectRefailFn[R, E, E1 >: E](override val underlying: Cause[Nothing] => ZIO[R, E, Any])
-      extends ZIOFn1[Cause[E], ZIO[R, E1, Nothing]] {
-    def apply(c: Cause[E]): ZIO[R, E1, Nothing] =
-      underlying(c.stripFailures) *> ZIO.failCause(c)
-  }
-
-  final class TapErrorRefailFn[R, E, E1 >: E, A](override val underlying: E => ZIO[R, E1, Any])
-      extends ZIOFn1[Cause[E], ZIO[R, E1, Nothing]] {
-    def apply(c: Cause[E]): ZIO[R, E1, Nothing] =
-      c.failureOrCause.fold(underlying(_) *> ZIO.failCause(c), _ => ZIO.failCause(c))
-  }
-
-  final class TapErrorTraceRefailFn[R, E, E1 >: E, A](
-    override val underlying: ((E, Option[ZTrace])) => ZIO[R, E1, Any]
-  ) extends ZIOFn1[Cause[E], ZIO[R, E1, Nothing]] {
-    def apply(c: Cause[E]): ZIO[R, E1, Nothing] =
-      c.failureTraceOrCause.fold(underlying(_) *> ZIO.failCause(c), _ => ZIO.failCause(c))
-  }
-
-=======
->>>>>>> 338645ec
   /**
    * A `ZIOConstructor[Input]` knows how to construct a `ZIO` value from an
    * input of type `Input`. This allows the type of the `ZIO` value constructed
@@ -6268,40 +6143,6 @@
   }
 
   private[zio] object Tags {
-<<<<<<< HEAD
-    final val FlatMap           = 0
-    final val SucceedNow        = 1
-    final val Fail              = 3
-    final val Fold              = 4
-    final val Ensuring          = 5
-    final val Succeed           = 6
-    final val SucceedWith       = 7
-    final val Suspend           = 8
-    final val SuspendWith       = 9
-    final val Async             = 10
-    final val InterruptStatus   = 11
-    final val CheckInterrupt    = 12
-    final val Fork              = 13
-    final val Descriptor        = 14
-    final val Shift             = 15
-    final val Yield             = 16
-    final val Access            = 17
-    final val Provide           = 18
-    final val FiberRefNew       = 19
-    final val FiberRefModify    = 20
-    final val Trace             = 21
-    final val TracingStatus     = 22
-    final val CheckTracing      = 23
-    final val RaceWith          = 24
-    final val Supervise         = 25
-    final val GetForkScope      = 26
-    final val OverrideForkScope = 27
-    final val Logged            = 28
-    final val FiberRefGetAll    = 29
-    final val FiberRefLocally   = 30
-    final val FiberRefDelete    = 31
-    final val SetRuntimeConfig  = 32
-=======
     final val FlatMap                = 0
     final val Fold                   = 1
     final val Ensuring               = 2
@@ -6336,7 +6177,6 @@
     final val FiberRefDelete         = 31
     final val FiberRefWith           = 32
     final val SetRuntimeConfig       = 33
->>>>>>> 338645ec
   }
 
   private[zio] final case class ZioError[E, A](exit: Exit[E, A]) extends Throwable with NoStackTrace
@@ -6365,16 +6205,6 @@
   }
 
   private[zio] final class SucceedNow[A](val value: A) extends UIO[A] {
-<<<<<<< HEAD
-    override def tag = Tags.SucceedNow
-  }
-
-  private[zio] final class Succeed[A](val effect: () => A) extends UIO[A] {
-    override def tag = Tags.Succeed
-  }
-
-  private[zio] final class SucceedWith[A](val effect: (RuntimeConfig, FiberId) => A) extends UIO[A] {
-=======
     override def tag   = Tags.SucceedNow
     override def trace = ZTraceElement.empty
   }
@@ -6385,7 +6215,6 @@
 
   private[zio] final class SucceedWith[A](val effect: (RuntimeConfig, FiberId) => A, val trace: ZTraceElement)
       extends UIO[A] {
->>>>>>> 338645ec
     override def tag = Tags.SucceedWith
   }
 
@@ -6598,8 +6427,6 @@
   private[zio] val someDebug   = Some(LogLevel.Debug)
 
   private[zio] def succeedNow[A](a: A): UIO[A] = new ZIO.SucceedNow(a)
-<<<<<<< HEAD
-=======
 
   private def collectAllParUnboundedDiscard[R, E, A](as: => Iterable[ZIO[R, E, A]])(implicit
     trace: ZTraceElement
@@ -6714,5 +6541,4 @@
         }
       }
     }
->>>>>>> 338645ec
 }