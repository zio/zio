--- conflicted
+++ resolved
@@ -1691,7 +1691,78 @@
   /**
    * Folds an `Iterable[A]` using an effectful function `f`, working sequentially.
    */
-<<<<<<< HEAD
+  final def foldLeft[R, E, S, A](
+    in: Iterable[A]
+  )(zero: S)(f: (S, A) => ZIO[R, E, S]): ZIO[R, E, S] =
+    in.foldLeft(IO.succeed(zero): ZIO[R, E, S]) { (acc, el) =>
+      acc.flatMap(f(_, el))
+    }
+
+  /**
+   * Applies the function `f` to each element of the `Iterable[A]` and
+   * returns the results in a new `List[B]`.
+   *
+   * For a parallel version of this method, see `foreachPar`.
+   */
+  final def foreach[R, E, A, B](in: Iterable[A])(f: A => ZIO[R, E, B]): ZIO[R, E, List[B]] =
+    in.foldRight[ZIO[R, E, List[B]]](effectTotal(Nil)) { (a, io) =>
+      f(a).zipWith(io)((b, bs) => b :: bs)
+    }
+
+  /**
+   * Applies the function `f` to each element of the `Iterable[A]` and runs
+   * produced effects sequentially.
+   *
+   * Equivalent to `foreach(as)(f).void`, but without the cost of building
+   * the list of results.
+   */
+  final def foreach_[R, E, A](as: Iterable[A])(f: A => ZIO[R, E, _]): ZIO[R, E, Unit] =
+    ZIO.succeedLazy(as.iterator).flatMap { i =>
+      def loop: ZIO[R, E, Unit] =
+        if (i.hasNext) f(i.next) *> loop
+        else ZIO.unit
+      loop
+    }
+
+  /**
+   * Applies the function `f` to each element of the `Iterable[A]` in parallel,
+   * and returns the results in a new `List[B]`.
+   *
+   * For a sequential version of this method, see `foreach`.
+   */
+  final def foreachPar[R, E, A, B](as: Iterable[A])(fn: A => ZIO[R, E, B]): ZIO[R, E, List[B]] =
+    as.foldRight[ZIO[R, E, List[B]]](effectTotal(Nil)) { (a, io) =>
+        fn(a).zipWithPar(io)((b, bs) => b :: bs)
+      }
+      .refailWithTrace
+
+  /**
+   * Applies the function `f` to each element of the `Iterable[A]` and runs
+   * produced effects in parallel, discarding the results.
+   *
+   * For a sequential version of this method, see `foreach_`.
+   */
+  final def foreachPar_[R, E, A](as: Iterable[A])(f: A => ZIO[R, E, _]): ZIO[R, E, Unit] =
+    ZIO
+      .succeedLazy(as.iterator)
+      .flatMap { i =>
+        def loop(a: A): ZIO[R, E, Unit] =
+          if (i.hasNext) f(a).zipWithPar(loop(i.next))((_, _) => ())
+          else f(a).unit
+        if (i.hasNext) loop(i.next)
+        else ZIO.unit
+      }
+      .refailWithTrace
+
+  /**
+   * Applies the function `f` to each element of the `Iterable[A]` in parallel,
+   * and returns the results in a new `List[B]`.
+   *
+   * Unlike `foreachPar`, this method will use at most up to `n` fibers.
+   */
+  final def foreachParN[R, E, A, B](
+    n: Long
+  )(as: Iterable[A])(fn: A => ZIO[R, E, B]): ZIO[R, E, List[B]] =
   final def foreachParN[R >: LowerR, E <: UpperE, A, B](
     n: Long
   )(as: Iterable[A])(fn: A => ZIO[R, E, B]): ZIO[R, E, List[B]] =
@@ -1706,86 +1777,6 @@
           )
       res <- ZIO.collectAll(pairs.map(_._1.await)).ensuring(q.shutdown)
     } yield res
-=======
-  final def foldLeft[R, E, S, A](
-    in: Iterable[A]
-  )(zero: S)(f: (S, A) => ZIO[R, E, S]): ZIO[R, E, S] =
-    in.foldLeft(IO.succeed(zero): ZIO[R, E, S]) { (acc, el) =>
-      acc.flatMap(f(_, el))
-    }
->>>>>>> f6c883d8
-
-  /**
-   * Applies the function `f` to each element of the `Iterable[A]` and
-   * returns the results in a new `List[B]`.
-   *
-   * For a parallel version of this method, see `foreachPar`.
-   */
-  final def foreach[R, E, A, B](in: Iterable[A])(f: A => ZIO[R, E, B]): ZIO[R, E, List[B]] =
-    in.foldRight[ZIO[R, E, List[B]]](effectTotal(Nil)) { (a, io) =>
-      f(a).zipWith(io)((b, bs) => b :: bs)
-    }
-
-  /**
-   * Applies the function `f` to each element of the `Iterable[A]` and runs
-   * produced effects sequentially.
-   *
-   * Equivalent to `foreach(as)(f).void`, but without the cost of building
-   * the list of results.
-   */
-  final def foreach_[R, E, A](as: Iterable[A])(f: A => ZIO[R, E, _]): ZIO[R, E, Unit] =
-    ZIO.succeedLazy(as.iterator).flatMap { i =>
-      def loop: ZIO[R, E, Unit] =
-        if (i.hasNext) f(i.next) *> loop
-        else ZIO.unit
-      loop
-    }
-
-  /**
-   * Applies the function `f` to each element of the `Iterable[A]` in parallel,
-   * and returns the results in a new `List[B]`.
-   *
-   * For a sequential version of this method, see `foreach`.
-   */
-  final def foreachPar[R, E, A, B](as: Iterable[A])(fn: A => ZIO[R, E, B]): ZIO[R, E, List[B]] =
-    as.foldRight[ZIO[R, E, List[B]]](effectTotal(Nil)) { (a, io) =>
-        fn(a).zipWithPar(io)((b, bs) => b :: bs)
-      }
-      .refailWithTrace
-
-  /**
-   * Applies the function `f` to each element of the `Iterable[A]` and runs
-   * produced effects in parallel, discarding the results.
-   *
-   * For a sequential version of this method, see `foreach_`.
-   */
-  final def foreachPar_[R, E, A](as: Iterable[A])(f: A => ZIO[R, E, _]): ZIO[R, E, Unit] =
-    ZIO
-      .succeedLazy(as.iterator)
-      .flatMap { i =>
-        def loop(a: A): ZIO[R, E, Unit] =
-          if (i.hasNext) f(a).zipWithPar(loop(i.next))((_, _) => ())
-          else f(a).unit
-        if (i.hasNext) loop(i.next)
-        else ZIO.unit
-      }
-      .refailWithTrace
-
-  /**
-   * Applies the function `f` to each element of the `Iterable[A]` in parallel,
-   * and returns the results in a new `List[B]`.
-   *
-   * Unlike `foreachPar`, this method will use at most up to `n` fibers.
-   */
-  final def foreachParN[R, E, A, B](
-    n: Long
-  )(as: Iterable[A])(fn: A => ZIO[R, E, B]): ZIO[R, E, List[B]] =
-    (for {
-      semaphore <- Semaphore.make(n)
-      bs <- foreachPar[R, E, A, B](as) { a =>
-             semaphore.withPermit(fn(a))
-           }
-    } yield bs).refailWithTrace
 
   /**
    * Applies the function `f` to each element of the `Iterable[A]` and runs
