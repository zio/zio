--- conflicted
+++ resolved
@@ -4353,7 +4353,6 @@
     (zio.exit raceAll ios.map(_.exit)).flatMap(ZIO.done(_))
 
   /**
-<<<<<<< HEAD
    * Returns an effect that races this effect with all the specified effects,
    * yielding the first result to complete, whether by success or failure. If
    * neither effect completes, then the composed effect will not complete.
@@ -4369,10 +4368,7 @@
     raceFirst(zio, ios: Iterable[ZIO[R1, E, A]])
 
   /**
-   * Reduces an `Iterable[IO]` to a single `IO`, working sequentially.
-=======
    * Retreives the `Random` service for this workflow.
->>>>>>> 99e9c7a1
    */
   def random(implicit trace: Trace): UIO[Random] =
     ZIO.randomWith(ZIO.succeed(_))
