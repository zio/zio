/*
 * Copyright 2017-2021 John A. De Goes and the ZIO Contributors
 *
 * Licensed under the Apache License, Version 2.0 (the "License");
 * you may not use this file except in compliance with the License.
 * You may obtain a copy of the License at
 *
 *     http://www.apache.org/licenses/LICENSE-2.0
 *
 * Unless required by applicable law or agreed to in writing, software
 * distributed under the License is distributed on an "AS IS" BASIS,
 * WITHOUT WARRANTIES OR CONDITIONS OF ANY KIND, either express or implied.
 * See the License for the specific language governing permissions and
 * limitations under the License.
 */

package zio

import zio.internal.{Executor, Platform}

import scala.reflect.ClassTag

object URIO {

  /**
   * @see [[zio.ZIO.absolve]]
   */
  def absolve[R, A](v: => URIO[R, Either[Nothing, A]]): URIO[R, A] =
    ZIO.absolve(v)

  /**
   * @see [[zio.ZIO.access]]
   */
  def access[R]: ZIO.AccessPartiallyApplied[R] =
    ZIO.access[R]

  /**
   * @see [[zio.ZIO.accessM]]
   */
  @deprecated("use accessZIO", "2.0.0")
  def accessM[R]: ZIO.AccessZIOPartiallyApplied[R] =
    ZIO.accessM[R]

  /**
   * @see [[zio.ZIO.accessZIO]]
   */
  def accessZIO[R]: ZIO.AccessZIOPartiallyApplied[R] =
    ZIO.accessZIO[R]

  /**
   * @see acquireReleaseWith in [[zio.ZIO]]
   */
  def acquireReleaseWith[R, A](acquire: => URIO[R, A]): ZIO.BracketAcquire[R, Nothing, A] =
    ZIO.acquireReleaseWith(acquire)

  /**
   * @see acquireReleaseWith in [[zio.ZIO]]
   */
  def acquireReleaseWith[R, A, B](
    acquire: => URIO[R, A],
    release: A => URIO[R, Any],
    use: A => URIO[R, B]
  ): URIO[R, B] = ZIO.acquireReleaseWith(acquire, release, use)

  /**
   * @see acquireReleaseExitWith in [[zio.ZIO]]
   */
  def acquireReleaseExitWith[R, A](acquire: => URIO[R, A]): ZIO.BracketExitAcquire[R, Nothing, A] =
    ZIO.acquireReleaseExitWith(acquire)

  /**
   * @see acquireReleaseExitWith in [[zio.ZIO]]
   */
  def acquireReleaseExitWith[R, A, B](
    acquire: => URIO[R, A],
    release: (A, Exit[Nothing, B]) => URIO[R, Any],
    use: A => URIO[R, B]
  ): URIO[R, B] = ZIO.acquireReleaseExitWith(acquire, release, use)

  /**
   * @see [[zio.ZIO.allowInterrupt]]
   */
  def allowInterrupt: UIO[Unit] =
    ZIO.allowInterrupt

  /**
   * @see [[zio.ZIO.apply]]
   */
  def apply[A](a: => A): UIO[A] =
    ZIO.succeed(a)

  /**
   * @see [[zio.ZIO.async]]
   */
  def async[R, A](register: (URIO[R, A] => Unit) => Any, blockingOn: => Fiber.Id = Fiber.Id.None): URIO[R, A] =
    ZIO.async(register, blockingOn)

  /**
   * @see [[zio.ZIO.asyncMaybe]]
   */
  def asyncMaybe[R, A](
    register: (URIO[R, A] => Unit) => Option[URIO[R, A]],
    blockingOn: => Fiber.Id = Fiber.Id.None
  ): URIO[R, A] =
    ZIO.asyncMaybe(register, blockingOn)

  /**
   * @see [[zio.ZIO.asyncZIO]]
   */
  def asyncZIO[R, A](register: (URIO[R, A] => Unit) => URIO[R, Any]): URIO[R, A] =
    ZIO.asyncZIO(register)

  /**
   * @see [[zio.ZIO.asyncInterrupt]]
   */
  def asyncInterrupt[R, A](
    register: (URIO[R, A] => Unit) => Either[Canceler[R], URIO[R, A]],
    blockingOn: => Fiber.Id = Fiber.Id.None
  ): URIO[R, A] =
    ZIO.asyncInterrupt(register, blockingOn)

  /**
   * @see See [[zio.ZIO.blocking]]
   */
  def blocking[R, A](zio: => URIO[R, A]): URIO[R, A] =
    ZIO.blocking(zio)

  /**
   * @see See [[zio.ZIO.blockingExecutor]]
   */
  def blockingExecutor: UIO[Executor] =
    ZIO.blockingExecutor

  /**
   * @see bracket in [[zio.ZIO]]
   */
  @deprecated("use acquireReleaseWith", "2.0.0")
  def bracket[R, A](acquire: => URIO[R, A]): ZIO.BracketAcquire[R, Nothing, A] =
    ZIO.bracket(acquire)

  /**
   * @see bracket in [[zio.ZIO]]
   */
  @deprecated("use acquireReleaseWith", "2.0.0")
  def bracket[R, A, B](
    acquire: => URIO[R, A],
    release: A => URIO[R, Any],
    use: A => URIO[R, B]
  ): URIO[R, B] = ZIO.bracket(acquire, release, use)

  /**
   * @see bracketExit in [[zio.ZIO]]
   */
  @deprecated("use acquireReleaseExitWith", "2.0.0")
  def bracketExit[R, A](acquire: => URIO[R, A]): ZIO.BracketExitAcquire[R, Nothing, A] =
    ZIO.bracketExit(acquire)

  /**
   * @see bracketExit in [[zio.ZIO]]
   */
  @deprecated("use acquireReleaseExitWith", "2.0.0")
  def bracketExit[R, A, B](
    acquire: => URIO[R, A],
    release: (A, Exit[Nothing, B]) => URIO[R, Any],
    use: A => URIO[R, B]
  ): URIO[R, B] =
    ZIO.bracketExit(acquire, release, use)

  /**
   * @see [[zio.ZIO.checkInterruptible]]
   */
  def checkInterruptible[R, A](f: InterruptStatus => URIO[R, A]): URIO[R, A] =
    ZIO.checkInterruptible(f)

  /**
   * @see [[zio.ZIO.checkTraced]]
   */
  def checkTraced[R, A](f: TracingStatus => URIO[R, A]): URIO[R, A] =
    ZIO.checkTraced(f)

  /**
   * @see See [[[zio.ZIO.collect[R,E,A,B,Collection[+Element]<:Iterable[Element]]*]]]
   */
  def collect[R, A, B, Collection[+Element] <: Iterable[Element]](in: Collection[A])(
    f: A => ZIO[R, Option[Nothing], B]
  )(implicit bf: BuildFrom[Collection[A], B, Collection[B]]): URIO[R, Collection[B]] =
    ZIO.collect(in)(f)

  /**
   * @see See [[[zio.ZIO.collect[R,E,Key,Key2,Value,Value2](map:Map*]]]
   */
  def collect[R, Key, Key2, Value, Value2](
    map: Map[Key, Value]
  )(f: (Key, Value) => ZIO[R, Option[Nothing], (Key2, Value2)]): URIO[R, Map[Key2, Value2]] =
    ZIO.collect(map)(f)

  /**
   * @see See [[[zio.ZIO.collectAll[R,E,A,Collection[+Element]<:Iterable[Element]]*]]]
   */
  def collectAll[R, A, Collection[+Element] <: Iterable[Element]](
    in: Collection[URIO[R, A]]
  )(implicit bf: BuildFrom[Collection[URIO[R, A]], A, Collection[A]]): URIO[R, Collection[A]] =
    ZIO.collectAll(in)

  /**
   * @see See [[[zio.ZIO.collectAll[R,E,A](in:Set*]]]
   */
  def collectAll[R, A](in: Set[URIO[R, A]]): URIO[R, Set[A]] =
    ZIO.collectAll(in)

  /**
   * @see See [[[zio.ZIO.collectAll[R,E,A](in:Array*]]]
   */
  def collectAll[R, A: ClassTag](in: Array[URIO[R, A]]): URIO[R, Array[A]] =
    ZIO.collectAll(in)

  /**
   * @see See [[[zio.ZIO.collectAll[R,E,A](in:Option*]]]
   */
  def collectAll[R, A](in: Option[URIO[R, A]]): URIO[R, Option[A]] =
    ZIO.collectAll(in)

  /**
   * @see See [[[zio.ZIO.collectAll[R,E,A](in:zio\.NonEmptyChunk*]]]
   */
  def collectAll[R, A](in: NonEmptyChunk[URIO[R, A]]): URIO[R, NonEmptyChunk[A]] =
    ZIO.collectAll(in)

  /**
   * @see See [[zio.ZIO.collectAll_]]
   */
  @deprecated("use collectAllDiscard", "2.0.0")
  def collectAll_[R, A](in: => Iterable[URIO[R, A]]): URIO[R, Unit] =
    ZIO.collectAll_(in)

  /**
   * @see See [[zio.ZIO.collectAllDiscard]]
   */
  def collectAllDiscard[R, A](in: => Iterable[URIO[R, A]]): URIO[R, Unit] =
    ZIO.collectAllDiscard(in)

  /**
   * @see See [[[zio.ZIO.collectAllPar[R,E,A,Collection[+Element]<:Iterable[Element]]*]]]
   */
  def collectAllPar[R, A, Collection[+Element] <: Iterable[Element]](
    in: Collection[URIO[R, A]]
  )(implicit bf: BuildFrom[Collection[URIO[R, A]], A, Collection[A]]): URIO[R, Collection[A]] =
    ZIO.collectAllPar(in)

  /**
   * @see See [[[zio.ZIO.collectAllPar[R,E,A](as:Set*]]]
   */
  def collectAllPar[R, A](as: Set[URIO[R, A]]): URIO[R, Set[A]] =
    ZIO.collectAllPar(as)

  /**
   * @see See [[[zio.ZIO.collectAllPar[R,E,A](as:Array*]]]
   */
  def collectAllPar[R, A: ClassTag](as: Array[URIO[R, A]]): URIO[R, Array[A]] =
    ZIO.collectAllPar(as)

  /**
   * @see See [[[zio.ZIO.collectAllPar[R,E,A](as:zio\.NonEmptyChunk*]]]
   */
  def collectAllPar[R, A](as: NonEmptyChunk[URIO[R, A]]): URIO[R, NonEmptyChunk[A]] =
    ZIO.collectAllPar(as)

  /**
   * @see See [[zio.ZIO.collectAllPar_]]
   */
  @deprecated("use collectAllParDiscard", "2.0.0")
  def collectAllPar_[R, A](in: => Iterable[URIO[R, A]]): URIO[R, Unit] =
    ZIO.collectAllPar_(in)

  /**
   * @see See [[zio.ZIO.collectAllParDiscard]]
   */
  def collectAllParDiscard[R, A](in: => Iterable[URIO[R, A]]): URIO[R, Unit] =
    ZIO.collectAllParDiscard(in)

  /**
   * @see See [[zio.ZIO.collectAllParN]]
   */
  def collectAllParN[R, A, Collection[+Element] <: Iterable[Element]](n: => Int)(
    as: Collection[URIO[R, A]]
  )(implicit bf: BuildFrom[Collection[URIO[R, A]], A, Collection[A]]): URIO[R, Collection[A]] =
    ZIO.collectAllParN(n)(as)

  /**
   * @see See [[zio.ZIO.collectAllParN_]]
   */
  @deprecated("use collectAllParNDiscard", "2.0.0")
  def collectAllParN_[R, A](n: => Int)(as: => Iterable[URIO[R, A]]): URIO[R, Unit] =
    ZIO.collectAllParN_(n)(as)

  /**
   * @see See [[zio.ZIO.collectAllParNDiscard]]
   */
  def collectAllParNDiscard[R, A](n: => Int)(as: => Iterable[URIO[R, A]]): URIO[R, Unit] =
    ZIO.collectAllParNDiscard(n)(as)

  /**
   * @see [[zio.ZIO.collectAllSuccesses]]
   */
  def collectAllSuccesses[R, A, Collection[+Element] <: Iterable[Element]](
    in: Collection[URIO[R, A]]
  )(implicit bf: BuildFrom[Collection[URIO[R, A]], A, Collection[A]]): URIO[R, Collection[A]] =
    ZIO.collectAllSuccesses(in)

  /**
   * @see [[zio.ZIO.collectAllSuccessesPar]]
   */
  def collectAllSuccessesPar[R, A, Collection[+Element] <: Iterable[Element]](
    as: Collection[URIO[R, A]]
  )(implicit bf: BuildFrom[Collection[URIO[R, A]], A, Collection[A]]): URIO[R, Collection[A]] =
    ZIO.collectAllSuccessesPar(as)

  /**
   * @see [[zio.ZIO.collectAllSuccessesParN]]
   */
  def collectAllSuccessesParN[R, A, Collection[+Element] <: Iterable[Element]](n: => Int)(
    as: Collection[URIO[R, A]]
  )(implicit bf: BuildFrom[Collection[URIO[R, A]], A, Collection[A]]): URIO[R, Collection[A]] =
    ZIO.collectAllSuccessesParN(n)(as)

  /**
   * @see [[zio.ZIO.collectAllWith]]
   */
  def collectAllWith[R, A, B, Collection[+Element] <: Iterable[Element]](in: Collection[URIO[R, A]])(
    f: PartialFunction[A, B]
  )(implicit bf: BuildFrom[Collection[URIO[R, A]], B, Collection[B]]): URIO[R, Collection[B]] =
    ZIO.collectAllWith(in)(f)

  /**
   * @see [[zio.ZIO.collectAllWithPar]]
   */
  def collectAllWithPar[R, A, B, Collection[+Element] <: Iterable[Element]](as: Collection[URIO[R, A]])(
    f: PartialFunction[A, B]
  )(implicit bf: BuildFrom[Collection[URIO[R, A]], B, Collection[B]]): URIO[R, Collection[B]] =
    ZIO.collectAllWithPar(as)(f)

  /**
   * @see [[zio.ZIO.collectAllWithParN]]
   */
  def collectAllWithParN[R, A, B, Collection[+Element] <: Iterable[Element]](n: => Int)(as: Collection[URIO[R, A]])(
    f: PartialFunction[A, B]
  )(implicit bf: BuildFrom[Collection[URIO[R, A]], B, Collection[B]]): URIO[R, Collection[B]] =
    ZIO.collectAllWithParN(n)(as)(f)

  /**
   * @see See [[zio.ZIO.collectFirst]]
   */
  def collectFirst[R, A, B](as: => Iterable[A])(f: A => URIO[R, Option[B]]): URIO[R, Option[B]] =
    ZIO.collectFirst(as)(f)

  /**
   * @see See [[[zio.ZIO.collectPar[R,E,A,B,Collection[+Element]<:Iterable[Element]]*]]]
   */
  def collectPar[R, A, B, Collection[+Element] <: Iterable[Element]](in: Collection[A])(
    f: A => ZIO[R, Option[Nothing], B]
  )(implicit bf: BuildFrom[Collection[A], B, Collection[B]]): URIO[R, Collection[B]] =
    ZIO.collectPar(in)(f)

  /**
   * @see See [[[zio.ZIO.collectPar[R,E,Key,Key2,Value,Value2](map:Map*]]]
   */
  def collectPar[R, Key, Key2, Value, Value2](
    map: Map[Key, Value]
  )(f: (Key, Value) => ZIO[R, Option[Nothing], (Key2, Value2)]): URIO[R, Map[Key2, Value2]] =
    ZIO.collectPar(map)(f)

  /**
   * @see See [[zio.ZIO.collectParN]]
   */
  def collectParN[R, A, B, Collection[+Element] <: Iterable[Element]](n: => Int)(in: Collection[A])(
    f: A => ZIO[R, Option[Nothing], B]
  )(implicit bf: BuildFrom[Collection[A], B, Collection[B]]): URIO[R, Collection[B]] =
    ZIO.collectParN(n)(in)(f)

  /**
   * @see See [[zio.ZIO.debug]]
   */
  def debug(value: => Any): UIO[Unit] =
    ZIO.debug(value)

  /**
   * @see [[zio.ZIO.descriptor]]
   */
  def descriptor: UIO[Fiber.Descriptor] =
    ZIO.descriptor

  /**
   * @see [[zio.ZIO.descriptorWith]]
   */
  def descriptorWith[R, A](f: Fiber.Descriptor => URIO[R, A]): URIO[R, A] =
    ZIO.descriptorWith(f)

  /**
   * @see [[zio.ZIO.die]]
   */
  def die(t: => Throwable): UIO[Nothing] =
    ZIO.die(t)

  /**
   * @see [[zio.ZIO.dieMessage]]
   */
  def dieMessage(message: => String): UIO[Nothing] =
    ZIO.dieMessage(message)

  /**
   * @see [[zio.ZIO.done]]
   */
  def done[A](r: => Exit[Nothing, A]): UIO[A] =
    ZIO.done(r)

  /**
   * @see [[zio.ZIO.effectAsync]]
   */
  @deprecated("use async", "2.0.0")
  def effectAsync[R, A](register: (URIO[R, A] => Unit) => Any, blockingOn: => Fiber.Id = Fiber.Id.None): URIO[R, A] =
    ZIO.effectAsync(register, blockingOn)

  /**
   * @see [[zio.ZIO.effectAsyncMaybe]]
   */
  @deprecated("use asyncMaybe", "2.0.0")
  def effectAsyncMaybe[R, A](
    register: (URIO[R, A] => Unit) => Option[URIO[R, A]],
    blockingOn: => Fiber.Id = Fiber.Id.None
  ): URIO[R, A] =
    ZIO.effectAsyncMaybe(register, blockingOn)

  /**
   * @see [[zio.ZIO.effectAsyncM]]
   */
  @deprecated("use asyncZIO", "2.0.0")
  def effectAsyncM[R, A](register: (URIO[R, A] => Unit) => URIO[R, Any]): URIO[R, A] =
    ZIO.effectAsyncM(register)

  /**
   * @see [[zio.ZIO.effectAsyncInterrupt]]
   */
  @deprecated("use asyncInterrupt", "2.0.0")
  def effectAsyncInterrupt[R, A](
    register: (URIO[R, A] => Unit) => Either[Canceler[R], URIO[R, A]],
    blockingOn: => Fiber.Id = Fiber.Id.None
  ): URIO[R, A] =
    ZIO.effectAsyncInterrupt(register, blockingOn)

  /**
   * @see [[zio.ZIO.effectSuspendTotal]]
   */
  @deprecated("use suspendSucceed", "2.0.0")
  def effectSuspendTotal[R, A](rio: => URIO[R, A]): URIO[R, A] =
    ZIO.effectSuspendTotal(rio)

  /**
   * @see [[zio.ZIO.effectSuspendTotalWith]]
   */
  @deprecated("use suspendSucceedWith", "2.0.0")
  def effectSuspendTotalWith[R, A](p: (Platform, Fiber.Id) => URIO[R, A]): URIO[R, A] =
    ZIO.effectSuspendTotalWith(p)

  /**
   * @see [[zio.ZIO.effectTotal]]
   */
  @deprecated("use succeed", "2.0.0")
  def effectTotal[A](effect: => A): UIO[A] =
    ZIO.effectTotal(effect)

  /**
   * @see [[zio.ZIO.environment]]
   */
  def environment[R]: URIO[R, R] =
    ZIO.environment

  /**
   * @see See [[zio.ZIO.executor]]
   */
  def executor: UIO[Executor] =
    ZIO.executor

  /**
   * @see See [[zio.ZIO.exists]]
   */
  def exists[R, A](as: => Iterable[A])(f: A => URIO[R, Boolean]): URIO[R, Boolean] =
    ZIO.exists(as)(f)

  /**
   * @see [[zio.ZIO.failCause]]
   */
  def failCause(cause: => Cause[Nothing]): UIO[Nothing] =
    ZIO.failCause(cause)

  /**
   * @see [[zio.ZIO.failCauseWith]]
   */
  def failCauseWith[R](function: (() => ZTrace) => Cause[Nothing]): URIO[R, Nothing] =
    ZIO.failCauseWith(function)

  /**
   * @see [[zio.ZIO.fiberId]]
   */
  val fiberId: UIO[Fiber.Id] =
    ZIO.fiberId

  /**
   * @see [[zio.ZIO.filter[R,E,A,Collection*]]
   */
  def filter[R, A, Collection[+Element] <: Iterable[Element]](
    as: Collection[A]
  )(f: A => URIO[R, Boolean])(implicit bf: BuildFrom[Collection[A], A, Collection[A]]): URIO[R, Collection[A]] =
    ZIO.filter(as)(f)

  /**
   * @see [[[zio.ZIO.filter[R,E,A](as:Set*]]]
   */
  def filter[R, A](as: Set[A])(f: A => URIO[R, Boolean]): URIO[R, Set[A]] =
    ZIO.filter(as)(f)

  /**
   * @see [[zio.ZIO.filterPar[R,E,A,Collection*]]
   */
  def filterPar[R, A, Collection[+Element] <: Iterable[Element]](
    as: Collection[A]
  )(f: A => URIO[R, Boolean])(implicit bf: BuildFrom[Collection[A], A, Collection[A]]): URIO[R, Collection[A]] =
    ZIO.filterPar(as)(f)

  /**
   * @see [[[zio.ZIO.filterPar[R,E,A](as:Set*]]]
   */
  def filterPar[R, A](as: Set[A])(f: A => URIO[R, Boolean]): URIO[R, Set[A]] =
    ZIO.filterPar(as)(f)

  /**
   * @see [[zio.ZIO.filterNot[R,E,A,Collection*]]
   */
  def filterNot[R, A, Collection[+Element] <: Iterable[Element]](
    as: Collection[A]
  )(f: A => URIO[R, Boolean])(implicit bf: BuildFrom[Collection[A], A, Collection[A]]): URIO[R, Collection[A]] =
    ZIO.filterNot(as)(f)

  /**
   * @see [[[zio.ZIO.filterNot[R,E,A](as:Set*]]]
   */
  def filterNot[R, A](as: Set[A])(f: A => URIO[R, Boolean]): URIO[R, Set[A]] =
    ZIO.filterNot(as)(f)

  /**
   * @see [[zio.ZIO.filterNotPar[R,E,A,Collection*]]
   */
  def filterNotPar[R, A, Collection[+Element] <: Iterable[Element]](
    as: Collection[A]
  )(f: A => URIO[R, Boolean])(implicit bf: BuildFrom[Collection[A], A, Collection[A]]): URIO[R, Collection[A]] =
    ZIO.filterNotPar(as)(f)

  /**
   * @see [[[zio.ZIO.filterNotPar[R,E,A](as:Set*]]]
   */
  def filterNotPar[R, A](as: Set[A])(f: A => URIO[R, Boolean]): URIO[R, Set[A]] =
    ZIO.filterNotPar(as)(f)

  /**
   * @see [[zio.ZIO.firstSuccessOf]]
   */
  def firstSuccessOf[R, A](
    rio: => URIO[R, A],
    rest: => Iterable[URIO[R, A]]
  ): URIO[R, A] =
    ZIO.firstSuccessOf(rio, rest)

  /**
   * @see [[zio.ZIO.flatten]]
   */
  def flatten[R, A](taskr: => URIO[R, URIO[R, A]]): URIO[R, A] =
    ZIO.flatten(taskr)

  /**
   * @see [[zio.ZIO.foldLeft]]
   */
  def foldLeft[R, S, A](in: => Iterable[A])(zero: => S)(f: (S, A) => URIO[R, S]): URIO[R, S] =
    ZIO.foldLeft(in)(zero)(f)

  /**
   * @see [[zio.ZIO.foldRight]]
   */
  def foldRight[R, S, A](in: => Iterable[A])(zero: => S)(f: (A, S) => URIO[R, S]): URIO[R, S] =
    ZIO.foldRight(in)(zero)(f)

  /**
   * @see See [[zio.ZIO.forall]]
   */
  def forall[R, A](as: => Iterable[A])(f: A => URIO[R, Boolean]): URIO[R, Boolean] =
    ZIO.forall(as)(f)

  /**
   * @see See [[[zio.ZIO.foreach[R,E,A,B,Collection[+Element]<:Iterable[Element]]*]]]
   */
  def foreach[R, A, B, Collection[+Element] <: Iterable[Element]](
    in: Collection[A]
  )(f: A => URIO[R, B])(implicit bf: BuildFrom[Collection[A], B, Collection[B]]): URIO[R, Collection[B]] =
    ZIO.foreach(in)(f)

  /**
   * @see [[[zio.ZIO.foreach[R,E,A,B](in:Set*]]]
   */
  final def foreach[R, A, B](in: Set[A])(f: A => URIO[R, B]): URIO[R, Set[B]] =
    ZIO.foreach(in)(f)

  /**
   * @see [[[zio.ZIO.foreach[R,E,A,B](in:Array*]]]
   */
  final def foreach[R, A, B: ClassTag](in: Array[A])(f: A => URIO[R, B]): URIO[R, Array[B]] =
    ZIO.foreach(in)(f)

  /**
   * @see See [[[zio.ZIO.foreach[R,E,Key,Key2,Value,Value2](map:Map*]]]
   */
  def foreach[R, Key, Key2, Value, Value2](
    map: Map[Key, Value]
  )(f: (Key, Value) => URIO[R, (Key2, Value2)]): URIO[R, Map[Key2, Value2]] =
    ZIO.foreach(map)(f)

  /**
   * @see [[[zio.ZIO.foreach[R,E,A,B](in:Option*]]]
   */
  def foreach[R, A, B](in: Option[A])(f: A => URIO[R, B]): URIO[R, Option[B]] =
    ZIO.foreach(in)(f)

  /**
   * @see [[[zio.ZIO.foreach[R,E,A,B](in:zio\.NonEmptyChunk*]]]
   */
  def foreach[R, A, B](in: NonEmptyChunk[A])(f: A => URIO[R, B]): URIO[R, NonEmptyChunk[B]] =
    ZIO.foreach(in)(f)

  /**
   * @see See [[zio.ZIO.foreachExec]]
   */
  final def foreachExec[R, A, B, Collection[+Element] <: Iterable[Element]](as: Collection[A])(
    exec: => ExecutionStrategy
  )(f: A => URIO[R, B])(implicit bf: BuildFrom[Collection[A], B, Collection[B]]): URIO[R, Collection[B]] =
    ZIO.foreachExec(as)(exec)(f)

  /**
   * @see See [[[zio.ZIO.foreachPar[R,E,A,B,Collection[+Element]<:Iterable[Element]]*]]]
   */
  def foreachPar[R, A, B, Collection[+Element] <: Iterable[Element]](
    as: Collection[A]
  )(fn: A => URIO[R, B])(implicit bf: BuildFrom[Collection[A], B, Collection[B]]): URIO[R, Collection[B]] =
    ZIO.foreachPar(as)(fn)

  /**
   * @see [[[zio.ZIO.foreachPar[R,E,A,B](as:Set*]]]
   */
  final def foreachPar[R, A, B](as: Set[A])(fn: A => URIO[R, B]): URIO[R, Set[B]] =
    ZIO.foreachPar(as)(fn)

  /**
   * @see [[[zio.ZIO.foreachPar[R,E,A,B](as:Array*]]]
   */
  final def foreachPar[R, A, B: ClassTag](as: Array[A])(fn: A => URIO[R, B]): URIO[R, Array[B]] =
    ZIO.foreachPar(as)(fn)

  /**
   * @see See [[[zio.ZIO.foreachPar[R,E,Key,Key2,Value,Value2](map:Map*]]]
   */
  def foreachPar[R, Key, Key2, Value, Value2](
    map: Map[Key, Value]
  )(f: (Key, Value) => URIO[R, (Key2, Value2)]): URIO[R, Map[Key2, Value2]] =
    ZIO.foreachPar(map)(f)

  /**
   * @see [[[zio.ZIO.foreachPar[R,E,A,B](as:zio\.NonEmptyChunk*]]]
   */
  def foreachPar[R, A, B](as: NonEmptyChunk[A])(fn: A => URIO[R, B]): URIO[R, NonEmptyChunk[B]] =
    ZIO.foreachPar(as)(fn)

  /**
   * @see [[zio.ZIO.foreachParN]]
   */
  def foreachParN[R, A, B, Collection[+Element] <: Iterable[Element]](n: => Int)(
    as: Collection[A]
  )(fn: A => URIO[R, B])(implicit bf: BuildFrom[Collection[A], B, Collection[B]]): URIO[R, Collection[B]] =
    ZIO.foreachParN(n)(as)(fn)

  /**
   * @see [[zio.ZIO.foreach_]]
   */
  @deprecated("use foreachDiscard", "2.0.0")
  def foreach_[R, A](as: => Iterable[A])(f: A => URIO[R, Any]): URIO[R, Unit] =
    ZIO.foreach_(as)(f)

  /**
   * @see [[zio.ZIO.foreachDiscard]]
   */
  def foreachDiscard[R, A](as: => Iterable[A])(f: A => URIO[R, Any]): URIO[R, Unit] =
    ZIO.foreachDiscard(as)(f)

  /**
   * @see [[zio.ZIO.foreachPar_]]
   */
  @deprecated("use foreachParDiscard", "2.0.0")
  def foreachPar_[R, A, B](as: => Iterable[A])(f: A => URIO[R, Any]): URIO[R, Unit] =
    ZIO.foreachPar_(as)(f)

  /**
   * @see [[zio.ZIO.foreachParDiscard]]
   */
  def foreachParDiscard[R, A, B](as: => Iterable[A])(f: A => URIO[R, Any]): URIO[R, Unit] =
    ZIO.foreachParDiscard(as)(f)

  /**
   * @see [[zio.ZIO.foreachParN_]]
   */
  @deprecated("use foreachParNDiscard", "2.0.0")
  def foreachParN_[R, A, B](n: => Int)(as: => Iterable[A])(f: A => URIO[R, Any]): URIO[R, Unit] =
    ZIO.foreachParN_(n)(as)(f)

  /**
   * @see [[zio.ZIO.foreachParNDiscard]]
   */
  def foreachParNDiscard[R, A, B](n: => Int)(as: => Iterable[A])(f: A => URIO[R, Any]): URIO[R, Unit] =
    ZIO.foreachParNDiscard(n)(as)(f)

  /**
   * @see [[zio.ZIO.forkAll]]
   */
  def forkAll[R, A, Collection[+Element] <: Iterable[Element]](
    as: Collection[URIO[R, A]]
  )(implicit bf: BuildFrom[Collection[URIO[R, A]], A, Collection[A]]): URIO[R, Fiber[Nothing, Collection[A]]] =
    ZIO.forkAll(as)

  /**
   * @see [[zio.ZIO.forkAll_]]
   */
  @deprecated("use forkAllDiscard", "2.0.0")
  def forkAll_[R, A](as: => Iterable[URIO[R, A]]): URIO[R, Unit] =
    ZIO.forkAll_(as)

  /**
   * @see [[zio.ZIO.forkAllDiscard]]
   */
  def forkAllDiscard[R, A](as: => Iterable[URIO[R, A]]): URIO[R, Unit] =
    ZIO.forkAllDiscard(as)

  /**
   * Constructs a `URIO` value of the appropriate type for the specified input.
   */
  def from[Input](input: => Input)(implicit
    constructor: ZIO.ZIOConstructor[Nothing, Nothing, Input]
  ): ZIO[constructor.OutEnvironment, constructor.OutError, constructor.OutSuccess] =
    constructor.make(input)

  /**
   * @see [[zio.ZIO.fromEither]]
   */
  def fromEither[A](v: => Either[Nothing, A]): UIO[A] =
    ZIO.fromEither(v)

  /**
   * @see [[zio.ZIO.fromFiber]]
   */
  def fromFiber[A](fiber: => Fiber[Nothing, A]): UIO[A] =
    ZIO.fromFiber(fiber)

  /**
   * @see [[zio.ZIO.fromFiberM]]
   */
  @deprecated("use fromFiberZIO", "2.0.0")
  def fromFiberM[A](fiber: => UIO[Fiber[Nothing, A]]): UIO[A] =
    ZIO.fromFiberM(fiber)

  /**
   * @see [[zio.ZIO.fromFiberZIO]]
   */
  def fromFiberZIO[A](fiber: => UIO[Fiber[Nothing, A]]): UIO[A] =
    ZIO.fromFiberZIO(fiber)

  /**
   * @see [[zio.ZIO.fromFunction]]
   */
  @deprecated("use access", "2.0.0")
  def fromFunction[R, A](f: R => A): URIO[R, A] =
    ZIO.fromFunction(f)

  /**
   * @see [[zio.ZIO.fromFunctionM]]
   */
  @deprecated("use accessZIO", "2.0.0")
  def fromFunctionM[R, A](f: R => UIO[A]): URIO[R, A] =
    ZIO.fromFunctionM(f)

  /**
   * @see [[zio.ZIO.getState]]
   */
  def getState[S: Tag]: ZIO[Has[ZState[S]], Nothing, S] =
    ZIO.getState

  /**
   * @see [[zio.ZIO.getStateWith]]
   */
  def getStateWith[S]: ZIO.GetStateWithPartiallyApplied[S] =
    ZIO.getStateWith

  /**
   * @see [[zio.ZIO.halt]]
   */
  @deprecated("use failCause", "2.0.0")
  def halt(cause: => Cause[Nothing]): UIO[Nothing] =
    ZIO.halt(cause)

  /**
   * @see [[zio.ZIO.haltWith]]
   */
  @deprecated("use failCauseWith", "2.0.0")
  def haltWith[R](function: (() => ZTrace) => Cause[Nothing]): URIO[R, Nothing] =
    ZIO.haltWith(function)

  /**
   * @see [[zio.ZIO.ifM]]
   */
  @deprecated("use ifZIO", "2.0.0")
  def ifM[R](b: => URIO[R, Boolean]): ZIO.IfZIO[R, Nothing] =
    ZIO.ifM(b)

  /**
   * @see [[zio.ZIO.ifZIO]]
   */
  def ifZIO[R](b: => URIO[R, Boolean]): ZIO.IfZIO[R, Nothing] =
    ZIO.ifZIO(b)

  /**
   * @see [[zio.ZIO.infinity]]
   */
  val infinity: URIO[Has[Clock], Nothing] =
    ZIO.infinity

  /**
   * @see [[zio.ZIO.interrupt]]
   */
  val interrupt: UIO[Nothing] =
    ZIO.interrupt

  /**
   * @see See [[zio.ZIO.interruptAs]]
   */
  def interruptAs(fiberId: => Fiber.Id): UIO[Nothing] =
    ZIO.interruptAs(fiberId)

  /**
   * @see [[zio.ZIO.interruptible]]
   */
  def interruptible[R, A](taskr: => URIO[R, A]): URIO[R, A] =
    ZIO.interruptible(taskr)

  /**
   * @see [[zio.ZIO.interruptibleMask]]
   */
  def interruptibleMask[R, A](k: ZIO.InterruptStatusRestore => URIO[R, A]): URIO[R, A] =
    ZIO.interruptibleMask(k)

  /**
   * @see See [[zio.ZIO.iterate]]
   */
  def iterate[R, S](initial: => S)(cont: S => Boolean)(body: S => URIO[R, S]): URIO[R, S] =
    ZIO.iterate(initial)(cont)(body)

  /**
   * @see [[zio.ZIO.lock]]
   */
<<<<<<< HEAD
  def lock[R, A](executor: => Executor)(taskr: => URIO[R, A]): URIO[R, A] =
=======
  @deprecated("use onExecutor", "2.0.0")
  def lock[R, A](executor: => Executor)(taskr: URIO[R, A]): URIO[R, A] =
>>>>>>> a1e60310
    ZIO.lock(executor)(taskr)

  /**
   *  @see See [[zio.ZIO.loop]]
   */
  def loop[R, A, S](initial: => S)(cont: S => Boolean, inc: S => S)(body: S => URIO[R, A]): URIO[R, List[A]] =
    ZIO.loop(initial)(cont, inc)(body)

  /**
   *  @see See [[zio.ZIO.loop_]]
   */
  @deprecated("use loopDiscard", "2.0.0")
  def loop_[R, S](initial: => S)(cont: S => Boolean, inc: S => S)(body: S => URIO[R, Any]): URIO[R, Unit] =
    ZIO.loop_(initial)(cont, inc)(body)

  /**
   *  @see See [[zio.ZIO.loopDiscard]]
   */
  def loopDiscard[R, S](initial: => S)(cont: S => Boolean, inc: S => S)(body: S => URIO[R, Any]): URIO[R, Unit] =
    ZIO.loopDiscard(initial)(cont, inc)(body)

  /**
   *  @see [[zio.ZIO.left]]
   */
  def left[R, A](a: => A): URIO[R, Either[A, Nothing]] =
    ZIO.left(a)

  /**
   *  @see [[zio.ZIO.mapN[R,E,A,B,C]*]]
   */
  @deprecated("use zip", "2.0.0")
  def mapN[R, A, B, C](urio1: => URIO[R, A], urio2: => URIO[R, B])(f: (A, B) => C): URIO[R, C] =
    ZIO.mapN(urio1, urio2)(f)

  /**
   *  @see [[zio.ZIO.mapN[R,E,A,B,C,D]*]]
   */
  @deprecated("use zip", "2.0.0")
  def mapN[R, A, B, C, D](urio1: => URIO[R, A], urio2: => URIO[R, B], urio3: => URIO[R, C])(
    f: (A, B, C) => D
  ): URIO[R, D] =
    ZIO.mapN(urio1, urio2, urio3)(f)

  /**
   *  @see [[zio.ZIO.mapN[R,E,A,B,C,D,F]*]]
   */
  @deprecated("use zip", "2.0.0")
  def mapN[R, A, B, C, D, F](urio1: => URIO[R, A], urio2: => URIO[R, B], urio3: => URIO[R, C], urio4: => URIO[R, D])(
    f: (A, B, C, D) => F
  ): URIO[R, F] =
    ZIO.mapN(urio1, urio2, urio3, urio4)(f)

  /**
   *  @see [[zio.ZIO.mapParN[R,E,A,B,C]*]]
   */
  @deprecated("use zipPar", "2.0.0")
  def mapParN[R, A, B, C](urio1: => URIO[R, A], urio2: => URIO[R, B])(f: (A, B) => C): URIO[R, C] =
    ZIO.mapParN(urio1, urio2)(f)

  /**
   *  @see [[zio.ZIO.mapParN[R,E,A,B,C,D]*]]
   */
  @deprecated("use zipPar", "2.0.0")
  def mapParN[R, A, B, C, D](urio1: => URIO[R, A], urio2: => URIO[R, B], urio3: => URIO[R, C])(
    f: (A, B, C) => D
  ): URIO[R, D] =
    ZIO.mapParN(urio1, urio2, urio3)(f)

  /**
   *  @see [[zio.ZIO.mapParN[R,E,A,B,C,D,F]*]]
   */
  @deprecated("use zipPar", "2.0.0")
  def mapParN[R, A, B, C, D, F](urio1: => URIO[R, A], urio2: => URIO[R, B], urio3: => URIO[R, C], urio4: => URIO[R, D])(
    f: (A, B, C, D) => F
  ): URIO[R, F] =
    ZIO.mapParN(urio1, urio2, urio3, urio4)(f)

  /**
   * @see See [[zio.ZIO.memoize]]
   */
  def memoize[R, A, B](f: A => URIO[R, B]): UIO[A => URIO[R, B]] =
    ZIO.memoize(f)

  /**
   * @see [[zio.ZIO.mergeAll]]
   */
  def mergeAll[R, A, B](in: => Iterable[URIO[R, A]])(zero: => B)(f: (B, A) => B): URIO[R, B] =
    ZIO.mergeAll(in)(zero)(f)

  /**
   * @see [[zio.ZIO.mergeAllPar]]
   */
  def mergeAllPar[R, A, B](in: => Iterable[URIO[R, A]])(zero: => B)(f: (B, A) => B): URIO[R, B] =
    ZIO.mergeAllPar(in)(zero)(f)

  /**
   * @see [[zio.ZIO.never]]
   */
  val never: UIO[Nothing] =
    ZIO.never

  /**
   * @see [[zio.ZIO.none]]
   */
  val none: UIO[Option[Nothing]] =
    ZIO.none

  /**
   *  @see See [[zio.ZIO.not]]
   */
  def not[R](effect: => URIO[R, Boolean]): URIO[R, Boolean] =
    ZIO.not(effect)

  /**
   * @see [[zio.ZIO.onExecutor]]
   */
  def onExecutor[R, A](executor: => Executor)(taskr: URIO[R, A]): URIO[R, A] =
    ZIO.onExecutor(executor)(taskr)

  /**
   *  @see See [[zio.ZIO.onPlatform]]
   */
  def onPlatform[R, A](platform: => Platform)(urio: => URIO[R, A]): URIO[R, A] =
    ZIO.onPlatform(platform)(urio)

  /**
   * @see See [[zio.ZIO.platform]]
   */
  val platform: UIO[Platform] =
    ZIO.platform

  /**
   * @see [[zio.ZIO.provide]]
   */
  def provide[R, A](r: => R): URIO[R, A] => UIO[A] =
    ZIO.provide(r)

  /**
   * @see [[zio.ZIO.raceAll]]
   */
  def raceAll[R, R1 <: R, A](taskr: => URIO[R, A], taskrs: => Iterable[URIO[R1, A]]): URIO[R1, A] =
    ZIO.raceAll(taskr, taskrs)

  /**
   * @see [[zio.ZIO.reduceAll]]
   */
  def reduceAll[R, R1 <: R, A](a: => URIO[R, A], as: => Iterable[URIO[R1, A]])(f: (A, A) => A): URIO[R1, A] =
    ZIO.reduceAll(a, as)(f)

  /**
   * @see [[zio.ZIO.reduceAllPar]]
   */
  def reduceAllPar[R, R1 <: R, A](a: => URIO[R, A], as: => Iterable[URIO[R1, A]])(f: (A, A) => A): URIO[R1, A] =
    ZIO.reduceAllPar(a, as)(f)

  /**
   * @see [[zio.ZIO.replicate]]
   */
  def replicate[R, A](n: => Int)(effect: => URIO[R, A]): Iterable[URIO[R, A]] =
    ZIO.replicate(n)(effect)

  /**
   * @see See [[zio.ZIO.replicateM]]
   */
  @deprecated("use replicateZIO", "2.0.0")
  def replicateM[R, A](n: => Int)(effect: => URIO[R, A]): URIO[R, Iterable[A]] =
    ZIO.replicateM(n)(effect)

  /**
   * @see See [[zio.ZIO.replicateM_]]
   */
  @deprecated("use replicateZIODiscard", "2.0.0")
  def replicateM_[R, A](n: => Int)(effect: => URIO[R, A]): URIO[R, Unit] =
    ZIO.replicateM_(n)(effect)

  /**
   * @see See [[zio.ZIO.replicateZIO]]
   */
  def replicateZIO[R, A](n: => Int)(effect: => URIO[R, A]): URIO[R, Iterable[A]] =
    ZIO.replicateZIO(n)(effect)

  /**
   * @see See [[zio.ZIO.replicateZIODiscard]]
   */
  def replicateZIODiscard[R, A](n: => Int)(effect: => URIO[R, A]): URIO[R, Unit] =
    ZIO.replicateZIODiscard(n)(effect)

  /**
   * @see [[zio.ZIO.reserve]]
   */
  def reserve[R, A, B](reservation: => URIO[R, Reservation[R, Nothing, A]])(use: A => URIO[R, B]): URIO[R, B] =
    ZIO.reserve(reservation)(use)

  /**
   *  @see [[zio.ZIO.right]]
   */
  def right[R, B](b: => B): RIO[R, Either[Nothing, B]] =
    ZIO.right(b)

  /**
   * @see [[zio.ZIO.runtime]]
   */
  def runtime[R]: URIO[R, Runtime[R]] =
    ZIO.runtime

  /**
   * @see [[zio.ZIO.setState]]
   */
  def setState[S: Tag](s: => S): ZIO[Has[ZState[S]], Nothing, Unit] =
    ZIO.setState(s)

  /**
   * @see See [[zio.ZIO.service]]
   */
  def service[A: Tag]: URIO[Has[A], A] =
    ZIO.service[A]

  /**
   * @see See [[zio.ZIO.serviceAt]]
   */
  def serviceAt[Service]: ZIO.ServiceAtPartiallyApplied[Service] =
    ZIO.serviceAt[Service]

  /**
   * @see See [[zio.ZIO.services[A,B]*]]
   */
  @deprecated("use service", "2.0.0")
  def services[A: Tag, B: Tag]: URIO[Has[A] with Has[B], (A, B)] =
    ZIO.services[A, B]

  /**
   * @see See [[zio.ZIO.services[A,B,C]*]]
   */
  @deprecated("use service", "2.0.0")
  def services[A: Tag, B: Tag, C: Tag]: URIO[Has[A] with Has[B] with Has[C], (A, B, C)] =
    ZIO.services[A, B, C]

  /**
   * @see See [[zio.ZIO.services[A,B,C,D]*]]
   */
  @deprecated("use service", "2.0.0")
  def services[A: Tag, B: Tag, C: Tag, D: Tag]: URIO[Has[A] with Has[B] with Has[C] with Has[D], (A, B, C, D)] =
    ZIO.services[A, B, C, D]

  /**
   * @see See [[zio.ZIO.serviceWith]]
   */
  def serviceWith[Service]: ZIO.ServiceWithPartiallyApplied[Service] =
    new ZIO.ServiceWithPartiallyApplied[Service]

  /**
   * @see [[zio.ZIO.sleep]]
   */
  def sleep(duration: => Duration): URIO[Has[Clock], Unit] =
    ZIO.sleep(duration)

  /**
   *  @see [[zio.ZIO.some]]
   */
  def some[R, A](a: => A): URIO[R, Option[A]] =
    ZIO.some(a)

  /**
   * @see [[zio.ZIO.suspendSucceed]]
   */
  def suspendSucceed[R, A](rio: => URIO[R, A]): URIO[R, A] =
    ZIO.suspendSucceed(rio)

  /**
   * @see [[zio.ZIO.suspendSucceedWith]]
   */
  def suspendSucceedWith[R, A](p: (Platform, Fiber.Id) => URIO[R, A]): URIO[R, A] =
    ZIO.suspendSucceedWith(p)

  /**
   * @see [[zio.ZIO.succeed]]
   */
  def succeed[A](effect: => A): UIO[A] =
    ZIO.succeed(effect)

  /**
   * @see See [[zio.ZIO.succeedBlocking]]
   */
  def succeedBlocking[A](a: => A): UIO[A] =
    ZIO.succeedBlocking(a)

  /**
   * @see [[zio.ZIO.trace]]
   */
  def trace: UIO[ZTrace] =
    ZIO.trace

  /**
   * @see [[zio.ZIO.traced]]
   */
  def traced[R, A](zio: => URIO[R, A]): URIO[R, A] =
    ZIO.traced(zio)

  /**
   * @see [[zio.ZIO.unit]]
   */
  val unit: UIO[Unit] =
    ZIO.unit

  /**
   * @see [[zio.ZIO.uninterruptible]]
   */
  def uninterruptible[R, A](taskr: => URIO[R, A]): URIO[R, A] =
    ZIO.uninterruptible(taskr)

  /**
   * @see [[zio.ZIO.uninterruptibleMask]]
   */
  def uninterruptibleMask[R, A](k: ZIO.InterruptStatusRestore => URIO[R, A]): URIO[R, A] =
    ZIO.uninterruptibleMask(k)

  /**
   * @see See [[zio.ZIO.unless]]
   */
  def unless[R](b: => Boolean)(zio: => URIO[R, Any]): URIO[R, Unit] =
    ZIO.unless(b)(zio)

  /**
   * @see See [[zio.ZIO.unlessM]]
   */
  @deprecated("use unlessZIO", "2.0.0")
  def unlessM[R](b: => URIO[R, Boolean]): ZIO.UnlessZIO[R, Nothing] =
    ZIO.unlessM(b)

  /**
   * @see See [[zio.ZIO.unlessZIO]]
   */
  def unlessZIO[R](b: => URIO[R, Boolean]): ZIO.UnlessZIO[R, Nothing] =
    ZIO.unlessZIO(b)

  /**
   * @see [[zio.ZIO.unsandbox]]
   */
  def unsandbox[R, A](v: => IO[Cause[Nothing], A]): URIO[R, A] =
    ZIO.unsandbox(v)

  /**
   * @see [[zio.ZIO.untraced]]
   */
  def untraced[R, A](zio: => URIO[R, A]): URIO[R, A] =
    ZIO.untraced(zio)

  /**
   * @see [[zio.ZIO.updateState]]
   */
  def updateState[S: Tag](f: S => S): ZIO[Has[ZState[S]], Nothing, Unit] =
    ZIO.updateState(f)

  /**
   * @see [[zio.ZIO.when]]
   */
  def when[R](b: => Boolean)(rio: => URIO[R, Any]): URIO[R, Unit] =
    ZIO.when(b)(rio)

  /**
   * @see [[zio.ZIO.whenCase]]
   */
  def whenCase[R, A](a: => A)(pf: PartialFunction[A, URIO[R, Any]]): URIO[R, Unit] =
    ZIO.whenCase(a)(pf)

  /**
   * @see [[zio.ZIO.whenCaseM]]
   */
  @deprecated("use whenCaseZIO", "2.0.0")
  def whenCaseM[R, A](a: => URIO[R, A])(pf: PartialFunction[A, URIO[R, Any]]): URIO[R, Unit] =
    ZIO.whenCaseM(a)(pf)

  /**
   * @see [[zio.ZIO.whenCaseZIO]]
   */
  def whenCaseZIO[R, A](a: => URIO[R, A])(pf: PartialFunction[A, URIO[R, Any]]): URIO[R, Unit] =
    ZIO.whenCaseZIO(a)(pf)

  /**
   * @see [[zio.ZIO.whenM]]
   */
  @deprecated("use whenZIO", "2.0.0")
  def whenM[R](b: => URIO[R, Boolean]): ZIO.WhenZIO[R, Nothing] =
    ZIO.whenM(b)

  /**
   * @see [[zio.ZIO.whenZIO]]
   */
  def whenZIO[R](b: => URIO[R, Boolean]): ZIO.WhenZIO[R, Nothing] =
    ZIO.whenZIO(b)

  /**
   * @see [[zio.ZIO.yieldNow]]
   */
  val yieldNow: UIO[Unit] =
    ZIO.yieldNow

  private[zio] def succeedNow[A](a: A): UIO[A] =
    ZIO.succeedNow(a)
}<|MERGE_RESOLUTION|>--- conflicted
+++ resolved
@@ -868,12 +868,8 @@
   /**
    * @see [[zio.ZIO.lock]]
    */
-<<<<<<< HEAD
+  @deprecated("use onExecutor", "2.0.0")
   def lock[R, A](executor: => Executor)(taskr: => URIO[R, A]): URIO[R, A] =
-=======
-  @deprecated("use onExecutor", "2.0.0")
-  def lock[R, A](executor: => Executor)(taskr: URIO[R, A]): URIO[R, A] =
->>>>>>> a1e60310
     ZIO.lock(executor)(taskr)
 
   /**
