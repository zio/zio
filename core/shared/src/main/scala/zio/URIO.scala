--- conflicted
+++ resolved
@@ -969,12 +969,12 @@
     ZIO.not(effect)
 
   /**
-<<<<<<< HEAD
    * @see [[zio.ZIO.onExecutor]]
    */
   def onExecutor[R, A](executor: => Executor)(taskr: URIO[R, A]): URIO[R, A] =
     ZIO.onExecutor(executor)(taskr)
-=======
+
+  /**
    *  @see See [[zio.ZIO.onPlatform]]
    */
   def onPlatform[R, A](platform: => Platform)(urio: => URIO[R, A]): URIO[R, A] =
@@ -985,7 +985,6 @@
    */
   val platform: UIO[Platform] =
     ZIO.platform
->>>>>>> da378cfc
 
   /**
    * @see [[zio.ZIO.provide]]
