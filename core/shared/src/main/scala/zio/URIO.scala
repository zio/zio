package zio

import zio.clock.Clock
import zio.duration.Duration
import zio.internal.{ Executor, Platform }

object URIO {

  /**
   * @see [[zio.ZIO.absolve]]
   */
  final def absolve[R, A](v: URIO[R, Either[Nothing, A]]): URIO[R, A] =
    ZIO.absolve(v)

  /**
   * @see [[zio.ZIO.access]]
   */
  final def access[R]: ZIO.AccessPartiallyApplied[R] = ZIO.access[R]

  /**
   * @see [[zio.ZIO.accessM]]
   */
  final def accessM[R]: ZIO.AccessMPartiallyApplied[R] = ZIO.accessM[R]

  /**
   * @see [[zio.ZIO.allowInterrupt]]
   */
  final def allowInterrupt: UIO[Unit] = ZIO.allowInterrupt

  /**
   * @see [[zio.ZIO.apply]]
   */
  final def apply[A](a: => A): UIO[A] = ZIO.effectTotal(a)

  /**
   * @see bracket in [[zio.ZIO]]
   */
  final def bracket[R, A](acquire: URIO[R, A]): ZIO.BracketAcquire[R, Throwable, A] =
    ZIO.bracket(acquire)

  /**
   * @see bracket in [[zio.ZIO]]
   **/
  final def bracket[R, A, B](
    acquire: URIO[R, A],
    release: A => URIO[R, Any],
    use: A => URIO[R, B]
  ): URIO[R, B] = ZIO.bracket(acquire, release, use)

  /**
   * @see bracketExit in [[zio.ZIO]]
   */
  final def bracketExit[R, A](acquire: URIO[R, A]): ZIO.BracketExitAcquire[R, Nothing, A] =
    ZIO.bracketExit(acquire)

  /**
   * @see bracketExit in [[zio.ZIO]]
   */
  final def bracketExit[R, A, B](
    acquire: URIO[R, A],
    release: (A, Exit[Throwable, B]) => URIO[R, Any],
    use: A => URIO[R, B]
  ): URIO[R, B] = ZIO.bracketExit(acquire, release, use)

  /**
   * @see [[zio.ZIO.checkDaemon]]
   */
  final def checkDaemon[R, A](f: DaemonStatus => URIO[R, A]): URIO[R, A] =
    ZIO.checkDaemon(f)

  /**
   * @see [[zio.ZIO.checkInterruptible]]
   */
  final def checkInterruptible[R, A](f: InterruptStatus => URIO[R, A]): URIO[R, A] =
    ZIO.checkInterruptible(f)

  /**
   * @see [[zio.ZIO.checkTraced]]
   */
  final def checkTraced[R, A](f: TracingStatus => URIO[R, A]): URIO[R, A] =
    ZIO.checkTraced(f)

  /**
   * @see [[zio.ZIO.children]]
   */
  final def children: UIO[IndexedSeq[Fiber[Any, Any]]] = ZIO.children

  /**
   * @see [[zio.ZIO.collectAll]]
   */
  final def collectAll[R, A](in: Iterable[URIO[R, A]]): URIO[R, List[A]] =
    ZIO.collectAll(in)

  /**
   * @see [[zio.ZIO.collectAllPar]]
   */
  final def collectAllPar[R, A](as: Iterable[URIO[R, A]]): URIO[R, List[A]] =
    ZIO.collectAllPar(as)

  /**
   * @see [[zio.ZIO.collectAllParN]]
   */
  final def collectAllParN[R, A](n: Int)(as: Iterable[URIO[R, A]]): URIO[R, List[A]] =
    ZIO.collectAllParN(n)(as)

  /**
   * @see [[zio.ZIO.collectAllSuccesses]]
   */
  final def collectAllSuccesses[R, A](in: Iterable[URIO[R, A]]): URIO[R, List[A]] =
    ZIO.collectAllSuccesses(in)

  /**
   * @see [[zio.ZIO.collectAllSuccessesPar]]
   */
  final def collectAllSuccessesPar[R, A](as: Iterable[URIO[R, A]]): URIO[R, List[A]] =
    ZIO.collectAllSuccessesPar(as)

  /**
   * @see [[zio.ZIO.collectAllSuccessesParN]]
   */
  final def collectAllSuccessesParN[E, A](n: Int)(as: Iterable[URIO[E, A]]): URIO[E, List[A]] =
    ZIO.collectAllSuccessesParN(n)(as)

  /**
   * @see [[zio.ZIO.collectAllWith]]
   */
  final def collectAllWith[R, A, B](in: Iterable[URIO[R, A]])(f: PartialFunction[A, B]): URIO[R, List[B]] =
    ZIO.collectAllWith(in)(f)

  /**
   * @see [[zio.ZIO.collectAllWithPar]]
   */
  final def collectAllWithPar[R, A, B](as: Iterable[URIO[R, A]])(f: PartialFunction[A, B]): URIO[R, List[B]] =
    ZIO.collectAllWithPar(as)(f)

  /**
   * @see [[zio.ZIO.collectAllWithParN]]
   */
  final def collectAllWithParN[R, A, B](n: Int)(as: Iterable[URIO[R, A]])(f: PartialFunction[A, B]): URIO[R, List[B]] =
    ZIO.collectAllWithParN(n)(as)(f)

  /**
   * @see [[zio.ZIO.descriptor]]
   */
  final def descriptor: UIO[Fiber.Descriptor] = ZIO.descriptor

  /**
   * @see [[zio.ZIO.descriptorWith]]
   */
  final def descriptorWith[R, A](f: Fiber.Descriptor => URIO[R, A]): URIO[R, A] =
    ZIO.descriptorWith(f)

  /**
   * @see [[zio.ZIO.die]]
   */
  final def die(t: Throwable): UIO[Nothing] = ZIO.die(t)

  /**
   * @see [[zio.ZIO.dieMessage]]
   */
  final def dieMessage(message: String): UIO[Nothing] = ZIO.dieMessage(message)

  /**
   * @see [[zio.ZIO.done]]
   */
  final def done[A](r: Exit[Nothing, A]): UIO[A] = ZIO.done(r)

  /**
   * @see [[zio.ZIO.effectAsync]]
   */
  final def effectAsync[R, A](register: (URIO[R, A] => Unit) => Unit): URIO[R, A] =
    ZIO.effectAsync(register)

  /**
   * @see [[zio.ZIO.effectAsyncMaybe]]
   */
  final def effectAsyncMaybe[R, A](register: (URIO[R, A] => Unit) => Option[URIO[R, A]]): URIO[R, A] =
    ZIO.effectAsyncMaybe(register)

  /**
   * @see [[zio.ZIO.effectAsyncM]]
   */
  final def effectAsyncM[R, A](register: (URIO[R, A] => Unit) => URIO[R, Any]): URIO[R, A] =
    ZIO.effectAsyncM(register)

  /**
   * @see [[zio.ZIO.effectAsyncInterrupt]]
   */
  final def effectAsyncInterrupt[R, A](register: (URIO[R, A] => Unit) => Either[Canceler[R], URIO[R, A]]): URIO[R, A] =
    ZIO.effectAsyncInterrupt(register)

  /**
   * @see [[zio.ZIO.effectSuspendTotal]]
   */
  final def effectSuspendTotal[R, A](rio: => URIO[R, A]): URIO[R, A] = new ZIO.EffectSuspendTotalWith(_ => rio)

  /**
   * @see [[zio.ZIO.effectSuspendTotalWith]]
   */
  final def effectSuspendTotalWith[R, A](p: Platform => URIO[R, A]): URIO[R, A] = new ZIO.EffectSuspendTotalWith(p)

  /**
   * @see [[zio.ZIO.effectTotal]]
   */
  final def effectTotal[A](effect: => A): UIO[A] = ZIO.effectTotal(effect)

  /**
   * @see [[zio.ZIO.environment]]
   */
  final def environment[R]: ZIO[R, Nothing, R] = ZIO.environment

  /**
   * @see [[zio.ZIO.firstSuccessOf]]
   */
  final def firstSuccessOf[R, A](
    rio: URIO[R, A],
    rest: Iterable[URIO[R, A]]
  ): URIO[R, A] = ZIO.firstSuccessOf(rio, rest)

  /**
   * @see [[zio.ZIO.flatten]]
   */
  final def flatten[R, A](taskr: URIO[R, URIO[R, A]]): URIO[R, A] =
    ZIO.flatten(taskr)

  /**
   * @see [[zio.ZIO.foldLeft]]
   */
  final def foldLeft[R, S, A](in: Iterable[A])(zero: S)(f: (S, A) => URIO[R, S]): URIO[R, S] =
    ZIO.foldLeft(in)(zero)(f)

  /**
   * @see [[zio.ZIO.foreach]]
   */
  final def foreach[R, A, B](in: Iterable[A])(f: A => URIO[R, B]): URIO[R, List[B]] =
    ZIO.foreach(in)(f)

  /**
   * @see [[zio.ZIO.foreachPar]]
   */
  final def foreachPar[R, A, B](as: Iterable[A])(fn: A => URIO[R, B]): URIO[R, List[B]] =
    ZIO.foreachPar(as)(fn)

  /**
   * @see [[zio.ZIO.foreachParN]]
   */
  final def foreachParN[R, A, B](n: Int)(as: Iterable[A])(fn: A => URIO[R, B]): URIO[R, List[B]] =
    ZIO.foreachParN(n)(as)(fn)

  /**
   * @see [[zio.ZIO.foreach_]]
   */
  final def foreach_[R, A](as: Iterable[A])(f: A => URIO[R, Any]): URIO[R, Unit] =
    ZIO.foreach_(as)(f)

  /**
   * @see [[zio.ZIO.foreachPar_]]
   */
  final def foreachPar_[R, A, B](as: Iterable[A])(f: A => URIO[R, Any]): URIO[R, Unit] =
    ZIO.foreachPar_(as)(f)

  /**
   * @see [[zio.ZIO.foreachParN_]]
   */
  final def foreachParN_[R, A, B](n: Int)(as: Iterable[A])(f: A => URIO[R, Any]): URIO[R, Unit] =
    ZIO.foreachParN_(n)(as)(f)

  /**
   * @see [[zio.ZIO.forkAll]]
   */
  final def forkAll[R, A](as: Iterable[URIO[R, A]]): ZIO[R, Nothing, Fiber[Nothing, List[A]]] =
    ZIO.forkAll(as)

  /**
   * @see [[zio.ZIO.forkAll_]]
   */
  final def forkAll_[R, A](as: Iterable[URIO[R, A]]): ZIO[R, Nothing, Unit] =
    ZIO.forkAll_(as)

  /**
   * @see [[zio.ZIO.fromEither]]
   */
  final def fromEither[A](v: => Either[Nothing, A]): UIO[A] =
    ZIO.fromEither(v)

  /**
   * @see [[zio.ZIO.fromFiber]]
   */
  final def fromFiber[A](fiber: => Fiber[Nothing, A]): UIO[A] =
    ZIO.fromFiber(fiber)

  /**
   * @see [[zio.ZIO.fromFiberM]]
   */
  final def fromFiberM[A](fiber: UIO[Fiber[Nothing, A]]): UIO[A] =
    ZIO.fromFiberM(fiber)

  /**
   * @see [[zio.ZIO.fromFunction]]
   */
  final def fromFunction[R, A](f: R => A): URIO[R, A] =
    ZIO.fromFunction(f)

  /**
   * @see [[zio.ZIO.fromFunctionM]]
   */
  final def fromFunctionM[R, A](f: R => UIO[A]): URIO[R, A] =
    ZIO.fromFunctionM(f)

  /**
   * @see [[zio.ZIO.halt]]
   */
  final def halt(cause: Cause[Nothing]): UIO[Nothing] = ZIO.halt(cause)

  /**
   * @see [[zio.ZIO.haltWith]]
   */
  final def haltWith[R](function: (() => ZTrace) => Cause[Nothing]): URIO[R, Nothing] =
    ZIO.haltWith(function)

  /**
   * @see [[zio.ZIO.identity]]
   */
  final def identity[R]: URIO[R, R] = ZIO.identity

  /**
   * @see [[zio.ZIO.interrupt]]
   */
  final val interrupt: UIO[Nothing] = ZIO.interrupt

  /**
   * @see See [[zio.ZIO.interruptAs]]
   */
  final def interruptAs(fiberId: FiberId): UIO[Nothing] = ZIO.interruptAs(fiberId)

  /**
   * @see [[zio.ZIO.interruptible]]
   */
  final def interruptible[R, A](taskr: URIO[R, A]): URIO[R, A] =
    ZIO.interruptible(taskr)

  /**
   * @see [[zio.ZIO.interruptibleMask]]
   */
  final def interruptibleMask[R, A](k: ZIO.InterruptStatusRestore => URIO[R, A]): URIO[R, A] =
    ZIO.interruptibleMask(k)

  /**
   * @see [[zio.ZIO.lock]]
   */
  final def lock[R, A](executor: Executor)(taskr: URIO[R, A]): URIO[R, A] =
    ZIO.lock(executor)(taskr)

  /**
   *  @see [[zio.ZIO.left]]
   */
  final def left[R, A](a: A): URIO[R, Either[A, Nothing]] = ZIO.left(a)

  /**
   * @see [[zio.ZIO.mergeAll]]
   */
  final def mergeAll[R, A, B](in: Iterable[URIO[R, A]])(zero: B)(f: (B, A) => B): URIO[R, B] =
    ZIO.mergeAll(in)(zero)(f)

  /**
   * @see [[zio.ZIO.mergeAllPar]]
   */
  final def mergeAllPar[R, A, B](in: Iterable[URIO[R, A]])(zero: B)(f: (B, A) => B): URIO[R, B] =
    ZIO.mergeAllPar(in)(zero)(f)

  /**
   * @see [[zio.ZIO.never]]
   */
  final val never: UIO[Nothing] = ZIO.never

  /**
   * @see [[zio.ZIO.none]]
   */
  final val none: UIO[Option[Nothing]] = ZIO.none

  /**
   * @see [[zio.ZIO.provide]]
   */
  final def provide[R, A](r: R): URIO[R, A] => UIO[A] =
    ZIO.provide(r)

  /**
   * @see [[zio.ZIO.raceAll]]
   */
  final def raceAll[R, R1 <: R, A](taskr: URIO[R, A], taskrs: Iterable[URIO[R1, A]]): URIO[R1, A] =
    ZIO.raceAll(taskr, taskrs)

  /**
   * @see [[zio.ZIO.reduceAll]]
   */
  final def reduceAll[R, R1 <: R, A](a: URIO[R, A], as: Iterable[URIO[R1, A]])(f: (A, A) => A): URIO[R1, A] =
    ZIO.reduceAll(a, as)(f)

  /**
   * @see [[zio.ZIO.reduceAllPar]]
   */
  final def reduceAllPar[R, R1 <: R, A](a: URIO[R, A], as: Iterable[URIO[R1, A]])(f: (A, A) => A): URIO[R1, A] =
    ZIO.reduceAllPar(a, as)(f)

  /**
   * @see [[zio.ZIO.replicate]]
   */
  def replicate[R, A](n: Int)(effect: URIO[R, A]): Iterable[URIO[R, A]] =
    ZIO.replicate(n)(effect)

  /**
   * @see [[zio.ZIO.reserve]]
   */
  final def reserve[R, A, B](reservation: URIO[R, Reservation[R, Nothing, A]])(use: A => URIO[R, B]): URIO[R, B] =
    ZIO.reserve(reservation)(use)

  /**
   *  @see [[zio.ZIO.right]]
   */
  def right[R, B](b: B): RIO[R, Either[Nothing, B]] = ZIO.right(b)

  /**
   * @see [[zio.ZIO.runtime]]
   */
  final def runtime[R]: URIO[R, Runtime[R]] = ZIO.runtime

  /**
   * @see [[zio.ZIO.sleep]]
   */
  final def sleep(duration: Duration): URIO[Clock, Unit] = ZIO.sleep(duration)

  /**
   *  @see [[zio.ZIO.some]]
   */
  def some[R, A](a: A): URIO[R, Option[A]] = ZIO.some(a)

  /**
   * @see [[zio.ZIO.succeed]]
   */
  final def succeed[A](a: A): UIO[A] = ZIO.succeed(a)

  /**
<<<<<<< HEAD
=======
   * @see [[zio.ZIO.interruptChildren]]
   */
  final def interruptChildren[R, A](taskr: URIO[R, A]): URIO[R, A] = ZIO.interruptChildren(taskr)

  /**
   * @see [[zio.ZIO.handleChildrenWith]]
   */
  final def handleChildrenWith[R, A](
    taskr: URIO[R, A]
  )(supervisor: IndexedSeq[Fiber[Any, Any]] => URIO[R, Any]): URIO[R, A] =
    ZIO.handleChildrenWith(taskr)(supervisor)

  /**
>>>>>>> aab9b41b
   *  [[zio.ZIO.sequence]]
   */
  final def sequence[R, A](in: Iterable[URIO[R, A]]): URIO[R, List[A]] = ZIO.sequence(in)

  /**
   *  [[zio.ZIO.sequencePar]]
   */
  final def sequencePar[R, A](as: Iterable[URIO[R, A]]): URIO[R, List[A]] = ZIO.sequencePar(as)

  /**
   *  [[zio.ZIO.sequenceParN]]
   */
  final def sequenceParN[R, A](n: Int)(as: Iterable[URIO[R, A]]): URIO[R, List[A]] = ZIO.sequenceParN(n)(as)

  /**
   * @see [[zio.ZIO.swap]]
   */
  final def swap[R, A, B](implicit ev: R <:< (A, B)): URIO[R, (B, A)] = ZIO.swap

  /**
   * @see [[zio.ZIO.trace]]
   * */
  final def trace: UIO[ZTrace] = ZIO.trace

  /**
   * @see [[zio.ZIO.traced]]
   */
  final def traced[R, A](zio: URIO[R, A]): URIO[R, A] = ZIO.traced(zio)

  /**
   * @see [[zio.ZIO.traverse]]
   */
  final def traverse[R, A, B](in: Iterable[A])(f: A => URIO[R, B]): URIO[R, List[B]] = ZIO.traverse(in)(f)

  /**
   * @see [[zio.ZIO.traversePar]]
   */
  final def traversePar[R, A, B](as: Iterable[A])(fn: A => URIO[R, B]): URIO[R, List[B]] = ZIO.traversePar(as)(fn)

  /**
   * Alias for [[ZIO.foreachParN]]
   */
  final def traverseParN[R, A, B](n: Int)(as: Iterable[A])(fn: A => URIO[R, B]): URIO[R, List[B]] =
    ZIO.traverseParN(n)(as)(fn)

  /**
   * @see [[zio.ZIO.traverse_]]
   */
  final def traverse_[R, A](as: Iterable[A])(f: A => URIO[R, Any]): URIO[R, Unit] = ZIO.traverse_(as)(f)

  /**
   * @see [[zio.ZIO.traversePar_]]
   */
  final def traversePar_[R, A](as: Iterable[A])(f: A => URIO[R, Any]): URIO[R, Unit] = ZIO.traversePar_(as)(f)

  /**
   * @see [[zio.ZIO.traverseParN_]]
   */
  final def traverseParN_[R, A](n: Int)(as: Iterable[A])(f: A => URIO[R, Any]): URIO[R, Unit] =
    ZIO.traverseParN_(n)(as)(f)

  /**
   * @see [[zio.ZIO.unit]]
   */
  final val unit: UIO[Unit] = ZIO.unit

  /**
   * @see [[zio.ZIO.uninterruptible]]
   */
  final def uninterruptible[R, A](taskr: URIO[R, A]): URIO[R, A] = ZIO.uninterruptible(taskr)

  /**
   * @see [[zio.ZIO.uninterruptibleMask]]
   */
  final def uninterruptibleMask[R, A](k: ZIO.InterruptStatusRestore => URIO[R, A]): URIO[R, A] =
    ZIO.uninterruptibleMask(k)

  /**
   * @see [[zio.ZIO.unsandbox]]
   */
  final def unsandbox[R, A](v: IO[Cause[Nothing], A]): URIO[R, A] = ZIO.unsandbox(v)

  /**
   * @see [[zio.ZIO.untraced]]
   */
  final def untraced[R, A](zio: URIO[R, A]): URIO[R, A] = ZIO.untraced(zio)

  /**
   * @see [[zio.ZIO.when]]
   */
  final def when[R](b: Boolean)(rio: URIO[R, Any]): URIO[R, Unit] = ZIO.when(b)(rio)

  /**
   * @see [[zio.ZIO.whenCase]]
   */
  final def whenCase[R, A](a: A)(pf: PartialFunction[A, ZIO[R, Nothing, Any]]): URIO[R, Unit] = ZIO.whenCase(a)(pf)

  /**
   * @see [[zio.ZIO.whenCaseM]]
   */
  final def whenCaseM[R, A](a: URIO[R, A])(pf: PartialFunction[A, URIO[R, Any]]): URIO[R, Unit] =
    ZIO.whenCaseM(a)(pf)

  /**
   * @see [[zio.ZIO.whenM]]
   */
  final def whenM[R](b: URIO[R, Boolean])(rio: URIO[R, Any]): URIO[R, Unit] = ZIO.whenM(b)(rio)

  /**
   * @see [[zio.ZIO.yieldNow]]
   */
  final val yieldNow: UIO[Unit] = ZIO.yieldNow

  /**
   * @see [[zio.ZIO._1]]
   */
  final def _1[R, A, B](implicit ev: R <:< (A, B)): URIO[R, A] = ZIO._1

  /**
   * @see [[zio.ZIO._2]]
   */
  final def _2[R, A, B](implicit ev: R <:< (A, B)): URIO[R, B] = ZIO._2

}<|MERGE_RESOLUTION|>--- conflicted
+++ resolved
@@ -83,7 +83,7 @@
   /**
    * @see [[zio.ZIO.children]]
    */
-  final def children: UIO[IndexedSeq[Fiber[Any, Any]]] = ZIO.children
+  final def children: UIO[Set[Fiber[Any, Any]]] = ZIO.children
 
   /**
    * @see [[zio.ZIO.collectAll]]
@@ -440,22 +440,6 @@
   final def succeed[A](a: A): UIO[A] = ZIO.succeed(a)
 
   /**
-<<<<<<< HEAD
-=======
-   * @see [[zio.ZIO.interruptChildren]]
-   */
-  final def interruptChildren[R, A](taskr: URIO[R, A]): URIO[R, A] = ZIO.interruptChildren(taskr)
-
-  /**
-   * @see [[zio.ZIO.handleChildrenWith]]
-   */
-  final def handleChildrenWith[R, A](
-    taskr: URIO[R, A]
-  )(supervisor: IndexedSeq[Fiber[Any, Any]] => URIO[R, Any]): URIO[R, A] =
-    ZIO.handleChildrenWith(taskr)(supervisor)
-
-  /**
->>>>>>> aab9b41b
    *  [[zio.ZIO.sequence]]
    */
   final def sequence[R, A](in: Iterable[URIO[R, A]]): URIO[R, List[A]] = ZIO.sequence(in)
