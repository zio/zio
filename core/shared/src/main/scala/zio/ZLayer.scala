--- conflicted
+++ resolved
@@ -82,26 +82,16 @@
    */
   final def >+>[E1 >: E, RIn2 >: ROut, ROut1 >: ROut, ROut2](
     that: ZLayer[RIn2, E1, ROut2]
-<<<<<<< HEAD
-  )(implicit ev: CombineEnv[ROut1, ROut2], tagged: Tag[ROut2]): ZLayer[RIn, E1, ev.Out] =
+  )(implicit ev: CombineEnv[ROut1, ROut2], tagged: Tag[ROut2], trace: ZTraceElement): ZLayer[RIn, E1, ev.Out] =
     ZLayer.ZipWith(self, self >>> that, (l: ROut1, r: ROut2) => ev.combine(l, r))
-=======
-  )(implicit ev: Has.Union[ROut1, ROut2], tagged: Tag[ROut2], trace: ZTraceElement): ZLayer[RIn, E1, ROut1 with ROut2] =
-    ZLayer.ZipWith(self, self >>> that, ev.union)
->>>>>>> 82410380
 
   /**
    * Feeds the output services of this layer into the input of the specified
    * layer, resulting in a new layer with the inputs of this layer, and the
    * outputs of the specified layer.
    */
-<<<<<<< HEAD
-  final def >>>[E1 >: E, RIn2, ROut2](that: ZLayer[RIn2, E1, ROut2])(implicit ev: ExtractEnv[ROut, RIn2]): ZLayer[RIn, E1, ROut2] =
+  final def >>>[E1 >: E, RIn2, ROut2](that: ZLayer[RIn2, E1, ROut2])(implicit ev: ExtractEnv[ROut, RIn2], trace: ZTraceElement): ZLayer[RIn, E1, ROut2] =
     fold(ZLayer.fromFunctionManyZIO { case (_, cause) => ZIO.failCause(cause) }, ev.toLayer >>> that)
-=======
-  final def >>>[E1 >: E, ROut2](that: ZLayer[ROut, E1, ROut2])(implicit trace: ZTraceElement): ZLayer[RIn, E1, ROut2] =
-    fold(ZLayer.fromFunctionManyZIO { case (_, cause) => ZIO.failCause(cause) }, that)
->>>>>>> 82410380
 
   /**
    * A named alias for `++`.
@@ -116,11 +106,7 @@
    */
   final def andTo[E1 >: E, RIn2 >: ROut, ROut1 >: ROut, ROut2](
     that: ZLayer[RIn2, E1, ROut2]
-<<<<<<< HEAD
-  )(implicit ev: CombineEnv[ROut1, ROut2], tagged: Tag[ROut2]): ZLayer[RIn, E1, ev.Out] =
-=======
-  )(implicit ev: Has.Union[ROut1, ROut2], tagged: Tag[ROut2], trace: ZTraceElement): ZLayer[RIn, E1, ROut1 with ROut2] =
->>>>>>> 82410380
+  )(implicit ev: CombineEnv[ROut1, ROut2], tagged: Tag[ROut2], trace: ZTraceElement): ZLayer[RIn, E1, ev.Out] =
     self.>+>[E1, RIn2, ROut1, ROut2](that)
 
   /**
@@ -206,13 +192,8 @@
    * Returns a layer with its error channel mapped using the specified
    * function.
    */
-<<<<<<< HEAD
-  final def mapError[E1](f: E => E1)(implicit ev: CanFail[E]): ZLayer[RIn, E1, ROut] =
+  final def mapError[E1](f: E => E1)(implicit ev: CanFail[E], trace: ZTraceElement): ZLayer[RIn, E1, ROut] =
     catchAll(ZLayer.second[E] >>> ZLayer.fromFunctionManyZIO[E, E1, Nothing](e => ZIO.fail(f(e))))
-=======
-  final def mapError[E1](f: E => E1)(implicit ev: CanFail[E], trace: ZTraceElement): ZLayer[RIn, E1, ROut] =
-    catchAll(ZLayer.second >>> ZLayer.fromFunctionManyZIO(e => ZIO.fail(f(e))))
->>>>>>> 82410380
 
   /**
    * Returns a managed effect that, if evaluated, will return the lazily
@@ -225,13 +206,8 @@
    * Translates effect failure into death of the fiber, making all failures
    * unchecked and not a part of the type of the layer.
    */
-<<<<<<< HEAD
-  final def orDie(implicit ev1: E IsSubtypeOfError Throwable, ev2: CanFail[E]): ZLayer[RIn, Nothing, ROut] =
+  final def orDie(implicit ev1: E IsSubtypeOfError Throwable, ev2: CanFail[E], trace: ZTraceElement): ZLayer[RIn, Nothing, ROut] =
     catchAll(ZLayer.second[E] >>> ZLayer.fromFunctionManyZIO((e: E) => ZIO.die(ev1(e))))
-=======
-  final def orDie(implicit ev1: E IsSubtypeOfError Throwable, ev2: CanFail[E], trace: ZTraceElement): ZLayer[RIn, Nothing, ROut] =
-    catchAll(ZLayer.second >>> ZLayer.fromFunctionManyZIO(e => ZIO.die(ev1(e))))
->>>>>>> 82410380
 
   /**
    * Executes this layer and returns its output, if it succeeds, but otherwise
@@ -272,13 +248,8 @@
   /**
    * Performs the specified effect if this layer succeeds.
    */
-<<<<<<< HEAD
-  final def tap[RIn1 <: RIn, E1 >: E](f: ROut => ZIO[RIn1, E1, Any]): ZLayer[RIn1, E1, ROut] =
+  final def tap[RIn1 <: RIn, E1 >: E](f: ROut => ZIO[RIn1, E1, Any])(implicit trace: ZTraceElement): ZLayer[RIn1, E1, ROut] =
     ZLayer.environment <&> self >>> ZLayer.fromFunctionManyZIO[(RIn1, ROut), E1, ROut] { case (in, out) =>
-=======
-  final def tap[RIn1 <: RIn, E1 >: E](f: ROut => ZIO[RIn1, E1, Any])(implicit trace: ZTraceElement): ZLayer[RIn1, E1, ROut] =
-    ZLayer.environment <&> self >>> ZLayer.fromFunctionManyZIO { case (in, out) =>
->>>>>>> 82410380
       f(out).provide(in) *> ZIO.succeed(out)
     }
 
@@ -291,13 +262,8 @@
   /**
    * A named alias for `>>>`.
    */
-<<<<<<< HEAD
-  final def to[E1 >: E, RIn2, ROut2](that: ZLayer[RIn2, E1, ROut2])(implicit ev: ExtractEnv[ROut, RIn2]): ZLayer[RIn, E1, ROut2] =
+  final def to[E1 >: E, RIn2, ROut2](that: ZLayer[RIn2, E1, ROut2])(implicit ev: ExtractEnv[ROut, RIn2], trace: ZTraceElement): ZLayer[RIn, E1, ROut2] =
     self >>> ev.toLayer >>> that
-=======
-  final def to[E1 >: E, ROut2](that: ZLayer[ROut, E1, ROut2])(implicit trace: ZTraceElement): ZLayer[RIn, E1, ROut2] =
-    self >>> that
->>>>>>> 82410380
 
   /**
    * Converts a layer that requires no services into a managed runtime, which
@@ -309,13 +275,8 @@
   /**
    * Updates one of the services output by this layer.
    */
-<<<<<<< HEAD
-  final def update[A: Tag](f: A => A)(implicit ev1: Has.IsHas[ROut], ev2: ROut <:< Has[A]): ZLayer[RIn, E, ROut] =
+  final def update[A: Tag](f: A => A)(implicit ev1: Has.IsHas[ROut], ev2: ROut <:< Has[A], trace: ZTraceElement): ZLayer[RIn, E, ROut] =
     self >>> ZLayer.fromFunctionMany[ROut, ROut](ev1.update[ROut, A](_, f))
-=======
-  final def update[A: Tag](f: A => A)(implicit ev1: Has.IsHas[ROut], ev2: ROut <:< Has[A], trace: ZTraceElement): ZLayer[RIn, E, ROut] =
-    self >>> ZLayer.fromFunctionMany(ev1.update[ROut, A](_, f))
->>>>>>> 82410380
 
   /**
    * Combines this layer with the specified layer, producing a new layer that
@@ -4486,11 +4447,7 @@
      * Returns a new layer that produces the outputs of this layer but also
      * passes through the inputs to this layer.
      */
-<<<<<<< HEAD
-    def passthrough(implicit ev: CombineEnvIntersection[RIn, ROut], tag: Tag[ROut]): ZLayer[RIn, E, RIn with ROut] =
-=======
-    def passthrough(implicit ev: Has.Union[RIn, ROut], tag: Tag[ROut], trace: ZTraceElement): ZLayer[RIn, E, RIn with ROut] =
->>>>>>> 82410380
+    def passthrough(implicit ev: CombineEnvIntersection[RIn, ROut], tag: Tag[ROut], trace: ZTraceElement): ZLayer[RIn, E, RIn with ROut] =
       ZLayer.environment[RIn] ++ self
   }
   implicit final class ZLayerProjectOps[R, E, A](private val self: ZLayer[R, E, Has[A]]) extends AnyVal {
@@ -4499,13 +4456,8 @@
      * Projects out part of one of the layers output by this layer using the
      * specified function
      */
-<<<<<<< HEAD
-    def project[B: Tag](f: A => B)(implicit tag: Tag[A]): ZLayer[R, E, Has[B]] =
+    def project[B: Tag](f: A => B)(implicit tag: Tag[A], trace: ZTraceElement): ZLayer[R, E, Has[B]] =
       self >>> ZLayer.fromFunction((r: Has[A]) => f(r.get))
-=======
-    def project[B: Tag](f: A => B)(implicit tag: Tag[A], trace: ZTraceElement): ZLayer[R, E, Has[B]] =
-      self >>> ZLayer.fromFunction(r => f(r.get))
->>>>>>> 82410380
   }
 
   /**
