--- conflicted
+++ resolved
@@ -83,33 +83,12 @@
   /**
    * Invokes the main app. Designed primarily for testing.
    */
-<<<<<<< HEAD
   final def invoke(args: Chunk[String])(implicit trace: Trace): ZIO[Any, Any, Any] =
-    ZIO.suspendSucceed {
-      val newLayer =
-        ZLayer.environment[Scope] +!+ ZLayer.succeed(ZIOAppArgs(args)) >>>
-          layer +!+ ZLayer.environment[ZIOAppArgs with Scope]
-
-      ZIO.scoped {
-        for {
-          _          <- installSignalHandlers
-          newRuntime <- ZIO.runtime[Scope].map(_.mapRuntimeConfig(hook))
-          result     <- newRuntime.run(run.provideLayer(newLayer))
-        } yield result
-      }
-    }
-
-  def runtime: Runtime[Any] = Runtime.default
-
-  protected def installSignalHandlers(implicit trace: Trace): UIO[Any] =
-=======
-  final def invoke(args: Chunk[String])(implicit trace: ZTraceElement): ZIO[Any, Any, Any] =
     invokeWith(runtime.mapRuntimeConfig(hook))(args)
 
   def runtime: Runtime[Any] = Runtime.default
 
-  protected def installSignalHandlers(runtime: Runtime[Any])(implicit trace: ZTraceElement): UIO[Any] =
->>>>>>> 9ee77b29
+  protected def installSignalHandlers(runtime: Runtime[Any])(implicit trace: Trace): UIO[Any] =
     ZIO.attempt {
       if (!ZIOApp.installedSignals.getAndSet(true)) {
         val dumpFibers = () => runtime.unsafeRun(Fiber.dumpAll)
@@ -125,7 +104,7 @@
 
   protected def invokeWith(
     runtime: Runtime[Any]
-  )(args: Chunk[String])(implicit trace: ZTraceElement): ZIO[Any, Any, Any] =
+  )(args: Chunk[String])(implicit trace: Trace): ZIO[Any, Any, Any] =
     ZIO.suspendSucceed {
       val newLayer =
         Scope.default +!+ ZLayer.succeed(ZIOAppArgs(args)) >>>
