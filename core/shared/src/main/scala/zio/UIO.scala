--- conflicted
+++ resolved
@@ -58,20 +58,12 @@
     ZIO.checkTraced(f)
 
   /**
-<<<<<<< HEAD
-=======
-   * @see See [[zio.ZIO.children]]
-   */
-  def children: UIO[Iterable[Fiber[Any, Any]]] = ZIO.children
-
-  /**
    * @see See [[zio.ZIO.collect]]
    */
   def collect[R, E, A, B](in: Iterable[A])(f: A => ZIO[Any, Option[Nothing], B]): UIO[List[B]] =
     ZIO.collect(in)(f)
 
   /**
->>>>>>> f6bad8c3
    * @see See [[[zio.ZIO.collectAll[R,E,A](in:Iterable*]]]
    */
   def collectAll[A](in: Iterable[UIO[A]]): UIO[List[A]] =
