--- conflicted
+++ resolved
@@ -275,24 +275,15 @@
   /**
    * @see See [[zio.ZIO.collectAllParN_]]
    */
-<<<<<<< HEAD
   @deprecated("use collectAllDiscard", "2.0.0")
-  def collectAllParN_[A](n: => Int)(as: => Iterable[UIO[A]]): UIO[Unit] =
-=======
-  @deprecated("use collectAllParNDiscard", "2.0.0")
   def collectAllParN_[A](n: => Int)(as: => Iterable[UIO[A]])(implicit trace: ZTraceElement): UIO[Unit] =
->>>>>>> 016c8e94
     ZIO.collectAllParN_(n)(as)
 
   /**
    * @see See [[zio.ZIO.collectAllParNDiscard]]
    */
-<<<<<<< HEAD
   @deprecated("use collectAllParDiscard", "2.0.0")
-  def collectAllParNDiscard[A](n: => Int)(as: => Iterable[UIO[A]]): UIO[Unit] =
-=======
   def collectAllParNDiscard[A](n: => Int)(as: => Iterable[UIO[A]])(implicit trace: ZTraceElement): UIO[Unit] =
->>>>>>> 016c8e94
     ZIO.collectAllParNDiscard(n)(as)
 
   /**
@@ -753,24 +744,15 @@
   /**
    * @see See [[zio.ZIO.foreachParN_]]
    */
-<<<<<<< HEAD
   @deprecated("use foreachParDiscard", "2.0.0")
-  def foreachParN_[A](n: => Int)(as: => Iterable[A])(f: A => UIO[Any]): UIO[Unit] =
-=======
-  @deprecated("use foreachParNDiscard", "2.0.0")
   def foreachParN_[A](n: => Int)(as: => Iterable[A])(f: A => UIO[Any])(implicit trace: ZTraceElement): UIO[Unit] =
->>>>>>> 016c8e94
     ZIO.foreachParN_(n)(as)(f)
 
   /**
    * @see See [[zio.ZIO.foreachParNDiscard]]
    */
-<<<<<<< HEAD
   @deprecated("use foreachParDiscard", "2.0.0")
-  def foreachParNDiscard[A](n: => Int)(as: => Iterable[A])(f: A => UIO[Any]): UIO[Unit] =
-=======
   def foreachParNDiscard[A](n: => Int)(as: => Iterable[A])(f: A => UIO[Any])(implicit trace: ZTraceElement): UIO[Unit] =
->>>>>>> 016c8e94
     ZIO.foreachParNDiscard(n)(as)(f)
 
   /**
