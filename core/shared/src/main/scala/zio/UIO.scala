/*
 * Copyright 2017-2021 John A. De Goes and the ZIO Contributors
 *
 * Licensed under the Apache License, Version 2.0 (the "License");
 * you may not use this file except in compliance with the License.
 * You may obtain a copy of the License at
 *
 *     http://www.apache.org/licenses/LICENSE-2.0
 *
 * Unless required by applicable law or agreed to in writing, software
 * distributed under the License is distributed on an "AS IS" BASIS,
 * WITHOUT WARRANTIES OR CONDITIONS OF ANY KIND, either express or implied.
 * See the License for the specific language governing permissions and
 * limitations under the License.
 */

package zio

import scala.reflect.ClassTag

object UIO {

  /**
   * @see See [[zio.ZIO.absolve]]
   */
  def absolve[A](v: => UIO[Either[Nothing, A]]): UIO[A] =
    ZIO.absolve(v)

  /**
   * @see See acquireReleaseWith [[zio.ZIO]]
   */
  def acquireReleaseWith[A](acquire: => UIO[A]): ZIO.BracketAcquire[Any, Nothing, A] =
    ZIO.acquireReleaseWith(acquire)

  /**
   * @see See acquireReleaseWith [[zio.ZIO]]
   */
  def acquireReleaseWith[A, B](acquire: => UIO[A], release: A => UIO[Any], use: A => UIO[B]): UIO[B] =
    ZIO.acquireReleaseWith(acquire, release, use)

  /**
   * @see See acquireReleaseExitWith [[zio.ZIO]]
   */
  def acquireReleaseExitWith[A](acquire: => UIO[A]): ZIO.BracketExitAcquire[Any, Nothing, A] =
    ZIO.acquireReleaseExitWith(acquire)

  /**
   * @see See acquireReleaseExitWith [[zio.ZIO]]
   */
  def acquireReleaseExitWith[A, B](
    acquire: => UIO[A],
    release: (A, Exit[Nothing, B]) => UIO[Any],
    use: A => UIO[B]
  ): UIO[B] =
    ZIO.acquireReleaseExitWith(acquire, release, use)

  /**
   * @see See [[zio.ZIO.allowInterrupt]]
   */
  def allowInterrupt: UIO[Unit] =
    ZIO.allowInterrupt

  /**
   * @see See [[zio.ZIO.apply]]
   */
  def apply[A](a: => A): UIO[A] =
    ZIO.succeed(a)

  /**
   * @see See [[zio.ZIO.async]]
   */
  def async[A](register: (UIO[A] => Unit) => Any, blockingOn: => FiberId = FiberId.None): UIO[A] =
    ZIO.async(register, blockingOn)

  /**
   * @see See [[zio.ZIO.asyncMaybe]]
   */
  def asyncMaybe[A](
    register: (UIO[A] => Unit) => Option[UIO[A]],
    blockingOn: => FiberId = FiberId.None
  ): UIO[A] =
    ZIO.asyncMaybe(register, blockingOn)

  /**
   * @see See [[zio.ZIO.asyncZIO]]
   */
  def asyncZIO[A](register: (UIO[A] => Unit) => UIO[Any]): UIO[A] =
    ZIO.asyncZIO(register)

  /**
   * @see See [[zio.ZIO.asyncInterrupt]]
   */
  def asyncInterrupt[A](
    register: (UIO[A] => Unit) => Either[Canceler[Any], UIO[A]],
    blockingOn: => FiberId = FiberId.None
  ): UIO[A] =
    ZIO.asyncInterrupt(register, blockingOn)

  /**
   * @see See [[zio.ZIO.blocking]]
   */
  def blocking[A](zio: => UIO[A]): UIO[A] =
    ZIO.blocking(zio)

  /**
   * @see See [[zio.ZIO.blockingExecutor]]
   */
  def blockingExecutor: UIO[Executor] =
    ZIO.blockingExecutor

  /**
   * @see See bracket [[zio.ZIO]]
   */
  @deprecated("use acquireReleaseWith", "2.0.0")
  def bracket[A](acquire: => UIO[A]): ZIO.BracketAcquire[Any, Nothing, A] =
    ZIO.bracket(acquire)

  /**
   * @see See bracket [[zio.ZIO]]
   */
  @deprecated("use acquireReleaseWith", "2.0.0")
  def bracket[A, B](acquire: => UIO[A], release: A => UIO[Any], use: A => UIO[B]): UIO[B] =
    ZIO.bracket(acquire, release, use)

  /**
   * @see See bracketExit [[zio.ZIO]]
   */
  @deprecated("use acquireReleaseExitWith", "2.0.0")
  def bracketExit[A](acquire: => UIO[A]): ZIO.BracketExitAcquire[Any, Nothing, A] =
    ZIO.bracketExit(acquire)

  /**
   * @see See bracketExit [[zio.ZIO]]
   */
  @deprecated("use acquireReleaseExitWith", "2.0.0")
  def bracketExit[A, B](acquire: => UIO[A], release: (A, Exit[Nothing, B]) => UIO[Any], use: A => UIO[B]): UIO[B] =
    ZIO.bracketExit(acquire, release, use)

  /**
   * @see See [[zio.ZIO.checkInterruptible]]
   */
  def checkInterruptible[A](f: InterruptStatus => UIO[A]): UIO[A] =
    ZIO.checkInterruptible(f)

  /**
   * @see See [[zio.ZIO.checkTraced]]
   */
  def checkTraced[A](f: TracingStatus => UIO[A]): UIO[A] =
    ZIO.checkTraced(f)

  /**
   * @see See [[[zio.ZIO.collect[R,E,A,B,Collection[+Element]<:Iterable[Element]]*]]]
   */
  def collect[A, B, Collection[+Element] <: Iterable[Element]](
    in: Collection[A]
  )(f: A => IO[Option[Nothing], B])(implicit bf: BuildFrom[Collection[A], B, Collection[B]]): UIO[Collection[B]] =
    ZIO.collect(in)(f)

  /**
   * @see See [[[zio.ZIO.collect[R,E,Key,Key2,Value,Value2](map:Map*]]]
   */
  def collect[Key, Key2, Value, Value2](
    map: Map[Key, Value]
  )(f: (Key, Value) => IO[Option[Nothing], (Key2, Value2)]): UIO[Map[Key2, Value2]] =
    ZIO.collect(map)(f)

  /**
   * @see See [[[zio.ZIO.collectAll[R,E,A,Collection[+Element]<:Iterable[Element]]*]]]
   */
  def collectAll[A, Collection[+Element] <: Iterable[Element]](
    in: Collection[UIO[A]]
  )(implicit bf: BuildFrom[Collection[UIO[A]], A, Collection[A]]): UIO[Collection[A]] =
    ZIO.collectAll(in)

  /**
   * @see See [[[zio.ZIO.collectAll[R,E,A](in:Set*]]]
   */
  def collectAll[A](in: Set[UIO[A]]): UIO[Set[A]] =
    ZIO.collectAll(in)

  /**
   * @see See [[[zio.ZIO.collectAll[R,E,A](in:Array*]]]
   */
  def collectAll[A: ClassTag](in: Array[UIO[A]]): UIO[Array[A]] =
    ZIO.collectAll(in)

  /**
   * @see See [[[zio.ZIO.collectAll[R,E,A](in:Option*]]]
   */
  def collectAll[A](in: Option[UIO[A]]): UIO[Option[A]] =
    ZIO.collectAll(in)

  /**
   * @see See [[[zio.ZIO.collectAll[R,E,A](in:zio\.NonEmptyChunk*]]]
   */
  def collectAll[A](in: NonEmptyChunk[UIO[A]]): UIO[NonEmptyChunk[A]] =
    ZIO.collectAll(in)

  /**
   * @see See [[zio.ZIO.collectAll_]]
   */
  @deprecated("use collectAllDiscard", "2.0.0")
  def collectAll_[A](in: => Iterable[UIO[A]]): UIO[Unit] =
    ZIO.collectAll_(in)

  /**
   * @see See [[zio.ZIO.collectAllDiscard]]
   */
  def collectAllDiscard[A](in: => Iterable[UIO[A]]): UIO[Unit] =
    ZIO.collectAllDiscard(in)

  /**
   * @see See [[[zio.ZIO.collectAllPar[R,E,A,Collection[+Element]<:Iterable[Element]]*]]]
   */
  def collectAllPar[A, Collection[+Element] <: Iterable[Element]](
    as: Collection[UIO[A]]
  )(implicit bf: BuildFrom[Collection[UIO[A]], A, Collection[A]]): UIO[Collection[A]] =
    ZIO.collectAllPar(as)

  /**
   * @see See [[[zio.ZIO.collectAllPar[R,E,A](as:Set*]]]
   */
  def collectAllPar[A](as: Set[UIO[A]]): UIO[Set[A]] =
    ZIO.collectAllPar(as)

  /**
   * @see See [[[zio.ZIO.collectAllPar[R,E,A](as:Array*]]]
   */
  def collectAllPar[A: ClassTag](as: Array[UIO[A]]): UIO[Array[A]] =
    ZIO.collectAllPar(as)

  /**
   * @see See [[[zio.ZIO.collectAllPar[R,E,A](as:zio\.NonEmptyChunk*]]]
   */
  def collectAllPar[A](as: NonEmptyChunk[UIO[A]]): UIO[NonEmptyChunk[A]] =
    ZIO.collectAllPar(as)

  /**
   * @see See [[zio.ZIO.collectAllPar_]]
   */
  @deprecated("use collectAllParDiscard", "2.0.0")
  def collectAllPar_[A](in: => Iterable[UIO[A]]): UIO[Unit] =
    ZIO.collectAllPar_(in)

  /**
   * @see See [[zio.ZIO.collectAllParDiscard]]
   */
  def collectAllParDiscard[A](in: => Iterable[UIO[A]]): UIO[Unit] =
    ZIO.collectAllParDiscard(in)

  /**
   * @see See [[zio.ZIO.collectAllParN]]
   */
  def collectAllParN[A, Collection[+Element] <: Iterable[Element]](
    n: => Int
  )(as: Collection[UIO[A]])(implicit bf: BuildFrom[Collection[UIO[A]], A, Collection[A]]): UIO[Collection[A]] =
    ZIO.collectAllParN(n)(as)

  /**
   * @see See [[zio.ZIO.collectAllParN_]]
   */
  @deprecated("use collectAllParNDiscard", "2.0.0")
  def collectAllParN_[A](n: => Int)(as: => Iterable[UIO[A]]): UIO[Unit] =
    ZIO.collectAllParN_(n)(as)

  /**
   * @see See [[zio.ZIO.collectAllParNDiscard]]
   */
  def collectAllParNDiscard[A](n: => Int)(as: => Iterable[UIO[A]]): UIO[Unit] =
    ZIO.collectAllParNDiscard(n)(as)

  /**
   * @see See [[zio.ZIO.collectAllSuccesses]]
   */
  def collectAllSuccesses[A, Collection[+Element] <: Iterable[Element]](
    in: Collection[UIO[A]]
  )(implicit bf: BuildFrom[Collection[UIO[A]], A, Collection[A]]): UIO[Collection[A]] =
    ZIO.collectAllSuccesses(in)

  /**
   * @see See [[zio.ZIO.collectAllSuccessesPar]]
   */
  def collectAllSuccessesPar[A, Collection[+Element] <: Iterable[Element]](
    as: Collection[UIO[A]]
  )(implicit bf: BuildFrom[Collection[UIO[A]], A, Collection[A]]): UIO[Collection[A]] =
    ZIO.collectAllSuccessesPar(as)

  /**
   * @see See [[zio.ZIO.collectAllSuccessesParN]]
   */
  def collectAllSuccessesParN[A, Collection[+Element] <: Iterable[Element]](
    n: => Int
  )(as: Collection[UIO[A]])(implicit bf: BuildFrom[Collection[UIO[A]], A, Collection[A]]): UIO[Collection[A]] =
    ZIO.collectAllSuccessesParN(n)(as)

  /**
   * @see See [[zio.ZIO.collectAllWith]]
   */
  def collectAllWith[A, B, Collection[+Element] <: Iterable[Element]](
    in: Collection[UIO[A]]
  )(f: PartialFunction[A, B])(implicit bf: BuildFrom[Collection[UIO[A]], B, Collection[B]]): UIO[Collection[B]] =
    ZIO.collectAllWith(in)(f)

  /**
   * @see See [[zio.ZIO.collectAllWithPar]]
   */
  def collectAllWithPar[A, B, Collection[+Element] <: Iterable[Element]](
    as: Collection[UIO[A]]
  )(f: PartialFunction[A, B])(implicit bf: BuildFrom[Collection[UIO[A]], B, Collection[B]]): UIO[Collection[B]] =
    ZIO.collectAllWithPar(as)(f)

  /**
   * @see See [[zio.ZIO.collectAllWithParN]]
   */
  def collectAllWithParN[A, B, Collection[+Element] <: Iterable[Element]](n: => Int)(
    as: Collection[UIO[A]]
  )(f: PartialFunction[A, B])(implicit bf: BuildFrom[Collection[UIO[A]], B, Collection[B]]): UIO[Collection[B]] =
    ZIO.collectAllWithParN(n)(as)(f)

  /**
   * @see See [[zio.ZIO.collectFirst]]
   */
  def collectFirst[A, B](as: => Iterable[A])(f: A => UIO[Option[B]]): UIO[Option[B]] =
    ZIO.collectFirst(as)(f)

  /**
   * @see See [[[zio.ZIO.collectPar[R,E,A,B,Collection[+Element]<:Iterable[Element]]*]]]
   */
  def collectPar[A, B, Collection[+Element] <: Iterable[Element]](
    in: Collection[A]
  )(f: A => IO[Option[Nothing], B])(implicit bf: BuildFrom[Collection[A], B, Collection[B]]): UIO[Collection[B]] =
    ZIO.collectPar(in)(f)

  /**
   * @see See [[[zio.ZIO.collectPar[R,E,Key,Key2,Value,Value2](map:Map*]]]
   */
  def collectPar[Key, Key2, Value, Value2](
    map: Map[Key, Value]
  )(f: (Key, Value) => IO[Option[Nothing], (Key2, Value2)]): UIO[Map[Key2, Value2]] =
    ZIO.collectPar(map)(f)

  /**
   * @see See [[zio.ZIO.collectParN]]
   */
  def collectParN[A, B, Collection[+Element] <: Iterable[Element]](n: => Int)(
    in: Collection[A]
  )(f: A => IO[Option[Nothing], B])(implicit bf: BuildFrom[Collection[A], B, Collection[B]]): UIO[Collection[B]] =
    ZIO.collectParN(n)(in)(f)

  /**
   * @see See [[zio.ZIO.debug]]
   */
  def debug(value: => Any): UIO[Unit] =
    ZIO.debug(value)

  /**
   * @see See [[zio.ZIO.descriptor]]
   */
  def descriptor: UIO[Fiber.Descriptor] =
    ZIO.descriptor

  /**
   * @see See [[zio.ZIO.descriptorWith]]
   */
  def descriptorWith[A](f: Fiber.Descriptor => UIO[A]): UIO[A] =
    ZIO.descriptorWith(f)

  /**
   * @see See [[zio.ZIO.die]]
   */
  def die(t: => Throwable): UIO[Nothing] =
    ZIO.die(t)

  /**
   * @see See [[zio.ZIO.dieMessage]]
   */
  def dieMessage(message: => String): UIO[Nothing] =
    ZIO.dieMessage(message)

  /**
   * @see See [[zio.ZIO.done]]
   */
  def done[A](r: => Exit[Nothing, A]): UIO[A] =
    ZIO.done(r)

  /**
   * @see See [[zio.ZIO.effectAsync]]
   */
  @deprecated("use async", "2.0.0")
  def effectAsync[A](register: (UIO[A] => Unit) => Any, blockingOn: => FiberId = FiberId.None): UIO[A] =
    ZIO.effectAsync(register, blockingOn)

  /**
   * @see See [[zio.ZIO.effectAsyncMaybe]]
   */
  @deprecated("use asyncMaybe", "2.0.0")
  def effectAsyncMaybe[A](
    register: (UIO[A] => Unit) => Option[UIO[A]],
    blockingOn: => FiberId = FiberId.None
  ): UIO[A] =
    ZIO.effectAsyncMaybe(register, blockingOn)

  /**
   * @see See [[zio.ZIO.effectAsyncM]]
   */
  @deprecated("use asyncZIO", "2.0.0")
  def effectAsyncM[A](register: (UIO[A] => Unit) => UIO[Any]): UIO[A] =
    ZIO.effectAsyncM(register)

  /**
   * @see See [[zio.ZIO.effectAsyncInterrupt]]
   */
  @deprecated("use asyncInterrupt", "2.0.0")
  def effectAsyncInterrupt[A](
    register: (UIO[A] => Unit) => Either[Canceler[Any], UIO[A]],
    blockingOn: => FiberId = FiberId.None
  ): UIO[A] =
    ZIO.effectAsyncInterrupt(register, blockingOn)

  /**
   * @see See [[zio.ZIO.effectSuspendTotal]]
   */
  @deprecated("use suspendSucceed", "2.0.0")
  def effectSuspendTotal[A](uio: => UIO[A]): UIO[A] =
    ZIO.effectSuspendTotal(uio)

  /**
   * @see See [[zio.ZIO.effectSuspendTotalWith]]
   */
  @deprecated("use suspendSucceedWith", "2.0.0")
<<<<<<< HEAD
  def effectSuspendTotalWith[A](f: (RuntimeConfig, Fiber.Id) => UIO[A]): UIO[A] =
    ZIO.effectSuspendTotalWith(f)
=======
  def effectSuspendTotalWith[A](p: (Platform, FiberId) => UIO[A]): UIO[A] =
    ZIO.effectSuspendTotalWith(p)
>>>>>>> e02403c7

  /**
   * @see See [[zio.ZIO.effectTotal]]
   */
  @deprecated("use succeed", "2.0.0")
  def effectTotal[A](effect: => A): UIO[A] =
    ZIO.succeed(effect)

  /**
   * @see See [[zio.ZIO.executor]]
   */
  def executor: UIO[Executor] =
    ZIO.executor

  /**
   * @see See [[zio.ZIO.exists]]
   */
  def exists[A](as: => Iterable[A])(f: A => UIO[Boolean]): UIO[Boolean] =
    ZIO.exists(as)(f)

  /**
   * @see See [[zio.ZIO.failCause]]
   */
  def failCause(cause: => Cause[Nothing]): UIO[Nothing] =
    ZIO.failCause(cause)

  /**
   * @see [[zio.ZIO.failCauseWith]]
   */
  def failCauseWith(function: (() => ZTrace) => Cause[Nothing]): UIO[Nothing] =
    ZIO.failCauseWith(function)

  /**
   * @see [[zio.ZIO.fiberId]]
   */
  val fiberId: UIO[FiberId] =
    ZIO.fiberId

  /**
   * @see [[zio.ZIO.filter[R,E,A,Collection*]]
   */
  def filter[A, Collection[+Element] <: Iterable[Element]](
    as: Collection[A]
  )(f: A => UIO[Boolean])(implicit bf: BuildFrom[Collection[A], A, Collection[A]]): UIO[Collection[A]] =
    ZIO.filter(as)(f)

  /**
   * @see [[[zio.ZIO.filter[R,E,A](as:Set*]]]
   */
  def filter[A](as: Set[A])(f: A => UIO[Boolean]): UIO[Set[A]] =
    ZIO.filter(as)(f)

  /**
   * @see [[zio.ZIO.filterPar[R,E,A,Collection*]]
   */
  def filterPar[A, Collection[+Element] <: Iterable[Element]](
    as: Collection[A]
  )(f: A => UIO[Boolean])(implicit bf: BuildFrom[Collection[A], A, Collection[A]]): UIO[Collection[A]] =
    ZIO.filterPar(as)(f)

  /**
   * @see [[[zio.ZIO.filterPar[R,E,A](as:Set*]]]
   */
  def filterPar[A](as: Set[A])(f: A => UIO[Boolean]): UIO[Set[A]] =
    ZIO.filterPar(as)(f)

  /**
   * @see [[zio.ZIO.filterNot[R,E,A,Collection*]]
   */
  def filterNot[A, Collection[+Element] <: Iterable[Element]](
    as: Collection[A]
  )(f: A => UIO[Boolean])(implicit bf: BuildFrom[Collection[A], A, Collection[A]]): UIO[Collection[A]] =
    ZIO.filterNot(as)(f)

  /**
   * @see [[[zio.ZIO.filterNot[R,E,A](as:Set*]]]
   */
  def filterNot[A](as: Set[A])(f: A => UIO[Boolean]): UIO[Set[A]] =
    ZIO.filterNot(as)(f)

  /**
   * @see [[zio.ZIO.filterNotPar[R,E,A,Collection*]]
   */
  def filterNotPar[A, Collection[+Element] <: Iterable[Element]](
    as: Collection[A]
  )(f: A => UIO[Boolean])(implicit bf: BuildFrom[Collection[A], A, Collection[A]]): UIO[Collection[A]] =
    ZIO.filterNotPar(as)(f)

  /**
   * @see [[[zio.ZIO.filterNotPar[R,E,A](as:Set*]]]
   */
  def filterNotPar[A](as: Set[A])(f: A => UIO[Boolean]): UIO[Set[A]] =
    ZIO.filterNotPar(as)(f)

  /**
   * @see [[zio.ZIO.firstSuccessOf]]
   */
  def firstSuccessOf[A](uio: => UIO[A], rest: => Iterable[UIO[A]]): UIO[A] =
    ZIO.firstSuccessOf(uio, rest)

  /**
   * @see See [[zio.ZIO.flatten]]
   */
  def flatten[A](uio: => UIO[UIO[A]]): UIO[A] =
    ZIO.flatten(uio)

  /**
   * @see See [[zio.ZIO.foldLeft]]
   */
  def foldLeft[S, A](in: => Iterable[A])(zero: => S)(f: (S, A) => UIO[S]): UIO[S] =
    ZIO.foldLeft(in)(zero)(f)

  /**
   * @see See [[zio.ZIO.foldRight]]
   */
  def foldRight[S, A](in: => Iterable[A])(zero: => S)(f: (A, S) => UIO[S]): UIO[S] =
    ZIO.foldRight(in)(zero)(f)

  /**
   * @see See [[zio.ZIO.forall]]
   */
  def forall[A](as: => Iterable[A])(f: A => UIO[Boolean]): UIO[Boolean] =
    ZIO.forall(as)(f)

  /**
   * @see See [[zio.ZIO.forkAll]]
   */
  def forkAll[A, Collection[+Element] <: Iterable[Element]](
    as: Collection[UIO[A]]
  )(implicit bf: BuildFrom[Collection[UIO[A]], A, Collection[A]]): UIO[Fiber[Nothing, Collection[A]]] =
    ZIO.forkAll(as)

  /**
   * @see See [[zio.ZIO.forkAll_]]
   */
  @deprecated("use forkAllDiscard", "2.0.0")
  def forkAll_[A](as: => Iterable[UIO[A]]): UIO[Unit] =
    ZIO.forkAll_(as)

  /**
   * @see See [[zio.ZIO.forkAllDiscard]]
   */
  def forkAllDiscard[A](as: => Iterable[UIO[A]]): UIO[Unit] =
    ZIO.forkAllDiscard(as)

  /**
   * @see See [[[zio.ZIO.foreach[R,E,A,B,Collection[+Element]<:Iterable[Element]]*]]]
   */
  def foreach[A, B, Collection[+Element] <: Iterable[Element]](
    in: Collection[A]
  )(f: A => UIO[B])(implicit bf: BuildFrom[Collection[A], B, Collection[B]]): UIO[Collection[B]] =
    ZIO.foreach(in)(f)

  /**
   * @see See [[[zio.ZIO.foreach[R,E,A,B](in:Set*]]]
   */
  def foreach[A, B](in: Set[A])(f: A => UIO[B]): UIO[Set[B]] =
    ZIO.foreach(in)(f)

  /**
   * @see See [[[zio.ZIO.foreach[R,E,A,B](in:Array*]]]
   */
  def foreach[A, B: ClassTag](in: Array[A])(f: A => UIO[B]): UIO[Array[B]] =
    ZIO.foreach(in)(f)

  /**
   * @see See [[[zio.ZIO.foreach[R,E,Key,Key2,Value,Value2](map:Map*]]]
   */
  def foreach[Key, Key2, Value, Value2](
    map: Map[Key, Value]
  )(f: (Key, Value) => UIO[(Key2, Value2)]): UIO[Map[Key2, Value2]] =
    ZIO.foreach(map)(f)

  /**
   * @see See [[[zio.ZIO.foreach[R,E,A,B](in:Option*]]]
   */
  def foreach[A, B](in: Option[A])(f: A => UIO[B]): UIO[Option[B]] =
    ZIO.foreach(in)(f)

  /**
   * @see See [[[zio.ZIO.foreach[R,E,A,B](in:zio\.NonEmptyChunk*]]]
   */
  def foreach[A, B](in: NonEmptyChunk[A])(f: A => UIO[B]): UIO[NonEmptyChunk[B]] =
    ZIO.foreach(in)(f)

  /**
   * @see See [[zio.ZIO.foreach_]]
   */
  @deprecated("use foreachDiscard", "2.0.0")
  def foreach_[A](as: => Iterable[A])(f: A => UIO[Any]): UIO[Unit] =
    ZIO.foreach_(as)(f)

  /**
   * @see See [[zio.ZIO.foreachDiscard]]
   */
  def foreachDiscard[A](as: => Iterable[A])(f: A => UIO[Any]): UIO[Unit] =
    ZIO.foreachDiscard(as)(f)

  /**
   * @see See [[zio.ZIO.foreachExec]]
   */
  final def foreachExec[A, B, Collection[+Element] <: Iterable[Element]](as: Collection[A])(
    exec: => ExecutionStrategy
  )(f: A => UIO[B])(implicit bf: BuildFrom[Collection[A], B, Collection[B]]): UIO[Collection[B]] =
    ZIO.foreachExec(as)(exec)(f)

  /**
   * @see See [[[zio.ZIO.foreachPar[R,E,A,B,Collection[+Element]<:Iterable[Element]]*]]]
   */
  def foreachPar[A, B, Collection[+Element] <: Iterable[Element]](
    as: Collection[A]
  )(fn: A => UIO[B])(implicit bf: BuildFrom[Collection[A], B, Collection[B]]): UIO[Collection[B]] =
    ZIO.foreachPar(as)(fn)

  /**
   * @see See [[[zio.ZIO.foreachPar[R,E,A,B](as:Set*]]]
   */
  def foreachPar[A, B](as: Set[A])(fn: A => UIO[B]): UIO[Set[B]] =
    ZIO.foreachPar(as)(fn)

  /**
   * @see See [[[zio.ZIO.foreachPar[R,E,A,B](as:Array*]]]
   */
  def foreachPar[A, B: ClassTag](as: Array[A])(fn: A => UIO[B]): UIO[Array[B]] =
    ZIO.foreachPar(as)(fn)

  /**
   * @see See [[[zio.ZIO.foreachPar[R,E,Key,Key2,Value,Value2](map:Map*]]]
   */
  def foreachPar[Key, Key2, Value, Value2](
    map: Map[Key, Value]
  )(f: (Key, Value) => UIO[(Key2, Value2)]): UIO[Map[Key2, Value2]] =
    ZIO.foreachPar(map)(f)

  /**
   * @see See [[[zio.ZIO.foreachPar[R,E,A,B](as:zio\.NonEmptyChunk*]]]
   */
  def foreachPar[A, B](as: NonEmptyChunk[A])(fn: A => UIO[B]): UIO[NonEmptyChunk[B]] =
    ZIO.foreachPar(as)(fn)

  /**
   * @see See [[zio.ZIO.foreachPar_]]
   */
  @deprecated("use foreachParDiscard", "2.0.0")
  def foreachPar_[A](as: => Iterable[A])(f: A => UIO[Any]): UIO[Unit] =
    ZIO.foreachPar_(as)(f)

  /**
   * @see See [[zio.ZIO.foreachParDiscard]]
   */
  def foreachParDiscard[A](as: => Iterable[A])(f: A => UIO[Any]): UIO[Unit] =
    ZIO.foreachParDiscard(as)(f)

  /**
   * @see See [[zio.ZIO.foreachParN]]
   */
  def foreachParN[A, B, Collection[+Element] <: Iterable[Element]](
    n: => Int
  )(as: Collection[A])(fn: A => UIO[B])(implicit bf: BuildFrom[Collection[A], B, Collection[B]]): UIO[Collection[B]] =
    ZIO.foreachParN(n)(as)(fn)

  /**
   * @see See [[zio.ZIO.foreachParN_]]
   */
  @deprecated("use foreachParNDiscard", "2.0.0")
  def foreachParN_[A](n: => Int)(as: => Iterable[A])(f: A => UIO[Any]): UIO[Unit] =
    ZIO.foreachParN_(n)(as)(f)

  /**
   * @see See [[zio.ZIO.foreachParNDiscard]]
   */
  def foreachParNDiscard[A](n: => Int)(as: => Iterable[A])(f: A => UIO[Any]): UIO[Unit] =
    ZIO.foreachParNDiscard(n)(as)(f)

  /**
   * Constructs a `UIO` value of the appropriate type for the specified input.
   */
  def from[Input](input: => Input)(implicit
    constructor: ZIO.ZIOConstructor[Any, Nothing, Input]
  ): ZIO[constructor.OutEnvironment, constructor.OutError, constructor.OutSuccess] =
    constructor.make(input)

  /**
   * @see See [[zio.ZIO.fromEither]]
   */
  def fromEither[A](v: => Either[Nothing, A]): UIO[A] =
    ZIO.fromEither(v)

  /**
   * @see See [[zio.ZIO.fromFiber]]
   */
  def fromFiber[A](fiber: => Fiber[Nothing, A]): UIO[A] =
    ZIO.fromFiber(fiber)

  /**
   * @see See [[zio.ZIO.fromFiberM]]
   */
  @deprecated("use fromFiberZIO", "2.0.0")
  def fromFiberM[A](fiber: => UIO[Fiber[Nothing, A]]): UIO[A] =
    ZIO.fromFiberM(fiber)

  /**
   * @see See [[zio.ZIO.fromFiberZIO]]
   */
  def fromFiberZIO[A](fiber: => UIO[Fiber[Nothing, A]]): UIO[A] =
    ZIO.fromFiberZIO(fiber)

  /**
   * @see See [[zio.ZIO.halt]]
   */
  @deprecated("use failCause", "2.0.0")
  def halt(cause: => Cause[Nothing]): UIO[Nothing] =
    ZIO.halt(cause)

  /**
   * @see [[zio.ZIO.haltWith]]
   */
  @deprecated("use failCauseWith", "2.0.0")
  def haltWith(function: (() => ZTrace) => Cause[Nothing]): UIO[Nothing] =
    ZIO.haltWith(function)

  /**
   * @see [[zio.ZIO.ifM]]
   */
  @deprecated("use ifZIO", "2.0.0")
  def ifM(b: => UIO[Boolean]): ZIO.IfZIO[Any, Nothing] =
    ZIO.ifM(b)

  /**
   * @see [[zio.ZIO.ifZIO]]
   */
  def ifZIO(b: => UIO[Boolean]): ZIO.IfZIO[Any, Nothing] =
    ZIO.ifZIO(b)

  /**
   * @see See [[zio.ZIO.interrupt]]
   */
  val interrupt: UIO[Nothing] =
    ZIO.interrupt

  /**
   * @see See [[zio.ZIO.interruptAs]]
   */
  def interruptAs(fiberId: => FiberId): UIO[Nothing] =
    ZIO.interruptAs(fiberId)

  /**
   * @see See [[zio.ZIO.interruptible]]
   */
  def interruptible[A](uio: => UIO[A]): UIO[A] =
    ZIO.interruptible(uio)

  /**
   * @see See [[zio.ZIO.interruptibleMask]]
   */
  def interruptibleMask[A](k: ZIO.InterruptStatusRestore => UIO[A]): UIO[A] =
    ZIO.interruptibleMask(k)

  /**
   * @see See [[zio.ZIO.iterate]]
   */
  def iterate[S](initial: => S)(cont: S => Boolean)(body: S => UIO[S]): UIO[S] =
    ZIO.iterate(initial)(cont)(body)

  /**
   *  @see See [[zio.ZIO.left]]
   */
  def left[A](a: => A): UIO[Either[A, Nothing]] =
    ZIO.left(a)

  /**
   * @see See [[zio.ZIO.lock]]
   */
  @deprecated("use onExecutor", "2.0.0")
  def lock[A](executor: => Executor)(uio: => UIO[A]): UIO[A] =
    ZIO.lock(executor)(uio)

  /**
   *  @see See [[zio.ZIO.loop]]
   */
  def loop[A, S](initial: => S)(cont: S => Boolean, inc: S => S)(body: S => UIO[A]): UIO[List[A]] =
    ZIO.loop(initial)(cont, inc)(body)

  /**
   *  @see See [[zio.ZIO.loop_]]
   */
  @deprecated("use loopDiscard", "2.0.0")
  def loop_[S](initial: => S)(cont: S => Boolean, inc: S => S)(body: S => UIO[Any]): UIO[Unit] =
    ZIO.loop_(initial)(cont, inc)(body)

  /**
   *  @see See [[zio.ZIO.loopDiscard]]
   */
  def loopDiscard[S](initial: => S)(cont: S => Boolean, inc: S => S)(body: S => UIO[Any]): UIO[Unit] =
    ZIO.loopDiscard(initial)(cont, inc)(body)

  /**
   *  @see [[zio.ZIO.mapN[R,E,A,B,C]*]]
   */
  @deprecated("use zip", "2.0.0")
  def mapN[A, B, C](uio1: => UIO[A], uio2: => UIO[B])(f: (A, B) => C): UIO[C] =
    ZIO.mapN(uio1, uio2)(f)

  /**
   *  @see [[zio.ZIO.mapN[R,E,A,B,C,D]*]]
   */
  @deprecated("use zip", "2.0.0")
  def mapN[A, B, C, D](uio1: => UIO[A], uio2: => UIO[B], uio3: => UIO[C])(f: (A, B, C) => D): UIO[D] =
    ZIO.mapN(uio1, uio2, uio3)(f)

  /**
   *  @see [[zio.ZIO.mapN[R,E,A,B,C,D,F]*]]
   */
  @deprecated("use zip", "2.0.0")
  def mapN[A, B, C, D, F](uio1: => UIO[A], uio2: => UIO[B], uio3: => UIO[C], uio4: => UIO[D])(
    f: (A, B, C, D) => F
  ): UIO[F] =
    ZIO.mapN(uio1, uio2, uio3, uio4)(f)

  /**
   *  @see [[zio.ZIO.mapParN[R,E,A,B,C]*]]
   */
  @deprecated("use zipPar", "2.0.0")
  def mapParN[A, B, C](uio1: => UIO[A], uio2: => UIO[B])(f: (A, B) => C): UIO[C] =
    ZIO.mapParN(uio1, uio2)(f)

  /**
   *  @see [[zio.ZIO.mapParN[R,E,A,B,C,D]*]]
   */
  @deprecated("use zipPar", "2.0.0")
  def mapParN[A, B, C, D](uio1: => UIO[A], uio2: => UIO[B], uio3: => UIO[C])(f: (A, B, C) => D): UIO[D] =
    ZIO.mapParN(uio1, uio2, uio3)(f)

  /**
   *  @see [[zio.ZIO.mapParN[R,E,A,B,C,D,F]*]]
   */
  @deprecated("use zipPar", "2.0.0")
  def mapParN[A, B, C, D, F](uio1: => UIO[A], uio2: => UIO[B], uio3: => UIO[C], uio4: => UIO[D])(
    f: (A, B, C, D) => F
  ): UIO[F] =
    ZIO.mapParN(uio1, uio2, uio3, uio4)(f)

  /**
   * @see See [[zio.ZIO.memoize]]
   */
  def memoize[A, B](f: A => UIO[B]): UIO[A => UIO[B]] =
    ZIO.memoize(f)

  /**
   * @see See [[zio.ZIO.mergeAll]]
   */
  def mergeAll[A, B](in: => Iterable[UIO[A]])(zero: => B)(f: (B, A) => B): UIO[B] =
    ZIO.mergeAll(in)(zero)(f)

  /**
   * @see See [[zio.ZIO.mergeAllPar]]
   */
  def mergeAllPar[A, B](in: => Iterable[UIO[A]])(zero: => B)(f: (B, A) => B): UIO[B] =
    ZIO.mergeAllPar(in)(zero)(f)

  /**
   * @see See [[zio.ZIO.none]]
   */
  val none: UIO[Option[Nothing]] =
    ZIO.none

  /**
   * @see See [[zio.ZIO.never]]
   */
  val never: UIO[Nothing] =
    ZIO.never

  /**
   *  @see See [[zio.ZIO.not]]
   */
  def not(effect: => UIO[Boolean]): UIO[Boolean] =
    ZIO.not(effect)

  /**
   * @see See [[zio.ZIO.onExecutor]]
   */
  def onExecutor[A](executor: => Executor)(uio: UIO[A]): UIO[A] =
    ZIO.onExecutor(executor)(uio)

  /**
   * @see See [[zio.ZIO.raceAll]]
   */
  def raceAll[A](uio: => UIO[A], uios: => Iterable[UIO[A]]): UIO[A] =
    ZIO.raceAll(uio, uios)

  /**
   * @see See [[zio.ZIO.reduceAll]]
   */
  def reduceAll[A](a: => UIO[A], as: => Iterable[UIO[A]])(f: (A, A) => A): UIO[A] =
    ZIO.reduceAll(a, as)(f)

  /**
   * @see See [[zio.ZIO.reduceAllPar]]
   */
  def reduceAllPar[A](a: => UIO[A], as: => Iterable[UIO[A]])(f: (A, A) => A): UIO[A] =
    ZIO.reduceAllPar(a, as)(f)

  /**
   * @see See [[zio.ZIO.replicate]]
   */
  def replicate[A](n: => Int)(effect: => UIO[A]): Iterable[UIO[A]] =
    ZIO.replicate(n)(effect)

  /**
   * @see See [[zio.ZIO.replicateM]]
   */
  @deprecated("use replicateZIO", "2.0.0")
  def replicateM[A](n: => Int)(effect: => UIO[A]): UIO[Iterable[A]] =
    ZIO.replicateM(n)(effect)

  /**
   * @see See [[zio.ZIO.replicateM_]]
   */
  @deprecated("use replicateZIODiscard", "2.0.0")
  def replicateM_[A](n: => Int)(effect: => UIO[A]): UIO[Unit] =
    ZIO.replicateM_(n)(effect)

  /**
   * @see See [[zio.ZIO.replicateZIO]]
   */
  def replicateZIO[A](n: => Int)(effect: => UIO[A]): UIO[Iterable[A]] =
    ZIO.replicateZIO(n)(effect)

  /**
   * @see See [[zio.ZIO.replicateZIODiscard]]
   */
  def replicateZIODiscard[A](n: => Int)(effect: => UIO[A]): UIO[Unit] =
    ZIO.replicateZIODiscard(n)(effect)

  /**
   * @see See [[zio.ZIO.reserve]]
   */
  def reserve[A, B](reservation: => UIO[Reservation[Any, Nothing, A]])(use: A => UIO[B]): UIO[B] =
    ZIO.reserve(reservation)(use)

  /**
   *  @see [[zio.ZIO.right]]
   */
  def right[B](b: => B): UIO[Either[Nothing, B]] =
    ZIO.right(b)

  /**
   * @see See [[zio.ZIO.runtime]]
   */
  def runtime: UIO[Runtime[Any]] =
    ZIO.runtime

  /**
   * @see See [[zio.ZIO.runtimeConfig]]
   */
  val runtimeConfig: UIO[RuntimeConfig] =
    ZIO.runtimeConfig

  /**
   *  @see [[zio.ZIO.some]]
   */
  def some[A](a: => A): UIO[Option[A]] =
    ZIO.some(a)

  /**
   * @see See [[zio.ZIO.succeed]]
   */
  def succeed[A](a: => A): UIO[A] =
    ZIO.succeed(a)

  /**
   * @see See [[zio.ZIO.succeedBlocking]]
   */
  def succeedBlocking[A](a: => A): UIO[A] =
    ZIO.succeedBlocking(a)

  /**
   * @see See [[zio.ZIO.suspendSucceed]]
   */
  def suspendSucceed[A](uio: => UIO[A]): UIO[A] =
    ZIO.suspendSucceed(uio)

  /**
   * @see See [[zio.ZIO.suspendSucceedWith]]
   */
<<<<<<< HEAD
  def suspendSucceedWith[A](f: (RuntimeConfig, Fiber.Id) => UIO[A]): UIO[A] =
    ZIO.suspendSucceedWith(f)
=======
  def suspendSucceedWith[A](p: (Platform, FiberId) => UIO[A]): UIO[A] =
    ZIO.suspendSucceedWith(p)
>>>>>>> e02403c7

  /**
   * @see See [[zio.ZIO.trace]]
   */
  def trace: UIO[ZTrace] =
    ZIO.trace

  /**
   * @see See [[zio.ZIO.traced]]
   */
  def traced[A](uio: => UIO[A]): UIO[A] =
    ZIO.traced(uio)

  /**
   * @see See [[zio.ZIO.unit]]
   */
  val unit: UIO[Unit] =
    ZIO.unit

  /**
   * @see See [[zio.ZIO.interruptibleMask]]
   */
  def uninterruptible[A](uio: => UIO[A]): UIO[A] =
    ZIO.uninterruptible(uio)

  /**
   * @see See [[zio.ZIO.uninterruptibleMask]]
   */
  def uninterruptibleMask[A](k: ZIO.InterruptStatusRestore => UIO[A]): UIO[A] =
    ZIO.uninterruptibleMask(k)

  /**
   * @see See [[zio.ZIO.unless]]
   */
  def unless(b: => Boolean)(zio: => UIO[Any]): UIO[Unit] =
    ZIO.unless(b)(zio)

  /**
   * @see See [[zio.ZIO.unlessM]]
   */
  @deprecated("use unlessZIO", "2.0.0")
  def unlessM(b: => UIO[Boolean]): ZIO.UnlessZIO[Any, Nothing] =
    ZIO.unlessM(b)

  /**
   * @see See [[zio.ZIO.unlessZIO]]
   */
  def unlessZIO(b: => UIO[Boolean]): ZIO.UnlessZIO[Any, Nothing] =
    ZIO.unlessZIO(b)

  /**
   * @see [[zio.ZIO.unsandbox]]
   */
  def unsandbox[A](v: => IO[Cause[Nothing], A]): UIO[A] =
    ZIO.unsandbox(v)

  /**
   * @see See [[zio.ZIO.untraced]]
   */
  def untraced[A](uio: => UIO[A]): UIO[A] =
    ZIO.untraced(uio)

  /**
   * @see See [[zio.ZIO.when]]
   */
  def when(b: => Boolean)(uio: => UIO[Any]): UIO[Unit] =
    ZIO.when(b)(uio)

  /**
   * @see See [[zio.ZIO.whenCase]]
   */
  def whenCase[A](a: => A)(pf: PartialFunction[A, UIO[Any]]): UIO[Unit] =
    ZIO.whenCase(a)(pf)

  /**
   * @see See [[zio.ZIO.whenCaseM]]
   */
  @deprecated("use whenCaseZIO", "2.0.0")
  def whenCaseM[A](a: => UIO[A])(pf: PartialFunction[A, UIO[Any]]): UIO[Unit] =
    ZIO.whenCaseM(a)(pf)

  /**
   * @see See [[zio.ZIO.whenCaseZIO]]
   */
  def whenCaseZIO[A](a: => UIO[A])(pf: PartialFunction[A, UIO[Any]]): UIO[Unit] =
    ZIO.whenCaseZIO(a)(pf)

  /**
   * @see See [[zio.ZIO.whenM]]
   */
  @deprecated("use whenZIO", "2.0.0")
  def whenM(b: => UIO[Boolean]): ZIO.WhenZIO[Any, Nothing] =
    ZIO.whenM(b)

  /**
   * @see See [[zio.ZIO.whenZIO]]
   */
  def whenZIO(b: => UIO[Boolean]): ZIO.WhenZIO[Any, Nothing] =
    ZIO.whenZIO(b)

  /**
   *  @see See [[zio.ZIO.withRuntimeConfig]]
   */
  def withRuntimeConfig[A](runtimeConfig: => RuntimeConfig)(uio: => UIO[A]): UIO[A] =
    ZIO.withRuntimeConfig(runtimeConfig)(uio)

  /**
   * @see See [[zio.ZIO.yieldNow]]
   */
  val yieldNow: UIO[Unit] =
    ZIO.yieldNow

  private[zio] def succeedNow[A](a: A): UIO[A] =
    ZIO.succeedNow(a)
}<|MERGE_RESOLUTION|>--- conflicted
+++ resolved
@@ -16,6 +16,8 @@
 
 package zio
 
+import zio.internal.Platform
+
 import scala.reflect.ClassTag
 
 object UIO {
@@ -428,13 +430,8 @@
    * @see See [[zio.ZIO.effectSuspendTotalWith]]
    */
   @deprecated("use suspendSucceedWith", "2.0.0")
-<<<<<<< HEAD
-  def effectSuspendTotalWith[A](f: (RuntimeConfig, Fiber.Id) => UIO[A]): UIO[A] =
-    ZIO.effectSuspendTotalWith(f)
-=======
-  def effectSuspendTotalWith[A](p: (Platform, FiberId) => UIO[A]): UIO[A] =
+  def effectSuspendTotalWith[A](p: (Platform, Fiber.Id) => UIO[A]): UIO[A] =
     ZIO.effectSuspendTotalWith(p)
->>>>>>> e02403c7
 
   /**
    * @see See [[zio.ZIO.effectTotal]]
@@ -1020,13 +1017,8 @@
   /**
    * @see See [[zio.ZIO.suspendSucceedWith]]
    */
-<<<<<<< HEAD
-  def suspendSucceedWith[A](f: (RuntimeConfig, Fiber.Id) => UIO[A]): UIO[A] =
+  def suspendSucceedWith[A](f: (RuntimeConfig, FiberId) => UIO[A]): UIO[A] =
     ZIO.suspendSucceedWith(f)
-=======
-  def suspendSucceedWith[A](p: (Platform, FiberId) => UIO[A]): UIO[A] =
-    ZIO.suspendSucceedWith(p)
->>>>>>> e02403c7
 
   /**
    * @see See [[zio.ZIO.trace]]
