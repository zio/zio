/*
 * Copyright 2017-2021 John A. De Goes and the ZIO Contributors
 *
 * Licensed under the Apache License, Version 2.0 (the "License");
 * you may not use this file except in compliance with the License.
 * You may obtain a copy of the License at
 *
 *     http://www.apache.org/licenses/LICENSE-2.0
 *
 * Unless required by applicable law or agreed to in writing, software
 * distributed under the License is distributed on an "AS IS" BASIS,
 * WITHOUT WARRANTIES OR CONDITIONS OF ANY KIND, either express or implied.
 * See the License for the specific language governing permissions and
 * limitations under the License.
 */

package zio

import zio.internal.{Executor, Platform}

import scala.reflect.ClassTag

object UIO {

  /**
   * @see See [[zio.ZIO.absolve]]
   */
  def absolve[A](v: => UIO[Either[Nothing, A]]): UIO[A] =
    ZIO.absolve(v)

  /**
   * @see See acquireReleaseWith [[zio.ZIO]]
   */
  def acquireReleaseWith[A](acquire: => UIO[A]): ZIO.BracketAcquire[Any, Nothing, A] =
    ZIO.acquireReleaseWith(acquire)

  /**
   * @see See acquireReleaseWith [[zio.ZIO]]
   */
  def acquireReleaseWith[A, B](acquire: => UIO[A], release: A => UIO[Any], use: A => UIO[B]): UIO[B] =
    ZIO.acquireReleaseWith(acquire, release, use)

  /**
   * @see See acquireReleaseExitWith [[zio.ZIO]]
   */
  def acquireReleaseExitWith[A](acquire: => UIO[A]): ZIO.BracketExitAcquire[Any, Nothing, A] =
    ZIO.acquireReleaseExitWith(acquire)

  /**
   * @see See acquireReleaseExitWith [[zio.ZIO]]
   */
  def acquireReleaseExitWith[A, B](
    acquire: => UIO[A],
    release: (A, Exit[Nothing, B]) => UIO[Any],
    use: A => UIO[B]
  ): UIO[B] =
    ZIO.acquireReleaseExitWith(acquire, release, use)

  /**
   * @see See [[zio.ZIO.allowInterrupt]]
   */
  def allowInterrupt: UIO[Unit] =
    ZIO.allowInterrupt

  /**
   * @see See [[zio.ZIO.apply]]
   */
  def apply[A](a: => A): UIO[A] =
    ZIO.succeed(a)

  /**
   * @see See [[zio.ZIO.async]]
   */
  def async[A](register: (UIO[A] => Unit) => Any, blockingOn: => Fiber.Id = Fiber.Id.None): UIO[A] =
    ZIO.async(register, blockingOn)

  /**
   * @see See [[zio.ZIO.asyncMaybe]]
   */
  def asyncMaybe[A](
    register: (UIO[A] => Unit) => Option[UIO[A]],
    blockingOn: => Fiber.Id = Fiber.Id.None
  ): UIO[A] =
    ZIO.asyncMaybe(register, blockingOn)

  /**
   * @see See [[zio.ZIO.asyncZIO]]
   */
  def asyncZIO[A](register: (UIO[A] => Unit) => UIO[Any]): UIO[A] =
    ZIO.asyncZIO(register)

  /**
   * @see See [[zio.ZIO.asyncInterrupt]]
   */
  def asyncInterrupt[A](
    register: (UIO[A] => Unit) => Either[Canceler[Any], UIO[A]],
    blockingOn: => Fiber.Id = Fiber.Id.None
  ): UIO[A] =
    ZIO.asyncInterrupt(register, blockingOn)

  /**
   * @see See [[zio.ZIO.blocking]]
   */
  def blocking[A](zio: => UIO[A]): UIO[A] =
    ZIO.blocking(zio)

  /**
   * @see See [[zio.ZIO.blockingExecutor]]
   */
  def blockingExecutor: UIO[Executor] =
    ZIO.blockingExecutor

  /**
   * @see See bracket [[zio.ZIO]]
   */
  @deprecated("use acquireReleaseWith", "2.0.0")
  def bracket[A](acquire: => UIO[A]): ZIO.BracketAcquire[Any, Nothing, A] =
    ZIO.bracket(acquire)

  /**
   * @see See bracket [[zio.ZIO]]
   */
  @deprecated("use acquireReleaseWith", "2.0.0")
  def bracket[A, B](acquire: => UIO[A], release: A => UIO[Any], use: A => UIO[B]): UIO[B] =
    ZIO.bracket(acquire, release, use)

  /**
   * @see See bracketExit [[zio.ZIO]]
   */
  @deprecated("use acquireReleaseExitWith", "2.0.0")
  def bracketExit[A](acquire: => UIO[A]): ZIO.BracketExitAcquire[Any, Nothing, A] =
    ZIO.bracketExit(acquire)

  /**
   * @see See bracketExit [[zio.ZIO]]
   */
  @deprecated("use acquireReleaseExitWith", "2.0.0")
  def bracketExit[A, B](acquire: => UIO[A], release: (A, Exit[Nothing, B]) => UIO[Any], use: A => UIO[B]): UIO[B] =
    ZIO.bracketExit(acquire, release, use)

  /**
   * @see See [[zio.ZIO.checkInterruptible]]
   */
  def checkInterruptible[A](f: InterruptStatus => UIO[A]): UIO[A] =
    ZIO.checkInterruptible(f)

  /**
   * @see See [[zio.ZIO.checkTraced]]
   */
  def checkTraced[A](f: TracingStatus => UIO[A]): UIO[A] =
    ZIO.checkTraced(f)

  /**
   * @see See [[[zio.ZIO.collect[R,E,A,B,Collection[+Element]<:Iterable[Element]]*]]]
   */
  def collect[A, B, Collection[+Element] <: Iterable[Element]](
    in: Collection[A]
  )(f: A => IO[Option[Nothing], B])(implicit bf: BuildFrom[Collection[A], B, Collection[B]]): UIO[Collection[B]] =
    ZIO.collect(in)(f)

  /**
   * @see See [[[zio.ZIO.collect[R,E,Key,Key2,Value,Value2](map:Map*]]]
   */
  def collect[Key, Key2, Value, Value2](
    map: Map[Key, Value]
  )(f: (Key, Value) => IO[Option[Nothing], (Key2, Value2)]): UIO[Map[Key2, Value2]] =
    ZIO.collect(map)(f)

  /**
   * @see See [[[zio.ZIO.collectAll[R,E,A,Collection[+Element]<:Iterable[Element]]*]]]
   */
  def collectAll[A, Collection[+Element] <: Iterable[Element]](
    in: Collection[UIO[A]]
  )(implicit bf: BuildFrom[Collection[UIO[A]], A, Collection[A]]): UIO[Collection[A]] =
    ZIO.collectAll(in)

  /**
   * @see See [[[zio.ZIO.collectAll[R,E,A](in:Set*]]]
   */
  def collectAll[A](in: Set[UIO[A]]): UIO[Set[A]] =
    ZIO.collectAll(in)

  /**
   * @see See [[[zio.ZIO.collectAll[R,E,A](in:Array*]]]
   */
  def collectAll[A: ClassTag](in: Array[UIO[A]]): UIO[Array[A]] =
    ZIO.collectAll(in)

  /**
   * @see See [[[zio.ZIO.collectAll[R,E,A](in:Option*]]]
   */
  def collectAll[A](in: Option[UIO[A]]): UIO[Option[A]] =
    ZIO.collectAll(in)

  /**
   * @see See [[[zio.ZIO.collectAll[R,E,A](in:zio\.NonEmptyChunk*]]]
   */
  def collectAll[A](in: NonEmptyChunk[UIO[A]]): UIO[NonEmptyChunk[A]] =
    ZIO.collectAll(in)

  /**
   * @see See [[zio.ZIO.collectAll_]]
   */
  @deprecated("use collectAllDiscard", "2.0.0")
  def collectAll_[A](in: => Iterable[UIO[A]]): UIO[Unit] =
    ZIO.collectAll_(in)

  /**
   * @see See [[zio.ZIO.collectAllDiscard]]
   */
  def collectAllDiscard[A](in: => Iterable[UIO[A]]): UIO[Unit] =
    ZIO.collectAllDiscard(in)

  /**
   * @see See [[[zio.ZIO.collectAllPar[R,E,A,Collection[+Element]<:Iterable[Element]]*]]]
   */
  def collectAllPar[A, Collection[+Element] <: Iterable[Element]](
    as: Collection[UIO[A]]
  )(implicit bf: BuildFrom[Collection[UIO[A]], A, Collection[A]]): UIO[Collection[A]] =
    ZIO.collectAllPar(as)

  /**
   * @see See [[[zio.ZIO.collectAllPar[R,E,A](as:Set*]]]
   */
  def collectAllPar[A](as: Set[UIO[A]]): UIO[Set[A]] =
    ZIO.collectAllPar(as)

  /**
   * @see See [[[zio.ZIO.collectAllPar[R,E,A](as:Array*]]]
   */
  def collectAllPar[A: ClassTag](as: Array[UIO[A]]): UIO[Array[A]] =
    ZIO.collectAllPar(as)

  /**
   * @see See [[[zio.ZIO.collectAllPar[R,E,A](as:zio\.NonEmptyChunk*]]]
   */
  def collectAllPar[A](as: NonEmptyChunk[UIO[A]]): UIO[NonEmptyChunk[A]] =
    ZIO.collectAllPar(as)

  /**
   * @see See [[zio.ZIO.collectAllPar_]]
   */
  @deprecated("use collectAllParDiscard", "2.0.0")
  def collectAllPar_[A](in: => Iterable[UIO[A]]): UIO[Unit] =
    ZIO.collectAllPar_(in)

  /**
   * @see See [[zio.ZIO.collectAllParDiscard]]
   */
  def collectAllParDiscard[A](in: => Iterable[UIO[A]]): UIO[Unit] =
    ZIO.collectAllParDiscard(in)

  /**
   * @see See [[zio.ZIO.collectAllParN]]
   */
  def collectAllParN[A, Collection[+Element] <: Iterable[Element]](
    n: => Int
  )(as: Collection[UIO[A]])(implicit bf: BuildFrom[Collection[UIO[A]], A, Collection[A]]): UIO[Collection[A]] =
    ZIO.collectAllParN(n)(as)

  /**
   * @see See [[zio.ZIO.collectAllParN_]]
   */
  @deprecated("use collectAllParNDiscard", "2.0.0")
  def collectAllParN_[A](n: => Int)(as: => Iterable[UIO[A]]): UIO[Unit] =
    ZIO.collectAllParN_(n)(as)

  /**
   * @see See [[zio.ZIO.collectAllParNDiscard]]
   */
  def collectAllParNDiscard[A](n: => Int)(as: => Iterable[UIO[A]]): UIO[Unit] =
    ZIO.collectAllParNDiscard(n)(as)

  /**
   * @see See [[zio.ZIO.collectAllSuccesses]]
   */
  def collectAllSuccesses[A, Collection[+Element] <: Iterable[Element]](
    in: Collection[UIO[A]]
  )(implicit bf: BuildFrom[Collection[UIO[A]], A, Collection[A]]): UIO[Collection[A]] =
    ZIO.collectAllSuccesses(in)

  /**
   * @see See [[zio.ZIO.collectAllSuccessesPar]]
   */
  def collectAllSuccessesPar[A, Collection[+Element] <: Iterable[Element]](
    as: Collection[UIO[A]]
  )(implicit bf: BuildFrom[Collection[UIO[A]], A, Collection[A]]): UIO[Collection[A]] =
    ZIO.collectAllSuccessesPar(as)

  /**
   * @see See [[zio.ZIO.collectAllSuccessesParN]]
   */
  def collectAllSuccessesParN[A, Collection[+Element] <: Iterable[Element]](
    n: => Int
  )(as: Collection[UIO[A]])(implicit bf: BuildFrom[Collection[UIO[A]], A, Collection[A]]): UIO[Collection[A]] =
    ZIO.collectAllSuccessesParN(n)(as)

  /**
   * @see See [[zio.ZIO.collectAllWith]]
   */
  def collectAllWith[A, B, Collection[+Element] <: Iterable[Element]](
    in: Collection[UIO[A]]
  )(f: PartialFunction[A, B])(implicit bf: BuildFrom[Collection[UIO[A]], B, Collection[B]]): UIO[Collection[B]] =
    ZIO.collectAllWith(in)(f)

  /**
   * @see See [[zio.ZIO.collectAllWithPar]]
   */
  def collectAllWithPar[A, B, Collection[+Element] <: Iterable[Element]](
    as: Collection[UIO[A]]
  )(f: PartialFunction[A, B])(implicit bf: BuildFrom[Collection[UIO[A]], B, Collection[B]]): UIO[Collection[B]] =
    ZIO.collectAllWithPar(as)(f)

  /**
   * @see See [[zio.ZIO.collectAllWithParN]]
   */
  def collectAllWithParN[A, B, Collection[+Element] <: Iterable[Element]](n: => Int)(
    as: Collection[UIO[A]]
  )(f: PartialFunction[A, B])(implicit bf: BuildFrom[Collection[UIO[A]], B, Collection[B]]): UIO[Collection[B]] =
    ZIO.collectAllWithParN(n)(as)(f)

  /**
   * @see See [[zio.ZIO.collectFirst]]
   */
  def collectFirst[A, B](as: => Iterable[A])(f: A => UIO[Option[B]]): UIO[Option[B]] =
    ZIO.collectFirst(as)(f)

  /**
   * @see See [[[zio.ZIO.collectPar[R,E,A,B,Collection[+Element]<:Iterable[Element]]*]]]
   */
  def collectPar[A, B, Collection[+Element] <: Iterable[Element]](
    in: Collection[A]
  )(f: A => IO[Option[Nothing], B])(implicit bf: BuildFrom[Collection[A], B, Collection[B]]): UIO[Collection[B]] =
    ZIO.collectPar(in)(f)

  /**
   * @see See [[[zio.ZIO.collectPar[R,E,Key,Key2,Value,Value2](map:Map*]]]
   */
  def collectPar[Key, Key2, Value, Value2](
    map: Map[Key, Value]
  )(f: (Key, Value) => IO[Option[Nothing], (Key2, Value2)]): UIO[Map[Key2, Value2]] =
    ZIO.collectPar(map)(f)

  /**
   * @see See [[zio.ZIO.collectParN]]
   */
  def collectParN[A, B, Collection[+Element] <: Iterable[Element]](n: => Int)(
    in: Collection[A]
  )(f: A => IO[Option[Nothing], B])(implicit bf: BuildFrom[Collection[A], B, Collection[B]]): UIO[Collection[B]] =
    ZIO.collectParN(n)(in)(f)

  /**
   * @see See [[zio.ZIO.debug]]
   */
  def debug(value: => Any): UIO[Unit] =
    ZIO.debug(value)

  /**
   * @see See [[zio.ZIO.descriptor]]
   */
  def descriptor: UIO[Fiber.Descriptor] =
    ZIO.descriptor

  /**
   * @see See [[zio.ZIO.descriptorWith]]
   */
  def descriptorWith[A](f: Fiber.Descriptor => UIO[A]): UIO[A] =
    ZIO.descriptorWith(f)

  /**
   * @see See [[zio.ZIO.die]]
   */
  def die(t: => Throwable): UIO[Nothing] =
    ZIO.die(t)

  /**
   * @see See [[zio.ZIO.dieMessage]]
   */
  def dieMessage(message: => String): UIO[Nothing] =
    ZIO.dieMessage(message)

  /**
   * @see See [[zio.ZIO.done]]
   */
  def done[A](r: => Exit[Nothing, A]): UIO[A] =
    ZIO.done(r)

  /**
   * @see See [[zio.ZIO.effectAsync]]
   */
  @deprecated("use async", "2.0.0")
  def effectAsync[A](register: (UIO[A] => Unit) => Any, blockingOn: => Fiber.Id = Fiber.Id.None): UIO[A] =
    ZIO.effectAsync(register, blockingOn)

  /**
   * @see See [[zio.ZIO.effectAsyncMaybe]]
   */
  @deprecated("use asyncMaybe", "2.0.0")
  def effectAsyncMaybe[A](
    register: (UIO[A] => Unit) => Option[UIO[A]],
    blockingOn: => Fiber.Id = Fiber.Id.None
  ): UIO[A] =
    ZIO.effectAsyncMaybe(register, blockingOn)

  /**
   * @see See [[zio.ZIO.effectAsyncM]]
   */
  @deprecated("use asyncZIO", "2.0.0")
  def effectAsyncM[A](register: (UIO[A] => Unit) => UIO[Any]): UIO[A] =
    ZIO.effectAsyncM(register)

  /**
   * @see See [[zio.ZIO.effectAsyncInterrupt]]
   */
  @deprecated("use asyncInterrupt", "2.0.0")
  def effectAsyncInterrupt[A](
    register: (UIO[A] => Unit) => Either[Canceler[Any], UIO[A]],
    blockingOn: => Fiber.Id = Fiber.Id.None
  ): UIO[A] =
    ZIO.effectAsyncInterrupt(register, blockingOn)

  /**
   * @see See [[zio.ZIO.effectSuspendTotal]]
   */
  @deprecated("use suspendSucceed", "2.0.0")
  def effectSuspendTotal[A](uio: => UIO[A]): UIO[A] =
    ZIO.effectSuspendTotal(uio)

  /**
   * @see See [[zio.ZIO.effectSuspendTotalWith]]
   */
  @deprecated("use suspendSucceedWith", "2.0.0")
  def effectSuspendTotalWith[A](p: (Platform, Fiber.Id) => UIO[A]): UIO[A] =
    ZIO.effectSuspendTotalWith(p)

  /**
   * @see See [[zio.ZIO.effectTotal]]
   */
  @deprecated("use succeed", "2.0.0")
  def effectTotal[A](effect: => A): UIO[A] =
    ZIO.succeed(effect)

  /**
   * @see See [[zio.ZIO.executor]]
   */
  def executor: UIO[Executor] =
    ZIO.executor

  /**
   * @see See [[zio.ZIO.exists]]
   */
  def exists[A](as: => Iterable[A])(f: A => UIO[Boolean]): UIO[Boolean] =
    ZIO.exists(as)(f)

  /**
   * @see See [[zio.ZIO.failCause]]
   */
  def failCause(cause: => Cause[Nothing]): UIO[Nothing] =
    ZIO.failCause(cause)

  /**
   * @see [[zio.ZIO.failCauseWith]]
   */
  def failCauseWith(function: (() => ZTrace) => Cause[Nothing]): UIO[Nothing] =
    ZIO.failCauseWith(function)

  /**
   * @see [[zio.ZIO.fiberId]]
   */
  val fiberId: UIO[Fiber.Id] =
    ZIO.fiberId

  /**
   * @see [[zio.ZIO.filter[R,E,A,Collection*]]
   */
  def filter[A, Collection[+Element] <: Iterable[Element]](
    as: Collection[A]
  )(f: A => UIO[Boolean])(implicit bf: BuildFrom[Collection[A], A, Collection[A]]): UIO[Collection[A]] =
    ZIO.filter(as)(f)

  /**
   * @see [[[zio.ZIO.filter[R,E,A](as:Set*]]]
   */
  def filter[A](as: Set[A])(f: A => UIO[Boolean]): UIO[Set[A]] =
    ZIO.filter(as)(f)

  /**
   * @see [[zio.ZIO.filterPar[R,E,A,Collection*]]
   */
  def filterPar[A, Collection[+Element] <: Iterable[Element]](
    as: Collection[A]
  )(f: A => UIO[Boolean])(implicit bf: BuildFrom[Collection[A], A, Collection[A]]): UIO[Collection[A]] =
    ZIO.filterPar(as)(f)

  /**
   * @see [[[zio.ZIO.filterPar[R,E,A](as:Set*]]]
   */
  def filterPar[A](as: Set[A])(f: A => UIO[Boolean]): UIO[Set[A]] =
    ZIO.filterPar(as)(f)

  /**
   * @see [[zio.ZIO.filterNot[R,E,A,Collection*]]
   */
  def filterNot[A, Collection[+Element] <: Iterable[Element]](
    as: Collection[A]
  )(f: A => UIO[Boolean])(implicit bf: BuildFrom[Collection[A], A, Collection[A]]): UIO[Collection[A]] =
    ZIO.filterNot(as)(f)

  /**
   * @see [[[zio.ZIO.filterNot[R,E,A](as:Set*]]]
   */
  def filterNot[A](as: Set[A])(f: A => UIO[Boolean]): UIO[Set[A]] =
    ZIO.filterNot(as)(f)

  /**
   * @see [[zio.ZIO.filterNotPar[R,E,A,Collection*]]
   */
  def filterNotPar[A, Collection[+Element] <: Iterable[Element]](
    as: Collection[A]
  )(f: A => UIO[Boolean])(implicit bf: BuildFrom[Collection[A], A, Collection[A]]): UIO[Collection[A]] =
    ZIO.filterNotPar(as)(f)

  /**
   * @see [[[zio.ZIO.filterNotPar[R,E,A](as:Set*]]]
   */
  def filterNotPar[A](as: Set[A])(f: A => UIO[Boolean]): UIO[Set[A]] =
    ZIO.filterNotPar(as)(f)

  /**
   * @see [[zio.ZIO.firstSuccessOf]]
   */
  def firstSuccessOf[A](uio: => UIO[A], rest: => Iterable[UIO[A]]): UIO[A] =
    ZIO.firstSuccessOf(uio, rest)

  /**
   * @see See [[zio.ZIO.flatten]]
   */
  def flatten[A](uio: => UIO[UIO[A]]): UIO[A] =
    ZIO.flatten(uio)

  /**
   * @see See [[zio.ZIO.foldLeft]]
   */
  def foldLeft[S, A](in: => Iterable[A])(zero: => S)(f: (S, A) => UIO[S]): UIO[S] =
    ZIO.foldLeft(in)(zero)(f)

  /**
   * @see See [[zio.ZIO.foldRight]]
   */
  def foldRight[S, A](in: => Iterable[A])(zero: => S)(f: (A, S) => UIO[S]): UIO[S] =
    ZIO.foldRight(in)(zero)(f)

  /**
   * @see See [[zio.ZIO.forall]]
   */
  def forall[A](as: => Iterable[A])(f: A => UIO[Boolean]): UIO[Boolean] =
    ZIO.forall(as)(f)

  /**
   * @see See [[zio.ZIO.forkAll]]
   */
  def forkAll[A, Collection[+Element] <: Iterable[Element]](
    as: Collection[UIO[A]]
  )(implicit bf: BuildFrom[Collection[UIO[A]], A, Collection[A]]): UIO[Fiber[Nothing, Collection[A]]] =
    ZIO.forkAll(as)

  /**
   * @see See [[zio.ZIO.forkAll_]]
   */
  @deprecated("use forkAllDiscard", "2.0.0")
  def forkAll_[A](as: => Iterable[UIO[A]]): UIO[Unit] =
    ZIO.forkAll_(as)

  /**
   * @see See [[zio.ZIO.forkAllDiscard]]
   */
  def forkAllDiscard[A](as: => Iterable[UIO[A]]): UIO[Unit] =
    ZIO.forkAllDiscard(as)

  /**
   * @see See [[[zio.ZIO.foreach[R,E,A,B,Collection[+Element]<:Iterable[Element]]*]]]
   */
  def foreach[A, B, Collection[+Element] <: Iterable[Element]](
    in: Collection[A]
  )(f: A => UIO[B])(implicit bf: BuildFrom[Collection[A], B, Collection[B]]): UIO[Collection[B]] =
    ZIO.foreach(in)(f)

  /**
   * @see See [[[zio.ZIO.foreach[R,E,A,B](in:Set*]]]
   */
  def foreach[A, B](in: Set[A])(f: A => UIO[B]): UIO[Set[B]] =
    ZIO.foreach(in)(f)

  /**
   * @see See [[[zio.ZIO.foreach[R,E,A,B](in:Array*]]]
   */
  def foreach[A, B: ClassTag](in: Array[A])(f: A => UIO[B]): UIO[Array[B]] =
    ZIO.foreach(in)(f)

  /**
   * @see See [[[zio.ZIO.foreach[R,E,Key,Key2,Value,Value2](map:Map*]]]
   */
  def foreach[Key, Key2, Value, Value2](
    map: Map[Key, Value]
  )(f: (Key, Value) => UIO[(Key2, Value2)]): UIO[Map[Key2, Value2]] =
    ZIO.foreach(map)(f)

  /**
   * @see See [[[zio.ZIO.foreach[R,E,A,B](in:Option*]]]
   */
  def foreach[A, B](in: Option[A])(f: A => UIO[B]): UIO[Option[B]] =
    ZIO.foreach(in)(f)

  /**
   * @see See [[[zio.ZIO.foreach[R,E,A,B](in:zio\.NonEmptyChunk*]]]
   */
  def foreach[A, B](in: NonEmptyChunk[A])(f: A => UIO[B]): UIO[NonEmptyChunk[B]] =
    ZIO.foreach(in)(f)

  /**
   * @see See [[zio.ZIO.foreach_]]
   */
  @deprecated("use foreachDiscard", "2.0.0")
  def foreach_[A](as: => Iterable[A])(f: A => UIO[Any]): UIO[Unit] =
    ZIO.foreach_(as)(f)

  /**
   * @see See [[zio.ZIO.foreachDiscard]]
   */
  def foreachDiscard[A](as: => Iterable[A])(f: A => UIO[Any]): UIO[Unit] =
    ZIO.foreachDiscard(as)(f)

  /**
   * @see See [[zio.ZIO.foreachExec]]
   */
  final def foreachExec[A, B, Collection[+Element] <: Iterable[Element]](as: Collection[A])(
    exec: => ExecutionStrategy
  )(f: A => UIO[B])(implicit bf: BuildFrom[Collection[A], B, Collection[B]]): UIO[Collection[B]] =
    ZIO.foreachExec(as)(exec)(f)

  /**
   * @see See [[[zio.ZIO.foreachPar[R,E,A,B,Collection[+Element]<:Iterable[Element]]*]]]
   */
  def foreachPar[A, B, Collection[+Element] <: Iterable[Element]](
    as: Collection[A]
  )(fn: A => UIO[B])(implicit bf: BuildFrom[Collection[A], B, Collection[B]]): UIO[Collection[B]] =
    ZIO.foreachPar(as)(fn)

  /**
   * @see See [[[zio.ZIO.foreachPar[R,E,A,B](as:Set*]]]
   */
  def foreachPar[A, B](as: Set[A])(fn: A => UIO[B]): UIO[Set[B]] =
    ZIO.foreachPar(as)(fn)

  /**
   * @see See [[[zio.ZIO.foreachPar[R,E,A,B](as:Array*]]]
   */
  def foreachPar[A, B: ClassTag](as: Array[A])(fn: A => UIO[B]): UIO[Array[B]] =
    ZIO.foreachPar(as)(fn)

  /**
   * @see See [[[zio.ZIO.foreachPar[R,E,Key,Key2,Value,Value2](map:Map*]]]
   */
  def foreachPar[Key, Key2, Value, Value2](
    map: Map[Key, Value]
  )(f: (Key, Value) => UIO[(Key2, Value2)]): UIO[Map[Key2, Value2]] =
    ZIO.foreachPar(map)(f)

  /**
   * @see See [[[zio.ZIO.foreachPar[R,E,A,B](as:zio\.NonEmptyChunk*]]]
   */
  def foreachPar[A, B](as: NonEmptyChunk[A])(fn: A => UIO[B]): UIO[NonEmptyChunk[B]] =
    ZIO.foreachPar(as)(fn)

  /**
   * @see See [[zio.ZIO.foreachPar_]]
   */
  @deprecated("use foreachParDiscard", "2.0.0")
  def foreachPar_[A](as: => Iterable[A])(f: A => UIO[Any]): UIO[Unit] =
    ZIO.foreachPar_(as)(f)

  /**
   * @see See [[zio.ZIO.foreachParDiscard]]
   */
  def foreachParDiscard[A](as: => Iterable[A])(f: A => UIO[Any]): UIO[Unit] =
    ZIO.foreachParDiscard(as)(f)

  /**
   * @see See [[zio.ZIO.foreachParN]]
   */
  def foreachParN[A, B, Collection[+Element] <: Iterable[Element]](
    n: => Int
  )(as: Collection[A])(fn: A => UIO[B])(implicit bf: BuildFrom[Collection[A], B, Collection[B]]): UIO[Collection[B]] =
    ZIO.foreachParN(n)(as)(fn)

  /**
   * @see See [[zio.ZIO.foreachParN_]]
   */
  @deprecated("use foreachParNDiscard", "2.0.0")
  def foreachParN_[A](n: => Int)(as: => Iterable[A])(f: A => UIO[Any]): UIO[Unit] =
    ZIO.foreachParN_(n)(as)(f)

  /**
   * @see See [[zio.ZIO.foreachParNDiscard]]
   */
  def foreachParNDiscard[A](n: => Int)(as: => Iterable[A])(f: A => UIO[Any]): UIO[Unit] =
    ZIO.foreachParNDiscard(n)(as)(f)

  /**
   * Constructs a `UIO` value of the appropriate type for the specified input.
   */
  def from[Input](input: => Input)(implicit
    constructor: ZIO.ZIOConstructor[Any, Nothing, Input]
  ): ZIO[constructor.OutEnvironment, constructor.OutError, constructor.OutSuccess] =
    constructor.make(input)

  /**
   * @see See [[zio.ZIO.fromEither]]
   */
  def fromEither[A](v: => Either[Nothing, A]): UIO[A] =
    ZIO.fromEither(v)

  /**
   * @see See [[zio.ZIO.fromFiber]]
   */
  def fromFiber[A](fiber: => Fiber[Nothing, A]): UIO[A] =
    ZIO.fromFiber(fiber)

  /**
   * @see See [[zio.ZIO.fromFiberM]]
   */
  @deprecated("use fromFiberZIO", "2.0.0")
  def fromFiberM[A](fiber: => UIO[Fiber[Nothing, A]]): UIO[A] =
    ZIO.fromFiberM(fiber)

  /**
   * @see See [[zio.ZIO.fromFiberZIO]]
   */
  def fromFiberZIO[A](fiber: => UIO[Fiber[Nothing, A]]): UIO[A] =
    ZIO.fromFiberZIO(fiber)

  /**
   * @see See [[zio.ZIO.halt]]
   */
  @deprecated("use failCause", "2.0.0")
  def halt(cause: => Cause[Nothing]): UIO[Nothing] =
    ZIO.halt(cause)

  /**
   * @see [[zio.ZIO.haltWith]]
   */
  @deprecated("use failCauseWith", "2.0.0")
  def haltWith(function: (() => ZTrace) => Cause[Nothing]): UIO[Nothing] =
    ZIO.haltWith(function)

  /**
   * @see [[zio.ZIO.ifM]]
   */
  @deprecated("use ifZIO", "2.0.0")
  def ifM(b: => UIO[Boolean]): ZIO.IfZIO[Any, Nothing] =
    ZIO.ifM(b)

  /**
   * @see [[zio.ZIO.ifZIO]]
   */
  def ifZIO(b: => UIO[Boolean]): ZIO.IfZIO[Any, Nothing] =
    ZIO.ifZIO(b)

  /**
   * @see See [[zio.ZIO.interrupt]]
   */
  val interrupt: UIO[Nothing] =
    ZIO.interrupt

  /**
   * @see See [[zio.ZIO.interruptAs]]
   */
  def interruptAs(fiberId: => Fiber.Id): UIO[Nothing] =
    ZIO.interruptAs(fiberId)

  /**
   * @see See [[zio.ZIO.interruptible]]
   */
  def interruptible[A](uio: => UIO[A]): UIO[A] =
    ZIO.interruptible(uio)

  /**
   * @see See [[zio.ZIO.interruptibleMask]]
   */
  def interruptibleMask[A](k: ZIO.InterruptStatusRestore => UIO[A]): UIO[A] =
    ZIO.interruptibleMask(k)

  /**
   * @see See [[zio.ZIO.iterate]]
   */
  def iterate[S](initial: => S)(cont: S => Boolean)(body: S => UIO[S]): UIO[S] =
    ZIO.iterate(initial)(cont)(body)

  /**
   *  @see See [[zio.ZIO.left]]
   */
  def left[A](a: => A): UIO[Either[A, Nothing]] =
    ZIO.left(a)

  /**
   * @see See [[zio.ZIO.lock]]
   */
<<<<<<< HEAD
  def lock[A](executor: => Executor)(uio: => UIO[A]): UIO[A] =
=======
  @deprecated("use onExecutor", "2.0.0")
  def lock[A](executor: => Executor)(uio: UIO[A]): UIO[A] =
>>>>>>> a1e60310
    ZIO.lock(executor)(uio)

  /**
   *  @see See [[zio.ZIO.loop]]
   */
  def loop[A, S](initial: => S)(cont: S => Boolean, inc: S => S)(body: S => UIO[A]): UIO[List[A]] =
    ZIO.loop(initial)(cont, inc)(body)

  /**
   *  @see See [[zio.ZIO.loop_]]
   */
  @deprecated("use loopDiscard", "2.0.0")
  def loop_[S](initial: => S)(cont: S => Boolean, inc: S => S)(body: S => UIO[Any]): UIO[Unit] =
    ZIO.loop_(initial)(cont, inc)(body)

  /**
   *  @see See [[zio.ZIO.loopDiscard]]
   */
  def loopDiscard[S](initial: => S)(cont: S => Boolean, inc: S => S)(body: S => UIO[Any]): UIO[Unit] =
    ZIO.loopDiscard(initial)(cont, inc)(body)

  /**
   *  @see [[zio.ZIO.mapN[R,E,A,B,C]*]]
   */
  @deprecated("use zip", "2.0.0")
  def mapN[A, B, C](uio1: => UIO[A], uio2: => UIO[B])(f: (A, B) => C): UIO[C] =
    ZIO.mapN(uio1, uio2)(f)

  /**
   *  @see [[zio.ZIO.mapN[R,E,A,B,C,D]*]]
   */
  @deprecated("use zip", "2.0.0")
  def mapN[A, B, C, D](uio1: => UIO[A], uio2: => UIO[B], uio3: => UIO[C])(f: (A, B, C) => D): UIO[D] =
    ZIO.mapN(uio1, uio2, uio3)(f)

  /**
   *  @see [[zio.ZIO.mapN[R,E,A,B,C,D,F]*]]
   */
  @deprecated("use zip", "2.0.0")
  def mapN[A, B, C, D, F](uio1: => UIO[A], uio2: => UIO[B], uio3: => UIO[C], uio4: => UIO[D])(
    f: (A, B, C, D) => F
  ): UIO[F] =
    ZIO.mapN(uio1, uio2, uio3, uio4)(f)

  /**
   *  @see [[zio.ZIO.mapParN[R,E,A,B,C]*]]
   */
  @deprecated("use zipPar", "2.0.0")
  def mapParN[A, B, C](uio1: => UIO[A], uio2: => UIO[B])(f: (A, B) => C): UIO[C] =
    ZIO.mapParN(uio1, uio2)(f)

  /**
   *  @see [[zio.ZIO.mapParN[R,E,A,B,C,D]*]]
   */
  @deprecated("use zipPar", "2.0.0")
  def mapParN[A, B, C, D](uio1: => UIO[A], uio2: => UIO[B], uio3: => UIO[C])(f: (A, B, C) => D): UIO[D] =
    ZIO.mapParN(uio1, uio2, uio3)(f)

  /**
   *  @see [[zio.ZIO.mapParN[R,E,A,B,C,D,F]*]]
   */
  @deprecated("use zipPar", "2.0.0")
  def mapParN[A, B, C, D, F](uio1: => UIO[A], uio2: => UIO[B], uio3: => UIO[C], uio4: => UIO[D])(
    f: (A, B, C, D) => F
  ): UIO[F] =
    ZIO.mapParN(uio1, uio2, uio3, uio4)(f)

  /**
   * @see See [[zio.ZIO.memoize]]
   */
  def memoize[A, B](f: A => UIO[B]): UIO[A => UIO[B]] =
    ZIO.memoize(f)

  /**
   * @see See [[zio.ZIO.mergeAll]]
   */
  def mergeAll[A, B](in: => Iterable[UIO[A]])(zero: => B)(f: (B, A) => B): UIO[B] =
    ZIO.mergeAll(in)(zero)(f)

  /**
   * @see See [[zio.ZIO.mergeAllPar]]
   */
  def mergeAllPar[A, B](in: => Iterable[UIO[A]])(zero: => B)(f: (B, A) => B): UIO[B] =
    ZIO.mergeAllPar(in)(zero)(f)

  /**
   * @see See [[zio.ZIO.none]]
   */
  val none: UIO[Option[Nothing]] =
    ZIO.none

  /**
   * @see See [[zio.ZIO.never]]
   */
  val never: UIO[Nothing] =
    ZIO.never

  /**
   *  @see See [[zio.ZIO.not]]
   */
  def not(effect: => UIO[Boolean]): UIO[Boolean] =
    ZIO.not(effect)

  /**
   * @see See [[zio.ZIO.onExecutor]]
   */
  def onExecutor[A](executor: => Executor)(uio: UIO[A]): UIO[A] =
    ZIO.onExecutor(executor)(uio)

  /**
   *  @see See [[zio.ZIO.onPlatform]]
   */
  def onPlatform[A](platform: => Platform)(uio: => UIO[A]): UIO[A] =
    ZIO.onPlatform(platform)(uio)

  /**
   * @see See [[zio.ZIO.platform]]
   */
  val platform: UIO[Platform] =
    ZIO.platform

  /**
   * @see See [[zio.ZIO.raceAll]]
   */
  def raceAll[A](uio: => UIO[A], uios: => Iterable[UIO[A]]): UIO[A] =
    ZIO.raceAll(uio, uios)

  /**
   * @see See [[zio.ZIO.reduceAll]]
   */
  def reduceAll[A](a: => UIO[A], as: => Iterable[UIO[A]])(f: (A, A) => A): UIO[A] =
    ZIO.reduceAll(a, as)(f)

  /**
   * @see See [[zio.ZIO.reduceAllPar]]
   */
  def reduceAllPar[A](a: => UIO[A], as: => Iterable[UIO[A]])(f: (A, A) => A): UIO[A] =
    ZIO.reduceAllPar(a, as)(f)

  /**
   * @see See [[zio.ZIO.replicate]]
   */
  def replicate[A](n: => Int)(effect: => UIO[A]): Iterable[UIO[A]] =
    ZIO.replicate(n)(effect)

  /**
   * @see See [[zio.ZIO.replicateM]]
   */
  @deprecated("use replicateZIO", "2.0.0")
  def replicateM[A](n: => Int)(effect: => UIO[A]): UIO[Iterable[A]] =
    ZIO.replicateM(n)(effect)

  /**
   * @see See [[zio.ZIO.replicateM_]]
   */
  @deprecated("use replicateZIODiscard", "2.0.0")
  def replicateM_[A](n: => Int)(effect: => UIO[A]): UIO[Unit] =
    ZIO.replicateM_(n)(effect)

  /**
   * @see See [[zio.ZIO.replicateZIO]]
   */
  def replicateZIO[A](n: => Int)(effect: => UIO[A]): UIO[Iterable[A]] =
    ZIO.replicateZIO(n)(effect)

  /**
   * @see See [[zio.ZIO.replicateZIODiscard]]
   */
  def replicateZIODiscard[A](n: => Int)(effect: => UIO[A]): UIO[Unit] =
    ZIO.replicateZIODiscard(n)(effect)

  /**
   * @see See [[zio.ZIO.reserve]]
   */
  def reserve[A, B](reservation: => UIO[Reservation[Any, Nothing, A]])(use: A => UIO[B]): UIO[B] =
    ZIO.reserve(reservation)(use)

  /**
   *  @see [[zio.ZIO.right]]
   */
  def right[B](b: => B): UIO[Either[Nothing, B]] =
    ZIO.right(b)

  /**
   * @see See [[zio.ZIO.runtime]]
   */
  def runtime: UIO[Runtime[Any]] =
    ZIO.runtime

  /**
   *  @see [[zio.ZIO.some]]
   */
  def some[A](a: => A): UIO[Option[A]] =
    ZIO.some(a)

  /**
   * @see See [[zio.ZIO.succeed]]
   */
  def succeed[A](a: => A): UIO[A] =
    ZIO.succeed(a)

  /**
   * @see See [[zio.ZIO.succeedBlocking]]
   */
  def succeedBlocking[A](a: => A): UIO[A] =
    ZIO.succeedBlocking(a)

  /**
   * @see See [[zio.ZIO.suspendSucceed]]
   */
  def suspendSucceed[A](uio: => UIO[A]): UIO[A] =
    ZIO.suspendSucceed(uio)

  /**
   * @see See [[zio.ZIO.suspendSucceedWith]]
   */
  def suspendSucceedWith[A](p: (Platform, Fiber.Id) => UIO[A]): UIO[A] =
    ZIO.suspendSucceedWith(p)

  /**
   * @see See [[zio.ZIO.trace]]
   */
  def trace: UIO[ZTrace] =
    ZIO.trace

  /**
   * @see See [[zio.ZIO.traced]]
   */
  def traced[A](uio: => UIO[A]): UIO[A] =
    ZIO.traced(uio)

  /**
   * @see See [[zio.ZIO.unit]]
   */
  val unit: UIO[Unit] =
    ZIO.unit

  /**
   * @see See [[zio.ZIO.interruptibleMask]]
   */
  def uninterruptible[A](uio: => UIO[A]): UIO[A] =
    ZIO.uninterruptible(uio)

  /**
   * @see See [[zio.ZIO.uninterruptibleMask]]
   */
  def uninterruptibleMask[A](k: ZIO.InterruptStatusRestore => UIO[A]): UIO[A] =
    ZIO.uninterruptibleMask(k)

  /**
   * @see See [[zio.ZIO.unless]]
   */
  def unless(b: => Boolean)(zio: => UIO[Any]): UIO[Unit] =
    ZIO.unless(b)(zio)

  /**
   * @see See [[zio.ZIO.unlessM]]
   */
  @deprecated("use unlessZIO", "2.0.0")
  def unlessM(b: => UIO[Boolean]): ZIO.UnlessZIO[Any, Nothing] =
    ZIO.unlessM(b)

  /**
   * @see See [[zio.ZIO.unlessZIO]]
   */
  def unlessZIO(b: => UIO[Boolean]): ZIO.UnlessZIO[Any, Nothing] =
    ZIO.unlessZIO(b)

  /**
   * @see [[zio.ZIO.unsandbox]]
   */
  def unsandbox[A](v: => IO[Cause[Nothing], A]): UIO[A] =
    ZIO.unsandbox(v)

  /**
   * @see See [[zio.ZIO.untraced]]
   */
  def untraced[A](uio: => UIO[A]): UIO[A] =
    ZIO.untraced(uio)

  /**
   * @see See [[zio.ZIO.when]]
   */
  def when(b: => Boolean)(uio: => UIO[Any]): UIO[Unit] =
    ZIO.when(b)(uio)

  /**
   * @see See [[zio.ZIO.whenCase]]
   */
  def whenCase[A](a: => A)(pf: PartialFunction[A, UIO[Any]]): UIO[Unit] =
    ZIO.whenCase(a)(pf)

  /**
   * @see See [[zio.ZIO.whenCaseM]]
   */
  @deprecated("use whenCaseZIO", "2.0.0")
  def whenCaseM[A](a: => UIO[A])(pf: PartialFunction[A, UIO[Any]]): UIO[Unit] =
    ZIO.whenCaseM(a)(pf)

  /**
   * @see See [[zio.ZIO.whenCaseZIO]]
   */
  def whenCaseZIO[A](a: => UIO[A])(pf: PartialFunction[A, UIO[Any]]): UIO[Unit] =
    ZIO.whenCaseZIO(a)(pf)

  /**
   * @see See [[zio.ZIO.whenM]]
   */
  @deprecated("use whenZIO", "2.0.0")
  def whenM(b: => UIO[Boolean]): ZIO.WhenZIO[Any, Nothing] =
    ZIO.whenM(b)

  /**
   * @see See [[zio.ZIO.whenZIO]]
   */
  def whenZIO(b: => UIO[Boolean]): ZIO.WhenZIO[Any, Nothing] =
    ZIO.whenZIO(b)

  /**
   * @see See [[zio.ZIO.yieldNow]]
   */
  val yieldNow: UIO[Unit] =
    ZIO.yieldNow

  private[zio] def succeedNow[A](a: A): UIO[A] =
    ZIO.succeedNow(a)
}<|MERGE_RESOLUTION|>--- conflicted
+++ resolved
@@ -805,12 +805,8 @@
   /**
    * @see See [[zio.ZIO.lock]]
    */
-<<<<<<< HEAD
+  @deprecated("use onExecutor", "2.0.0")
   def lock[A](executor: => Executor)(uio: => UIO[A]): UIO[A] =
-=======
-  @deprecated("use onExecutor", "2.0.0")
-  def lock[A](executor: => Executor)(uio: UIO[A]): UIO[A] =
->>>>>>> a1e60310
     ZIO.lock(executor)(uio)
 
   /**
