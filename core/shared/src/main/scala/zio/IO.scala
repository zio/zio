--- conflicted
+++ resolved
@@ -926,14 +926,9 @@
   /**
    * @see See [[zio.ZIO.lock]]
    */
-<<<<<<< HEAD
+  @deprecated("use onExecutor", "2.0.0")
   def lock[E, A](executor: => Executor)(io: => IO[E, A]): IO[E, A] =
-    ZIO.lock(executor)(io)
-=======
-  @deprecated("use onExecutor", "2.0.0")
-  def lock[E, A](executor: => Executor)(io: IO[E, A]): IO[E, A] =
     ZIO.onExecutor(executor)(io)
->>>>>>> a1e60310
 
   /**
    *  @see See [[zio.ZIO.loop]]
