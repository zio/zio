/*
 * Copyright 2017-2021 John A. De Goes and the ZIO Contributors
 *
 * Licensed under the Apache License, Version 2.0 (the "License");
 * you may not use this file except in compliance with the License.
 * You may obtain a copy of the License at
 *
 *     http://www.apache.org/licenses/LICENSE-2.0
 *
 * Unless required by applicable law or agreed to in writing, software
 * distributed under the License is distributed on an "AS IS" BASIS,
 * WITHOUT WARRANTIES OR CONDITIONS OF ANY KIND, either express or implied.
 * See the License for the specific language governing permissions and
 * limitations under the License.
 */

package zio

import zio.internal.Platform
import zio.stacktracer.TracingImplicits.disableAutoTrace

import java.io.IOException
import scala.concurrent.ExecutionContext
import scala.reflect.ClassTag

object IO {

  /**
   * @see See [[zio.ZIO.absolve]]
   */
  def absolve[E, A](v: => IO[E, Either[E, A]])(implicit trace: ZTraceElement): IO[E, A] =
    ZIO.absolve(v)

  /**
   * @see See acquireReleaseWith [[zio.ZIO]]
   */
  def acquireReleaseWith[E, A](acquire: => IO[E, A]): ZIO.Acquire[Any, E, A] =
    ZIO.acquireReleaseWith(acquire)

  /**
   * @see See acquireReleaseWith [[zio.ZIO]]
   */
  def acquireReleaseWith[E, A, B](acquire: => IO[E, A], release: A => UIO[Any], use: A => IO[E, B])(implicit
    trace: ZTraceElement
  ): IO[E, B] =
    ZIO.acquireReleaseWith(acquire, release, use)

  /**
   * @see See acquireReleaseExitWith [[zio.ZIO]]
   */
  def acquireReleaseExitWith[E, A](acquire: => IO[E, A]): ZIO.AcquireExit[Any, E, A] =
    ZIO.acquireReleaseExitWith(acquire)

  /**
   * @see See acquireReleaseExitWith [[zio.ZIO]]
   */
  def acquireReleaseExitWith[E, A, B](
    acquire: => IO[E, A],
    release: (A, Exit[E, B]) => UIO[Any],
    use: A => IO[E, B]
  )(implicit trace: ZTraceElement): IO[E, B] =
    ZIO.acquireReleaseExitWith(acquire, release, use)

  /**
   * @see See [[zio.ZIO.allowInterrupt]]
   */
  def allowInterrupt(implicit trace: ZTraceElement): UIO[Unit] =
    ZIO.allowInterrupt

  /**
   * @see See [[zio.ZIO.apply]]
   */
  def apply[A](a: => A)(implicit trace: ZTraceElement): Task[A] = ZIO.apply(a)

  /**
   * @see See [[zio.ZIO.async]]
   */
  def async[E, A](register: (IO[E, A] => Unit) => Any, blockingOn: => FiberId = FiberId.None)(implicit
    trace: ZTraceElement
  ): IO[E, A] =
    ZIO.async(register, blockingOn)

  /**
   * @see See [[zio.ZIO.asyncInterrupt]]
   */
  def asyncInterrupt[E, A](
    register: (IO[E, A] => Unit) => Either[Canceler[Any], IO[E, A]],
    blockingOn: => FiberId = FiberId.None
  )(implicit trace: ZTraceElement): IO[E, A] =
    ZIO.asyncInterrupt(register, blockingOn)

  /**
   * @see See [[zio.ZIO.asyncZIO]]
   */
  def asyncZIO[E, A](register: (IO[E, A] => Unit) => IO[E, Any])(implicit trace: ZTraceElement): IO[E, A] =
    ZIO.asyncZIO(register)

  /**
   * @see See [[zio.ZIO.asyncMaybe]]
   */
  def asyncMaybe[E, A](
    register: (IO[E, A] => Unit) => Option[IO[E, A]],
    blockingOn: => FiberId = FiberId.None
  )(implicit trace: ZTraceElement): IO[E, A] =
    ZIO.asyncMaybe(register, blockingOn)

  /**
   * @see See [[zio.ZIO.attempt]]
   */
  def attempt[A](effect: => A)(implicit trace: ZTraceElement): Task[A] =
    ZIO.attempt(effect)

  /**
   * @see See [[zio.ZIO.attemptBlocking]]
   */
  def attemptBlocking[A](effect: => A)(implicit trace: ZTraceElement): Task[A] =
    ZIO.attemptBlocking(effect)

  /**
   * @see See [[zio.ZIO.attemptBlockingCancelable]]
   */
  def attemptBlockingCancelable[A](effect: => A)(cancel: => UIO[Any])(implicit trace: ZTraceElement): Task[A] =
    ZIO.attemptBlockingCancelable(effect)(cancel)

  /**
   * @see See [[zio.ZIO.attemptBlockingIO]]
   */
  def attemptBlockingIO[A](effect: => A)(implicit trace: ZTraceElement): IO[IOException, A] =
    ZIO.attemptBlockingIO(effect)

  /**
   * @see See [[zio.ZIO.attemptBlockingInterrupt]]
   */
  def attemptBlockingInterrupt[A](effect: => A)(implicit trace: ZTraceElement): Task[A] =
    ZIO.attemptBlockingInterrupt(effect)

  /**
   * @see See [[zio.ZIO.blocking]]
   */
  def blocking[E, A](zio: => IO[E, A])(implicit trace: ZTraceElement): IO[E, A] =
    ZIO.blocking(zio)

  /**
   * @see See [[zio.ZIO.blockingExecutor]]
   */
  def blockingExecutor(implicit trace: ZTraceElement): UIO[Executor] =
    ZIO.blockingExecutor

  /**
   * @see See bracket [[zio.ZIO]]
   */
  @deprecated("use acquireReleaseWith", "2.0.0")
  def bracket[E, A](acquire: => IO[E, A]): ZIO.Acquire[Any, E, A] =
    acquireReleaseWith(acquire)

  /**
   * @see See bracket [[zio.ZIO]]
   */
  @deprecated("use acquireReleaseWith", "2.0.0")
  def bracket[E, A, B](acquire: => IO[E, A], release: A => UIO[Any], use: A => IO[E, B])(implicit
    trace: ZTraceElement
  ): IO[E, B] =
    ZIO.bracket(acquire, release, use)

  /**
   * @see See bracketExit [[zio.ZIO]]
   */
  @deprecated("use acquireReleaseExitWith", "2.0.0")
  def bracketExit[E, A](acquire: => IO[E, A]): ZIO.AcquireExit[Any, E, A] =
    ZIO.bracketExit(acquire)

  /**
   * @see See bracketExit [[zio.ZIO]]
   */
  @deprecated("use acquireReleaseExitWith", "2.0.0")
  def bracketExit[E, A, B](
    acquire: => IO[E, A],
    release: (A, Exit[E, B]) => UIO[Any],
    use: A => IO[E, B]
  )(implicit trace: ZTraceElement): IO[E, B] =
    ZIO.bracketExit(acquire, release, use)

  /**
   * @see See [[zio.ZIO.checkInterruptible]]
   */
  def checkInterruptible[E, A](f: InterruptStatus => IO[E, A])(implicit trace: ZTraceElement): IO[E, A] =
    ZIO.checkInterruptible(f)

  /**
   * @see See [[zio.ZIO.checkTraced]]
   */
  def checkTraced[E, A](f: TracingStatus => IO[E, A])(implicit trace: ZTraceElement): IO[E, A] =
    ZIO.checkTraced(f)

  /**
   * @see See [[[zio.ZIO.collect[R,E,A,B,Collection[+Element]<:Iterable[Element]]*]]]
   */
  def collect[E, A, B, Collection[+Element] <: Iterable[Element]](
    in: Collection[A]
  )(
    f: A => IO[Option[E], B]
  )(implicit bf: BuildFrom[Collection[A], B, Collection[B]], trace: ZTraceElement): IO[E, Collection[B]] =
    ZIO.collect(in)(f)

  /**
   * @see See [[[zio.ZIO.collect[R,E,Key,Key2,Value,Value2](map:Map*]]]
   */
  def collect[E, Key, Key2, Value, Value2](
    map: Map[Key, Value]
  )(f: (Key, Value) => IO[Option[E], (Key2, Value2)])(implicit trace: ZTraceElement): IO[E, Map[Key2, Value2]] =
    ZIO.collect(map)(f)

  /**
   * @see See [[[zio.ZIO.collectAll[R,E,A,Collection[+Element]<:Iterable[Element]]*]]]
   */
  def collectAll[E, A, Collection[+Element] <: Iterable[Element]](
    in: Collection[IO[E, A]]
  )(implicit bf: BuildFrom[Collection[IO[E, A]], A, Collection[A]], trace: ZTraceElement): IO[E, Collection[A]] =
    ZIO.collectAll(in)

  /**
   * @see See [[[zio.ZIO.collectAll[R,E,A](in:Set*]]]
   */
  def collectAll[E, A](in: Set[IO[E, A]])(implicit trace: ZTraceElement): IO[E, Set[A]] =
    ZIO.collectAll(in)

  /**
   * @see See [[[zio.ZIO.collectAll[R,E,A](in:Array*]]]
   */
  def collectAll[E, A: ClassTag](in: Array[IO[E, A]])(implicit trace: ZTraceElement): IO[E, Array[A]] =
    ZIO.collectAll(in)

  /**
   * @see See [[[zio.ZIO.collectAll[R,E,A](in:zio\.NonEmptyChunk*]]]
   */
  def collectAll[E, A](in: NonEmptyChunk[IO[E, A]])(implicit trace: ZTraceElement): IO[E, NonEmptyChunk[A]] =
    ZIO.collectAll(in)

  /**
   * @see See [[zio.ZIO.collectAll_]]
   */
  @deprecated("use collectAllDiscard", "2.0.0")
  def collectAll_[E, A](in: => Iterable[IO[E, A]])(implicit trace: ZTraceElement): IO[E, Unit] =
    ZIO.collectAll_(in)

  /**
   * @see See [[zio.ZIO.collectAllDiscard]]
   */
  def collectAllDiscard[E, A](in: => Iterable[IO[E, A]])(implicit trace: ZTraceElement): IO[E, Unit] =
    ZIO.collectAllDiscard(in)

  /**
   * @see See [[[zio.ZIO.collectAllPar[R,E,A,Collection[+Element]<:Iterable[Element]]*]]]
   */
  def collectAllPar[E, A, Collection[+Element] <: Iterable[Element]](
    as: Collection[IO[E, A]]
  )(implicit bf: BuildFrom[Collection[IO[E, A]], A, Collection[A]], trace: ZTraceElement): IO[E, Collection[A]] =
    ZIO.collectAllPar(as)

  /**
   * @see See [[[zio.ZIO.collectAllPar[R,E,A](as:Set*]]]
   */
  def collectAllPar[E, A](as: Set[IO[E, A]])(implicit trace: ZTraceElement): IO[E, Set[A]] =
    ZIO.collectAllPar(as)

  /**
   * @see See [[[zio.ZIO.collectAllPar[R,E,A](as:Array*]]]
   */
  def collectAllPar[E, A: ClassTag](as: Array[IO[E, A]])(implicit trace: ZTraceElement): IO[E, Array[A]] =
    ZIO.collectAllPar(as)

  /**
   * @see See [[[zio.ZIO.collectAllPar[R,E,A](as:zio\.NonEmptyChunk*]]]
   */
  def collectAllPar[E, A](as: NonEmptyChunk[IO[E, A]])(implicit trace: ZTraceElement): IO[E, NonEmptyChunk[A]] =
    ZIO.collectAllPar(as)

  /**
   * @see See [[zio.ZIO.collectAllPar_]]
   */
  @deprecated("use collectAllParDiscard", "2.0.0")
  def collectAllPar_[E, A](in: => Iterable[IO[E, A]])(implicit trace: ZTraceElement): IO[E, Unit] =
    ZIO.collectAllPar_(in)

  /**
   * @see See [[zio.ZIO.collectAllParDiscard]]
   */
  def collectAllParDiscard[E, A](in: => Iterable[IO[E, A]])(implicit trace: ZTraceElement): IO[E, Unit] =
    ZIO.collectAllParDiscard(in)

  /**
   * @see See [[zio.ZIO.collectAllParN]]
   */
  @deprecated("use collectAllPar", "2.0.0")
  def collectAllParN[E, A, Collection[+Element] <: Iterable[Element]](
    n: => Int
  )(
    as: Collection[IO[E, A]]
  )(implicit bf: BuildFrom[Collection[IO[E, A]], A, Collection[A]], trace: ZTraceElement): IO[E, Collection[A]] =
    ZIO.collectAllParN(n)(as)

  /**
   * @see See [[zio.ZIO.collectAllParN_]]
   */
<<<<<<< HEAD
  @deprecated("use collectAllParDiscard", "2.0.0")
  def collectAllParN_[E, A](n: => Int)(as: => Iterable[IO[E, A]]): IO[E, Unit] =
=======
  @deprecated("use collectAllParNDiscard", "2.0.0")
  def collectAllParN_[E, A](n: => Int)(as: => Iterable[IO[E, A]])(implicit trace: ZTraceElement): IO[E, Unit] =
>>>>>>> 016c8e94
    ZIO.collectAllParN_(n)(as)

  /**
   * @see See [[zio.ZIO.collectAllParNDiscard]]
   */
<<<<<<< HEAD
  @deprecated("use collectAllParDiscard", "2.0.0")
  def collectAllParNDiscard[E, A](n: => Int)(as: => Iterable[IO[E, A]]): IO[E, Unit] =
=======
  def collectAllParNDiscard[E, A](n: => Int)(as: => Iterable[IO[E, A]])(implicit trace: ZTraceElement): IO[E, Unit] =
>>>>>>> 016c8e94
    ZIO.collectAllParNDiscard(n)(as)

  /**
   * @see See [[zio.ZIO.collectAllSuccesses]]
   */
  def collectAllSuccesses[E, A, Collection[+Element] <: Iterable[Element]](
    in: Collection[IO[E, A]]
  )(implicit bf: BuildFrom[Collection[IO[E, A]], A, Collection[A]], trace: ZTraceElement): UIO[Collection[A]] =
    ZIO.collectAllSuccesses(in)

  /**
   * @see See [[zio.ZIO.collectAllSuccessesPar]]
   */
  def collectAllSuccessesPar[E, A, Collection[+Element] <: Iterable[Element]](
    as: Collection[IO[E, A]]
  )(implicit bf: BuildFrom[Collection[IO[E, A]], A, Collection[A]], trace: ZTraceElement): UIO[Collection[A]] =
    ZIO.collectAllSuccessesPar(as)

  /**
   * @see See [[zio.ZIO.collectAllSuccessesParN]]
   */
  @deprecated("use collectAllSuccessesPar", "2.0.0")
  def collectAllSuccessesParN[E, A, Collection[+Element] <: Iterable[Element]](
    n: => Int
  )(
    as: Collection[IO[E, A]]
  )(implicit bf: BuildFrom[Collection[IO[E, A]], A, Collection[A]], trace: ZTraceElement): UIO[Collection[A]] =
    ZIO.collectAllSuccessesParN(n)(as)

  /**
   * @see See [[zio.ZIO.collectAllWith]]
   */
  def collectAllWith[E, A, B, Collection[+Element] <: Iterable[Element]](
    in: Collection[IO[E, A]]
  )(
    f: PartialFunction[A, B]
  )(implicit bf: BuildFrom[Collection[IO[E, A]], B, Collection[B]], trace: ZTraceElement): IO[E, Collection[B]] =
    ZIO.collectAllWith(in)(f)

  /**
   * @see See [[zio.ZIO.collectAllWithPar]]
   */
  def collectAllWithPar[E, A, B, Collection[+Element] <: Iterable[Element]](
    as: Collection[IO[E, A]]
  )(
    f: PartialFunction[A, B]
  )(implicit bf: BuildFrom[Collection[IO[E, A]], B, Collection[B]], trace: ZTraceElement): IO[E, Collection[B]] =
    ZIO.collectAllWithPar(as)(f)

  /**
   * @see See [[zio.ZIO.collectAllWithParN]]
   */
  @deprecated("use collectAllWithPar", "2.0.0")
  def collectAllWithParN[E, A, B, Collection[+Element] <: Iterable[Element]](n: => Int)(
    as: Collection[IO[E, A]]
  )(
    f: PartialFunction[A, B]
  )(implicit bf: BuildFrom[Collection[IO[E, A]], B, Collection[B]], trace: ZTraceElement): IO[E, Collection[B]] =
    ZIO.collectAllWithParN(n)(as)(f)

  /**
   * @see See [[zio.ZIO.collectFirst]]
   */
  def collectFirst[E, A, B](as: => Iterable[A])(f: A => IO[E, Option[B]])(implicit
    trace: ZTraceElement
  ): IO[E, Option[B]] =
    ZIO.collectFirst(as)(f)

  /**
   * @see See [[[zio.ZIO.collectPar[R,E,A,B,Collection[+Element]<:Iterable[Element]]*]]]
   */
  def collectPar[E, A, B, Collection[+Element] <: Iterable[Element]](
    in: Collection[A]
  )(
    f: A => IO[Option[E], B]
  )(implicit bf: BuildFrom[Collection[A], B, Collection[B]], trace: ZTraceElement): IO[E, Collection[B]] =
    ZIO.collectPar(in)(f)

  /**
   * @see See [[[zio.ZIO.collectPar[R,E,Key,Key2,Value,Value2](map:Map*]]]
   */
  def collectPar[E, Key, Key2, Value, Value2](
    map: Map[Key, Value]
  )(f: (Key, Value) => IO[Option[E], (Key2, Value2)])(implicit trace: ZTraceElement): IO[E, Map[Key2, Value2]] =
    ZIO.collectPar(map)(f)

  /**
   * @see See [[zio.ZIO.collectParN]]
   */
  @deprecated("use collectPar", "2.0.0")
  def collectParN[E, A, B, Collection[+Element] <: Iterable[Element]](n: => Int)(
    in: Collection[A]
  )(
    f: A => IO[Option[E], B]
  )(implicit bf: BuildFrom[Collection[A], B, Collection[B]], trace: ZTraceElement): IO[E, Collection[B]] =
    ZIO.collectParN(n)(in)(f)

  /**
   * @see See [[zio.ZIO.cond]]
   */
  def cond[E, A](predicate: => Boolean, result: => A, error: => E)(implicit trace: ZTraceElement): IO[E, A] =
    ZIO.cond(predicate, result, error)

  /**
   * @see See [[zio.ZIO.debug]]
   */
  def debug(value: => Any)(implicit trace: ZTraceElement): UIO[Unit] =
    ZIO.debug(value)

  /**
   * @see See [[zio.ZIO.descriptor]]
   */
  def descriptor(implicit trace: ZTraceElement): UIO[Fiber.Descriptor] = ZIO.descriptor

  /**
   * @see See [[zio.ZIO.descriptorWith]]
   */
  def descriptorWith[E, A](f: Fiber.Descriptor => IO[E, A])(implicit trace: ZTraceElement): IO[E, A] =
    ZIO.descriptorWith(f)

  /**
   * @see See [[zio.ZIO.die]]
   */
  def die(t: => Throwable)(implicit trace: ZTraceElement): UIO[Nothing] =
    ZIO.die(t)

  /**
   * @see See [[zio.ZIO.dieMessage]]
   */
  def dieMessage(message: => String)(implicit trace: ZTraceElement): UIO[Nothing] =
    ZIO.dieMessage(message)

  /**
   * @see See [[zio.ZIO.done]]
   */
  def done[E, A](r: => Exit[E, A])(implicit trace: ZTraceElement): IO[E, A] =
    ZIO.done(r)

  /**
   * @see See [[zio.ZIO.effect]]
   */
  @deprecated("use attempt", "2.0.0")
  def effect[A](effect: => A)(implicit trace: ZTraceElement): Task[A] =
    ZIO.effect(effect)

  /**
   * @see See [[zio.ZIO.effectAsync]]
   */
  @deprecated("use async", "2.0.0")
  def effectAsync[E, A](register: (IO[E, A] => Unit) => Any, blockingOn: => FiberId = FiberId.None)(implicit
    trace: ZTraceElement
  ): IO[E, A] =
    ZIO.effectAsync(register, blockingOn)

  /**
   * @see See [[zio.ZIO.effectAsyncInterrupt]]
   */
  @deprecated("use asyncInterrupt", "2.0.0")
  def effectAsyncInterrupt[E, A](
    register: (IO[E, A] => Unit) => Either[Canceler[Any], IO[E, A]],
    blockingOn: => FiberId = FiberId.None
  )(implicit trace: ZTraceElement): IO[E, A] =
    ZIO.effectAsyncInterrupt(register, blockingOn)

  /**
   * @see See [[zio.ZIO.effectAsyncM]]
   */
  @deprecated("use asyncZIO", "2.0.0")
  def effectAsyncM[E, A](register: (IO[E, A] => Unit) => IO[E, Any])(implicit trace: ZTraceElement): IO[E, A] =
    ZIO.effectAsyncM(register)

  /**
   * @see See [[zio.ZIO.effectAsyncMaybe]]
   */
  @deprecated("use asyncMaybe", "2.0.0")
  def effectAsyncMaybe[E, A](
    register: (IO[E, A] => Unit) => Option[IO[E, A]],
    blockingOn: => FiberId = FiberId.None
  )(implicit trace: ZTraceElement): IO[E, A] =
    ZIO.effectAsyncMaybe(register, blockingOn)

  /**
   * @see See [[zio.ZIO.effectBlocking]]
   */
  @deprecated("use attemptBlocking", "2.0.0")
  def effectBlocking[A](effect: => A)(implicit trace: ZTraceElement): Task[A] =
    ZIO.effectBlocking(effect)

  /**
   * @see See [[zio.ZIO.effectBlockingCancelable]]
   */
  @deprecated("use attemptBlockingCancelable", "2.0.0")
  def effectBlockingCancelable[A](effect: => A)(cancel: => UIO[Any])(implicit trace: ZTraceElement): Task[A] =
    ZIO.effectBlockingCancelable(effect)(cancel)

  /**
   * @see See [[zio.ZIO.effectBlockingIO]]
   */
  @deprecated("use attemptBlockingIO", "2.0.0")
  def effectBlockingIO[A](effect: => A)(implicit trace: ZTraceElement): IO[IOException, A] =
    ZIO.effectBlockingIO(effect)

  /**
   * @see See [[zio.ZIO.effectBlockingInterrupt]]
   */
  @deprecated("use attemptBlockingInterrupt", "2.0.0")
  def effectBlockingInterrupt[A](effect: => A)(implicit trace: ZTraceElement): Task[A] =
    ZIO.effectBlockingInterrupt(effect)

  /**
   * @see [[zio.ZIO.effectSuspend]]
   */
  @deprecated("use suspend", "2.0.0")
  def effectSuspend[A](io: => IO[Throwable, A])(implicit trace: ZTraceElement): IO[Throwable, A] =
    ZIO.effectSuspend(io)

  /**
   * @see [[zio.ZIO.effectSuspendWith]]
   */
  @deprecated("use suspendWith", "2.0.0")
  def effectSuspendWith[A](p: (Platform, Fiber.Id) => IO[Throwable, A])(implicit
    trace: ZTraceElement
  ): IO[Throwable, A] =
    ZIO.effectSuspendWith(p)

  /**
   * @see See [[zio.ZIO.effectSuspendTotal]]
   */
  @deprecated("use suspendSucceed", "2.0.0")
  def effectSuspendTotal[E, A](io: => IO[E, A])(implicit trace: ZTraceElement): IO[E, A] =
    ZIO.effectSuspendTotal(io)

  /**
   * @see See [[zio.ZIO.effectSuspendTotalWith]]
   */
  @deprecated("use suspendSucceedWith", "2.0.0")
  def effectSuspendTotalWith[E, A](p: (Platform, Fiber.Id) => IO[E, A])(implicit trace: ZTraceElement): IO[E, A] =
    ZIO.effectSuspendTotalWith(p)

  /**
   * @see See [[zio.ZIO.effectTotal]]
   */
  @deprecated("use succeed", "2.0.0")
  def effectTotal[A](effect: => A)(implicit trace: ZTraceElement): UIO[A] =
    ZIO.effectTotal(effect)

  /**
   * @see See [[zio.ZIO.executor]]
   */
  def executor(implicit trace: ZTraceElement): UIO[Executor] =
    ZIO.executor

  /**
   * @see See [[zio.ZIO.exists]]
   */
  def exists[E, A](as: => Iterable[A])(f: A => IO[E, Boolean])(implicit trace: ZTraceElement): IO[E, Boolean] =
    ZIO.exists(as)(f)

  /**
   * @see See [[zio.ZIO.fail]]
   */
  def fail[E](error: => E)(implicit trace: ZTraceElement): IO[E, Nothing] =
    ZIO.fail(error)

  /**
   * @see See [[zio.ZIO.failCause]]
   */
  def failCause[E](cause: => Cause[E])(implicit trace: ZTraceElement): IO[E, Nothing] =
    ZIO.failCause(cause)

  /**
   * @see See [[zio.ZIO.failCauseWith]]
   */
  def failCauseWith[E](function: (() => ZTrace) => Cause[E])(implicit trace: ZTraceElement): IO[E, Nothing] =
    ZIO.failCauseWith(function)

  /**
   * @see [[zio.ZIO.fiberId]]
   */
  def fiberId(implicit trace: ZTraceElement): UIO[FiberId] =
    ZIO.fiberId

  /**
   * @see [[zio.ZIO.filter[R,E,A,Collection*]]
   */
  def filter[E, A, Collection[+Element] <: Iterable[Element]](
    as: Collection[A]
  )(
    f: A => IO[E, Boolean]
  )(implicit bf: BuildFrom[Collection[A], A, Collection[A]], trace: ZTraceElement): IO[E, Collection[A]] =
    ZIO.filter(as)(f)

  /**
   * @see [[[zio.ZIO.filter[R,E,A](as:Set*]]]
   */
  def filter[E, A](as: Set[A])(f: A => IO[E, Boolean])(implicit trace: ZTraceElement): IO[E, Set[A]] =
    ZIO.filter(as)(f)

  /**
   * @see [[zio.ZIO.filterPar[R,E,A,Collection*]]
   */
  def filterPar[E, A, Collection[+Element] <: Iterable[Element]](
    as: Collection[A]
  )(
    f: A => IO[E, Boolean]
  )(implicit bf: BuildFrom[Collection[A], A, Collection[A]], trace: ZTraceElement): IO[E, Collection[A]] =
    ZIO.filterPar(as)(f)

  /**
   * @see [[[zio.ZIO.filterPar[R,E,A](as:Set*]]]
   */
  def filterPar[E, A](as: Set[A])(f: A => IO[E, Boolean])(implicit trace: ZTraceElement): IO[E, Set[A]] =
    ZIO.filterPar(as)(f)

  /**
   * @see [[zio.ZIO.filterNot[R,E,A,Collection*]]
   */
  def filterNot[E, A, Collection[+Element] <: Iterable[Element]](
    as: Collection[A]
  )(
    f: A => IO[E, Boolean]
  )(implicit bf: BuildFrom[Collection[A], A, Collection[A]], trace: ZTraceElement): IO[E, Collection[A]] =
    ZIO.filterNot(as)(f)

  /**
   * @see [[[zio.ZIO.filterNot[R,E,A](as:Set*]]]
   */
  def filterNot[E, A](as: Set[A])(f: A => IO[E, Boolean])(implicit trace: ZTraceElement): IO[E, Set[A]] =
    ZIO.filterNot(as)(f)

  /**
   * @see [[zio.ZIO.filterNotPar[R,E,A,Collection*]]
   */
  def filterNotPar[E, A, Collection[+Element] <: Iterable[Element]](
    as: Collection[A]
  )(
    f: A => IO[E, Boolean]
  )(implicit bf: BuildFrom[Collection[A], A, Collection[A]], trace: ZTraceElement): IO[E, Collection[A]] =
    ZIO.filterNotPar(as)(f)

  /**
   * @see [[[zio.ZIO.filterNotPar[R,E,A](as:Set*]]]
   */
  def filterNotPar[E, A](as: Set[A])(f: A => IO[E, Boolean])(implicit trace: ZTraceElement): IO[E, Set[A]] =
    ZIO.filterNotPar(as)(f)

  /**
   * @see See [[zio.ZIO.firstSuccessOf]]
   */
  def firstSuccessOf[E, A](
    io: => IO[E, A],
    rest: => Iterable[IO[E, A]]
  )(implicit trace: ZTraceElement): IO[E, A] = ZIO.firstSuccessOf(io, rest)

  /**
   * @see See [[zio.ZIO.flatten]]
   */
  def flatten[E, A](io: => IO[E, IO[E, A]])(implicit trace: ZTraceElement): IO[E, A] =
    ZIO.flatten(io)

  /**
   * @see See [[zio.ZIO.foldLeft]]
   */
  def foldLeft[E, S, A](in: => Iterable[A])(zero: => S)(f: (S, A) => IO[E, S])(implicit
    trace: ZTraceElement
  ): IO[E, S] =
    ZIO.foldLeft(in)(zero)(f)

  /**
   * @see See [[zio.ZIO.foldRight]]
   */
  def foldRight[E, S, A](in: => Iterable[A])(zero: => S)(f: (A, S) => IO[E, S])(implicit
    trace: ZTraceElement
  ): IO[E, S] =
    ZIO.foldRight(in)(zero)(f)

  /**
   * @see See [[zio.ZIO.forall]]
   */
  def forall[E, A](as: => Iterable[A])(f: A => IO[E, Boolean])(implicit trace: ZTraceElement): IO[E, Boolean] =
    ZIO.forall(as)(f)

  /**
   * @see See [[[zio.ZIO.foreach[R,E,A,B,Collection[+Element]<:Iterable[Element]]*]]]
   */
  def foreach[E, A, B, Collection[+Element] <: Iterable[Element]](
    in: Collection[A]
  )(
    f: A => IO[E, B]
  )(implicit bf: BuildFrom[Collection[A], B, Collection[B]], trace: ZTraceElement): IO[E, Collection[B]] =
    ZIO.foreach(in)(f)

  /**
   * @see See [[[zio.ZIO.foreach[R,E,A,B](in:Set*]]]
   */
  def foreach[E, A, B](in: Set[A])(f: A => IO[E, B])(implicit trace: ZTraceElement): IO[E, Set[B]] =
    ZIO.foreach(in)(f)

  /**
   * @see See [[[zio.ZIO.foreach[R,E,A,B](in:Array*]]]
   */
  def foreach[E, A, B: ClassTag](in: Array[A])(f: A => IO[E, B])(implicit trace: ZTraceElement): IO[E, Array[B]] =
    ZIO.foreach(in)(f)

  /**
   * @see See [[[zio.ZIO.foreach[R,E,Key,Key2,Value,Value2](map:Map*]]]
   */
  def foreach[E, Key, Key2, Value, Value2](
    map: Map[Key, Value]
  )(f: (Key, Value) => IO[E, (Key2, Value2)])(implicit trace: ZTraceElement): IO[E, Map[Key2, Value2]] =
    ZIO.foreach(map)(f)

  /**
   * @see See [[zio.ZIO.foreach[R,E,A,B](in:Option*]]]
   */
  def foreach[E, A, B](in: Option[A])(f: A => IO[E, B])(implicit trace: ZTraceElement): IO[E, Option[B]] =
    ZIO.foreach(in)(f)

  /**
   * @see See [[[zio.ZIO.foreach[R,E,A,B](in:zio\.NonEmptyChunk*]]]
   */
  def foreach[E, A, B](in: NonEmptyChunk[A])(f: A => IO[E, B])(implicit trace: ZTraceElement): IO[E, NonEmptyChunk[B]] =
    ZIO.foreach(in)(f)

  /**
   * @see See [[zio.ZIO.foreachExec]]
   */
  final def foreachExec[E, A, B, Collection[+Element] <: Iterable[Element]](as: Collection[A])(
    exec: => ExecutionStrategy
  )(
    f: A => IO[E, B]
  )(implicit bf: BuildFrom[Collection[A], B, Collection[B]], trace: ZTraceElement): IO[E, Collection[B]] =
    ZIO.foreachExec(as)(exec)(f)

  /**
   * @see See [[[zio.ZIO.foreachPar[R,E,A,B,Collection[+Element]<:Iterable[Element]]*]]]
   */
  def foreachPar[E, A, B, Collection[+Element] <: Iterable[Element]](
    as: Collection[A]
  )(
    fn: A => IO[E, B]
  )(implicit bf: BuildFrom[Collection[A], B, Collection[B]], trace: ZTraceElement): IO[E, Collection[B]] =
    ZIO.foreachPar(as)(fn)

  /**
   * @see See [[[zio.ZIO.foreachPar[R,E,A,B](as:Set*]]]
   */
  def foreachPar[E, A, B](as: Set[A])(fn: A => IO[E, B])(implicit trace: ZTraceElement): IO[E, Set[B]] =
    ZIO.foreachPar(as)(fn)

  /**
   * @see See [[[zio.ZIO.foreachPar[R,E,A,B](as:Array*]]]
   */
  def foreachPar[E, A, B: ClassTag](as: Array[A])(fn: A => IO[E, B])(implicit trace: ZTraceElement): IO[E, Array[B]] =
    ZIO.foreachPar(as)(fn)

  /**
   * @see See [[[zio.ZIO.foreachPar[R,E,Key,Key2,Value,Value2](map:Map*]]]
   */
  def foreachPar[E, Key, Key2, Value, Value2](
    map: Map[Key, Value]
  )(f: (Key, Value) => IO[E, (Key2, Value2)])(implicit trace: ZTraceElement): IO[E, Map[Key2, Value2]] =
    ZIO.foreachPar(map)(f)

  /**
   * @see See [[[zio.ZIO.foreachPar[R,E,A,B](as:zio\.NonEmptyChunk*]]]
   */
  def foreachPar[E, A, B](as: NonEmptyChunk[A])(fn: A => IO[E, B])(implicit
    trace: ZTraceElement
  ): IO[E, NonEmptyChunk[B]] =
    ZIO.foreachPar(as)(fn)

  /**
   * @see See [[zio.ZIO.foreachParN]]
   */
  @deprecated("use foreachPar", "2.0.0")
  def foreachParN[E, A, B, Collection[+Element] <: Iterable[Element]](n: => Int)(
    as: Collection[A]
  )(
    fn: A => IO[E, B]
  )(implicit bf: BuildFrom[Collection[A], B, Collection[B]], trace: ZTraceElement): IO[E, Collection[B]] =
    ZIO.foreachParN(n)(as)(fn)

  /**
   * @see See [[zio.ZIO.foreach_]]
   */
  @deprecated("use foreachDiscard", "2.0.0")
  def foreach_[E, A](as: => Iterable[A])(f: A => IO[E, Any])(implicit trace: ZTraceElement): IO[E, Unit] =
    ZIO.foreach_(as)(f)

  /**
   * @see See [[zio.ZIO.foreachDiscard]]
   */
  def foreachDiscard[E, A](as: => Iterable[A])(f: A => IO[E, Any])(implicit trace: ZTraceElement): IO[E, Unit] =
    ZIO.foreachDiscard(as)(f)

  /**
   * @see See [[zio.ZIO.foreachPar_]]
   */
  @deprecated("use foreachParDiscard", "2.0.0")
  def foreachPar_[E, A, B](as: => Iterable[A])(f: A => IO[E, Any])(implicit trace: ZTraceElement): IO[E, Unit] =
    ZIO.foreachPar_(as)(f)

  /**
   * @see See [[zio.ZIO.foreachParDiscard]]
   */
  def foreachParDiscard[E, A, B](as: => Iterable[A])(f: A => IO[E, Any])(implicit trace: ZTraceElement): IO[E, Unit] =
    ZIO.foreachParDiscard(as)(f)

  /**
   * @see See [[zio.ZIO.foreachParN_]]
   */
<<<<<<< HEAD
  @deprecated("use foreachParDiscard", "2.0.0")
  def foreachParN_[E, A, B](n: => Int)(as: => Iterable[A])(f: A => IO[E, Any]): IO[E, Unit] =
=======
  @deprecated("use foreachParNDiscard", "2.0.0")
  def foreachParN_[E, A, B](n: => Int)(as: => Iterable[A])(f: A => IO[E, Any])(implicit
    trace: ZTraceElement
  ): IO[E, Unit] =
>>>>>>> 016c8e94
    ZIO.foreachParN_(n)(as)(f)

  /**
   * @see See [[zio.ZIO.foreachParNDiscard]]
   */
<<<<<<< HEAD
  @deprecated("use foreachParDiscard", "2.0.0")
  def foreachParNDiscard[E, A, B](n: => Int)(as: => Iterable[A])(f: A => IO[E, Any]): IO[E, Unit] =
=======
  def foreachParNDiscard[E, A, B](n: => Int)(as: => Iterable[A])(f: A => IO[E, Any])(implicit
    trace: ZTraceElement
  ): IO[E, Unit] =
>>>>>>> 016c8e94
    ZIO.foreachParNDiscard(n)(as)(f)

  /**
   * @see See [[zio.ZIO.forkAll]]
   */
  def forkAll[E, A, Collection[+Element] <: Iterable[Element]](
    as: Collection[IO[E, A]]
  )(implicit
    bf: BuildFrom[Collection[IO[E, A]], A, Collection[A]],
    trace: ZTraceElement
  ): UIO[Fiber[E, Collection[A]]] =
    ZIO.forkAll(as)

  /**
   * @see See [[zio.ZIO.forkAll_]]
   */
  @deprecated("use forkAllDiscard", "2.0.0")
  def forkAll_[E, A](as: => Iterable[IO[E, A]])(implicit trace: ZTraceElement): UIO[Unit] =
    ZIO.forkAll_(as)

  /**
   * @see See [[zio.ZIO.forkAllDiscard]]
   */
  def forkAllDiscard[E, A](as: => Iterable[IO[E, A]])(implicit trace: ZTraceElement): UIO[Unit] =
    ZIO.forkAllDiscard(as)

  /**
   * Constructs a `IO` value of the appropriate type for the specified input.
   */
  def from[Input](input: => Input)(implicit
    constructor: ZIO.ZIOConstructor[Any, Any, Input],
    trace: ZTraceElement
  ): ZIO[constructor.OutEnvironment, constructor.OutError, constructor.OutSuccess] =
    constructor.make(input)

  /**
   * @see See [[zio.ZIO.fromEither]]
   */
  def fromEither[E, A](v: => Either[E, A])(implicit trace: ZTraceElement): IO[E, A] =
    ZIO.fromEither(v)

  /**
   * @see See [[zio.ZIO.fromFiber]]
   */
  def fromFiber[E, A](fiber: => Fiber[E, A])(implicit trace: ZTraceElement): IO[E, A] =
    ZIO.fromFiber(fiber)

  /**
   * @see See [[zio.ZIO.fromFiberM]]
   */
  @deprecated("use fromFiberZIO", "2.0.0")
  def fromFiberM[E, A](fiber: => IO[E, Fiber[E, A]])(implicit trace: ZTraceElement): IO[E, A] =
    ZIO.fromFiberM(fiber)

  /**
   * @see See [[zio.ZIO.fromFiberZIO]]
   */
  def fromFiberZIO[E, A](fiber: => IO[E, Fiber[E, A]])(implicit trace: ZTraceElement): IO[E, A] =
    ZIO.fromFiberZIO(fiber)

  /**
   * @see See [[zio.ZIO.fromFuture]]
   */
  def fromFuture[A](make: ExecutionContext => scala.concurrent.Future[A])(implicit trace: ZTraceElement): Task[A] =
    ZIO.fromFuture(make)

  /**
   * @see See [[zio.ZIO.fromFutureInterrupt]]
   */
  def fromFutureInterrupt[A](make: ExecutionContext => scala.concurrent.Future[A])(implicit
    trace: ZTraceElement
  ): Task[A] =
    ZIO.fromFutureInterrupt(make)

  /**
   * @see See [[zio.ZIO.fromOption]]
   */
  def fromOption[A](v: => Option[A])(implicit trace: ZTraceElement): IO[Option[Nothing], A] =
    ZIO.fromOption(v)

  /**
   * @see See [[zio.ZIO.getOrFailUnit]]
   */
  def getOrFailUnit[A](v: => Option[A])(implicit trace: ZTraceElement): IO[Unit, A] =
    ZIO.getOrFailUnit(v)

  /**
   * @see See [[zio.ZIO.fromTry]]
   */
  def fromTry[A](value: => scala.util.Try[A])(implicit trace: ZTraceElement): Task[A] =
    ZIO.fromTry(value)

  /**
   * @see See [[zio.ZIO.halt]]
   */
  @deprecated("use failCause", "2.0.0")
  def halt[E](cause: => Cause[E])(implicit trace: ZTraceElement): IO[E, Nothing] =
    ZIO.halt(cause)

  /**
   * @see See [[zio.ZIO.haltWith]]
   */
  @deprecated("use failCauseWith", "2.0.0")
  def haltWith[E](function: (() => ZTrace) => Cause[E])(implicit trace: ZTraceElement): IO[E, Nothing] =
    ZIO.haltWith(function)

  /**
   * @see [[zio.ZIO.ifM]]
   */
  @deprecated("use ifZIO", "2.0.0")
  def ifM[E](b: => IO[E, Boolean]): ZIO.IfZIO[Any, E] =
    ZIO.ifM(b)

  /**
   * @see [[zio.ZIO.ifZIO]]
   */
  def ifZIO[E](b: => IO[E, Boolean]): ZIO.IfZIO[Any, E] =
    ZIO.ifZIO(b)

  /**
   * @see See [[zio.ZIO.interrupt]]
   */
  def interrupt(implicit trace: ZTraceElement): UIO[Nothing] =
    ZIO.interrupt

  /**
   * @see See [[zio.ZIO.interruptAs]]
   */
  def interruptAs(fiberId: => FiberId)(implicit trace: ZTraceElement): UIO[Nothing] =
    ZIO.interruptAs(fiberId)

  /**
   * @see See [[zio.ZIO.interruptible]]
   */
  def interruptible[E, A](io: => IO[E, A])(implicit trace: ZTraceElement): IO[E, A] =
    ZIO.interruptible(io)

  /**
   * @see See [[zio.ZIO.interruptibleMask]]
   */
  def interruptibleMask[E, A](k: ZIO.InterruptStatusRestore => IO[E, A])(implicit trace: ZTraceElement): IO[E, A] =
    ZIO.interruptibleMask(k)

  /**
   * @see See [[zio.ZIO.iterate]]
   */
  def iterate[E, S](initial: => S)(cont: S => Boolean)(body: S => IO[E, S])(implicit trace: ZTraceElement): IO[E, S] =
    ZIO.iterate(initial)(cont)(body)

  /**
   *  @see See [[zio.ZIO.left]]
   */
  def left[E, A](a: => A)(implicit trace: ZTraceElement): IO[E, Either[A, Nothing]] =
    ZIO.left(a)

  /**
   * @see See [[zio.ZIO.lock]]
   */
  @deprecated("use onExecutor", "2.0.0")
  def lock[E, A](executor: => Executor)(io: => IO[E, A])(implicit trace: ZTraceElement): IO[E, A] =
    ZIO.onExecutor(executor)(io)

  /**
   *  @see See [[zio.ZIO.loop]]
   */
  def loop[E, A, S](initial: => S)(cont: S => Boolean, inc: S => S)(body: S => IO[E, A])(implicit
    trace: ZTraceElement
  ): IO[E, List[A]] =
    ZIO.loop(initial)(cont, inc)(body)

  /**
   *  @see See [[zio.ZIO.loop_]]
   */
  @deprecated("use loopDiscard", "2.0.0")
  def loop_[E, S](initial: => S)(cont: S => Boolean, inc: S => S)(body: S => IO[E, Any])(implicit
    trace: ZTraceElement
  ): IO[E, Unit] =
    ZIO.loop_(initial)(cont, inc)(body)

  /**
   *  @see See [[zio.ZIO.loopDiscard]]
   */
  def loopDiscard[E, S](initial: => S)(cont: S => Boolean, inc: S => S)(body: S => IO[E, Any])(implicit
    trace: ZTraceElement
  ): IO[E, Unit] =
    ZIO.loopDiscard(initial)(cont, inc)(body)

  /**
   *  @see [[zio.ZIO.mapN[R,E,A,B,C]*]]
   */
  @deprecated("use zip", "2.0.0")
  def mapN[E, A, B, C](io1: => IO[E, A], io2: => IO[E, B])(f: (A, B) => C)(implicit trace: ZTraceElement): IO[E, C] =
    ZIO.mapN(io1, io2)(f)

  /**
   *  @see [[zio.ZIO.mapN[R,E,A,B,C,D]*]]
   */
  @deprecated("use zip", "2.0.0")
  def mapN[E, A, B, C, D](io1: => IO[E, A], io2: => IO[E, B], io3: => IO[E, C])(f: (A, B, C) => D)(implicit
    trace: ZTraceElement
  ): IO[E, D] =
    ZIO.mapN(io1, io2, io3)(f)

  /**
   *  @see [[zio.ZIO.mapN[R,E,A,B,C,D,F]*]]
   */
  @deprecated("use zip", "2.0.0")
  def mapN[E, A, B, C, D, F](io1: => IO[E, A], io2: => IO[E, B], io3: => IO[E, C], io4: => IO[E, D])(
    f: (A, B, C, D) => F
  )(implicit trace: ZTraceElement): IO[E, F] =
    ZIO.mapN(io1, io2, io3, io4)(f)

  /**
   *  @see [[zio.ZIO.mapParN[R,E,A,B,C]*]]
   */
  @deprecated("use zipPar", "2.0.0")
  def mapParN[E, A, B, C](io1: => IO[E, A], io2: => IO[E, B])(f: (A, B) => C)(implicit trace: ZTraceElement): IO[E, C] =
    ZIO.mapParN(io1, io2)(f)

  /**
   *  @see [[zio.ZIO.mapParN[R,E,A,B,C,D]*]]
   */
  @deprecated("use zipPar", "2.0.0")
  def mapParN[E, A, B, C, D](io1: => IO[E, A], io2: => IO[E, B], io3: => IO[E, C])(f: (A, B, C) => D)(implicit
    trace: ZTraceElement
  ): IO[E, D] =
    ZIO.mapParN(io1, io2, io3)(f)

  /**
   *  @see [[zio.ZIO.mapParN[R,E,A,B,C,D,F]*]]
   */
  @deprecated("use zipPar", "2.0.0")
  def mapParN[E, A, B, C, D, F](io1: => IO[E, A], io2: => IO[E, B], io3: => IO[E, C], io4: => IO[E, D])(
    f: (A, B, C, D) => F
  )(implicit trace: ZTraceElement): IO[E, F] =
    ZIO.mapParN(io1, io2, io3, io4)(f)

  /**
   * @see See [[zio.ZIO.memoize]]
   */
  def memoize[E, A, B](f: A => IO[E, B])(implicit trace: ZTraceElement): UIO[A => IO[E, B]] =
    ZIO.memoize(f)

  /**
   * @see See [[zio.ZIO.mergeAll]]
   */
  def mergeAll[E, A, B](in: => Iterable[IO[E, A]])(zero: => B)(f: (B, A) => B)(implicit
    trace: ZTraceElement
  ): IO[E, B] =
    ZIO.mergeAll(in)(zero)(f)

  /**
   * @see See [[zio.ZIO.mergeAllPar]]
   */
  def mergeAllPar[E, A, B](in: => Iterable[IO[E, A]])(zero: => B)(f: (B, A) => B)(implicit
    trace: ZTraceElement
  ): IO[E, B] =
    ZIO.mergeAllPar(in)(zero)(f)

  /**
   * @see See [[zio.ZIO.never]]
   */
  def never(implicit trace: ZTraceElement): UIO[Nothing] =
    ZIO.never

  /**
   * @see See [[zio.ZIO.none]]
   */
  val none: UIO[Option[Nothing]] =
    ZIO.none

  /**
   * @see See [[zio.ZIO.noneOrFail]]
   */
  def noneOrFail[E](o: => Option[E])(implicit trace: ZTraceElement): IO[E, Unit] =
    ZIO.noneOrFail(o)

  /**
   * @see See [[zio.ZIO.noneOrFailWith]]
   */
  def noneOrFailWith[E, O](o: => Option[O])(f: O => E)(implicit trace: ZTraceElement): IO[E, Unit] =
    ZIO.noneOrFailWith(o)(f)

  /**
   *  @see See [[zio.ZIO.not]]
   */
  def not[E](effect: => IO[E, Boolean])(implicit trace: ZTraceElement): IO[E, Boolean] =
    ZIO.not(effect)

  /**
   * @see See [[zio.ZIO.onExecutor]]
   */
  def onExecutor[E, A](executor: => Executor)(io: IO[E, A])(implicit trace: ZTraceElement): IO[E, A] =
    ZIO.onExecutor(executor)(io)

  /**
   * @see See [[zio.ZIO.partition]]
   */
  def partition[E, A, B](in: => Iterable[A])(f: A => IO[E, B])(implicit
    ev: CanFail[E],
    trace: ZTraceElement
  ): UIO[(Iterable[E], Iterable[B])] =
    ZIO.partition(in)(f)

  /**
   * @see See [[zio.ZIO.partitionPar]]
   */
  def partitionPar[E, A, B](
    in: => Iterable[A]
  )(f: A => IO[E, B])(implicit ev: CanFail[E], trace: ZTraceElement): UIO[(Iterable[E], Iterable[B])] =
    ZIO.partitionPar(in)(f)

  /**
   * @see See [[zio.ZIO.partitionParN]]
   */
  @deprecated("use partitionPar", "2.0.0")
  def partitionParN[E, A, B](
    n: => Int
  )(in: => Iterable[A])(
    f: A => IO[E, B]
  )(implicit ev: CanFail[E], trace: ZTraceElement): UIO[(Iterable[E], Iterable[B])] =
    ZIO.partitionParN(n)(in)(f)

  /**
   * @see See [[zio.ZIO.raceAll]]
   */
  def raceAll[E, A](io: => IO[E, A], ios: => Iterable[IO[E, A]])(implicit trace: ZTraceElement): IO[E, A] =
    ZIO.raceAll(io, ios)

  /**
   * @see See [[zio.ZIO.reduceAll]]
   */
  def reduceAll[E, A](a: => IO[E, A], as: => Iterable[IO[E, A]])(f: (A, A) => A)(implicit
    trace: ZTraceElement
  ): IO[E, A] =
    ZIO.reduceAll(a, as)(f)

  /**
   * @see See [[zio.ZIO.reduceAllPar]]
   */
  def reduceAllPar[E, A](a: => IO[E, A], as: => Iterable[IO[E, A]])(f: (A, A) => A)(implicit
    trace: ZTraceElement
  ): IO[E, A] =
    ZIO.reduceAllPar(a, as)(f)

  /**
   * @see See [[zio.ZIO.replicate]]
   */
  def replicate[E, A](n: => Int)(effect: => IO[E, A])(implicit trace: ZTraceElement): Iterable[IO[E, A]] =
    ZIO.replicate(n)(effect)

  /**
   * @see See [[zio.ZIO.replicateM]]
   */
  @deprecated("use replicateZIO", "2.0.0")
  def replicateM[E, A](n: => Int)(effect: => IO[E, A])(implicit trace: ZTraceElement): IO[E, Iterable[A]] =
    ZIO.replicateM(n)(effect)

  /**
   * @see See [[zio.ZIO.replicateM_]]
   */
  @deprecated("use replicateZIODiscard", "2.0.0")
  def replicateM_[E, A](n: => Int)(effect: => IO[E, A])(implicit trace: ZTraceElement): IO[E, Unit] =
    ZIO.replicateM_(n)(effect)

  /**
   * @see See [[zio.ZIO.replicateZIO]]
   */
  def replicateZIO[E, A](n: => Int)(effect: => IO[E, A])(implicit trace: ZTraceElement): IO[E, Iterable[A]] =
    ZIO.replicateZIO(n)(effect)

  /**
   * @see See [[zio.ZIO.replicateZIODiscard]]
   */
  def replicateZIODiscard[E, A](n: => Int)(effect: => IO[E, A])(implicit trace: ZTraceElement): IO[E, Unit] =
    ZIO.replicateZIODiscard(n)(effect)

  /**
   * @see See [[zio.ZIO.require]]
   */
  @deprecated("use someOrFail", "2.0.0")
  def require[E, A](error: => E)(implicit trace: ZTraceElement): IO[E, Option[A]] => IO[E, A] =
    ZIO.require[Any, E, A](error)

  /**
   * @see See [[zio.ZIO.reserve]]
   */
  def reserve[E, A, B](reservation: => IO[E, Reservation[Any, E, A]])(use: A => IO[E, B])(implicit
    trace: ZTraceElement
  ): IO[E, B] =
    ZIO.reserve(reservation)(use)

  /**
   *  @see [[zio.ZIO.right]]
   */
  def right[E, B](b: => B)(implicit trace: ZTraceElement): IO[E, Either[Nothing, B]] =
    ZIO.right(b)

  /**
   * @see See [[zio.ZIO.runtime]]
   */
  def runtime(implicit trace: ZTraceElement): UIO[Runtime[Any]] =
    ZIO.runtime

  /**
   * @see See [[zio.ZIO.runtimeConfig]]
   */
  def runtimeConfig(implicit trace: ZTraceElement): UIO[RuntimeConfig] =
    ZIO.runtimeConfig

  /**
   *  @see [[zio.ZIO.some]]
   */
  def some[E, A](a: => A)(implicit trace: ZTraceElement): IO[E, Option[A]] =
    ZIO.some(a)

  /**
   * @see See [[zio.ZIO.succeed]]
   */
  def succeed[A](a: => A)(implicit trace: ZTraceElement): UIO[A] =
    ZIO.succeed(a)

  /**
   * @see See [[zio.ZIO.succeedBlocking]]
   */
  def succeedBlocking[A](a: => A)(implicit trace: ZTraceElement): UIO[A] =
    ZIO.succeedBlocking(a)

  /**
   * @see [[zio.ZIO.suspend]]
   */
  def suspend[A](io: => IO[Throwable, A])(implicit trace: ZTraceElement): IO[Throwable, A] =
    ZIO.suspend(io)

  /**
   * @see [[zio.ZIO.suspendWith]]
   */
  def suspendWith[A](f: (RuntimeConfig, FiberId) => IO[Throwable, A])(implicit trace: ZTraceElement): IO[Throwable, A] =
    ZIO.suspendWith(f)

  /**
   * @see See [[zio.ZIO.suspendSucceed]]
   */
  def suspendSucceed[E, A](io: => IO[E, A])(implicit trace: ZTraceElement): IO[E, A] =
    ZIO.suspendSucceed(io)

  /**
   * @see See [[zio.ZIO.suspendSucceedWith]]
   */
  def suspendSucceedWith[E, A](f: (RuntimeConfig, FiberId) => IO[E, A])(implicit trace: ZTraceElement): IO[E, A] =
    ZIO.suspendSucceedWith(f)

  /**
   * @see See [[zio.ZIO.trace]]
   */
  def trace(implicit trace: ZTraceElement): UIO[ZTrace] =
    ZIO.trace

  /**
   * @see See [[zio.ZIO.traced]]
   */
  def traced[E, A](zio: => IO[E, A])(implicit trace: ZTraceElement): IO[E, A] =
    ZIO.traced(zio)

  /**
   * @see See [[zio.ZIO.unit]]
   */
  val unit: UIO[Unit] =
    ZIO.unit

  /**
   * @see See [[zio.ZIO.uninterruptible]]
   */
  def uninterruptible[E, A](io: => IO[E, A])(implicit trace: ZTraceElement): IO[E, A] =
    ZIO.uninterruptible(io)

  /**
   * @see See [[zio.ZIO.uninterruptibleMask]]
   */
  def uninterruptibleMask[E, A](k: ZIO.InterruptStatusRestore => IO[E, A])(implicit trace: ZTraceElement): IO[E, A] =
    ZIO.uninterruptibleMask(k)

  /**
   * @see See [[zio.ZIO.unless]]
   */
  def unless[E, A](b: => Boolean)(zio: => IO[E, A])(implicit trace: ZTraceElement): IO[E, Option[A]] =
    ZIO.unless(b)(zio)

  /**
   * @see See [[zio.ZIO.unlessM]]
   */
  @deprecated("use unlessZIO", "2.0.0")
  def unlessM[E](b: => IO[E, Boolean]): ZIO.UnlessZIO[Any, E] =
    ZIO.unlessM(b)

  /**
   * @see See [[zio.ZIO.unlessZIO]]
   */
  def unlessZIO[E](b: => IO[E, Boolean]): ZIO.UnlessZIO[Any, E] =
    ZIO.unlessZIO(b)

  /**
   * @see See [[zio.ZIO.unsandbox]]
   */
  def unsandbox[E, A](v: => IO[Cause[E], A])(implicit trace: ZTraceElement): IO[E, A] =
    ZIO.unsandbox(v)

  /**
   * @see See [[zio.ZIO.untraced]]
   */
  def untraced[E, A](zio: => IO[E, A])(implicit trace: ZTraceElement): IO[E, A] =
    ZIO.untraced(zio)

  /**
   * @see See [[[zio.ZIO.validate[R,E,A,B,Collection[+Element]<:Iterable[Element]]*]]]
   */
  def validate[E, A, B, Collection[+Element] <: Iterable[Element]](in: Collection[A])(
    f: A => IO[E, B]
  )(implicit
    bf: BuildFrom[Collection[A], B, Collection[B]],
    ev: CanFail[E],
    trace: ZTraceElement
  ): IO[::[E], Collection[B]] =
    ZIO.validate(in)(f)

  /**
   * @see See [[[zio.ZIO.validate[R,E,A,B](in:zio\.NonEmptyChunk*]]]
   */
  def validate[E, A, B](in: NonEmptyChunk[A])(
    f: A => IO[E, B]
  )(implicit ev: CanFail[E], trace: ZTraceElement): IO[::[E], NonEmptyChunk[B]] =
    ZIO.validate(in)(f)

  /**
   * @see See [[zio.ZIO.validate_]]
   */
  @deprecated("use validateDiscard", "2.0.0")
  def validate_[E, A](in: => Iterable[A])(
    f: A => IO[E, Any]
  )(implicit ev: CanFail[E], trace: ZTraceElement): IO[::[E], Unit] =
    ZIO.validate_(in)(f)

  /**
   * @see See [[zio.ZIO.validateDiscard]]
   */
  def validateDiscard[E, A](in: => Iterable[A])(
    f: A => IO[E, Any]
  )(implicit ev: CanFail[E], trace: ZTraceElement): IO[::[E], Unit] =
    ZIO.validateDiscard(in)(f)

  /**
   * @see See [[[zio.ZIO.validatePar[R,E,A,B,Collection[+Element]<:Iterable[Element]]*]]]
   */
  def validatePar[E, A, B, Collection[+Element] <: Iterable[Element]](in: Collection[A])(
    f: A => IO[E, B]
  )(implicit
    bf: BuildFrom[Collection[A], B, Collection[B]],
    ev: CanFail[E],
    trace: ZTraceElement
  ): IO[::[E], Collection[B]] =
    ZIO.validatePar(in)(f)

  /**
   * @see See [[[zio.ZIO.validatePar[R,E,A,B](in:zio\.NonEmptyChunk*]]]
   */
  def validatePar[E, A, B](in: NonEmptyChunk[A])(
    f: A => IO[E, B]
  )(implicit ev: CanFail[E], trace: ZTraceElement): IO[::[E], NonEmptyChunk[B]] =
    ZIO.validatePar(in)(f)

  /**
   * @see See [[zio.ZIO.validatePar_]]
   */
  @deprecated("use validateParDiscard", "2.0.0")
  def validatePar_[E, A](in: => Iterable[A])(
    f: A => IO[E, Any]
  )(implicit ev: CanFail[E], trace: ZTraceElement): IO[::[E], Unit] =
    ZIO.validatePar_(in)(f)

  /**
   * @see See [[zio.ZIO.validateParDiscard]]
   */
  def validateParDiscard[E, A](in: => Iterable[A])(
    f: A => IO[E, Any]
  )(implicit ev: CanFail[E], trace: ZTraceElement): IO[::[E], Unit] =
    ZIO.validateParDiscard(in)(f)

  /**
   * @see See [[zio.ZIO.validateFirst]]
   */
  def validateFirst[E, A, B, Collection[+Element] <: Iterable[Element]](
    in: Collection[A]
  )(f: A => IO[E, B])(implicit
    bf: BuildFrom[Collection[A], E, Collection[E]],
    ev: CanFail[E],
    trace: ZTraceElement
  ): IO[Collection[E], B] =
    ZIO.validateFirst(in)(f)

  /**
   * @see See [[zio.ZIO.validateFirstPar]]
   */
  def validateFirstPar[E, A, B, Collection[+Element] <: Iterable[Element]](
    in: Collection[A]
  )(f: A => IO[E, B])(implicit
    bf: BuildFrom[Collection[A], E, Collection[E]],
    ev: CanFail[E],
    trace: ZTraceElement
  ): IO[Collection[E], B] =
    ZIO.validateFirstPar(in)(f)

  /**
   * @see See [[zio.ZIO.when]]
   */
  def when[E, A](b: => Boolean)(io: => IO[E, A])(implicit trace: ZTraceElement): IO[E, Option[A]] =
    ZIO.when(b)(io)

  /**
   * @see See [[zio.ZIO.whenCase]]
   */
  def whenCase[E, A, B](a: => A)(pf: PartialFunction[A, IO[E, B]])(implicit trace: ZTraceElement): IO[E, Option[B]] =
    ZIO.whenCase(a)(pf)

  /**
   * @see See [[zio.ZIO.whenCaseM]]
   */
  @deprecated("use whenCaseZIO", "2.0.0")
  def whenCaseM[E, A, B](a: => IO[E, A])(pf: PartialFunction[A, IO[E, B]])(implicit
    trace: ZTraceElement
  ): IO[E, Option[B]] =
    ZIO.whenCaseM(a)(pf)

  /**
   * @see See [[zio.ZIO.whenCaseZIO]]
   */
  def whenCaseZIO[E, A, B](a: => IO[E, A])(pf: PartialFunction[A, IO[E, B]])(implicit
    trace: ZTraceElement
  ): IO[E, Option[B]] =
    ZIO.whenCaseZIO(a)(pf)

  /**
   * @see See [[zio.ZIO.whenM]]
   */
  @deprecated("use whenZIO", "2.0.0")
  def whenM[E](b: => IO[E, Boolean]): ZIO.WhenZIO[Any, E] =
    ZIO.whenM(b)

  /**
   * @see See [[zio.ZIO.whenZIO]]
   */
  def whenZIO[E](b: => IO[E, Boolean]): ZIO.WhenZIO[Any, E] =
    ZIO.whenZIO(b)

  /**
   *  @see See [[zio.ZIO.withRuntimeConfig]]
   */
  def withRuntimeConfig[E, A](runtimeConfig: => RuntimeConfig)(io: => IO[E, A])(implicit
    trace: ZTraceElement
  ): IO[E, A] =
    ZIO.withRuntimeConfig(runtimeConfig)(io)

  /**
   * @see See [[zio.ZIO.yieldNow]]
   */
  def yieldNow(implicit trace: ZTraceElement): UIO[Unit] =
    ZIO.yieldNow

  private[zio] def succeedNow[A](a: A): UIO[A] =
    ZIO.succeedNow(a)
}<|MERGE_RESOLUTION|>--- conflicted
+++ resolved
@@ -302,24 +302,15 @@
   /**
    * @see See [[zio.ZIO.collectAllParN_]]
    */
-<<<<<<< HEAD
   @deprecated("use collectAllParDiscard", "2.0.0")
-  def collectAllParN_[E, A](n: => Int)(as: => Iterable[IO[E, A]]): IO[E, Unit] =
-=======
-  @deprecated("use collectAllParNDiscard", "2.0.0")
   def collectAllParN_[E, A](n: => Int)(as: => Iterable[IO[E, A]])(implicit trace: ZTraceElement): IO[E, Unit] =
->>>>>>> 016c8e94
     ZIO.collectAllParN_(n)(as)
 
   /**
    * @see See [[zio.ZIO.collectAllParNDiscard]]
    */
-<<<<<<< HEAD
   @deprecated("use collectAllParDiscard", "2.0.0")
-  def collectAllParNDiscard[E, A](n: => Int)(as: => Iterable[IO[E, A]]): IO[E, Unit] =
-=======
   def collectAllParNDiscard[E, A](n: => Int)(as: => Iterable[IO[E, A]])(implicit trace: ZTraceElement): IO[E, Unit] =
->>>>>>> 016c8e94
     ZIO.collectAllParNDiscard(n)(as)
 
   /**
@@ -832,28 +823,15 @@
   /**
    * @see See [[zio.ZIO.foreachParN_]]
    */
-<<<<<<< HEAD
   @deprecated("use foreachParDiscard", "2.0.0")
-  def foreachParN_[E, A, B](n: => Int)(as: => Iterable[A])(f: A => IO[E, Any]): IO[E, Unit] =
-=======
-  @deprecated("use foreachParNDiscard", "2.0.0")
-  def foreachParN_[E, A, B](n: => Int)(as: => Iterable[A])(f: A => IO[E, Any])(implicit
-    trace: ZTraceElement
-  ): IO[E, Unit] =
->>>>>>> 016c8e94
+  def foreachParN_[E, A, B](n: => Int)(as: => Iterable[A])(f: A => IO[E, Any])(implicit trace: ZTraceElement): IO[E, Unit] =
     ZIO.foreachParN_(n)(as)(f)
 
   /**
    * @see See [[zio.ZIO.foreachParNDiscard]]
    */
-<<<<<<< HEAD
   @deprecated("use foreachParDiscard", "2.0.0")
-  def foreachParNDiscard[E, A, B](n: => Int)(as: => Iterable[A])(f: A => IO[E, Any]): IO[E, Unit] =
-=======
-  def foreachParNDiscard[E, A, B](n: => Int)(as: => Iterable[A])(f: A => IO[E, Any])(implicit
-    trace: ZTraceElement
-  ): IO[E, Unit] =
->>>>>>> 016c8e94
+  def foreachParNDiscard[E, A, B](n: => Int)(as: => Iterable[A])(f: A => IO[E, Any])(implicit trace: ZTraceElement): IO[E, Unit] =
     ZIO.foreachParNDiscard(n)(as)(f)
 
   /**
