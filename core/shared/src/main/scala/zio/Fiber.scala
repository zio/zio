/*
 * Copyright 2017-2022 John A. De Goes and the ZIO Contributors
 *
 * Licensed under the Apache License, Version 2.0 (the "License");
 * you may not use this file except in compliance with the License.
 * You may obtain a copy of the License at
 *
 *     http://www.apache.org/licenses/LICENSE-2.0
 *
 * Unless required by applicable law or agreed to in writing, software
 * distributed under the License is distributed on an "AS IS" BASIS,
 * WITHOUT WARRANTIES OR CONDITIONS OF ANY KIND, either express or implied.
 * See the License for the specific language governing permissions and
 * limitations under the License.
 */

package zio

import zio.internal.FiberRenderer
import zio.stacktracer.TracingImplicits.disableAutoTrace

import java.io.IOException
import scala.concurrent.Future
import zio.internal.WeakConcurrentBag

/**
 * A fiber is a lightweight thread of execution that never consumes more than a
 * whole thread (but may consume much less, depending on contention and
 * asynchronicity). Fibers are spawned by forking ZIO effects, which run
 * concurrently with the parent effect.
 *
 * Fibers can be joined, yielding their result to other fibers, or interrupted,
 * which terminates the fiber, safely releasing all resources.
 *
 * {{{
 * def parallel[A, B](io1: Task[A], io2: Task[B]): Task[(A, B)] =
 *   for {
 *     fiber1 <- io1.fork
 *     fiber2 <- io2.fork
 *     a      <- fiber1.join
 *     b      <- fiber2.join
 *   } yield (a, b)
 * }}}
 */
sealed abstract class Fiber[+E, +A] { self =>

  /**
   * Same as `zip` but discards the output of the left hand side.
   *
   * @param that
   *   fiber to be zipped
   * @tparam E1
   *   error type
   * @tparam B
   *   type of the fiber
   * @return
   *   `Fiber[E1, B]` combined fiber
   */
  final def *>[E1 >: E, B](that: Fiber[E1, B]): Fiber.Synthetic[E1, B] =
    (self zipWith that)((_, b) => b)

  /**
   * Same as `zip` but discards the output of the right hand side.
   *
   * @param that
   *   fiber to be zipped
   * @tparam E1
   *   error type
   * @tparam B
   *   type of the fiber
   * @return
   *   `Fiber[E1, A]` combined fiber
   */
  final def <*[E1 >: E, B](that: Fiber[E1, B]): Fiber.Synthetic[E1, A] =
    (self zipWith that)((a, _) => a)

  /**
   * Zips this fiber and the specified fiber together, producing a tuple of
   * their output.
   *
   * @param that
   *   fiber to be zipped
   * @tparam E1
   *   error type
   * @tparam B
   *   type of that fiber
   * @return
   *   `Fiber[E1, (A, B)]` combined fiber
   */
  final def <*>[E1 >: E, B](that: => Fiber[E1, B])(implicit
    zippable: Zippable[A, B]
  ): Fiber.Synthetic[E1, zippable.Out] =
    (self zipWith that)((a, b) => zippable.zip(a, b))

  /**
   * A symbolic alias for `orElseEither`.
   */
  final def <+>[E1 >: E, B](that: => Fiber[E1, B])(implicit ev: CanFail[E]): Fiber.Synthetic[E1, Either[A, B]] =
    self.orElseEither(that)

  /**
   * A symbolic alias for `orElse`.
   */
  def <>[E1, A1 >: A](that: => Fiber[E1, A1])(implicit ev: CanFail[E]): Fiber.Synthetic[E1, A1] =
    self.orElse(that)

  /**
   * Maps the output of this fiber to the specified constant.
   *
   * @param b
   *   constant
   * @tparam B
   *   type of the fiber
   * @return
   *   `Fiber[E, B]` fiber mapped to constant
   */
  final def as[B](b: => B): Fiber.Synthetic[E, B] =
    self map (_ => b)

  /**
   * Awaits the fiber, which suspends the awaiting fiber until the result of the
   * fiber has been determined.
   *
   * @return
   *   `UIO[Exit[E, A]]`
   */
  def await(implicit trace: Trace): UIO[Exit[E, A]]

  /**
   * Retrieves the immediate children of the fiber.
   */
  def children(implicit trace: Trace): UIO[Chunk[Fiber.Runtime[_, _]]]

  /**
   * Folds over the runtime or synthetic fiber.
   */
  final def fold[Z](
    runtime: Fiber.Runtime[E, A] => Z,
    synthetic: Fiber.Synthetic[E, A] => Z
  ): Z =
    self match {
      case fiber: Fiber.Runtime[_, _]   => runtime(fiber.asInstanceOf[Fiber.Runtime[E, A]])
      case fiber: Fiber.Synthetic[_, _] => synthetic(fiber.asInstanceOf[Fiber.Synthetic[E, A]])
    }

  /**
   * The identity of the fiber.
   */
  def id: FiberId

  /**
   * Inherits values from all [[FiberRef]] instances into current fiber. This
   * will resume immediately.
   *
   * @return
   *   `UIO[Unit]`
   */
  def inheritRefs(implicit trace: Trace): UIO[Unit]

  /**
   * Interrupts the fiber from whichever fiber is calling this method. If the
   * fiber has already exited, the returned effect will resume immediately.
   * Otherwise, the effect will resume when the fiber exits.
   *
   * @return
   *   `UIO[Exit, E, A]]`
   */
  final def interrupt(implicit trace: Trace): UIO[Exit[E, A]] =
    ZIO.fiberId.flatMap(fiberId => self.interruptAs(fiberId))

  /**
   * Interrupts the fiber as if interrupted from the specified fiber. If the
   * fiber has already exited, the returned effect will resume immediately.
   * Otherwise, the effect will resume when the fiber exits.
   *
   * @return
   *   `UIO[Exit, E, A]]`
   */
  def interruptAs(fiberId: FiberId)(implicit trace: Trace): UIO[Exit[E, A]]

  /**
   * Interrupts the fiber from whichever fiber is calling this method. The
   * interruption will happen in a separate daemon fiber, and the returned
   * effect will always resume immediately without waiting.
   *
   * @return
   *   `UIO[Unit]`
   */
  final def interruptFork(implicit trace: Trace): UIO[Unit] = interrupt.forkDaemon.unit

  /**
   * Joins the fiber, which suspends the joining fiber until the result of the
   * fiber has been determined. Attempting to join a fiber that has erred will
   * result in a catchable error. Joining an interrupted fiber will result in an
   * "inner interruption" of this fiber, unlike interruption triggered by
   * another fiber, "inner interruption" can be caught and recovered.
   *
   * @return
   *   `IO[E, A]`
   */
  final def join(implicit trace: Trace): IO[E, A] = await.flatMap(ZIO.done(_)) <* inheritRefs

  /**
   * Maps over the value the Fiber computes.
   *
   * @param f
   *   mapping function
   * @tparam B
   *   result type of f
   * @return
   *   `Fiber[E, B]` mapped fiber
   */
  final def map[B](f: A => B): Fiber.Synthetic[E, B] =
    mapZIO(f andThen ZIO.succeedNow)

  /**
   * Passes the success of this fiber to the specified callback, and continues
   * with the fiber that it returns.
   *
   * @param f
   *   The callback.
   * @tparam B
   *   The success value.
   * @return
   *   `Fiber[E, B]` The continued fiber.
   */
  final def mapFiber[E1 >: E, B](f: A => Fiber[E1, B])(implicit trace: Trace): UIO[Fiber[E1, B]] =
    self.await.map(_.fold(Fiber.failCause(_), f))

  /**
   * Effectually maps over the value the fiber computes.
   */
  final def mapZIO[E1 >: E, B](f: A => IO[E1, B]): Fiber.Synthetic[E1, B] =
    new Fiber.Synthetic[E1, B] {
      final def await(implicit trace: Trace): UIO[Exit[E1, B]] =
        self.await.flatMap(_.foreach(f))

      final def children(implicit trace: Trace): UIO[Chunk[Fiber.Runtime[_, _]]] = self.children

      def id: FiberId = self.id
      final def inheritRefs(implicit trace: Trace): UIO[Unit] =
        self.inheritRefs
      final def interruptAs(id: FiberId)(implicit trace: Trace): UIO[Exit[E1, B]] =
        self.interruptAs(id).flatMap(_.foreach(f))
      final def poll(implicit trace: Trace): UIO[Option[Exit[E1, B]]] =
        self.poll.flatMap(_.fold[UIO[Option[Exit[E1, B]]]](ZIO.succeedNow(None))(_.foreach(f).map(Some(_))))
    }

  /**
   * Returns a fiber that prefers `this` fiber, but falls back to the `that` one
   * when `this` one fails. Interrupting the returned fiber will interrupt both
   * fibers, sequentially, from left to right.
   *
   * @param that
   *   fiber to fall back to
   * @tparam E1
   *   error type
   * @tparam A1
   *   type of the other fiber
   * @return
   *   `Fiber[E1, A1]`
   */
  def orElse[E1, A1 >: A](that: => Fiber[E1, A1])(implicit ev: CanFail[E]): Fiber.Synthetic[E1, A1] =
    new Fiber.Synthetic[E1, A1] {
      final def await(implicit trace: Trace): UIO[Exit[E1, A1]] =
        self.await.zipWith(that.await) {
          case (e1 @ Exit.Success(_), _) => e1
          case (_, e2)                   => e2

        }

      final def children(implicit trace: Trace): UIO[Chunk[Fiber.Runtime[_, _]]] = self.children

      final def id: FiberId = self.id <> that.id

      final def interruptAs(id: FiberId)(implicit trace: Trace): UIO[Exit[E1, A1]] =
        self.interruptAs(id) *> that.interruptAs(id)

      final def inheritRefs(implicit trace: Trace): UIO[Unit] =
        that.inheritRefs *> self.inheritRefs

      final def poll(implicit trace: Trace): UIO[Option[Exit[E1, A1]]] =
        self.poll.zipWith(that.poll) {
          case (Some(e1 @ Exit.Success(_)), _) => Some(e1)
          case (Some(_), o2)                   => o2
          case _                               => None
        }
    }

  /**
   * Returns a fiber that prefers `this` fiber, but falls back to the `that` one
   * when `this` one fails. Interrupting the returned fiber will interrupt both
   * fibers, sequentially, from left to right.
   *
   * @param that
   *   fiber to fall back to
   * @tparam E1
   *   error type
   * @tparam B
   *   type of the other fiber
   * @return
   *   `Fiber[E1, B]`
   */
  final def orElseEither[E1, B](that: => Fiber[E1, B]): Fiber.Synthetic[E1, Either[A, B]] =
    (self map (Left(_))) orElse (that map (Right(_)))

  /**
   * Tentatively observes the fiber, but returns immediately if it is not
   * already done.
   *
   * @return
   *   `UIO[Option[Exit, E, A]]]`
   */
  def poll(implicit trace: Trace): UIO[Option[Exit[E, A]]]

  /**
   * Converts this fiber into a scoped [[zio.ZIO]]. The fiber is interrupted
   * when the scope is closed.
   */
  final def scoped(implicit trace: Trace): ZIO[Scope, Nothing, Fiber[E, A]] =
    ZIO.acquireRelease(ZIO.succeedNow(self))(_.interrupt)

  /**
   * Converts this fiber into a [[scala.concurrent.Future]].
   *
   * @param ev
   *   implicit witness that E is a subtype of Throwable
   * @return
   *   `UIO[Future[A]]`
   */
  final def toFuture(implicit ev: E IsSubtypeOfError Throwable, trace: Trace): UIO[CancelableFuture[A]] =
    self toFutureWith ev

  /**
   * Converts this fiber into a [[scala.concurrent.Future]], translating any
   * errors to [[java.lang.Throwable]] with the specified conversion function,
   * using [[Cause.squashTraceWith]]
   *
   * @param f
   *   function to the error into a Throwable
   * @return
   *   `UIO[Future[A]]`
   */
  final def toFutureWith(f: E => Throwable)(implicit trace: Trace): UIO[CancelableFuture[A]] =
    ZIO.suspendSucceed {
      val p: scala.concurrent.Promise[A] = scala.concurrent.Promise[A]()

      def failure(cause: Cause[E]): UIO[p.type] = ZIO.succeed(p.failure(cause.squashTraceWith(f)))
      def success(value: A): UIO[p.type]        = ZIO.succeed(p.success(value))

      val completeFuture =
        self.await.flatMap(_.foldZIO[Any, Nothing, p.type](failure, success))

      for {
        runtime <- ZIO.runtime[Any]
        _ <- completeFuture.forkDaemon // Cannot afford to NOT complete the promise, no matter what, so we fork daemon
      } yield new CancelableFuture[A](p.future) {
        def cancel(): Future[Exit[Throwable, A]] =
          runtime.unsafeRunToFuture[Nothing, Exit[Throwable, A]](self.interrupt.map(_.mapError(f)))
      }
    }.uninterruptible

  /**
   * Maps the output of this fiber to `()`.
   *
   * @return
   *   `Fiber[E, Unit]` fiber mapped to `()`
   */
  final def unit: Fiber.Synthetic[E, Unit] = as(())

  /**
   * Named alias for `<*>`.
   *
   * @param that
   *   fiber to be zipped
   * @tparam E1
   *   error type
   * @tparam B
   *   type of that fiber
   * @return
   *   `Fiber[E1, (A, B)]` combined fiber
   */
  final def zip[E1 >: E, B](that: => Fiber[E1, B])(implicit
    zippable: Zippable[A, B]
  ): Fiber.Synthetic[E1, zippable.Out] =
    self <*> that

  /**
   * Named alias for `<*`.
   *
   * @param that
   *   fiber to be zipped
   * @tparam E1
   *   error type
   * @tparam B
   *   type of the fiber
   * @return
   *   `Fiber[E1, A]` combined fiber
   */
  final def zipLeft[E1 >: E, B](that: Fiber[E1, B]): Fiber.Synthetic[E1, A] =
    self <* that

  /**
   * Named alias for `*>`.
   *
   * @param that
   *   fiber to be zipped
   * @tparam E1
   *   error type
   * @tparam B
   *   type of the fiber
   * @return
   *   `Fiber[E1, B]` combined fiber
   */
  final def zipRight[E1 >: E, B](that: Fiber[E1, B]): Fiber.Synthetic[E1, B] =
    self *> that

  /**
   * Zips this fiber with the specified fiber, combining their results using the
   * specified combiner function. Both joins and interruptions are performed in
   * sequential order from left to right.
   *
   * @param that
   *   fiber to be zipped
   * @param f
   *   function to combine the results of both fibers
   * @tparam E1
   *   error type
   * @tparam B
   *   type of that fiber
   * @tparam C
   *   type of the resulting fiber
   * @return
   *   `Fiber[E1, C]` combined fiber
   */
  final def zipWith[E1 >: E, B, C](that: => Fiber[E1, B])(f: (A, B) => C): Fiber.Synthetic[E1, C] =
    new Fiber.Synthetic[E1, C] {
      final def await(implicit trace: Trace): UIO[Exit[E1, C]] =
        self.await.flatMap(ZIO.done(_)).zipWithPar(that.await.flatMap(ZIO.done(_)))(f).exit

      final def children(implicit trace: Trace): UIO[Chunk[Fiber.Runtime[_, _]]] = self.children

      final def id: FiberId = self.id <> that.id

      final def interruptAs(id: FiberId)(implicit trace: Trace): UIO[Exit[E1, C]] =
        (self interruptAs id).zipWith(that interruptAs id)(_.zipWith(_)(f, _ && _))

      final def inheritRefs(implicit trace: Trace): UIO[Unit] = that.inheritRefs *> self.inheritRefs

      final def poll(implicit trace: Trace): UIO[Option[Exit[E1, C]]] =
        self.poll.zipWith(that.poll) {
          case (Some(ra), Some(rb)) => Some(ra.zipWith(rb)(f, _ && _))
          case _                    => None
        }
    }
}

object Fiber extends FiberPlatformSpecific {

  /**
   * A runtime fiber that is executing an effect. Runtime fibers have an
   * identity and a trace.
   */
  sealed abstract class Runtime[+E, +A] extends Fiber[E, A] { self =>

    /**
     * The location the fiber was forked from.
     */
    def location: Trace

    /**
     * Generates a fiber dump.
     */
    final def dump(implicit trace: Trace): UIO[Fiber.Dump] =
      for {
        status <- self.status
        trace  <- self.trace
      } yield Fiber.Dump(self.id, status, trace)

    /**
     * Evaluates the specified effect on the fiber. If this is not possible,
     * because the fiber has already ended life, then the specified alternate
     * effect will be executed instead.
     */
    def evalOn(effect: UIO[Any], orElse: UIO[Any])(implicit trace: Trace): UIO[Unit]

    /**
     * A fully-featured, but much slower version of `evalOn`, which is useful
     * when environment and error are required.
     */
    def evalOnZIO[R, E2, A2](effect: ZIO[R, E2, A2], orElse: ZIO[R, E2, A2])(implicit
      trace: Trace
    ): ZIO[R, E2, A2] =
      for {
        r <- ZIO.environment[R]
        p <- Promise.make[E2, A2]
        _ <- evalOn(effect.provideEnvironment(r).intoPromise(p), orElse.provideEnvironment(r).intoPromise(p))
        a <- p.await
      } yield a

    /**
     * The identity of the fiber.
     */
    override def id: FiberId.Runtime

    /**
     * The status of the fiber.
     */
    def status(implicit trace: Trace): UIO[Fiber.Status]

    /**
     * The trace of the fiber.
     */
    def trace(implicit trace: Trace): UIO[StackTrace]
  }

  private[zio] object Runtime {

    implicit def fiberOrdering[E, A]: Ordering[Fiber.Runtime[E, A]] =
      Ordering.by[Fiber.Runtime[E, A], (Long, Long)](fiber => (fiber.id.startTimeSeconds, fiber.id.id))

    abstract class Internal[+E, +A] extends Runtime[E, A]
  }

  /**
   * A synthetic fiber that is created from a pure value or that combines
   * existing fibers.
   */
  sealed abstract class Synthetic[+E, +A] extends Fiber[E, A] {}

  private[zio] object Synthetic {
    abstract class Internal[+E, +A] extends Synthetic[E, A]
  }

  sealed abstract class Descriptor {
    def id: FiberId
    def status: Status
    def interrupters: Set[FiberId]
    def interruptStatus: InterruptStatus
    def executor: Executor
    def isLocked: Boolean
  }

  object Descriptor {

    /**
     * A record containing information about a [[Fiber]].
     *
     * @param id
     *   The fiber's unique identifier
     * @param interrupters
     *   The set of fibers attempting to interrupt the fiber or its ancestors.
     * @param executor
     *   The [[Executor]] executing this fiber
     * @param children
     *   The fiber's forked children.
     */
    def apply(
      id0: FiberId,
      status0: Status,
      interrupters0: Set[FiberId],
      interruptStatus0: InterruptStatus,
      executor0: Executor,
      locked0: Boolean
    ): Descriptor =
      new Descriptor {
        def id: FiberId                      = id0
        def status: Status                   = status0
        def interrupters: Set[FiberId]       = interrupters0
        def interruptStatus: InterruptStatus = interruptStatus0
        def executor: Executor               = executor0
        def isLocked: Boolean                = locked0
      }
  }

<<<<<<< HEAD
  final case class Descriptor2(
    id: FiberId,
    status: Status,
    interrupters: Set[FiberId],
    interruptStatus: InterruptStatus,
    executor: Executor,
    isLocked: Boolean
  )

  final case class Dump(fiberId: FiberId.Runtime, status: Status, trace: ZTrace) extends Product with Serializable {
=======
  final case class Dump(fiberId: FiberId.Runtime, status: Status, trace: StackTrace) extends Product with Serializable {
>>>>>>> 3d9deeea
    self =>

    /**
     * {{{
     * "Fiber Name" #432 (16m2s) waiting on fiber #283
     *     Status: Suspended (interruptible, 12 asyncs, ...)
     *     at ...
     *     at ...
     *     at ...
     *     at ...
     * }}}
     */
    def prettyPrint(implicit trace: Trace): UIO[String] =
      FiberRenderer.prettyPrint(self)
  }

  sealed trait Status {
    def isInterrupting: Boolean

    def withInterrupting(newInterrupting: Boolean): Status
  }
  object Status {
    case object Done extends Status {
      def isInterrupting: Boolean = false

      def withInterrupting(newInterrupting: Boolean): Status = this
    }
    final case class Running(interrupting: Boolean) extends Status {
      def isInterrupting: Boolean = interrupting

      def withInterrupting(newInterrupting: Boolean): Status = copy(interrupting = newInterrupting)
    }
    final case class Suspended(
      interrupting: Boolean,
      interruptible: Boolean,
      asyncs: Long,
      blockingOn: FiberId,
      asyncTrace: Trace
    ) extends Status {
      def isInterrupting: Boolean = interrupting

      def withInterrupting(newInterrupting: Boolean): Status = copy(interrupting = newInterrupting)
    }
  }

  /**
   * Awaits on all fibers to be completed, successfully or not.
   *
   * @param fs
   *   `Iterable` of fibers to be awaited
   * @return
   *   `UIO[Unit]`
   */
  def awaitAll(fs: Iterable[Fiber[Any, Any]])(implicit trace: Trace): UIO[Unit] =
    collectAll(fs).await.unit

  /**
   * Collects all fibers into a single fiber producing an in-order list of the
   * results.
   */
  def collectAll[E, A, Collection[+Element] <: Iterable[Element]](
    fibers: Collection[Fiber[E, A]]
  )(implicit bf: BuildFrom[Collection[Fiber[E, A]], A, Collection[A]]): Fiber.Synthetic[E, Collection[A]] =
    new Fiber.Synthetic[E, Collection[A]] {
      def await(implicit trace: Trace): UIO[Exit[E, Collection[A]]] =
        ZIO.foreachPar(fibers)(_.await.flatMap(ZIO.done(_))).exit
      final def children(implicit trace: Trace): UIO[Chunk[Fiber.Runtime[_, _]]] =
        ZIO.foreachPar(Chunk.fromIterable(fibers))(_.children).map(_.flatten)
      final def id: FiberId = fibers.foldLeft(FiberId.None: FiberId)(_ <> _.id)

      def inheritRefs(implicit trace: Trace): UIO[Unit] =
        ZIO.foreachDiscard(fibers)(_.inheritRefs)
      def interruptAs(fiberId: FiberId)(implicit trace: Trace): UIO[Exit[E, Collection[A]]] =
        ZIO
          .foreach[Any, Nothing, Fiber[E, A], Exit[E, A], Iterable](fibers)(_.interruptAs(fiberId))
          .map(_.foldRight[Exit[E, List[A]]](Exit.succeed(Nil))(_.zipWith(_)(_ :: _, _ && _)))
          .map(_.map(bf.fromSpecific(fibers)))
      def poll(implicit trace: Trace): UIO[Option[Exit[E, Collection[A]]]] =
        ZIO
          .foreach[Any, Nothing, Fiber[E, A], Option[Exit[E, A]], Iterable](fibers)(_.poll)
          .map(_.foldRight[Option[Exit[E, List[A]]]](Some(Exit.succeed(Nil))) {
            case (Some(ra), Some(rb)) => Some(ra.zipWith(rb)(_ :: _, _ && _))
            case _                    => None
          })
          .map(_.map(_.map(bf.fromSpecific(fibers))))
    }

  /**
   * A fiber that is done with the specified [[zio.Exit]] value.
   *
   * @param exit
   *   [[zio.Exit]] value
   * @tparam E
   *   error type
   * @tparam A
   *   type of the fiber
   * @return
   *   `Fiber[E, A]`
   */
  def done[E, A](exit: => Exit[E, A]): Fiber.Synthetic[E, A] =
    new Fiber.Synthetic[E, A] {
      final def await(implicit trace: Trace): UIO[Exit[E, A]]                    = ZIO.succeedNow(exit)
      final def children(implicit trace: Trace): UIO[Chunk[Fiber.Runtime[_, _]]] = ZIO.succeedNow(Chunk.empty)
      final def id: FiberId                                                      = FiberId.None
      final def interruptAs(id: FiberId)(implicit trace: Trace): UIO[Exit[E, A]] = ZIO.succeedNow(exit)
      final def inheritRefs(implicit trace: Trace): UIO[Unit]                    = ZIO.unit
      final def poll(implicit trace: Trace): UIO[Option[Exit[E, A]]]             = ZIO.succeedNow(Some(exit))
    }

  /**
   * Dumps all fibers to the console.
   */
  def dumpAll(implicit trace: Trace): ZIO[Any, IOException, Unit] =
    dumpAllWith { dump =>
      dump.prettyPrint.flatMap(Console.printError(_))
    }

  /**
   * Dumps all fibers to the specified callback.
   */
  def dumpAllWith[R, E](f: Dump => ZIO[R, E, Any])(implicit trace: Trace): ZIO[R, E, Unit] = {
    def process(fiber: Fiber.Runtime[_, _]): ZIO[R, E, Unit] =
      fiber.dump.flatMap(f) *> fiber.children.flatMap(chunk => ZIO.foreachDiscard(chunk)(process(_)))

    Fiber.roots.flatMap(_.mapZIODiscard(process(_)))
  }

  /**
   * A fiber that has already failed with the specified value.
   *
   * @param e
   *   failure value
   * @tparam E
   *   error type
   * @return
   *   `Fiber[E, Nothing]` failed fiber
   */
  def fail[E](e: E): Fiber.Synthetic[E, Nothing] = done(Exit.fail(e))

  /**
   * Creates a `Fiber` that has already failed with the specified cause.
   */
  def failCause[E](cause: Cause[E]): Fiber.Synthetic[E, Nothing] =
    done(Exit.failCause(cause))

  /**
   * Returns a `Fiber` that is backed by the specified `Future`.
   *
   * @param thunk
   *   `Future[A]` backing the `Fiber`
   * @tparam A
   *   type of the `Fiber`
   * @return
   *   `Fiber[Throwable, A]`
   */
  def fromFuture[A](thunk: => Future[A])(implicit trace: Trace): Fiber.Synthetic[Throwable, A] =
    new Fiber.Synthetic[Throwable, A] {
      lazy val ftr: Future[A] = thunk

      final def await(implicit trace: Trace): UIO[Exit[Throwable, A]] = ZIO.fromFuture(_ => ftr).exit

      final def children(implicit trace: Trace): UIO[Chunk[Fiber.Runtime[_, _]]] = ZIO.succeedNow(Chunk.empty)

      final def id: FiberId = FiberId.None

      final def interruptAs(id: FiberId)(implicit trace: Trace): UIO[Exit[Throwable, A]] =
        ZIO.suspendSucceed {
          ftr match {
            case c: CancelableFuture[A] => ZIO.fromFuture(_ => c.cancel()).orDie
            case _                      => join.fold(Exit.fail, Exit.succeed)
          }
        }

      final def inheritRefs(implicit trace: Trace): UIO[Unit] = ZIO.unit

      final def poll(implicit trace: Trace): UIO[Option[Exit[Throwable, A]]] =
        ZIO.succeed(ftr.value.map(Exit.fromTry))
    }

  /**
   * Lifts an [[zio.ZIO]] into a `Fiber`.
   *
   * @param io
   *   `IO[E, A]` to turn into a `Fiber`
   * @tparam E
   *   error type
   * @tparam A
   *   type of the fiber
   * @return
   *   `UIO[Fiber[E, A]]`
   */
  def fromZIO[E, A](io: IO[E, A])(implicit trace: Trace): UIO[Fiber.Synthetic[E, A]] =
    io.exit.map(done(_))

  /**
   * Interrupts all fibers, awaiting their interruption.
   *
   * @param fs
   *   `Iterable` of fibers to be interrupted
   * @return
   *   `UIO[Unit]`
   */
  def interruptAll(fs: Iterable[Fiber[Any, Any]])(implicit trace: Trace): UIO[Unit] =
    ZIO.fiberId.flatMap(interruptAllAs(_)(fs))

  /**
   * Interrupts all fibers as by the specified fiber, awaiting their
   * interruption.
   *
   * @param fiberId
   *   The identity of the fiber to interrupt as.
   * @param fs
   *   `Iterable` of fibers to be interrupted
   * @return
   *   `UIO[Unit]`
   */
  def interruptAllAs(fiberId: FiberId)(fs: Iterable[Fiber[Any, Any]])(implicit trace: Trace): UIO[Unit] =
    fs.foldLeft(ZIO.unit)((io, f) => io <* f.interruptAs(fiberId))

  /**
   * A fiber that is already interrupted.
   *
   * @return
   *   `Fiber[Nothing, Nothing]` interrupted fiber
   */
  def interruptAs(id: FiberId): Fiber.Synthetic[Nothing, Nothing] =
    done(Exit.interrupt(id))

  /**
   * Joins all fibers, awaiting their _successful_ completion. Attempting to
   * join a fiber that has erred will result in a catchable error, _if_ that
   * error does not result from interruption.
   *
   * @param fs
   *   `Iterable` of fibers to be joined
   * @return
   *   `UIO[Unit]`
   */
  def joinAll[E](fs: Iterable[Fiber[E, Any]])(implicit trace: Trace): IO[E, Unit] =
    collectAll(fs).join.unit

  /**
   * A fiber that never fails or succeeds.
   */
  val never: Fiber.Synthetic[Nothing, Nothing] =
    new Fiber.Synthetic[Nothing, Nothing] {
      final def await(implicit trace: Trace): UIO[Exit[Nothing, Nothing]]                    = ZIO.never
      final def children(implicit trace: Trace): UIO[Chunk[Fiber.Runtime[_, _]]]             = ZIO.succeedNow(Chunk.empty)
      final def id: FiberId                                                                  = FiberId.None
      final def interruptAs(id: FiberId)(implicit trace: Trace): UIO[Exit[Nothing, Nothing]] = ZIO.never
      final def inheritRefs(implicit trace: Trace): UIO[Unit]                                = ZIO.unit
      final def poll(implicit trace: Trace): UIO[Option[Exit[Nothing, Nothing]]]             = ZIO.succeedNow(None)
    }

  /**
   * Returns a chunk containing all root fibers. Due to concurrency, the
   * returned chunk is only weakly consistent.
   */
  def roots(implicit trace: Trace): UIO[Chunk[Fiber.Runtime[_, _]]] =
    ZIO.succeed(Chunk.fromIterator(_roots.iterator))

  /**
   * Returns a fiber that has already succeeded with the specified value.
   *
   * @param a
   *   success value
   * @tparam E
   *   error type
   * @tparam A
   *   type of the fiber
   * @return
   *   `Fiber[E, A]` succeeded fiber
   */
  def succeed[A](a: A): Fiber.Synthetic[Nothing, A] =
    done(Exit.succeed(a))

  /**
   * A fiber that has already succeeded with unit.
   */
  val unit: Fiber.Synthetic[Nothing, Unit] =
    Fiber.succeed(())

  /**
   * Retrieves the fiber currently executing on this thread, if any. This will
   * always be `None` unless called from within an executing effect and this
   * feature is enabled using [[Runtime.enableCurrentFiber]].
   */
  def unsafeCurrentFiber(): Option[Fiber[Any, Any]] =
    Option(_currentFiber.get)

  private[zio] val _currentFiber: ThreadLocal[internal.FiberContext[_, _]] =
    new ThreadLocal[internal.FiberContext[_, _]]()

  private[zio] val _roots: WeakConcurrentBag[internal.FiberContext[_, _]] =
    WeakConcurrentBag(10000)
}<|MERGE_RESOLUTION|>--- conflicted
+++ resolved
@@ -573,7 +573,6 @@
       }
   }
 
-<<<<<<< HEAD
   final case class Descriptor2(
     id: FiberId,
     status: Status,
@@ -582,11 +581,8 @@
     executor: Executor,
     isLocked: Boolean
   )
-
-  final case class Dump(fiberId: FiberId.Runtime, status: Status, trace: ZTrace) extends Product with Serializable {
-=======
+  
   final case class Dump(fiberId: FiberId.Runtime, status: Status, trace: StackTrace) extends Product with Serializable {
->>>>>>> 3d9deeea
     self =>
 
     /**
