/*
 * Copyright 2017-2022 John A. De Goes and the ZIO Contributors
 *
 * Licensed under the Apache License, Version 2.0 (the "License");
 * you may not use this file except in compliance with the License.
 * You may obtain a copy of the License at
 *
 *     http://www.apache.org/licenses/LICENSE-2.0
 *
 * Unless required by applicable law or agreed to in writing, software
 * distributed under the License is distributed on an "AS IS" BASIS,
 * WITHOUT WARRANTIES OR CONDITIONS OF ANY KIND, either express or implied.
 * See the License for the specific language governing permissions and
 * limitations under the License.
 */

package zio

import zio.stacktracer.TracingImplicits.disableAutoTrace

import scala.annotation.tailrec

/**
 * `FiberRefs` is a data type that represents a collection of `FiberRef` values.
 * This allows safely propagating `FiberRef` values across fiber boundaries, for
 * example between an asynchronous producer and consumer.
 */
final class FiberRefs private (private[zio] val fiberRefLocals: Map[FiberRef[_], ::[(FiberId.Runtime, Any)]]) { self =>

  /**
   * Returns a set of each `FiberRef` in this collection.
   */
  def fiberRefs: Set[FiberRef[_]] =
    fiberRefLocals.keySet

  /**
   * Gets the value of the specified `FiberRef` in this collection of `FiberRef`
   * values if it exists or `None` otherwise.
   */
  def get[A](fiberRef: FiberRef[A]): Option[A] =
    fiberRefLocals.get(fiberRef).map(_.head._2.asInstanceOf[A])

  /**
   * Gets the value of the specified `FiberRef` in this collection of `FiberRef`
   * values if it exists or the `initial` value of the `FiberRef` otherwise.
   */
  def getOrDefault[A](fiberRef: FiberRef[A]): A =
    get(fiberRef).getOrElse(fiberRef.initial)

  /**
   * Sets the value of each `FiberRef` for the fiber running this effect to the
   * value in this collection of `FiberRef` values.
   */
  def setAll(implicit trace: Trace): UIO[Unit] =
    ZIO.foreachDiscard(fiberRefs) { fiberRef =>
      fiberRef.asInstanceOf[FiberRef[Any]].set(getOrDefault(fiberRef))
    }

  private[zio] def join(fiberId: FiberId.Runtime)(that: FiberRefs): FiberRefs = {
    val parentFiberRefs = self.fiberRefLocals
    val childFiberRefs  = that.fiberRefLocals

    val fiberRefLocals = childFiberRefs.foldLeft(parentFiberRefs) { case (parentFiberRefs, (fiberRef, childStack)) =>
      val ref         = fiberRef.asInstanceOf[FiberRef[Any]]
      val parentStack = parentFiberRefs.get(ref).getOrElse(List.empty)

      def compareFiberId(left: FiberId.Runtime, right: FiberId.Runtime): Int = {
        val compare = left.startTimeSeconds.compare(right.startTimeSeconds)
        if (compare == 0) left.id.compare(right.id) else compare
      }

      @tailrec
      def findAncestor[A](parentStack: List[(FiberId.Runtime, A)], childStack: List[(FiberId.Runtime, A)]): Option[A] =
        (parentStack, childStack) match {
          case ((parentFiberId, _) :: parentAncestors, (childFiberId, childValue) :: childAncestors) =>
            val compare = compareFiberId(parentFiberId, childFiberId)
            if (compare < 0) findAncestor(parentStack, childAncestors)
            else if (compare > 0) findAncestor(parentAncestors, childStack)
            else Some(childValue)
          case _ =>
            None
        }

      val ancestor = findAncestor(parentStack, childStack).getOrElse(ref.initial)
      val child    = childStack.head._2

      val patch = ref.diff(ancestor, child)

      val oldValue = parentStack.headOption.map(_._2).getOrElse(ref.initial)
      val newValue = ref.patch(patch)(oldValue)

      if (oldValue == newValue) parentFiberRefs
      else {
        val newStack = parentStack match {
<<<<<<< HEAD
          case (parentFiberId, _) :: tail =>
            if (parentFiberId == fiberId) ::((parentFiberId, newValue), tail)
            else ::((fiberId, newValue), parentStack)
          case Nil => ::((fiberId, newValue), Nil)
        }
=======
          case (fiberId, oldValue) :: tail => ::((fiberId, ref.patch(patch)(oldValue)), tail)
          case Nil                         => ::((fiberId, ref.patch(patch)(fiberRef.initial)), Nil)
        }

>>>>>>> ef1883d4
        parentFiberRefs + (ref -> newStack)
      }
    }

    FiberRefs(fiberRefLocals)
  }

  private[zio] def update(fiberId: FiberId.Runtime)(fiberRefs: Map[FiberRef[_], Any]): FiberRefs =
    FiberRefs(
      fiberRefs.foldLeft(fiberRefLocals) { case (fiberRefLocals, (fiberRef, newValue)) =>
        fiberRefLocals.get(fiberRef) match {
          case Some(stack @ ((_, oldValue) :: tail)) if oldValue != newValue =>
            fiberRefLocals + (fiberRef -> ::((fiberId, newValue), stack))
          case None => fiberRefLocals + (fiberRef -> ::((fiberId, newValue), Nil))
          case _    => fiberRefLocals
        }
      }
    )
}

object FiberRefs {

  /**
   * The empty collection of `FiberRef` values.
   */
  val empty: FiberRefs =
    FiberRefs(Map.empty)

  private[zio] def apply(fiberRefLocals: Map[FiberRef[_], ::[(FiberId.Runtime, Any)]]): FiberRefs =
    new FiberRefs(fiberRefLocals)
}<|MERGE_RESOLUTION|>--- conflicted
+++ resolved
@@ -92,18 +92,11 @@
       if (oldValue == newValue) parentFiberRefs
       else {
         val newStack = parentStack match {
-<<<<<<< HEAD
           case (parentFiberId, _) :: tail =>
             if (parentFiberId == fiberId) ::((parentFiberId, newValue), tail)
             else ::((fiberId, newValue), parentStack)
           case Nil => ::((fiberId, newValue), Nil)
         }
-=======
-          case (fiberId, oldValue) :: tail => ::((fiberId, ref.patch(patch)(oldValue)), tail)
-          case Nil                         => ::((fiberId, ref.patch(patch)(fiberRef.initial)), Nil)
-        }
-
->>>>>>> ef1883d4
         parentFiberRefs + (ref -> newStack)
       }
     }
