/*
 * Copyright 2017-2021 John A. De Goes and the ZIO Contributors
 *
 * Licensed under the Apache License, Version 2.0 (the "License");
 * you may not use this file except in compliance with the License.
 * You may obtain a copy of the License at
 *
 *     http://www.apache.org/licenses/LICENSE-2.0
 *
 * Unless required by applicable law or agreed to in writing, software
 * distributed under the License is distributed on an "AS IS" BASIS,
 * WITHOUT WARRANTIES OR CONDITIONS OF ANY KIND, either express or implied.
 * See the License for the specific language governing permissions and
 * limitations under the License.
 */

package zio

import scala.concurrent.ExecutionContext
import scala.reflect.ClassTag

object Task extends TaskPlatformSpecific {

  /**
   * @see See [[zio.ZIO.absolve]]
   */
  def absolve[A](v: => Task[Either[Throwable, A]]): Task[A] =
    ZIO.absolve(v)

  /**
   * @see See acquireReleaseWith [[zio.ZIO]]
   */
  def acquireReleaseWith[A](acquire: => Task[A]): ZIO.BracketAcquire[Any, Throwable, A] =
    ZIO.acquireReleaseWith(acquire)

  /**
   * @see See acquireReleaseWith [[zio.ZIO]]
   */
  def acquireReleaseWith[A, B](acquire: => Task[A], release: A => UIO[Any], use: A => Task[B]): Task[B] =
    ZIO.acquireReleaseWith(acquire, release, use)

  /**
   * @see See acquireReleaseExitWith [[zio.ZIO]]
   */
  def acquireReleaseExitWith[A](acquire: => Task[A]): ZIO.BracketExitAcquire[Any, Throwable, A] =
    ZIO.acquireReleaseExitWith(acquire)

  /**
   * @see See acquireReleaseExitWith [[zio.ZIO]]
   */
  def acquireReleaseExitWith[A, B](
    acquire: => Task[A],
    release: (A, Exit[Throwable, B]) => UIO[Any],
    use: A => Task[B]
  ): Task[B] =
    ZIO.acquireReleaseExitWith(acquire, release, use)

  /**
   * @see See [[zio.ZIO.allowInterrupt]]
   */
  def allowInterrupt: UIO[Unit] =
    ZIO.allowInterrupt

  /**
   * @see See [[zio.ZIO.apply]]
   */
  def apply[A](a: => A): Task[A] =
    ZIO.apply(a)

  /**
   * @see See [[zio.ZIO.async]]
   */
  def async[A](register: (Task[A] => Unit) => Any, blockingOn: => FiberId = FiberId.None): Task[A] =
    ZIO.async(register, blockingOn)

  /**
   * @see See [[zio.ZIO.asyncMaybe]]
   */
  def asyncMaybe[A](
    register: (Task[A] => Unit) => Option[Task[A]],
    blockingOn: => FiberId = FiberId.None
  ): Task[A] =
    ZIO.asyncMaybe(register, blockingOn)

  /**
   * @see See [[zio.ZIO.asyncZIO]]
   */
  def asyncZIO[A](register: (Task[A] => Unit) => Task[Any]): Task[A] =
    ZIO.asyncZIO(register)

  /**
   * @see See [[zio.ZIO.asyncInterrupt]]
   */
  def asyncInterrupt[A](
    register: (Task[A] => Unit) => Either[Canceler[Any], Task[A]],
    blockingOn: => FiberId = FiberId.None
  ): Task[A] =
    ZIO.asyncInterrupt(register, blockingOn)

  /**
   * @see See [[zio.ZIO.attempt]]
   */
  def attempt[A](effect: => A): Task[A] =
    ZIO.attempt(effect)

  /**
   * @see See [[zio.ZIO.attemptBlocking]]
   */
  def attemptBlocking[A](effect: => A): Task[A] =
    ZIO.attemptBlocking(effect)

  /**
   * @see See [[zio.ZIO.attemptBlockingCancelable]]
   */
  def attemptBlockingCancelable[A](effect: => A)(cancel: => UIO[Unit]): Task[A] =
    ZIO.attemptBlockingCancelable(effect)(cancel)

  /**
   * @see See [[zio.ZIO.attemptBlockingInterrupt]]
   */
  def attemptBlockingInterrupt[A](effect: => A): Task[A] =
    ZIO.attemptBlockingInterrupt(effect)

  /**
   * @see See [[zio.ZIO.blocking]]
   */
  def blocking[A](zio: => Task[A]): Task[A] =
    ZIO.blocking(zio)

  /**
   * @see See [[zio.ZIO.blockingExecutor]]
   */
  def blockingExecutor: UIO[Executor] =
    ZIO.blockingExecutor

  /**
   * @see See bracket [[zio.ZIO]]
   */
  @deprecated("use acquireReleaseWith", "2.0.0")
  def bracket[A](acquire: => Task[A]): ZIO.BracketAcquire[Any, Throwable, A] =
    ZIO.bracket(acquire)

  /**
   * @see See bracket [[zio.ZIO]]
   */
  @deprecated("use acquireReleaseWith", "2.0.0")
  def bracket[A, B](acquire: => Task[A], release: A => UIO[Any], use: A => Task[B]): Task[B] =
    ZIO.bracket(acquire, release, use)

  /**
   * @see See bracketExit [[zio.ZIO]]
   */
  @deprecated("use acquireReleaseExitWith", "2.0.0")
  def bracketExit[A](acquire: => Task[A]): ZIO.BracketExitAcquire[Any, Throwable, A] =
    ZIO.bracketExit(acquire)

  /**
   * @see See bracketExit [[zio.ZIO]]
   */
  @deprecated("use acquireReleaseExitWith", "2.0.0")
  def bracketExit[A, B](
    acquire: => Task[A],
    release: (A, Exit[Throwable, B]) => UIO[Any],
    use: A => Task[B]
  ): Task[B] =
    ZIO.bracketExit(acquire, release, use)

  /**
   * @see See [[zio.ZIO.checkInterruptible]]
   */
  def checkInterruptible[A](f: InterruptStatus => Task[A]): Task[A] =
    ZIO.checkInterruptible(f)

  /**
   * @see See [[zio.ZIO.checkTraced]]
   */
  def checkTraced[A](f: TracingStatus => Task[A]): Task[A] =
    ZIO.checkTraced(f)

  /**
   * @see See [[[zio.ZIO.collect[R,E,A,B,Collection[+Element]<:Iterable[Element]]*]]]
   */
  def collect[A, B, Collection[+Element] <: Iterable[Element]](
    in: Collection[A]
  )(f: A => IO[Option[Throwable], B])(implicit bf: BuildFrom[Collection[A], B, Collection[B]]): Task[Collection[B]] =
    ZIO.collect(in)(f)

  /**
   * @see See [[[zio.ZIO.collect[R,E,Key,Key2,Value,Value2](map:Map*]]]
   */
  def collect[Key, Key2, Value, Value2](
    map: Map[Key, Value]
  )(f: (Key, Value) => IO[Option[Throwable], (Key2, Value2)]): Task[Map[Key2, Value2]] =
    ZIO.collect(map)(f)

  /**
   * @see See [[[zio.ZIO.collectAll[R,E,A,Collection[+Element]<:Iterable[Element]]*]]]
   */
  def collectAll[A, Collection[+Element] <: Iterable[Element]](
    in: Collection[Task[A]]
  )(implicit bf: BuildFrom[Collection[Task[A]], A, Collection[A]]): Task[Collection[A]] =
    ZIO.collectAll(in)

  /**
   * @see See [[[zio.ZIO.collectAll[R,E,A](in:Set*]]]
   */
  def collectAll[A](in: Set[Task[A]]): Task[Set[A]] =
    ZIO.collectAll(in)

  /**
   * @see See [[[zio.ZIO.collectAll[R,E,A](in:Array*]]]
   */
  def collectAll[A: ClassTag](in: Array[Task[A]]): Task[Array[A]] =
    ZIO.collectAll(in)

  /**
   * @see See [[[zio.ZIO.collectAll[R,E,A](in:Option*]]]
   */
  def collectAll[A](in: Option[Task[A]]): Task[Option[A]] =
    ZIO.collectAll(in)

  /**
   * @see See [[[zio.ZIO.collectAll[R,E,A](in:zio\.NonEmptyChunk*]]]
   */
  def collectAll[A](in: NonEmptyChunk[Task[A]]): Task[NonEmptyChunk[A]] =
    ZIO.collectAll(in)

  /**
   * @see See [[zio.ZIO.collectAll_]]
   */
  @deprecated("use collectAllDiscard", "2.0.0")
  def collectAll_[A](in: => Iterable[Task[A]]): Task[Unit] =
    ZIO.collectAll_(in)

  /**
   * @see See [[zio.ZIO.collectAllDiscard]]
   */
  def collectAllDiscard[A](in: => Iterable[Task[A]]): Task[Unit] =
    ZIO.collectAllDiscard(in)

  /**
   * @see See [[[zio.ZIO.collectAllPar[R,E,A,Collection[+Element]<:Iterable[Element]]*]]]
   */
  def collectAllPar[A, Collection[+Element] <: Iterable[Element]](
    as: Collection[Task[A]]
  )(implicit bf: BuildFrom[Collection[Task[A]], A, Collection[A]]): Task[Collection[A]] =
    ZIO.collectAllPar(as)

  /**
   * @see See [[[zio.ZIO.collectAllPar[R,E,A](as:Set*]]]
   */
  def collectAllPar[A](as: Set[Task[A]]): Task[Set[A]] =
    ZIO.collectAllPar(as)

  /**
   * @see See [[[zio.ZIO.collectAllPar[R,E,A](as:Array*]]]
   */
  def collectAllPar[A: ClassTag](as: Array[Task[A]]): Task[Array[A]] =
    ZIO.collectAllPar(as)

  /**
   * @see See [[[zio.ZIO.collectAllPar[R,E,A](as:zio\.NonEmptyChunk*]]]
   */
  def collectAllPar[A](as: NonEmptyChunk[Task[A]]): Task[NonEmptyChunk[A]] =
    ZIO.collectAllPar(as)

  /**
   * @see See [[zio.ZIO.collectAllPar_]]
   */
  @deprecated("use collectAllParDiscard", "2.0.0")
  def collectAllPar_[A](in: => Iterable[Task[A]]): Task[Unit] =
    ZIO.collectAllPar_(in)

  /**
   * @see See [[zio.ZIO.collectAllParDiscard]]
   */
  def collectAllParDiscard[A](in: => Iterable[Task[A]]): Task[Unit] =
    ZIO.collectAllParDiscard(in)

  /**
   * @see See [[zio.ZIO.collectAllParN]]
   */
  def collectAllParN[A, Collection[+Element] <: Iterable[Element]](
    n: => Int
  )(as: Collection[Task[A]])(implicit bf: BuildFrom[Collection[Task[A]], A, Collection[A]]): Task[Collection[A]] =
    ZIO.collectAllParN(n)(as)

  /**
   * @see See [[zio.ZIO.collectAllParN_]]
   */
  @deprecated("use collectAllParNDiscard", "2.0.0")
  def collectAllParN_[A](n: => Int)(as: => Iterable[Task[A]]): Task[Unit] =
    ZIO.collectAllParN_(n)(as)

  /**
   * @see See [[zio.ZIO.collectAllParNDiscard]]
   */
  def collectAllParNDiscard[A](n: => Int)(as: => Iterable[Task[A]]): Task[Unit] =
    ZIO.collectAllParNDiscard(n)(as)

  /**
   * @see See [[zio.ZIO.collectAllSuccesses]]
   */
  def collectAllSuccesses[A, Collection[+Element] <: Iterable[Element]](
    in: Collection[Task[A]]
  )(implicit bf: BuildFrom[Collection[Task[A]], A, Collection[A]]): UIO[Collection[A]] =
    ZIO.collectAllSuccesses(in)

  /**
   * @see See [[zio.ZIO.collectAllSuccessesPar]]
   */
  def collectAllSuccessesPar[A, Collection[+Element] <: Iterable[Element]](
    as: Collection[Task[A]]
  )(implicit bf: BuildFrom[Collection[Task[A]], A, Collection[A]]): UIO[Collection[A]] =
    ZIO.collectAllSuccessesPar(as)

  /**
   * @see See [[zio.ZIO.collectAllSuccessesParN]]
   */
  def collectAllSuccessesParN[A, Collection[+Element] <: Iterable[Element]](
    n: => Int
  )(as: Collection[Task[A]])(implicit bf: BuildFrom[Collection[Task[A]], A, Collection[A]]): UIO[Collection[A]] =
    ZIO.collectAllSuccessesParN(n)(as)

  /**
   * @see See [[zio.ZIO.collectAllWith]]
   */
  def collectAllWith[A, B, Collection[+Element] <: Iterable[Element]](
    as: Collection[Task[A]]
  )(f: PartialFunction[A, B])(implicit bf: BuildFrom[Collection[Task[A]], B, Collection[B]]): Task[Collection[B]] =
    ZIO.collectAllWith(as)(f)

  /**
   * @see See [[zio.ZIO.collectAllWithPar]]
   */
  def collectAllWithPar[A, B, Collection[+Element] <: Iterable[Element]](
    as: Collection[Task[A]]
  )(f: PartialFunction[A, B])(implicit bf: BuildFrom[Collection[Task[A]], B, Collection[B]]): Task[Collection[B]] =
    ZIO.collectAllWithPar(as)(f)

  /**
   * @see See [[zio.ZIO.collectAllWithParN]]
   */
  def collectAllWithParN[A, B, Collection[+Element] <: Iterable[Element]](n: => Int)(
    as: Collection[Task[A]]
  )(f: PartialFunction[A, B])(implicit bf: BuildFrom[Collection[Task[A]], B, Collection[B]]): Task[Collection[B]] =
    ZIO.collectAllWithParN(n)(as)(f)

  /**
   * @see See [[zio.ZIO.collectFirst]]
   */
  def collectFirst[A, B](as: => Iterable[A])(f: A => Task[Option[B]]): Task[Option[B]] =
    ZIO.collectFirst(as)(f)

  /**
   * @see See [[[zio.ZIO.collectPar[R,E,A,B,Collection[+Element]<:Iterable[Element]]*]]]
   */
  def collectPar[A, B, Collection[+Element] <: Iterable[Element]](
    in: Collection[A]
  )(f: A => IO[Option[Throwable], B])(implicit bf: BuildFrom[Collection[A], B, Collection[B]]): Task[Collection[B]] =
    ZIO.collectPar(in)(f)

  /**
   * @see See [[[zio.ZIO.collectPar[R,E,Key,Key2,Value,Value2](map:Map*]]]
   */
  def collectPar[Key, Key2, Value, Value2](
    map: Map[Key, Value]
  )(f: (Key, Value) => IO[Option[Throwable], (Key2, Value2)]): Task[Map[Key2, Value2]] =
    ZIO.collectPar(map)(f)

  /**
   * @see See [[zio.ZIO.collectParN]]
   */
  def collectParN[A, B, Collection[+Element] <: Iterable[Element]](n: => Int)(
    in: Collection[A]
  )(f: A => IO[Option[Throwable], B])(implicit bf: BuildFrom[Collection[A], B, Collection[B]]): Task[Collection[B]] =
    ZIO.collectParN(n)(in)(f)

  /**
   * @see See [[zio.ZIO.cond]]
   */
  def cond[A](predicate: => Boolean, result: => A, error: => Throwable): Task[A] =
    ZIO.cond(predicate, result, error)

  /**
   * @see See [[zio.ZIO.debug]]
   */
  def debug(value: => Any): UIO[Unit] =
    ZIO.debug(value)

  /**
   * @see See [[zio.ZIO.die]]
   */
  def die(t: => Throwable): UIO[Nothing] =
    ZIO.die(t)

  /**
   * @see See [[zio.ZIO.dieMessage]]
   */
  def dieMessage(message: => String): UIO[Nothing] =
    ZIO.dieMessage(message)

  /**
   * @see See [[zio.ZIO.done]]
   */
  def done[A](r: => Exit[Throwable, A]): Task[A] =
    ZIO.done(r)

  /**
   * @see See [[zio.ZIO.descriptor]]
   */
  def descriptor: UIO[Fiber.Descriptor] =
    ZIO.descriptor

  /**
   * @see See [[zio.ZIO.descriptorWith]]
   */
  def descriptorWith[A](f: Fiber.Descriptor => Task[A]): Task[A] =
    ZIO.descriptorWith(f)

  /**
   * @see See [[zio.ZIO.effect]]
   */
  @deprecated("use attempt", "2.0.0")
  def effect[A](effect: => A): Task[A] =
    ZIO.effect(effect)

  /**
   * @see See [[zio.ZIO.effectAsync]]
   */
  @deprecated("use async", "2.0.0")
  def effectAsync[A](register: (Task[A] => Unit) => Any, blockingOn: => FiberId = FiberId.None): Task[A] =
    ZIO.effectAsync(register, blockingOn)

  /**
   * @see See [[zio.ZIO.effectAsyncMaybe]]
   */
  @deprecated("use asyncMaybe", "2.0.0")
  def effectAsyncMaybe[A](
    register: (Task[A] => Unit) => Option[Task[A]],
    blockingOn: => FiberId = FiberId.None
  ): Task[A] =
    ZIO.effectAsyncMaybe(register, blockingOn)

  /**
   * @see See [[zio.ZIO.effectAsyncM]]
   */
  @deprecated("use asyncZIO", "2.0.0")
  def effectAsyncM[A](register: (Task[A] => Unit) => Task[Any]): Task[A] =
    ZIO.effectAsyncM(register)

  /**
   * @see See [[zio.ZIO.effectAsyncInterrupt]]
   */
  @deprecated("use asyncInterrupt", "2.0.0")
  def effectAsyncInterrupt[A](
    register: (Task[A] => Unit) => Either[Canceler[Any], Task[A]],
    blockingOn: => FiberId = FiberId.None
  ): Task[A] =
    ZIO.effectAsyncInterrupt(register, blockingOn)

  /**
   * @see See [[zio.ZIO.effectBlocking]]
   */
  @deprecated("use attemptBlocking", "2.0.0")
  def effectBlocking[A](effect: => A): Task[A] =
    ZIO.effectBlocking(effect)

  /**
   * @see See [[zio.ZIO.effectBlockingCancelable]]
   */
  @deprecated("use attemptBlockingCancelable", "2.0.0")
  def effectBlockingCancelable[A](effect: => A)(cancel: => UIO[Unit]): Task[A] =
    ZIO.effectBlockingCancelable(effect)(cancel)

  /**
   * @see See [[zio.ZIO.effectBlockingInterrupt]]
   */
  @deprecated("use attemptBlockingInterrupt", "2.0.0")
  def effectBlockingInterrupt[A](effect: => A): Task[A] =
    ZIO.effectBlockingInterrupt(effect)

  /**
   * @see See [[zio.RIO.effectSuspend]]
   */
  @deprecated("use suspend", "2.0.0")
  def effectSuspend[A](task: => Task[A]): Task[A] =
    ZIO.effectSuspend(task)

  /**
   * @see See [[zio.ZIO.effectSuspendTotal]]
   */
  @deprecated("use suspendSucceed", "2.0.0")
  def effectSuspendTotal[A](task: => Task[A]): Task[A] =
    ZIO.effectSuspendTotal(task)

  /**
   * @see See [[zio.ZIO.effectSuspendTotalWith]]
   */
  @deprecated("use suspendSucceedWith", "2.0.0")
<<<<<<< HEAD
  def effectSuspendTotalWith[A](f: (RuntimeConfig, Fiber.Id) => Task[A]): Task[A] =
    ZIO.effectSuspendTotalWith(f)
=======
  def effectSuspendTotalWith[A](p: (Platform, FiberId) => Task[A]): Task[A] =
    ZIO.effectSuspendTotalWith(p)
>>>>>>> e02403c7

  /**
   * @see See [[zio.RIO.effectSuspendWith]]
   */
  @deprecated("use suspendWith", "2.0.0")
<<<<<<< HEAD
  def effectSuspendWith[A](f: (RuntimeConfig, Fiber.Id) => Task[A]): Task[A] =
    ZIO.effectSuspendWith(f)
=======
  def effectSuspendWith[A](p: (Platform, FiberId) => Task[A]): Task[A] =
    ZIO.effectSuspendWith(p)
>>>>>>> e02403c7

  /**
   * @see See [[zio.ZIO.effectTotal]]
   */
  @deprecated("use succeed", "2.0.0")
  def effectTotal[A](effect: => A): UIO[A] =
    ZIO.effectTotal(effect)

  /**
   * @see See [[zio.ZIO.executor]]
   */
  def executor: UIO[Executor] =
    ZIO.executor

  /**
   * @see See [[zio.ZIO.exists]]
   */
  def exists[A](as: => Iterable[A])(f: A => Task[Boolean]): Task[Boolean] =
    ZIO.exists(as)(f)

  /**
   * @see See [[zio.ZIO.fail]]
   */
  def fail(error: => Throwable): Task[Nothing] =
    ZIO.fail(error)

  /**
   * @see See [[zio.ZIO.failCause]]
   */
  def failCause(cause: => Cause[Throwable]): Task[Nothing] =
    ZIO.failCause(cause)

  /**
   * @see See [[zio.ZIO.failCauseWith]]
   */
  def failCauseWith[E <: Throwable](function: (() => ZTrace) => Cause[E]): Task[Nothing] =
    ZIO.failCauseWith(function)

  /**
   * @see [[zio.ZIO.fiberId]]
   */
  val fiberId: UIO[FiberId] =
    ZIO.fiberId

  /**
   * @see [[zio.ZIO.filter[R,E,A,Collection*]]
   */
  def filter[A, Collection[+Element] <: Iterable[Element]](
    as: Collection[A]
  )(f: A => Task[Boolean])(implicit bf: BuildFrom[Collection[A], A, Collection[A]]): Task[Collection[A]] =
    ZIO.filter(as)(f)

  /**
   * @see [[zio.ZIO.filter[R,E,A](as:Set*]]
   */
  def filter[A](as: Set[A])(f: A => Task[Boolean]): Task[Set[A]] =
    ZIO.filter(as)(f)

  /**
   * @see [[zio.ZIO.filterPar[R,E,A,Collection*]]
   */
  def filterPar[A, Collection[+Element] <: Iterable[Element]](
    as: Collection[A]
  )(f: A => Task[Boolean])(implicit bf: BuildFrom[Collection[A], A, Collection[A]]): Task[Collection[A]] =
    ZIO.filterPar(as)(f)

  /**
   * @see [[[zio.ZIO.filterPar[R,E,A](as:Set*]]]
   */
  def filterPar[A](as: Set[A])(f: A => Task[Boolean]): Task[Set[A]] =
    ZIO.filterPar(as)(f)

  /**
   * @see [[zio.ZIO.filterNot[R,E,A,Collection*]]
   */
  def filterNot[A, Collection[+Element] <: Iterable[Element]](
    as: Collection[A]
  )(f: A => Task[Boolean])(implicit bf: BuildFrom[Collection[A], A, Collection[A]]): Task[Collection[A]] =
    ZIO.filterNot(as)(f)

  /**
   * @see [[[zio.ZIO.filterNot[R,E,A](as:Set*]]]
   */
  def filterNot[A](as: Set[A])(f: A => Task[Boolean]): Task[Set[A]] =
    ZIO.filterNot(as)(f)

  /**
   * @see [[zio.ZIO.filterNotPar[R,E,A,Collection*]]
   */
  def filterNotPar[A, Collection[+Element] <: Iterable[Element]](
    as: Collection[A]
  )(f: A => Task[Boolean])(implicit bf: BuildFrom[Collection[A], A, Collection[A]]): Task[Collection[A]] =
    ZIO.filterNotPar(as)(f)

  /**
   * @see [[[zio.ZIO.filterNotPar[R,E,A](as:Set*]]]
   */
  def filterNotPar[A](as: Set[A])(f: A => Task[Boolean]): Task[Set[A]] =
    ZIO.filterNotPar(as)(f)

  /**
   * @see See [[zio.ZIO.firstSuccessOf]]
   */
  def firstSuccessOf[A](
    task: => Task[A],
    rest: => Iterable[Task[A]]
  ): Task[A] =
    ZIO.firstSuccessOf(task, rest)

  /**
   * @see See [[zio.ZIO.flatten]]
   */
  def flatten[A](task: => Task[Task[A]]): Task[A] =
    ZIO.flatten(task)

  /**
   * @see See [[zio.ZIO.foldLeft]]
   */
  def foldLeft[S, A](in: => Iterable[A])(zero: => S)(f: (S, A) => Task[S]): Task[S] =
    ZIO.foldLeft(in)(zero)(f)

  /**
   * @see See [[zio.ZIO.foldRight]]
   */
  def foldRight[S, A](in: => Iterable[A])(zero: => S)(f: (A, S) => Task[S]): Task[S] =
    ZIO.foldRight(in)(zero)(f)

  /**
   * @see See [[zio.ZIO.forall]]
   */
  def forall[A](as: => Iterable[A])(f: A => Task[Boolean]): Task[Boolean] =
    ZIO.forall(as)(f)

  /**
   * @see See [[[zio.ZIO.foreach[R,E,A,B,Collection[+Element]<:Iterable[Element]]*]]]
   */
  def foreach[A, B, Collection[+Element] <: Iterable[Element]](
    in: Collection[A]
  )(f: A => Task[B])(implicit bf: BuildFrom[Collection[A], B, Collection[B]]): Task[Collection[B]] =
    ZIO.foreach(in)(f)

  /**
   * @see See [[[zio.ZIO.foreach[R,E,A,B](in:Set*]]]
   */
  def foreach[A, B](in: Set[A])(f: A => Task[B]): Task[Set[B]] =
    ZIO.foreach(in)(f)

  /**
   * @see See [[[zio.ZIO.foreach[R,E,A,B](in:Array*]]]
   */
  def foreach[A, B: ClassTag](in: Array[A])(f: A => Task[B]): Task[Array[B]] =
    ZIO.foreach(in)(f)

  /**
   * @see See [[[zio.ZIO.foreach[R,E,Key,Key2,Value,Value2](map:Map*]]]
   */
  def foreach[Key, Key2, Value, Value2](
    map: Map[Key, Value]
  )(f: (Key, Value) => Task[(Key2, Value2)]): Task[Map[Key2, Value2]] =
    ZIO.foreach(map)(f)

  /**
   * @see See [[[zio.ZIO.foreach[R,E,A,B](in:Option*]]]
   */
  def foreach[A, B](in: Option[A])(f: A => Task[B]): Task[Option[B]] =
    ZIO.foreach(in)(f)

  /**
   * @see See [[[zio.ZIO.foreach[R,E,A,B](in:zio\.NonEmptyChunk*]]]
   */
  def foreach[A, B](in: NonEmptyChunk[A])(f: A => Task[B]): Task[NonEmptyChunk[B]] =
    ZIO.foreach(in)(f)

  /**
   * @see See [[zio.ZIO.foreachExec]]
   */
  final def foreachExec[A, B, Collection[+Element] <: Iterable[Element]](as: Collection[A])(
    exec: => ExecutionStrategy
  )(f: A => Task[B])(implicit bf: BuildFrom[Collection[A], B, Collection[B]]): Task[Collection[B]] =
    ZIO.foreachExec(as)(exec)(f)

  /**
   * @see See [[[zio.ZIO.foreachPar[R,E,A,B,Collection[+Element]<:Iterable[Element]]*]]]
   */
  def foreachPar[A, B, Collection[+Element] <: Iterable[Element]](
    as: Collection[A]
  )(fn: A => Task[B])(implicit bf: BuildFrom[Collection[A], B, Collection[B]]): Task[Collection[B]] =
    ZIO.foreachPar(as)(fn)

  /**
   * @see See [[[zio.ZIO.foreachPar[R,E,A,B](as:Set*]]]
   */
  def foreachPar[A, B](as: Set[A])(fn: A => Task[B]): Task[Set[B]] =
    ZIO.foreachPar(as)(fn)

  /**
   * @see See [[[zio.ZIO.foreachPar[R,E,A,B](as:Array*]]]
   */
  def foreachPar[A, B: ClassTag](as: Array[A])(fn: A => Task[B]): Task[Array[B]] =
    ZIO.foreachPar(as)(fn)

  /**
   * @see See [[[zio.ZIO.foreachPar[R,E,Key,Key2,Value,Value2](map:Map*]]]
   */
  def foreachPar[Key, Key2, Value, Value2](
    map: Map[Key, Value]
  )(f: (Key, Value) => Task[(Key2, Value2)]): Task[Map[Key2, Value2]] =
    ZIO.foreachPar(map)(f)

  /**
   * @see See [[[zio.ZIO.foreachPar[R,E,A,B](as:zio\.NonEmptyChunk*]]]
   */
  def foreachPar[A, B](as: NonEmptyChunk[A])(fn: A => Task[B]): Task[NonEmptyChunk[B]] =
    ZIO.foreachPar(as)(fn)

  /**
   * @see See [[zio.ZIO.foreachParN]]
   */
  def foreachParN[A, B, Collection[+Element] <: Iterable[Element]](
    n: => Int
  )(as: Collection[A])(fn: A => Task[B])(implicit bf: BuildFrom[Collection[A], B, Collection[B]]): Task[Collection[B]] =
    ZIO.foreachParN(n)(as)(fn)

  /**
   * @see See [[zio.ZIO.foreach_]]
   */
  @deprecated("use foreachDiscard", "2.0.0")
  def foreach_[A](as: => Iterable[A])(f: A => Task[Any]): Task[Unit] =
    ZIO.foreach_(as)(f)

  /**
   * @see See [[zio.ZIO.foreachDiscard]]
   */
  def foreachDiscard[A](as: => Iterable[A])(f: A => Task[Any]): Task[Unit] =
    ZIO.foreachDiscard(as)(f)

  /**
   * @see See [[zio.ZIO.foreachPar_]]
   */
  @deprecated("use foreachParDiscard", "2.0.0")
  def foreachPar_[A, B](as: => Iterable[A])(f: A => Task[Any]): Task[Unit] =
    ZIO.foreachPar_(as)(f)

  /**
   * @see See [[zio.ZIO.foreachParDiscard]]
   */
  def foreachParDiscard[A, B](as: => Iterable[A])(f: A => Task[Any]): Task[Unit] =
    ZIO.foreachParDiscard(as)(f)

  /**
   * @see See [[zio.ZIO.foreachParN_]]
   */
  @deprecated("use foreachParNDiscard", "2.0.0")
  def foreachParN_[A, B](n: => Int)(as: => Iterable[A])(f: A => Task[Any]): Task[Unit] =
    ZIO.foreachParN_(n)(as)(f)

  /**
   * @see See [[zio.ZIO.foreachParNDiscard]]
   */
  def foreachParNDiscard[A, B](n: => Int)(as: => Iterable[A])(f: A => Task[Any]): Task[Unit] =
    ZIO.foreachParNDiscard(n)(as)(f)

  /**
   * @see See [[zio.ZIO.forkAll]]
   */
  def forkAll[A, Collection[+Element] <: Iterable[Element]](
    as: Collection[Task[A]]
  )(implicit bf: BuildFrom[Collection[Task[A]], A, Collection[A]]): UIO[Fiber[Throwable, Collection[A]]] =
    ZIO.forkAll(as)

  /**
   * @see See [[zio.ZIO.forkAll_]]
   */
  @deprecated("use forkAllDiscard", "2.0.0")
  def forkAll_[A](as: => Iterable[Task[A]]): UIO[Unit] =
    ZIO.forkAll_(as)

  /**
   * @see See [[zio.ZIO.forkAllDiscard]]
   */
  def forkAllDiscard[A](as: => Iterable[Task[A]]): UIO[Unit] =
    ZIO.forkAllDiscard(as)

  /**
   * Constructs a `Task` value of the appropriate type for the specified input.
   */
  def from[Input](input: => Input)(implicit
    constructor: ZIO.ZIOConstructor[Any, Throwable, Input]
  ): ZIO[constructor.OutEnvironment, constructor.OutError, constructor.OutSuccess] =
    constructor.make(input)

  /**
   * @see See [[zio.ZIO.fromEither]]
   */
  def fromEither[A](v: => Either[Throwable, A]): Task[A] =
    ZIO.fromEither(v)

  /**
   * @see See [[zio.ZIO.fromFiber]]
   */
  def fromFiber[A](fiber: => Fiber[Throwable, A]): Task[A] =
    ZIO.fromFiber(fiber)

  /**
   * @see See [[zio.ZIO.fromFiberM]]
   */
  @deprecated("use fromFiberZIO", "2.0.0")
  def fromFiberM[A](fiber: => Task[Fiber[Throwable, A]]): Task[A] =
    ZIO.fromFiberM(fiber)

  /**
   * @see See [[zio.ZIO.fromFiberZIO]]
   */
  def fromFiberZIO[A](fiber: => Task[Fiber[Throwable, A]]): Task[A] =
    ZIO.fromFiberZIO(fiber)

  /**
   * @see See [[zio.ZIO.fromFuture]]
   */
  def fromFuture[A](make: ExecutionContext => scala.concurrent.Future[A]): Task[A] =
    ZIO.fromFuture(make)

  /**
   * @see See [[zio.ZIO.fromFutureInterrupt]]
   */
  def fromFutureInterrupt[A](make: ExecutionContext => scala.concurrent.Future[A]): Task[A] =
    ZIO.fromFutureInterrupt(make)

  /**
   * @see See [[zio.ZIO.fromTry]]
   */
  def fromTry[A](value: => scala.util.Try[A]): Task[A] =
    ZIO.fromTry(value)

  /**
   * @see See [[zio.ZIO.getOrFail]]
   */
  final def getOrFail[A](v: => Option[A]): Task[A] =
    ZIO.getOrFail(v)

  /**
   * @see See [[zio.ZIO.halt]]
   */
  @deprecated("use failCause", "2.0.0")
  def halt(cause: => Cause[Throwable]): Task[Nothing] =
    ZIO.halt(cause)

  /**
   * @see See [[zio.ZIO.haltWith]]
   */
  @deprecated("use failCauseWith", "2.0.0")
  def haltWith[E <: Throwable](function: (() => ZTrace) => Cause[E]): Task[Nothing] =
    ZIO.haltWith(function)

  /**
   * @see [[zio.ZIO.ifM]]
   */
  @deprecated("use ifZIO", "2.0.0")
  def ifM(b: => Task[Boolean]): ZIO.IfZIO[Any, Throwable] =
    ZIO.ifM(b)

  /**
   * @see [[zio.ZIO.ifZIO]]
   */
  def ifZIO(b: => Task[Boolean]): ZIO.IfZIO[Any, Throwable] =
    ZIO.ifZIO(b)

  /**
   * @see See [[zio.ZIO.interrupt]]
   */
  val interrupt: UIO[Nothing] =
    ZIO.interrupt

  /**
   * @see See [[zio.ZIO.interruptAs]]
   */
  def interruptAs(fiberId: => FiberId): UIO[Nothing] =
    ZIO.interruptAs(fiberId)

  /**
   * @see See [[zio.ZIO.interruptible]]
   */
  def interruptible[A](task: => Task[A]): Task[A] =
    ZIO.interruptible(task)

  /**
   * @see See [[zio.ZIO.interruptibleMask]]
   */
  def interruptibleMask[A](k: ZIO.InterruptStatusRestore => Task[A]): Task[A] =
    ZIO.interruptibleMask(k)

  /**
   * @see See [[zio.ZIO.iterate]]
   */
  def iterate[S](initial: => S)(cont: S => Boolean)(body: S => Task[S]): Task[S] =
    ZIO.iterate(initial)(cont)(body)

  /**
   *  @see See [[zio.ZIO.left]]
   */
  def left[A](a: => A): Task[Either[A, Nothing]] =
    ZIO.left(a)

  /**
   * @see See [[zio.ZIO.lock]]
   */
  @deprecated("use onExecutor", "2.0.0")
  def lock[A](executor: => Executor)(task: => Task[A]): Task[A] =
    ZIO.lock(executor)(task)

  /**
   *  @see See [[zio.ZIO.loop]]
   */
  def loop[A, S](initial: => S)(cont: S => Boolean, inc: S => S)(body: S => Task[A]): Task[List[A]] =
    ZIO.loop(initial)(cont, inc)(body)

  /**
   *  @see See [[zio.ZIO.loop_]]
   */
  @deprecated("use loopDiscard", "2.0.0")
  def loop_[S](initial: => S)(cont: S => Boolean, inc: S => S)(body: S => Task[Any]): Task[Unit] =
    ZIO.loop_(initial)(cont, inc)(body)

  /**
   *  @see See [[zio.ZIO.loopDiscard]]
   */
  def loopDiscard[S](initial: => S)(cont: S => Boolean, inc: S => S)(body: S => Task[Any]): Task[Unit] =
    ZIO.loopDiscard(initial)(cont, inc)(body)

  /**
   *  @see [[zio.ZIO.mapN[R,E,A,B,C]*]]
   */
  @deprecated("use zip", "2.0.0")
  def mapN[A, B, C](task1: => Task[A], task2: => Task[B])(f: (A, B) => C): Task[C] =
    ZIO.mapN(task1, task2)(f)

  /**
   *  @see [[zio.ZIO.mapN[R,E,A,B,C,D]*]]
   */
  @deprecated("use zip", "2.0.0")
  def mapN[A, B, C, D](task1: => Task[A], task2: => Task[B], task3: => Task[C])(f: (A, B, C) => D): Task[D] =
    ZIO.mapN(task1, task2, task3)(f)

  /**
   *  @see [[zio.ZIO.mapN[R,E,A,B,C,D,F]*]]
   */
  @deprecated("use zip", "2.0.0")
  def mapN[A, B, C, D, F](task1: => Task[A], task2: => Task[B], task3: => Task[C], task4: => Task[D])(
    f: (A, B, C, D) => F
  ): Task[F] =
    ZIO.mapN(task1, task2, task3, task4)(f)

  /**
   *  @see [[zio.ZIO.mapParN[R,E,A,B,C]*]]
   */
  @deprecated("use zipPar", "2.0.0")
  def mapParN[A, B, C](task1: => Task[A], task2: => Task[B])(f: (A, B) => C): Task[C] =
    ZIO.mapParN(task1, task2)(f)

  /**
   *  @see [[zio.ZIO.mapParN[R,E,A,B,C,D]*]]
   */
  @deprecated("use zipPar", "2.0.0")
  def mapParN[A, B, C, D](task1: => Task[A], task2: => Task[B], task3: => Task[C])(f: (A, B, C) => D): Task[D] =
    ZIO.mapParN(task1, task2, task3)(f)

  /**
   *  @see [[zio.ZIO.mapParN[R,E,A,B,C,D,F]*]]
   */
  @deprecated("use zipPar", "2.0.0")
  def mapParN[A, B, C, D, F](task1: => Task[A], task2: => Task[B], task3: => Task[C], task4: => Task[D])(
    f: (A, B, C, D) => F
  ): Task[F] =
    ZIO.mapParN(task1, task2, task3, task4)(f)

  /**
   * @see See [[zio.ZIO.memoize]]
   */
  def memoize[A, B](f: A => Task[B]): UIO[A => Task[B]] =
    ZIO.memoize(f)

  /**
   * @see See [[zio.ZIO.mergeAll]]
   */
  def mergeAll[A, B](in: Iterable[Task[A]])(zero: => B)(f: (B, A) => B): Task[B] =
    ZIO.mergeAll(in)(zero)(f)

  /**
   * @see See [[zio.ZIO.mergeAllPar]]
   */
  def mergeAllPar[A, B](in: => Iterable[Task[A]])(zero: => B)(f: (B, A) => B): Task[B] =
    ZIO.mergeAllPar(in)(zero)(f)

  /**
   * @see See [[zio.ZIO.never]]
   */
  val never: UIO[Nothing] =
    ZIO.never

  /**
   * @see See [[zio.ZIO.none]]
   */
  val none: Task[Option[Nothing]] =
    ZIO.none

  /**
   * @see See [[zio.ZIO.noneOrFail]]
   */
  def noneOrFail(o: => Option[Throwable]): Task[Unit] =
    ZIO.noneOrFail(o)

  /**
   * @see See [[zio.ZIO.noneOrFailWith]]
   */
  def noneOrFailWith[O](o: => Option[O])(f: O => Throwable): Task[Unit] =
    ZIO.noneOrFailWith(o)(f)

  /**
   *  @see See [[zio.ZIO.not]]
   */
  def not(effect: => Task[Boolean]): Task[Boolean] =
    ZIO.not(effect)

  /**
   * @see See [[zio.ZIO.onExecutor]]
   */
  def onExecutor[A](executor: => Executor)(task: Task[A]): Task[A] =
    ZIO.onExecutor(executor)(task)

  /**
   * @see See [[zio.ZIO.partition]]
   */
  def partition[A, B](in: => Iterable[A])(f: A => Task[B]): Task[(Iterable[Throwable], Iterable[B])] =
    ZIO.partition(in)(f)

  /**
   * @see See [[zio.ZIO.partitionPar]]
   */
  def partitionPar[A, B](in: => Iterable[A])(f: A => Task[B]): Task[(Iterable[Throwable], Iterable[B])] =
    ZIO.partitionPar(in)(f)

  /**
   * @see See [[zio.ZIO.partitionParN]]
   */
  def partitionParN[A, B](n: => Int)(in: => Iterable[A])(f: A => Task[B]): Task[(Iterable[Throwable], Iterable[B])] =
    ZIO.partitionParN(n)(in)(f)

  /**
   * @see See [[zio.ZIO.raceAll]]
   */
  def raceAll[A](task: => Task[A], ios: => Iterable[Task[A]]): Task[A] =
    ZIO.raceAll(task, ios)

  /**
   * @see See [[zio.ZIO.reduceAll]]
   */
  def reduceAll[A](a: => Task[A], as: => Iterable[Task[A]])(f: (A, A) => A): Task[A] =
    ZIO.reduceAll(a, as)(f)

  /**
   * @see See [[zio.ZIO.reduceAllPar]]
   */
  def reduceAllPar[A](a: => Task[A], as: => Iterable[Task[A]])(f: (A, A) => A): Task[A] =
    ZIO.reduceAllPar(a, as)(f)

  /**
   * @see See [[zio.ZIO.replicate]]
   */
  def replicate[A](n: => Int)(effect: => Task[A]): Iterable[Task[A]] =
    ZIO.replicate(n)(effect)

  /**
   * @see See [[zio.ZIO.replicateM]]
   */
  @deprecated("use replicateZIO", "2.0.0")
  def replicateM[A](n: => Int)(effect: => Task[A]): Task[Iterable[A]] =
    ZIO.replicateM(n)(effect)

  /**
   * @see See [[zio.ZIO.replicateM_]]
   */
  @deprecated("use replicateZIODiscard", "2.0.0")
  def replicateM_[A](n: => Int)(effect: => Task[A]): Task[Unit] =
    ZIO.replicateM_(n)(effect)

  /**
   * @see See [[zio.ZIO.replicateZIO]]
   */
  def replicateZIO[A](n: => Int)(effect: => Task[A]): Task[Iterable[A]] =
    ZIO.replicateZIO(n)(effect)

  /**
   * @see See [[zio.ZIO.replicateZIODiscard]]
   */
  def replicateZIODiscard[A](n: => Int)(effect: => Task[A]): Task[Unit] =
    ZIO.replicateZIODiscard(n)(effect)

  /**
   * @see See [[zio.ZIO.require]]
   */
  @deprecated("use someOrFail", "2.0.0")
  def require[A](error: => Throwable): Task[Option[A]] => Task[A] =
    ZIO.require[Any, Throwable, A](error)

  /**
   * @see See [[zio.ZIO.reserve]]
   */
  def reserve[A, B](reservation: => Task[Reservation[Any, Throwable, A]])(use: A => Task[B]): Task[B] =
    ZIO.reserve(reservation)(use)

  /**
   *  @see [[zio.ZIO.right]]
   */
  def right[B](b: => B): Task[Either[Nothing, B]] =
    ZIO.right(b)

  /**
   * @see See [[zio.ZIO.runtime]]
   */
  def runtime: UIO[Runtime[Any]] =
    ZIO.runtime

  /**
   * @see See [[zio.ZIO.runtimeConfig]]
   */
  val runtimeConfig: UIO[RuntimeConfig] =
    ZIO.runtimeConfig

  /**
   *  @see [[zio.ZIO.some]]
   */
  def some[A](a: => A): Task[Option[A]] =
    ZIO.some(a)

  /**
   * @see See [[zio.ZIO.succeed]]
   */
  def succeed[A](a: => A): UIO[A] =
    ZIO.succeed(a)

  /**
   * @see See [[zio.ZIO.succeedBlocking]]
   */
  def succeedBlocking[A](a: => A): UIO[A] =
    ZIO.succeedBlocking(a)

  /**
   * @see See [[zio.ZIO.suspend]]
   */
  def suspend[A](task: => Task[A]): Task[A] =
    ZIO.suspend(task)

  /**
   * @see See [[zio.ZIO.suspendSucceed]]
   */
  def suspendSucceed[A](task: => Task[A]): Task[A] =
    ZIO.suspendSucceed(task)

  /**
   * @see See [[zio.ZIO.suspendSucceedWith]]
   */
<<<<<<< HEAD
  def suspendSucceedWith[A](f: (RuntimeConfig, Fiber.Id) => Task[A]): Task[A] =
    ZIO.suspendSucceedWith(f)
=======
  def suspendSucceedWith[A](p: (Platform, FiberId) => Task[A]): Task[A] =
    ZIO.suspendSucceedWith(p)
>>>>>>> e02403c7

  /**
   * @see See [[zio.RIO.suspendWith]]
   */
<<<<<<< HEAD
  def suspendWith[A](f: (RuntimeConfig, Fiber.Id) => Task[A]): Task[A] =
    ZIO.suspendWith(f)
=======
  def suspendWith[A](p: (Platform, FiberId) => Task[A]): Task[A] =
    ZIO.suspendWith(p)
>>>>>>> e02403c7

  /**
   * @see See [[zio.ZIO.trace]]
   */
  def trace: UIO[ZTrace] =
    ZIO.trace

  /**
   * @see See [[zio.ZIO.traced]]
   */
  def traced[A](task: => Task[A]): Task[A] =
    ZIO.traced(task)

  /**
   * @see See [[zio.ZIO.unit]]
   */
  val unit: UIO[Unit] =
    ZIO.unit

  /**
   * @see See [[zio.ZIO.uninterruptible]]
   */
  def uninterruptible[A](task: => Task[A]): Task[A] =
    ZIO.uninterruptible(task)

  /**
   * @see See [[zio.ZIO.uninterruptibleMask]]
   */
  def uninterruptibleMask[A](k: ZIO.InterruptStatusRestore => Task[A]): Task[A] =
    ZIO.uninterruptibleMask(k)

  /**
   * @see See [[zio.ZIO.unless]]
   */
  def unless(b: => Boolean)(zio: => Task[Any]): Task[Unit] =
    ZIO.unless(b)(zio)

  /**
   * @see See [[zio.ZIO.unlessM]]
   */
  @deprecated("use unlessZIO", "2.0.0")
  def unlessM(b: => Task[Boolean]): ZIO.UnlessZIO[Any, Throwable] =
    ZIO.unlessM(b)

  /**
   * @see See [[zio.ZIO.unlessZIO]]
   */
  def unlessZIO(b: => Task[Boolean]): ZIO.UnlessZIO[Any, Throwable] =
    ZIO.unlessZIO(b)

  /**
   * @see [[zio.ZIO.unsandbox]]
   */
  def unsandbox[A](v: => IO[Cause[Throwable], A]): Task[A] =
    ZIO.unsandbox(v)

  /**
   * @see See [[zio.ZIO.untraced]]
   */
  def untraced[A](task: => Task[A]): Task[A] =
    ZIO.untraced(task)

  /**
   * @see See [[zio.ZIO.when]]
   */
  def when(b: => Boolean)(task: => Task[Any]): Task[Unit] =
    ZIO.when(b)(task)

  /**
   * @see See [[zio.ZIO.whenCase]]
   */
  def whenCase[A](a: => A)(pf: PartialFunction[A, Task[Any]]): Task[Unit] =
    ZIO.whenCase(a)(pf)

  /**
   * @see See [[zio.ZIO.whenCaseM]]
   */
  @deprecated("use whenCaseZIO", "2.0.0")
  def whenCaseM[A](a: => Task[A])(pf: PartialFunction[A, Task[Any]]): Task[Unit] =
    ZIO.whenCaseM(a)(pf)

  /**
   * @see See [[zio.ZIO.whenCaseZIO]]
   */
  def whenCaseZIO[A](a: => Task[A])(pf: PartialFunction[A, Task[Any]]): Task[Unit] =
    ZIO.whenCaseZIO(a)(pf)

  /**
   * @see See [[zio.ZIO.whenM]]
   */
  @deprecated("use whenZIO", "2.0.0")
  def whenM(b: => Task[Boolean]): ZIO.WhenZIO[Any, Throwable] =
    ZIO.whenM(b)

  /**
   * @see See [[zio.ZIO.whenZIO]]
   */
  def whenZIO(b: => Task[Boolean]): ZIO.WhenZIO[Any, Throwable] =
    ZIO.whenZIO(b)

  /**
   *  @see See [[zio.ZIO.withRuntimeConfig]]
   */
  def withRuntimeConfig[A](runtimeConfig: => RuntimeConfig)(task: => Task[A]): Task[A] =
    ZIO.withRuntimeConfig(runtimeConfig)(task)

  /**
   * @see See [[zio.ZIO.yieldNow]]
   */
  val yieldNow: UIO[Unit] =
    ZIO.yieldNow

  private[zio] def succeedNow[A](a: A): UIO[A] =
    ZIO.succeedNow(a)
}<|MERGE_RESOLUTION|>--- conflicted
+++ resolved
@@ -16,6 +16,8 @@
 
 package zio
 
+import zio.internal.Platform
+
 import scala.concurrent.ExecutionContext
 import scala.reflect.ClassTag
 
@@ -498,25 +500,15 @@
    * @see See [[zio.ZIO.effectSuspendTotalWith]]
    */
   @deprecated("use suspendSucceedWith", "2.0.0")
-<<<<<<< HEAD
-  def effectSuspendTotalWith[A](f: (RuntimeConfig, Fiber.Id) => Task[A]): Task[A] =
-    ZIO.effectSuspendTotalWith(f)
-=======
-  def effectSuspendTotalWith[A](p: (Platform, FiberId) => Task[A]): Task[A] =
+  def effectSuspendTotalWith[A](p: (Platform, Fiber.Id) => Task[A]): Task[A] =
     ZIO.effectSuspendTotalWith(p)
->>>>>>> e02403c7
 
   /**
    * @see See [[zio.RIO.effectSuspendWith]]
    */
   @deprecated("use suspendWith", "2.0.0")
-<<<<<<< HEAD
-  def effectSuspendWith[A](f: (RuntimeConfig, Fiber.Id) => Task[A]): Task[A] =
-    ZIO.effectSuspendWith(f)
-=======
-  def effectSuspendWith[A](p: (Platform, FiberId) => Task[A]): Task[A] =
+  def effectSuspendWith[A](p: (Platform, Fiber.Id) => Task[A]): Task[A] =
     ZIO.effectSuspendWith(p)
->>>>>>> e02403c7
 
   /**
    * @see See [[zio.ZIO.effectTotal]]
@@ -1178,24 +1170,14 @@
   /**
    * @see See [[zio.ZIO.suspendSucceedWith]]
    */
-<<<<<<< HEAD
-  def suspendSucceedWith[A](f: (RuntimeConfig, Fiber.Id) => Task[A]): Task[A] =
+  def suspendSucceedWith[A](f: (RuntimeConfig, FiberId) => Task[A]): Task[A] =
     ZIO.suspendSucceedWith(f)
-=======
-  def suspendSucceedWith[A](p: (Platform, FiberId) => Task[A]): Task[A] =
-    ZIO.suspendSucceedWith(p)
->>>>>>> e02403c7
 
   /**
    * @see See [[zio.RIO.suspendWith]]
    */
-<<<<<<< HEAD
-  def suspendWith[A](f: (RuntimeConfig, Fiber.Id) => Task[A]): Task[A] =
+  def suspendWith[A](f: (RuntimeConfig, FiberId) => Task[A]): Task[A] =
     ZIO.suspendWith(f)
-=======
-  def suspendWith[A](p: (Platform, FiberId) => Task[A]): Task[A] =
-    ZIO.suspendWith(p)
->>>>>>> e02403c7
 
   /**
    * @see See [[zio.ZIO.trace]]
