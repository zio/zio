--- conflicted
+++ resolved
@@ -1020,17 +1020,16 @@
     ZIO.not(effect)
 
   /**
-<<<<<<< HEAD
    * @see See [[zio.ZIO.onExecutor]]
    */
   def onExecutor[A](executor: => Executor)(task: Task[A]): Task[A] =
     ZIO.onExecutor(executor)(task)
-=======
+
+  /**
    *  @see See [[zio.ZIO.onPlatform]]
    */
   def onPlatform[A](platform: => Platform)(task: => Task[A]): Task[A] =
     ZIO.onPlatform(platform)(task)
->>>>>>> da378cfc
 
   /**
    * @see See [[zio.ZIO.partition]]
