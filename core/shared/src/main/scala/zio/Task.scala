/*
 * Copyright 2017-2021 John A. De Goes and the ZIO Contributors
 *
 * Licensed under the Apache License, Version 2.0 (the "License");
 * you may not use this file except in compliance with the License.
 * You may obtain a copy of the License at
 *
 *     http://www.apache.org/licenses/LICENSE-2.0
 *
 * Unless required by applicable law or agreed to in writing, software
 * distributed under the License is distributed on an "AS IS" BASIS,
 * WITHOUT WARRANTIES OR CONDITIONS OF ANY KIND, either express or implied.
 * See the License for the specific language governing permissions and
 * limitations under the License.
 */

package zio

import zio.internal.{Executor, Platform}

import scala.concurrent.ExecutionContext
import scala.reflect.ClassTag

object Task extends TaskPlatformSpecific {

  /**
   * @see See [[zio.ZIO.absolve]]
   */
  def absolve[A](v: Task[Either[Throwable, A]]): Task[A] =
    ZIO.absolve(v)

  /**
   * @see See acquireReleaseWith [[zio.ZIO]]
   */
  def acquireReleaseWith[A](acquire: Task[A]): ZIO.BracketAcquire[Any, Throwable, A] =
    ZIO.acquireReleaseWith(acquire)

  /**
   * @see See acquireReleaseWith [[zio.ZIO]]
   */
  def acquireReleaseWith[A, B](acquire: Task[A], release: A => UIO[Any], use: A => Task[B]): Task[B] =
    ZIO.acquireReleaseWith(acquire, release, use)

  /**
   * @see See acquireReleaseExitWith [[zio.ZIO]]
   */
  def acquireReleaseExitWith[A](acquire: Task[A]): ZIO.BracketExitAcquire[Any, Throwable, A] =
    ZIO.acquireReleaseExitWith(acquire)

  /**
   * @see See acquireReleaseExitWith [[zio.ZIO]]
   */
  def acquireReleaseExitWith[A, B](
    acquire: Task[A],
    release: (A, Exit[Throwable, B]) => UIO[Any],
    use: A => Task[B]
  ): Task[B] =
    ZIO.acquireReleaseExitWith(acquire, release, use)

  /**
   * @see See [[zio.ZIO.allowInterrupt]]
   */
  def allowInterrupt: UIO[Unit] =
    ZIO.allowInterrupt

  /**
   * @see See [[zio.ZIO.apply]]
   */
  def apply[A](a: => A): Task[A] = ZIO.apply(a)

  /**
   * @see See [[zio.ZIO.async]]
   */
  def async[A](register: (Task[A] => Unit) => Any, blockingOn: Fiber.Id = Fiber.Id.None): Task[A] =
    ZIO.async(register, blockingOn)

  /**
   * @see See [[zio.ZIO.asyncMaybe]]
   */
  def asyncMaybe[A](
    register: (Task[A] => Unit) => Option[Task[A]],
    blockingOn: Fiber.Id = Fiber.Id.None
  ): Task[A] =
    ZIO.asyncMaybe(register, blockingOn)

  /**
   * @see See [[zio.ZIO.asyncZIO]]
   */
  def asyncZIO[A](register: (Task[A] => Unit) => Task[Any]): Task[A] =
    ZIO.asyncZIO(register)

  /**
   * @see See [[zio.ZIO.asyncInterrupt]]
   */
  def asyncInterrupt[A](
    register: (Task[A] => Unit) => Either[Canceler[Any], Task[A]],
    blockingOn: Fiber.Id = Fiber.Id.None
  ): Task[A] =
    ZIO.asyncInterrupt(register, blockingOn)

  /**
   * @see See [[zio.ZIO.attempt]]
   */
  def attempt[A](effect: => A): Task[A] =
    ZIO.attempt(effect)

  /**
   * @see See [[zio.ZIO.attemptBlocking]]
   */
  def attemptBlocking[A](effect: => A): Task[A] =
    ZIO.attemptBlocking(effect)

  /**
   * @see See [[zio.ZIO.attemptBlockingCancelable]]
   */
  def attemptBlockingCancelable[A](effect: => A)(cancel: UIO[Unit]): Task[A] =
    ZIO.attemptBlockingCancelable(effect)(cancel)

  /**
   * @see See [[zio.ZIO.attemptBlockingInterrupt]]
   */
  def attemptBlockingInterrupt[A](effect: => A): Task[A] =
    ZIO.attemptBlockingInterrupt(effect)

  /**
   * @see See [[zio.ZIO.blocking]]
   */
  def blocking[A](zio: Task[A]): Task[A] =
    ZIO.blocking(zio)

  /**
   * @see See [[zio.ZIO.blockingExecutor]]
   */
  def blockingExecutor: UIO[Executor] =
    ZIO.blockingExecutor

  /**
   * @see See bracket [[zio.ZIO]]
   */
  @deprecated("use acquireReleaseWith", "2.0.0")
  def bracket[A](acquire: Task[A]): ZIO.BracketAcquire[Any, Throwable, A] =
    ZIO.bracket(acquire)

  /**
   * @see See bracket [[zio.ZIO]]
   */
  @deprecated("use acquireReleaseWith", "2.0.0")
  def bracket[A, B](acquire: Task[A], release: A => UIO[Any], use: A => Task[B]): Task[B] =
    ZIO.bracket(acquire, release, use)

  /**
   * @see See bracketExit [[zio.ZIO]]
   */
  @deprecated("use acquireReleaseExitWith", "2.0.0")
  def bracketExit[A](acquire: Task[A]): ZIO.BracketExitAcquire[Any, Throwable, A] =
    ZIO.bracketExit(acquire)

  /**
   * @see See bracketExit [[zio.ZIO]]
   */
  @deprecated("use acquireReleaseExitWith", "2.0.0")
  def bracketExit[A, B](
    acquire: Task[A],
    release: (A, Exit[Throwable, B]) => UIO[Any],
    use: A => Task[B]
  ): Task[B] =
    ZIO.bracketExit(acquire, release, use)

  /**
   * @see See [[zio.ZIO.checkInterruptible]]
   */
  def checkInterruptible[A](f: InterruptStatus => Task[A]): Task[A] =
    ZIO.checkInterruptible(f)

  /**
   * @see See [[zio.ZIO.checkTraced]]
   */
  def checkTraced[A](f: TracingStatus => Task[A]): Task[A] =
    ZIO.checkTraced(f)

  /**
   * @see See [[zio.ZIO.collect]]
   */
  def collect[A, B, Collection[+Element] <: Iterable[Element]](
    in: Collection[A]
  )(f: A => IO[Option[Throwable], B])(implicit bf: BuildFrom[Collection[A], B, Collection[B]]): Task[Collection[B]] =
    ZIO.collect(in)(f)

  /**
   * @see See [[[zio.ZIO.collectAll[R,E,A,Collection[+Element]<:Iterable[Element]]*]]]
   */
  def collectAll[A, Collection[+Element] <: Iterable[Element]](
    in: Collection[Task[A]]
  )(implicit bf: BuildFrom[Collection[Task[A]], A, Collection[A]]): Task[Collection[A]] =
    ZIO.collectAll(in)

  /**
   * @see See [[[zio.ZIO.collectAll[R,E,A](in:Set*]]]
   */
  def collectAll[A](in: Set[Task[A]]): Task[Set[A]] =
    ZIO.collectAll(in)

  /**
   * @see See [[[zio.ZIO.collectAll[R,E,A](in:Array*]]]
   */
  def collectAll[A: ClassTag](in: Array[Task[A]]): Task[Array[A]] =
    ZIO.collectAll(in)

  /**
   * @see See [[[zio.ZIO.collectAll[R,E,A](in:Option*]]]
   */
  def collectAll[A](in: Option[Task[A]]): Task[Option[A]] =
    ZIO.collectAll(in)

  /**
   * @see See [[[zio.ZIO.collectAll[R,E,A](in:zio\.NonEmptyChunk*]]]
   */
  def collectAll[A](in: NonEmptyChunk[Task[A]]): Task[NonEmptyChunk[A]] =
    ZIO.collectAll(in)

  /**
   * @see See [[[zio.ZIO.collectAll_[R,E,A](in:Iterable*]]]
   */
  @deprecated("use collectAllDiscard", "2.0.0")
  def collectAll_[A](in: Iterable[Task[A]]): Task[Unit] =
    ZIO.collectAll_(in)

  /**
   * @see See [[[zio.ZIO.collectAllDiscard[R,E,A](in:Iterable*]]]
   */
  def collectAllDiscard[A](in: Iterable[Task[A]]): Task[Unit] =
    ZIO.collectAllDiscard(in)

  /**
   * @see See [[[zio.ZIO.collectAllPar[R,E,A,Collection[+Element]<:Iterable[Element]]*]]]
   */
  def collectAllPar[A, Collection[+Element] <: Iterable[Element]](
    as: Collection[Task[A]]
  )(implicit bf: BuildFrom[Collection[Task[A]], A, Collection[A]]): Task[Collection[A]] =
    ZIO.collectAllPar(as)

  /**
   * @see See [[[zio.ZIO.collectAllPar[R,E,A](as:Set*]]]
   */
  def collectAllPar[A](as: Set[Task[A]]): Task[Set[A]] =
    ZIO.collectAllPar(as)

  /**
   * @see See [[[zio.ZIO.collectAllPar[R,E,A](as:Array*]]]
   */
  def collectAllPar[A: ClassTag](as: Array[Task[A]]): Task[Array[A]] =
    ZIO.collectAllPar(as)

  /**
   * @see See [[[zio.ZIO.collectAllPar[R,E,A](as:zio\.NonEmptyChunk*]]]
   */
  def collectAllPar[A](as: NonEmptyChunk[Task[A]]): Task[NonEmptyChunk[A]] =
    ZIO.collectAllPar(as)

  /**
   * @see See [[[zio.ZIO.collectAllPar_[R,E,A](as:Iterable*]]]
   */
  @deprecated("use collectAllParDiscard", "2.0.0")
  def collectAllPar_[A](in: Iterable[Task[A]]): Task[Unit] =
    ZIO.collectAllPar_(in)

  /**
   * @see See [[[zio.ZIO.collectAllParDiscard[R,E,A](as:Iterable*]]]
   */
  def collectAllParDiscard[A](in: Iterable[Task[A]]): Task[Unit] =
    ZIO.collectAllParDiscard(in)

  /**
   * @see See [[zio.ZIO.collectAllParN]]
   */
  def collectAllParN[A, Collection[+Element] <: Iterable[Element]](
    n: Int
  )(as: Collection[Task[A]])(implicit bf: BuildFrom[Collection[Task[A]], A, Collection[A]]): Task[Collection[A]] =
    ZIO.collectAllParN(n)(as)

  /**
   * @see See [[zio.ZIO.collectAllParN_]]
   */
  @deprecated("use collectAllParNDiscard", "2.0.0")
  def collectAllParN_[A](n: Int)(as: Iterable[Task[A]]): Task[Unit] =
    ZIO.collectAllParN_(n)(as)

  /**
   * @see See [[zio.ZIO.collectAllParNDiscard]]
   */
  def collectAllParNDiscard[A](n: Int)(as: Iterable[Task[A]]): Task[Unit] =
    ZIO.collectAllParNDiscard(n)(as)

  /**
   * @see See [[zio.ZIO.collectAllSuccesses]]
   */
  def collectAllSuccesses[A, Collection[+Element] <: Iterable[Element]](
    in: Collection[Task[A]]
  )(implicit bf: BuildFrom[Collection[Task[A]], A, Collection[A]]): UIO[Collection[A]] =
    ZIO.collectAllSuccesses(in)

  /**
   * @see See [[zio.ZIO.collectAllSuccessesPar]]
   */
  def collectAllSuccessesPar[A, Collection[+Element] <: Iterable[Element]](
    as: Collection[Task[A]]
  )(implicit bf: BuildFrom[Collection[Task[A]], A, Collection[A]]): UIO[Collection[A]] =
    ZIO.collectAllSuccessesPar(as)

  /**
   * @see See [[zio.ZIO.collectAllSuccessesParN]]
   */
  def collectAllSuccessesParN[A, Collection[+Element] <: Iterable[Element]](
    n: Int
  )(as: Collection[Task[A]])(implicit bf: BuildFrom[Collection[Task[A]], A, Collection[A]]): UIO[Collection[A]] =
    ZIO.collectAllSuccessesParN(n)(as)

  /**
   * @see See [[zio.ZIO.collectAllWith]]
   */
  def collectAllWith[A, B, Collection[+Element] <: Iterable[Element]](
    as: Collection[Task[A]]
  )(f: PartialFunction[A, B])(implicit bf: BuildFrom[Collection[Task[A]], B, Collection[B]]): Task[Collection[B]] =
    ZIO.collectAllWith(as)(f)

  /**
   * @see See [[zio.ZIO.collectAllWithPar]]
   */
  def collectAllWithPar[A, B, Collection[+Element] <: Iterable[Element]](
    as: Collection[Task[A]]
  )(f: PartialFunction[A, B])(implicit bf: BuildFrom[Collection[Task[A]], B, Collection[B]]): Task[Collection[B]] =
    ZIO.collectAllWithPar(as)(f)

  /**
   * @see See [[zio.ZIO.collectAllWithParN]]
   */
  def collectAllWithParN[A, B, Collection[+Element] <: Iterable[Element]](n: Int)(
    as: Collection[Task[A]]
  )(f: PartialFunction[A, B])(implicit bf: BuildFrom[Collection[Task[A]], B, Collection[B]]): Task[Collection[B]] =
    ZIO.collectAllWithParN(n)(as)(f)

  /**
   * @see See [[zio.ZIO.collectFirst]]
   */
  def collectFirst[A, B](as: Iterable[A])(f: A => Task[Option[B]]): Task[Option[B]] =
    ZIO.collectFirst(as)(f)

  /**
   * @see See [[zio.ZIO.collectPar]]
   */
  def collectPar[A, B, Collection[+Element] <: Iterable[Element]](
    in: Collection[A]
  )(f: A => IO[Option[Throwable], B])(implicit bf: BuildFrom[Collection[A], B, Collection[B]]): Task[Collection[B]] =
    ZIO.collectPar(in)(f)

  /**
   * @see See [[zio.ZIO.collectParN]]
   */
  def collectParN[A, B, Collection[+Element] <: Iterable[Element]](n: Int)(
    in: Collection[A]
  )(f: A => IO[Option[Throwable], B])(implicit bf: BuildFrom[Collection[A], B, Collection[B]]): Task[Collection[B]] =
    ZIO.collectParN(n)(in)(f)

  /**
   * @see See [[zio.ZIO.cond]]
   */
  def cond[A](predicate: Boolean, result: => A, error: => Throwable): Task[A] =
    ZIO.cond(predicate, result, error)

  /**
   * @see See [[zio.ZIO.debug]]
   */
  def debug(value: Any): UIO[Unit] =
    ZIO.debug(value)

  /**
   * @see See [[zio.ZIO.die]]
   */
  def die(t: => Throwable): UIO[Nothing] = ZIO.die(t)

  /**
   * @see See [[zio.ZIO.dieMessage]]
   */
  def dieMessage(message: => String): UIO[Nothing] = ZIO.dieMessage(message)

  /**
   * @see See [[zio.ZIO.done]]
   */
  def done[A](r: => Exit[Throwable, A]): Task[A] = ZIO.done(r)

  /**
   * @see See [[zio.ZIO.descriptor]]
   */
  def descriptor: UIO[Fiber.Descriptor] = ZIO.descriptor

  /**
   * @see See [[zio.ZIO.descriptorWith]]
   */
  def descriptorWith[A](f: Fiber.Descriptor => Task[A]): Task[A] =
    ZIO.descriptorWith(f)

  /**
   * @see See [[zio.ZIO.effect]]
   */
  @deprecated("use attempt", "2.0.0")
  def effect[A](effect: => A): Task[A] =
    ZIO.effect(effect)

  /**
   * @see See [[zio.ZIO.effectAsync]]
   */
  @deprecated("use async", "2.0.0")
  def effectAsync[A](register: (Task[A] => Unit) => Any, blockingOn: Fiber.Id = Fiber.Id.None): Task[A] =
    ZIO.effectAsync(register, blockingOn)

  /**
   * @see See [[zio.ZIO.effectAsyncMaybe]]
   */
  @deprecated("use asyncMaybe", "2.0.0")
  def effectAsyncMaybe[A](
    register: (Task[A] => Unit) => Option[Task[A]],
    blockingOn: Fiber.Id = Fiber.Id.None
  ): Task[A] =
    ZIO.effectAsyncMaybe(register, blockingOn)

  /**
   * @see See [[zio.ZIO.effectAsyncM]]
   */
  @deprecated("use asyncZIO", "2.0.0")
  def effectAsyncM[A](register: (Task[A] => Unit) => Task[Any]): Task[A] =
    ZIO.effectAsyncM(register)

  /**
   * @see See [[zio.ZIO.effectAsyncInterrupt]]
   */
  @deprecated("use asyncInterrupt", "2.0.0")
  def effectAsyncInterrupt[A](
    register: (Task[A] => Unit) => Either[Canceler[Any], Task[A]],
    blockingOn: Fiber.Id = Fiber.Id.None
  ): Task[A] =
    ZIO.effectAsyncInterrupt(register, blockingOn)

  /**
   * @see See [[zio.ZIO.effectBlocking]]
   */
  @deprecated("use attemptBlocking", "2.0.0")
  def effectBlocking[A](effect: => A): Task[A] =
    ZIO.effectBlocking(effect)

  /**
   * @see See [[zio.ZIO.effectBlockingCancelable]]
   */
  @deprecated("use attemptBlockingCancelable", "2.0.0")
  def effectBlockingCancelable[A](effect: => A)(cancel: UIO[Unit]): Task[A] =
    ZIO.effectBlockingCancelable(effect)(cancel)

  /**
   * @see See [[zio.ZIO.effectBlockingInterrupt]]
   */
  @deprecated("use attemptBlockingInterrupt", "2.0.0")
  def effectBlockingInterrupt[A](effect: => A): Task[A] =
    ZIO.effectBlockingInterrupt(effect)

  /**
   * @see See [[zio.RIO.effectSuspend]]
   */
  @deprecated("use suspend", "2.0.0")
  def effectSuspend[A](task: => Task[A]): Task[A] =
    ZIO.effectSuspend(task)

  /**
   * @see See [[zio.ZIO.effectSuspendTotal]]
   */
  @deprecated("use suspendSucceed", "2.0.0")
  def effectSuspendTotal[A](task: => Task[A]): Task[A] =
    ZIO.effectSuspendTotal(task)

  /**
   * @see See [[zio.ZIO.effectSuspendTotalWith]]
   */
  @deprecated("use suspendSucceedWith", "2.0.0")
  def effectSuspendTotalWith[A](p: (Platform, Fiber.Id) => Task[A]): Task[A] =
    ZIO.effectSuspendTotalWith(p)

  /**
   * @see See [[zio.RIO.effectSuspendWith]]
   */
  @deprecated("use suspendWith", "2.0.0")
  def effectSuspendWith[A](p: (Platform, Fiber.Id) => Task[A]): Task[A] =
    ZIO.effectSuspendWith(p)

  /**
   * @see See [[zio.ZIO.effectTotal]]
   */
  @deprecated("use succeed", "2.0.0")
  def effectTotal[A](effect: => A): UIO[A] =
    ZIO.effectTotal(effect)

  /**
   * @see See [[zio.ZIO.executor]]
   */
  def executor: UIO[Executor] =
    ZIO.executor

  /**
   * @see See [[zio.ZIO.exists]]
   */
  def exists[A](as: Iterable[A])(f: A => Task[Boolean]): Task[Boolean] =
    ZIO.exists(as)(f)

  /**
   * @see See [[zio.ZIO.fail]]
   */
  def fail(error: => Throwable): Task[Nothing] = ZIO.fail(error)

  /**
   * @see See [[zio.ZIO.failCause]]
   */
  def failCause(cause: => Cause[Throwable]): Task[Nothing] =
    ZIO.failCause(cause)

  /**
   * @see See [[zio.ZIO.failCauseWith]]
   */
  def failCauseWith[E <: Throwable](function: (() => ZTrace) => Cause[E]): Task[Nothing] =
    ZIO.failCauseWith(function)

  /**
   * @see [[zio.ZIO.fiberId]]
   */
  val fiberId: UIO[Fiber.Id] = ZIO.fiberId

  /**
   * @see [[zio.ZIO.filter[R,E,A,Collection*]]
   */
  def filter[A, Collection[+Element] <: Iterable[Element]](
    as: Collection[A]
  )(f: A => Task[Boolean])(implicit bf: BuildFrom[Collection[A], A, Collection[A]]): Task[Collection[A]] =
    ZIO.filter(as)(f)

  /**
   * @see [[zio.ZIO.filter[R,E,A](as:Set*]]
   */
  def filter[A](as: Set[A])(f: A => Task[Boolean]): Task[Set[A]] =
    ZIO.filter(as)(f)

  /**
   * @see [[zio.ZIO.filterPar[R,E,A,Collection*]]
   */
  def filterPar[A, Collection[+Element] <: Iterable[Element]](
    as: Collection[A]
  )(f: A => Task[Boolean])(implicit bf: BuildFrom[Collection[A], A, Collection[A]]): Task[Collection[A]] =
    ZIO.filterPar(as)(f)

  /**
   * @see [[[zio.ZIO.filterPar[R,E,A](as:Set*]]]
   */
  def filterPar[A](as: Set[A])(f: A => Task[Boolean]): Task[Set[A]] =
    ZIO.filterPar(as)(f)

  /**
   * @see [[zio.ZIO.filterNot[R,E,A,Collection*]]
   */
  def filterNot[A, Collection[+Element] <: Iterable[Element]](
    as: Collection[A]
  )(f: A => Task[Boolean])(implicit bf: BuildFrom[Collection[A], A, Collection[A]]): Task[Collection[A]] =
    ZIO.filterNot(as)(f)

  /**
   * @see [[[zio.ZIO.filterNot[R,E,A](as:Set*]]]
   */
  def filterNot[A](as: Set[A])(f: A => Task[Boolean]): Task[Set[A]] =
    ZIO.filterNot(as)(f)

  /**
   * @see [[zio.ZIO.filterNotPar[R,E,A,Collection*]]
   */
  def filterNotPar[A, Collection[+Element] <: Iterable[Element]](
    as: Collection[A]
  )(f: A => Task[Boolean])(implicit bf: BuildFrom[Collection[A], A, Collection[A]]): Task[Collection[A]] =
    ZIO.filterNotPar(as)(f)

  /**
   * @see [[[zio.ZIO.filterNotPar[R,E,A](as:Set*]]]
   */
  def filterNotPar[A](as: Set[A])(f: A => Task[Boolean]): Task[Set[A]] =
    ZIO.filterNotPar(as)(f)

  /**
   * @see See [[zio.ZIO.firstSuccessOf]]
   */
  def firstSuccessOf[A](
    task: Task[A],
    rest: Iterable[Task[A]]
  ): Task[A] =
    ZIO.firstSuccessOf(task, rest)

  /**
   * @see See [[zio.ZIO.flatten]]
   */
  def flatten[A](task: Task[Task[A]]): Task[A] =
    ZIO.flatten(task)

  /**
   * @see See [[zio.ZIO.foldLeft]]
   */
  def foldLeft[S, A](in: Iterable[A])(zero: S)(f: (S, A) => Task[S]): Task[S] =
    ZIO.foldLeft(in)(zero)(f)

  /**
   * @see See [[zio.ZIO.foldRight]]
   */
  def foldRight[S, A](in: Iterable[A])(zero: S)(f: (A, S) => Task[S]): Task[S] =
    ZIO.foldRight(in)(zero)(f)

  /**
   * @see See [[zio.ZIO.forall]]
   */
  def forall[A](as: Iterable[A])(f: A => Task[Boolean]): Task[Boolean] =
    ZIO.forall(as)(f)

  /**
   * @see See [[[zio.ZIO.foreach[R,E,A,B,Collection[+Element]<:Iterable[Element]]*]]]
   */
  def foreach[A, B, Collection[+Element] <: Iterable[Element]](
    in: Collection[A]
  )(f: A => Task[B])(implicit bf: BuildFrom[Collection[A], B, Collection[B]]): Task[Collection[B]] =
    ZIO.foreach(in)(f)

  /**
   * @see See [[[zio.ZIO.foreach[R,E,A,B](in:Set*]]]
   */
  def foreach[A, B](in: Set[A])(f: A => Task[B]): Task[Set[B]] =
    ZIO.foreach(in)(f)

  /**
   * @see See [[[zio.ZIO.foreach[R,E,A,B](in:Array*]]]
   */
  def foreach[A, B: ClassTag](in: Array[A])(f: A => Task[B]): Task[Array[B]] =
    ZIO.foreach(in)(f)

  /**
   * @see See [[[zio.ZIO.foreach[R,E,Key,Key2,Value,Value2](map:Map*]]]
   */
  def foreach[Key, Key2, Value, Value2](
    map: Map[Key, Value]
  )(f: (Key, Value) => Task[(Key2, Value2)]): Task[Map[Key2, Value2]] =
    ZIO.foreach(map)(f)

  /**
   * @see See [[[zio.ZIO.foreach[R,E,A,B](in:Option*]]]
   */
  def foreach[A, B](in: Option[A])(f: A => Task[B]): Task[Option[B]] =
    ZIO.foreach(in)(f)

  /**
   * @see See [[[zio.ZIO.foreach[R,E,A,B](in:zio\.NonEmptyChunk*]]]
   */
  def foreach[A, B](in: NonEmptyChunk[A])(f: A => Task[B]): Task[NonEmptyChunk[B]] =
    ZIO.foreach(in)(f)

  /**
   * @see See [[zio.ZIO.foreachExec]]
   */
  final def foreachExec[A, B, Collection[+Element] <: Iterable[Element]](as: Collection[A])(
    exec: ExecutionStrategy
  )(f: A => Task[B])(implicit bf: BuildFrom[Collection[A], B, Collection[B]]): Task[Collection[B]] =
    ZIO.foreachExec(as)(exec)(f)

  /**
   * @see See [[[zio.ZIO.foreachPar[R,E,A,B,Collection[+Element]<:Iterable[Element]]*]]]
   */
  def foreachPar[A, B, Collection[+Element] <: Iterable[Element]](
    as: Collection[A]
  )(fn: A => Task[B])(implicit bf: BuildFrom[Collection[A], B, Collection[B]]): Task[Collection[B]] =
    ZIO.foreachPar(as)(fn)

  /**
   * @see See [[[zio.ZIO.foreachPar[R,E,A,B](as:Set*]]]
   */
  def foreachPar[A, B](as: Set[A])(fn: A => Task[B]): Task[Set[B]] =
    ZIO.foreachPar(as)(fn)

  /**
   * @see See [[[zio.ZIO.foreachPar[R,E,A,B](as:Array*]]]
   */
  def foreachPar[A, B: ClassTag](as: Array[A])(fn: A => Task[B]): Task[Array[B]] =
    ZIO.foreachPar(as)(fn)

  /**
   * @see See [[[zio.ZIO.foreachPar[R,E,Key,Key2,Value,Value2](map:Map*]]]
   */
  def foreachPar[Key, Key2, Value, Value2](
    map: Map[Key, Value]
  )(f: (Key, Value) => Task[(Key2, Value2)]): Task[Map[Key2, Value2]] =
    ZIO.foreachPar(map)(f)

  /**
   * @see See [[[zio.ZIO.foreachPar[R,E,A,B](as:zio\.NonEmptyChunk*]]]
   */
  def foreachPar[A, B](as: NonEmptyChunk[A])(fn: A => Task[B]): Task[NonEmptyChunk[B]] =
    ZIO.foreachPar(as)(fn)

  /**
   * @see See [[zio.ZIO.foreachParN]]
   */
  def foreachParN[A, B, Collection[+Element] <: Iterable[Element]](
    n: Int
  )(as: Collection[A])(fn: A => Task[B])(implicit bf: BuildFrom[Collection[A], B, Collection[B]]): Task[Collection[B]] =
    ZIO.foreachParN(n)(as)(fn)

  /**
   * @see See [[[zio.ZIO.foreach_[R,E,A](as:Iterable*]]]
   */
  @deprecated("use foreachDiscard", "2.0.0")
  def foreach_[A](as: Iterable[A])(f: A => Task[Any]): Task[Unit] =
    ZIO.foreach_(as)(f)

  /**
   * @see See [[[zio.ZIO.foreachDiscard[R,E,A](as:Iterable*]]]
   */
  def foreachDiscard[A](as: Iterable[A])(f: A => Task[Any]): Task[Unit] =
    ZIO.foreachDiscard(as)(f)

  /**
   * @see See [[[zio.ZIO.foreachPar_[R,E,A](as:Iterable*]]]
   */
  @deprecated("use foreachParDiscard", "2.0.0")
  def foreachPar_[A, B](as: Iterable[A])(f: A => Task[Any]): Task[Unit] =
    ZIO.foreachPar_(as)(f)

  /**
   * @see See [[[zio.ZIO.foreachParDiscard[R,E,A](as:Iterable*]]]
   */
  def foreachParDiscard[A, B](as: Iterable[A])(f: A => Task[Any]): Task[Unit] =
    ZIO.foreachParDiscard(as)(f)

  /**
   * @see See [[zio.ZIO.foreachParN_]]
   */
  @deprecated("use foreachParNDiscard", "2.0.0")
  def foreachParN_[A, B](n: Int)(as: Iterable[A])(f: A => Task[Any]): Task[Unit] =
    ZIO.foreachParN_(n)(as)(f)

  /**
   * @see See [[zio.ZIO.foreachParNDiscard]]
   */
  def foreachParNDiscard[A, B](n: Int)(as: Iterable[A])(f: A => Task[Any]): Task[Unit] =
    ZIO.foreachParNDiscard(n)(as)(f)

  /**
   * @see See [[zio.ZIO.forkAll]]
   */
  def forkAll[A, Collection[+Element] <: Iterable[Element]](
    as: Collection[Task[A]]
  )(implicit bf: BuildFrom[Collection[Task[A]], A, Collection[A]]): UIO[Fiber[Throwable, Collection[A]]] =
    ZIO.forkAll(as)

  /**
   * @see See [[zio.ZIO.forkAll_]]
   */
  @deprecated("use forkAllDiscard", "2.0.0")
  def forkAll_[A](as: Iterable[Task[A]]): UIO[Unit] =
    ZIO.forkAll_(as)

  /**
   * @see See [[zio.ZIO.forkAllDiscard]]
   */
  def forkAllDiscard[A](as: Iterable[Task[A]]): UIO[Unit] =
    ZIO.forkAllDiscard(as)

  /**
   * Constructs a `Task` value of the appropriate type for the specified input.
   */
  def from[Input](input: => Input)(implicit
    constructor: ZIO.ZIOConstructor[Any, Throwable, Input]
  ): ZIO[constructor.OutEnvironment, constructor.OutError, constructor.OutSuccess] =
    constructor.make(input)

  /**
   * @see See [[zio.ZIO.fromEither]]
   */
  def fromEither[A](v: => Either[Throwable, A]): Task[A] =
    ZIO.fromEither(v)

  /**
   * @see See [[zio.ZIO.fromFiber]]
   */
  def fromFiber[A](fiber: => Fiber[Throwable, A]): Task[A] =
    ZIO.fromFiber(fiber)

  /**
   * @see See [[zio.ZIO.fromFiberM]]
   */
  @deprecated("use fromFiberZIO", "2.0.0")
  def fromFiberM[A](fiber: Task[Fiber[Throwable, A]]): Task[A] =
    ZIO.fromFiberM(fiber)

  /**
   * @see See [[zio.ZIO.fromFiberZIO]]
   */
  def fromFiberZIO[A](fiber: Task[Fiber[Throwable, A]]): Task[A] =
    ZIO.fromFiberZIO(fiber)

  /**
<<<<<<< HEAD
   * @see See [[zio.ZIO.fromFutureInterrupt]]
=======
   * @see [[zio.ZIO.fromFunction]]
   */
  def fromFunction[A](f: Any => A): Task[A] = ZIO.fromFunction(f)

  /**
   * @see [[zio.ZIO.fromFunctionEither]]
>>>>>>> 52cf1211
   */
  def fromFunctionEither[A](f: Any => Either[Throwable, A]): Task[A] =
    ZIO.fromFunctionEither(f)


  /**
   * @see [[zio.ZIO.fromFunctionM]]
   */
  @deprecated("use accessZIO", "2.0.0")
  def fromFunctionM[A](f: Any => Task[A]): Task[A] =
    ZIO.fromFunctionM(f)


  /**
   * @see See [[zio.ZIO.fromFuture]]
   */
  def fromFuture[A](make: ExecutionContext => scala.concurrent.Future[A]): Task[A] =
    ZIO.fromFuture(make)

  /**
   * @see See [[zio.ZIO.fromFutureInterrupt]]
   */
  def fromFutureInterrupt[A](make: ExecutionContext => scala.concurrent.Future[A]): Task[A] =
    ZIO.fromFutureInterrupt(make)

  /**
   * @see See [[zio.ZIO.fromTry]]
   */
  def fromTry[A](value: => scala.util.Try[A]): Task[A] =
    ZIO.fromTry(value)

  /**
   * @see See [[zio.ZIO.getOrFail]]
   */
  final def getOrFail[A](v: => Option[A]): Task[A] = ZIO.getOrFail(v)

  /**
   * @see See [[zio.ZIO.halt]]
   */
  @deprecated("use failCause", "2.0.0")
  def halt(cause: => Cause[Throwable]): Task[Nothing] =
    ZIO.halt(cause)

  /**
   * @see See [[zio.ZIO.haltWith]]
   */
  @deprecated("use failCauseWith", "2.0.0")
  def haltWith[E <: Throwable](function: (() => ZTrace) => Cause[E]): Task[Nothing] =
    ZIO.haltWith(function)

  /**
   * @see [[zio.ZIO.ifM]]
   */
  @deprecated("use ifZIO", "2.0.0")
  def ifM(b: Task[Boolean]): ZIO.IfZIO[Any, Throwable] =
    ZIO.ifM(b)

  /**
   * @see [[zio.ZIO.ifZIO]]
   */
  def ifZIO(b: Task[Boolean]): ZIO.IfZIO[Any, Throwable] =
    ZIO.ifZIO(b)

  /**
   * @see See [[zio.ZIO.interrupt]]
   */
  val interrupt: UIO[Nothing] = ZIO.interrupt

  /**
   * @see See [[zio.ZIO.interruptAs]]
   */
  def interruptAs(fiberId: => Fiber.Id): UIO[Nothing] = ZIO.interruptAs(fiberId)

  /**
   * @see See [[zio.ZIO.interruptible]]
   */
  def interruptible[A](task: Task[A]): Task[A] =
    ZIO.interruptible(task)

  /**
   * @see See [[zio.ZIO.interruptibleMask]]
   */
  def interruptibleMask[A](k: ZIO.InterruptStatusRestore => Task[A]): Task[A] =
    ZIO.interruptibleMask(k)

  /**
   * @see See [[zio.ZIO.iterate]]
   */
  def iterate[S](initial: S)(cont: S => Boolean)(body: S => Task[S]): Task[S] =
    ZIO.iterate(initial)(cont)(body)

  /**
   *  @see See [[zio.ZIO.left]]
   */
  def left[A](a: => A): Task[Either[A, Nothing]] = ZIO.left(a)

  /**
   * @see See [[zio.ZIO.lock]]
   */
  def lock[A](executor: => Executor)(task: Task[A]): Task[A] =
    ZIO.lock(executor)(task)

  /**
   *  @see See [[zio.ZIO.loop]]
   */
  def loop[A, S](initial: S)(cont: S => Boolean, inc: S => S)(body: S => Task[A]): Task[List[A]] =
    ZIO.loop(initial)(cont, inc)(body)

  /**
   *  @see See [[zio.ZIO.loop_]]
   */
  @deprecated("use loopDiscard", "2.0.0")
  def loop_[S](initial: S)(cont: S => Boolean, inc: S => S)(body: S => Task[Any]): Task[Unit] =
    ZIO.loop_(initial)(cont, inc)(body)

  /**
   *  @see See [[zio.ZIO.loopDiscard]]
   */
  def loopDiscard[S](initial: S)(cont: S => Boolean, inc: S => S)(body: S => Task[Any]): Task[Unit] =
    ZIO.loopDiscard(initial)(cont, inc)(body)

  /**
   *  @see [[zio.ZIO.mapN[R,E,A,B,C]*]]
   */
  def mapN[A, B, C](task1: Task[A], task2: Task[B])(f: (A, B) => C): Task[C] =
    ZIO.mapN(task1, task2)(f)

  /**
   *  @see [[zio.ZIO.mapN[R,E,A,B,C,D]*]]
   */
  def mapN[A, B, C, D](task1: Task[A], task2: Task[B], task3: Task[C])(f: (A, B, C) => D): Task[D] =
    ZIO.mapN(task1, task2, task3)(f)

  /**
   *  @see [[zio.ZIO.mapN[R,E,A,B,C,D,F]*]]
   */
  def mapN[A, B, C, D, F](task1: Task[A], task2: Task[B], task3: Task[C], task4: Task[D])(
    f: (A, B, C, D) => F
  ): Task[F] =
    ZIO.mapN(task1, task2, task3, task4)(f)

  /**
   *  @see [[zio.ZIO.mapParN[R,E,A,B,C]*]]
   */
  def mapParN[A, B, C](task1: Task[A], task2: Task[B])(f: (A, B) => C): Task[C] =
    ZIO.mapParN(task1, task2)(f)

  /**
   *  @see [[zio.ZIO.mapParN[R,E,A,B,C,D]*]]
   */
  def mapParN[A, B, C, D](task1: Task[A], task2: Task[B], task3: Task[C])(f: (A, B, C) => D): Task[D] =
    ZIO.mapParN(task1, task2, task3)(f)

  /**
   *  @see [[zio.ZIO.mapParN[R,E,A,B,C,D,F]*]]
   */
  def mapParN[A, B, C, D, F](task1: Task[A], task2: Task[B], task3: Task[C], task4: Task[D])(
    f: (A, B, C, D) => F
  ): Task[F] =
    ZIO.mapParN(task1, task2, task3, task4)(f)

  /**
   * @see See [[zio.ZIO.memoize]]
   */
  def memoize[A, B](f: A => Task[B]): UIO[A => Task[B]] =
    ZIO.memoize(f)

  /**
   * @see See [[zio.ZIO.mergeAll]]
   */
  def mergeAll[A, B](in: Iterable[Task[A]])(zero: B)(f: (B, A) => B): Task[B] =
    ZIO.mergeAll(in)(zero)(f)

  /**
   * @see See [[zio.ZIO.mergeAllPar]]
   */
  def mergeAllPar[A, B](in: Iterable[Task[A]])(zero: B)(f: (B, A) => B): Task[B] =
    ZIO.mergeAllPar(in)(zero)(f)

  /**
   * @see See [[zio.ZIO.never]]
   */
  val never: UIO[Nothing] = ZIO.never

  /**
   * @see See [[zio.ZIO.none]]
   */
  val none: Task[Option[Nothing]] = ZIO.none

  /**
   * @see See [[zio.ZIO.noneOrFail]]
   */
  def noneOrFail(o: Option[Throwable]): Task[Unit] =
    ZIO.noneOrFail(o)

  /**
   * @see See [[zio.ZIO.noneOrFailWith]]
   */
  def noneOrFailWith[O](o: Option[O])(f: O => Throwable): Task[Unit] =
    ZIO.noneOrFailWith(o)(f)

  /**
   *  @see See [[zio.ZIO.not]]
   */
  def not(effect: Task[Boolean]): Task[Boolean] =
    ZIO.not(effect)

  /**
   * @see See [[zio.ZIO.partition]]
   */
  def partition[A, B](in: Iterable[A])(f: A => Task[B]): Task[(Iterable[Throwable], Iterable[B])] =
    ZIO.partition(in)(f)

  /**
   * @see See [[zio.ZIO.partitionPar]]
   */
  def partitionPar[A, B](in: Iterable[A])(f: A => Task[B]): Task[(Iterable[Throwable], Iterable[B])] =
    ZIO.partitionPar(in)(f)

  /**
   * @see See [[zio.ZIO.partitionParN]]
   */
  def partitionParN[A, B](n: Int)(in: Iterable[A])(f: A => Task[B]): Task[(Iterable[Throwable], Iterable[B])] =
    ZIO.partitionParN(n)(in)(f)

  /**
   * @see See [[zio.ZIO.raceAll]]
   */
  def raceAll[A](task: Task[A], ios: Iterable[Task[A]]): Task[A] =
    ZIO.raceAll(task, ios)

  /**
   * @see See [[zio.ZIO.reduceAll]]
   */
  def reduceAll[A](a: Task[A], as: Iterable[Task[A]])(f: (A, A) => A): Task[A] =
    ZIO.reduceAll(a, as)(f)

  /**
   * @see See [[zio.ZIO.reduceAllPar]]
   */
  def reduceAllPar[A](a: Task[A], as: Iterable[Task[A]])(f: (A, A) => A): Task[A] =
    ZIO.reduceAllPar(a, as)(f)

  /**
   * @see See [[zio.ZIO.replicate]]
   */
  def replicate[A](n: Int)(effect: Task[A]): Iterable[Task[A]] =
    ZIO.replicate(n)(effect)

  /**
   * @see See [[zio.ZIO.replicateM]]
   */
  @deprecated("use replicateZIO", "2.0.0")
  def replicateM[A](n: Int)(effect: Task[A]): Task[Iterable[A]] =
    ZIO.replicateM(n)(effect)

  /**
   * @see See [[zio.ZIO.replicateM_]]
   */
  @deprecated("use replicateZIODiscard", "2.0.0")
  def replicateM_[A](n: Int)(effect: Task[A]): Task[Unit] =
    ZIO.replicateM_(n)(effect)

  /**
   * @see See [[zio.ZIO.replicateZIO]]
   */
  def replicateZIO[A](n: Int)(effect: Task[A]): Task[Iterable[A]] =
    ZIO.replicateZIO(n)(effect)

  /**
   * @see See [[zio.ZIO.replicateZIODiscard]]
   */
  def replicateZIODiscard[A](n: Int)(effect: Task[A]): Task[Unit] =
    ZIO.replicateZIODiscard(n)(effect)

  /**
   * @see See [[zio.ZIO.require]]
   */
  @deprecated("use someOrFail", "2.0.0")
  def require[A](error: => Throwable): Task[Option[A]] => Task[A] =
    ZIO.require[Any, Throwable, A](error)

  /**
   * @see See [[zio.ZIO.reserve]]
   */
  def reserve[A, B](reservation: Task[Reservation[Any, Throwable, A]])(use: A => Task[B]): Task[B] =
    ZIO.reserve(reservation)(use)

  /**
   *  @see [[zio.ZIO.right]]
   */
  def right[B](b: => B): Task[Either[Nothing, B]] = ZIO.right(b)

  /**
   * @see See [[zio.ZIO.runtime]]
   */
  def runtime: UIO[Runtime[Any]] = ZIO.runtime

  /**
   *  @see [[zio.ZIO.some]]
   */
  def some[A](a: => A): Task[Option[A]] =
    ZIO.some(a)

  /**
   * @see See [[zio.ZIO.succeed]]
   */
  def succeed[A](a: => A): UIO[A] = ZIO.succeed(a)

  /**
   * @see See [[zio.ZIO.succeedBlocking]]
   */
  def succeedBlocking[A](a: => A): UIO[A] =
    ZIO.succeedBlocking(a)

  /**
   * @see See [[zio.ZIO.suspend]]
   */
  def suspend[A](task: => Task[A]): Task[A] =
    ZIO.suspend(task)

  /**
   * @see See [[zio.ZIO.suspendSucceed]]
   */
  def suspendSucceed[A](task: => Task[A]): Task[A] =
    ZIO.suspendSucceed(task)

  /**
   * @see See [[zio.ZIO.suspendSucceedWith]]
   */
  def suspendSucceedWith[A](p: (Platform, Fiber.Id) => Task[A]): Task[A] =
    ZIO.suspendSucceedWith(p)

  /**
   * @see See [[zio.RIO.suspendWith]]
   */
  def suspendWith[A](p: (Platform, Fiber.Id) => Task[A]): Task[A] =
    ZIO.suspendWith(p)

  /**
   * @see See [[zio.ZIO.trace]]
   */
  def trace: UIO[ZTrace] = ZIO.trace

  /**
   * @see See [[zio.ZIO.traced]]
   */
  def traced[A](task: Task[A]): Task[A] = ZIO.traced(task)

  /**
   * @see See [[zio.ZIO.unit]]
   */
  val unit: UIO[Unit] = ZIO.unit

  /**
   * @see See [[zio.ZIO.uninterruptible]]
   */
  def uninterruptible[A](task: Task[A]): Task[A] =
    ZIO.uninterruptible(task)

  /**
   * @see See [[zio.ZIO.uninterruptibleMask]]
   */
  def uninterruptibleMask[A](k: ZIO.InterruptStatusRestore => Task[A]): Task[A] =
    ZIO.uninterruptibleMask(k)

  /**
   * @see See [[zio.ZIO.unless]]
   */
  def unless(b: => Boolean)(zio: => Task[Any]): Task[Unit] =
    ZIO.unless(b)(zio)

  /**
   * @see See [[zio.ZIO.unlessM]]
   */
  @deprecated("use unlessZIO", "2.0.0")
  def unlessM(b: Task[Boolean]): ZIO.UnlessZIO[Any, Throwable] =
    ZIO.unlessM(b)

  /**
   * @see See [[zio.ZIO.unlessZIO]]
   */
  def unlessZIO(b: Task[Boolean]): ZIO.UnlessZIO[Any, Throwable] =
    ZIO.unlessZIO(b)

  /**
   * @see [[zio.ZIO.unsandbox]]
   */
  def unsandbox[A](v: IO[Cause[Throwable], A]): Task[A] = ZIO.unsandbox(v)

  /**
   * @see See [[zio.ZIO.untraced]]
   */
  def untraced[A](task: Task[A]): Task[A] = ZIO.untraced(task)

  /**
   * @see See [[zio.ZIO.when]]
   */
  def when(b: => Boolean)(task: => Task[Any]): Task[Unit] =
    ZIO.when(b)(task)

  /**
   * @see See [[zio.ZIO.whenCase]]
   */
  def whenCase[A](a: => A)(pf: PartialFunction[A, Task[Any]]): Task[Unit] =
    ZIO.whenCase(a)(pf)

  /**
   * @see See [[zio.ZIO.whenCaseM]]
   */
  @deprecated("use whenCaseZIO", "2.0.0")
  def whenCaseM[A](a: Task[A])(pf: PartialFunction[A, Task[Any]]): Task[Unit] =
    ZIO.whenCaseM(a)(pf)

  /**
   * @see See [[zio.ZIO.whenCaseZIO]]
   */
  def whenCaseZIO[A](a: Task[A])(pf: PartialFunction[A, Task[Any]]): Task[Unit] =
    ZIO.whenCaseZIO(a)(pf)

  /**
   * @see See [[zio.ZIO.whenM]]
   */
  @deprecated("use whenZIO", "2.0.0")
  def whenM(b: Task[Boolean]): ZIO.WhenZIO[Any, Throwable] =
    ZIO.whenM(b)

  /**
   * @see See [[zio.ZIO.whenZIO]]
   */
  def whenZIO(b: Task[Boolean]): ZIO.WhenZIO[Any, Throwable] =
    ZIO.whenZIO(b)

  /**
   * @see See [[zio.ZIO.yieldNow]]
   */
  val yieldNow: UIO[Unit] = ZIO.yieldNow

  private[zio] def succeedNow[A](a: A): UIO[A] = ZIO.succeedNow(a)
}<|MERGE_RESOLUTION|>--- conflicted
+++ resolved
@@ -803,28 +803,11 @@
     ZIO.fromFiberZIO(fiber)
 
   /**
-<<<<<<< HEAD
-   * @see See [[zio.ZIO.fromFutureInterrupt]]
-=======
-   * @see [[zio.ZIO.fromFunction]]
-   */
-  def fromFunction[A](f: Any => A): Task[A] = ZIO.fromFunction(f)
-
-  /**
-   * @see [[zio.ZIO.fromFunctionEither]]
->>>>>>> 52cf1211
-   */
-  def fromFunctionEither[A](f: Any => Either[Throwable, A]): Task[A] =
-    ZIO.fromFunctionEither(f)
-
-
-  /**
    * @see [[zio.ZIO.fromFunctionM]]
    */
   @deprecated("use accessZIO", "2.0.0")
   def fromFunctionM[A](f: Any => Task[A]): Task[A] =
     ZIO.fromFunctionM(f)
-
 
   /**
    * @see See [[zio.ZIO.fromFuture]]
