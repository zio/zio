/*
 * Copyright 2019-2022 John A. De Goes and the ZIO Contributors
 *
 * Licensed under the Apache License, Version 2.0 (the "License");
 * you may not use this file except in compliance with the License.
 * You may obtain a copy of the License at
 *
 *     http://www.apache.org/licenses/LICENSE-2.0
 *
 * Unless required by applicable law or agreed to in writing, software
 * distributed under the License is distributed on an "AS IS" BASIS,
 * WITHOUT WARRANTIES OR CONDITIONS OF ANY KIND, either express or implied.
 * See the License for the specific language governing permissions and
 * limitations under the License.
 */

package zio

import zio.internal.FiberScope
import zio.stacktracer.TracingImplicits.disableAutoTrace

/**
 * A `FiberRef` is ZIO's equivalent of Java's `ThreadLocal`. The value of a
 * `FiberRef` is automatically propagated to child fibers when they are forked
 * and merged back in to the value of the parent fiber after they are joined.
 *
 * {{{
 * for {
 *   fiberRef <- FiberRef.make("Hello world!")
 *   child    <- fiberRef.set("Hi!).fork
 *   result   <- child.join
 * } yield result
 * }}}
 *
 * Here `result` will be equal to "Hi!" since changed made by a child fiber are
 * merged back in to the value of the parent fiber on join.
 *
 * By default the value of the child fiber will replace the value of the parent
 * fiber on join but you can specify your own logic for how values should be
 * merged.
 *
 * {{{
 * for {
 *   fiberRef <- FiberRef.make(0, math.max)
 *   child    <- fiberRef.update(_ + 1).fork
 *   _        <- fiberRef.update(_ + 2)
 *   _        <- child.join
 *   value    <- fiberRef.get
 * } yield value
 * }}}
 *
 * Here `value` will be 2 as the value in the joined fiber is lower and we
 * specified `max` as our combining function.
 */
trait FiberRef[A] extends Serializable { self =>

  /**
   * The type of the value of the `FiberRef`.
   */
  type Value = A

  /**
   * The type of the patch that describes updates to the value of the
   * `FiberRef`. In the simple case this will just be a function that sets the
   * value of the `FiberRef`. In more complex cases this will describe an update
   * to a piece of a whole value, allowing updates to the value by different
   * fibers to be combined in a compositional way when those fibers are joined.
   */
  type Patch

  /**
   * The initial value of the `FiberRef`.
   */
  def initial: Value

  /**
   * Constructs a patch describing the updates to a value from an old value and
   * a new value.
   */
  def diff(oldValue: Value, newValue: Value): Patch

  /**
   * Combines two patches to produce a new patch that describes the updates of
   * the first patch and then the updates of the second patch. The combine
   * operation should be associative. In addition, if the combine operation is
   * commutative then joining multiple fibers concurrently will result in
   * deterministic `FiberRef` values.
   */
  def combine(first: Patch, second: Patch): Patch

  /**
   * Applies a patch to an old value to produce a new value that is equal to the
   * old value with the updates described by the patch.
   */
  def patch(patch: Patch)(oldValue: Value): Value

  /**
   * The initial patch that is applied to the value of the `FiberRef` when a new
   * fiber is forked.
   */
  def fork: Patch

  def delete(implicit trace: ZTraceElement): UIO[Unit] =
    new ZIO.FiberRefDelete(self, trace)

  /**
   * Reads the value associated with the current fiber. Returns initial value if
   * no value was `set` or inherited from parent.
   */
  def get(implicit trace: ZTraceElement): UIO[A] =
    modify(v => (v, v))

  /**
   * Atomically sets the value associated with the current fiber and returns the
   * old value.
   */
  def getAndSet(a: A)(implicit trace: ZTraceElement): UIO[A] =
    modify(v => (v, a))

  /**
   * Atomically modifies the `FiberRef` with the specified function and returns
   * the old value.
   */
  def getAndUpdate(f: A => A)(implicit trace: ZTraceElement): UIO[A] =
    modify { v =>
      val result = f(v)
      (v, result)
    }

  /**
   * Atomically modifies the `FiberRef` with the specified partial function and
   * returns the old value. If the function is undefined on the current value it
   * doesn't change it.
   */
  def getAndUpdateSome(pf: PartialFunction[A, A])(implicit trace: ZTraceElement): UIO[A] =
    modify { v =>
      val result = pf.applyOrElse[A, A](v, identity)
      (v, result)
    }

  /**
   * Gets the value associated with the current fiber and uses it to run the
   * specified effect.
   */
  def getWith[R, E, B](f: A => ZIO[R, E, B])(implicit trace: ZTraceElement): ZIO[R, E, B] =
    new ZIO.FiberRefWith(self, f, trace)

  /**
<<<<<<< HEAD
   * Returns the initial value or error.
   */
  def initialValue: A =
    initial

  /**
   * Returns a `ZIO` that runs with `value` bound to the current fiber.
=======
   * Returns an `IO` that runs with `value` bound to the current fiber.
>>>>>>> be10659f
   *
   * Guarantees that fiber data is properly restored via `acquireRelease`.
   */
  def locally[R, E, B](value: A)(zio: ZIO[R, E, B])(implicit trace: ZTraceElement): ZIO[R, E, B] =
    new ZIO.FiberRefLocally(value, self, zio, trace)

  /**
   * Returns a `ZIO` that runs with `f` applied to the current fiber.
   *
   * Guarantees that fiber data is properly restored via `acquireRelease`.
   */
  def locallyWith[R, E, B](f: A => A)(zio: ZIO[R, E, B])(implicit trace: ZTraceElement): ZIO[R, E, B] =
    getWith(a => locally(f(a))(zio))

  /**
   * Returns a scoped workflow that sets the value associated with the curent
   * fiber to the specified value and restores it to its original value when the
   * scope is closed.
   */
  def locallyScoped(value: A)(implicit trace: ZTraceElement): ZIO[Scope, Nothing, Unit] =
    ZIO.acquireRelease(get.flatMap(old => set(value).as(old)))(set).unit

  /**
   * Returns a scoped workflow that updates the value associated with the
   * current fiber using the specified function and restores it to its original
   * value when the scope is closed.
   */
  def locallyScopedWith(f: A => A)(implicit trace: ZTraceElement): ZIO[Scope, Nothing, Unit] =
    getWith(a => locallyScoped(f(a))(trace))

  /**
   * Atomically modifies the `FiberRef` with the specified function, which
   * computes a return value for the modification. This is a more powerful
   * version of `update`.
   */
  def modify[B](f: A => (B, A))(implicit trace: ZTraceElement): UIO[B] =
    new ZIO.FiberRefModify(this, f, trace)

  /**
   * Atomically modifies the `FiberRef` with the specified partial function,
   * which computes a return value for the modification if the function is
   * defined in the current value otherwise it returns a default value. This is
   * a more powerful version of `updateSome`.
   */
  def modifySome[B](default: B)(pf: PartialFunction[A, (B, A)])(implicit trace: ZTraceElement): UIO[B] =
    modify { v =>
      pf.applyOrElse[A, (B, A)](v, _ => (default, v))
    }

  def reset(implicit trace: ZTraceElement): UIO[Unit] =
    set(initial)

  /**
   * Sets the value associated with the current fiber.
   */
  def set(value: A)(implicit trace: ZTraceElement): UIO[Unit] =
    modify(_ => ((), value))

  /**
   * Atomically modifies the `FiberRef` with the specified function.
   */
  def update(f: A => A)(implicit trace: ZTraceElement): UIO[Unit] =
    modify { v =>
      val result = f(v)
      ((), result)
    }

  /**
   * Atomically modifies the `FiberRef` with the specified function and returns
   * the result.
   */
  def updateAndGet(f: A => A)(implicit trace: ZTraceElement): UIO[A] =
    modify { v =>
      val result = f(v)
      (result, result)
    }

  /**
   * Atomically modifies the `FiberRef` with the specified partial function. If
   * the function is undefined on the current value it doesn't change it.
   */
  def updateSome(pf: PartialFunction[A, A])(implicit trace: ZTraceElement): UIO[Unit] =
    modify { v =>
      val result = pf.applyOrElse[A, A](v, identity)
      ((), result)
    }

  /**
   * Atomically modifies the `FiberRef` with the specified partial function. If
   * the function is undefined on the current value it returns the old value
   * without changing it.
   */
  def updateSomeAndGet(pf: PartialFunction[A, A])(implicit trace: ZTraceElement): UIO[A] =
    modify { v =>
      val result = pf.applyOrElse[A, A](v, identity)
      (result, result)
    }

  /**
   * Returns a `ThreadLocal` that can be used to interact with this `FiberRef`
   * from side effecting code.
   *
   * This feature is meant to be used for integration with side effecting code,
   * that needs to access fiber specific data, like MDC contexts and the like.
   * The returned `ThreadLocal` will be backed by this `FiberRef` on all threads
   * that are currently managed by ZIO, and behave like an ordinary
   * `ThreadLocal` on all other threads.
   */
  def unsafeAsThreadLocal(implicit trace: ZTraceElement): UIO[ThreadLocal[A]] =
    ZIO.succeed {
      new ThreadLocal[A] {
        override def get(): A = {
          val fiberContext = Fiber._currentFiber.get()

          if (fiberContext eq null) super.get()
          else Option(fiberContext.unsafeGetRef(self)).getOrElse(super.get())
        }

        override def set(a: A): Unit = {
          val fiberContext = Fiber._currentFiber.get()
          val fiberRef     = self.asInstanceOf[FiberRef[Any]]

          if (fiberContext eq null) super.set(a)
          else fiberContext.unsafeSetRef(fiberRef, a)
        }

        override def remove(): Unit = {
          val fiberContext = Fiber._currentFiber.get()
          val fiberRef     = self

          if (fiberContext eq null) super.remove()
          else fiberContext.unsafeDeleteRef(fiberRef)
        }

        override def initialValue(): A = initial
      }
    }
}

object FiberRef {

  type WithPatch[Value0, Patch0] = FiberRef[Value0] { type Patch = Patch0 }

  lazy val currentLogLevel: FiberRef[LogLevel] =
    FiberRef.unsafeMake(LogLevel.Info)

  lazy val currentLogSpan: FiberRef[List[LogSpan]] =
    FiberRef.unsafeMake(Nil)

  lazy val currentLogAnnotations: FiberRef[Map[String, String]] =
    FiberRef.unsafeMake(Map.empty)

  /**
   * Creates a new `FiberRef` with given initial value.
   */
  def make[A](
    initial: => A,
    fork: A => A = (a: A) => a,
    join: (A, A) => A = ((_: A, a: A) => a)
  )(implicit trace: ZTraceElement): UIO[FiberRef[A]] =
    ZIO.suspendSucceed {
      val ref = unsafeMake(initial, fork, join)

      ref.update(identity(_)).as(ref)
    }

  /**
   * Creates a new `FiberRef` with specified initial value of the
   * `ZEnvironment`, using `ZEnvironment.Patch` to combine updates to the
   * `ZEnvironment` in a compositional way.
   */
  def makeEnvironment[A](initial: => ZEnvironment[A])(implicit
    trace: ZTraceElement
  ): UIO[FiberRef.WithPatch[ZEnvironment[A], ZEnvironment.Patch[A, A]]] =
    ZIO.succeed(unsafeMakeEnvironment(initial))

  /**
   * Creates a new `FiberRef` with the specified initial value, using the
   * specified patch type to combine updates to the value in a compositional
   * way.
   */
  def makePatch[Value, Patch](
    initial: Value,
    diff: (Value, Value) => Patch,
    combine: (Patch, Patch) => Patch,
    patch: Patch => Value => Value,
    fork: Patch
  )(implicit trace: ZTraceElement): UIO[FiberRef.WithPatch[Value, Patch]] =
    ZIO.suspendSucceed {
      val ref = unsafeMakePatch(initial, diff, combine, patch, fork)

      ref.update(identity(_)).as(ref)
    }

  private[zio] def unsafeMake[A](
    initial: A,
    fork: A => A = (a: A) => a,
    join: (A, A) => A = ((_: A, a: A) => a)
  ): FiberRef[A] =
    unsafeMakePatch[A, A => A](
      initial,
      (_, newValue) => _ => newValue,
      (first, second) => value => second(first(value)),
      patch => value => join(value, patch(value)),
      fork
    )

  private[zio] def unsafeMakeEnvironment[A](
    initial: ZEnvironment[A]
  ): FiberRef.WithPatch[ZEnvironment[A], ZEnvironment.Patch[A, A]] =
    unsafeMakePatch[ZEnvironment[A], ZEnvironment.Patch[A, A]](
      initial,
      ZEnvironment.Patch.diff,
      _ combine _,
      patch => value => patch(value),
      ZEnvironment.Patch.empty
    )

  private[zio] def unsafeMakePatch[Value0, Patch0](
    initialValue0: Value0,
    diff0: (Value0, Value0) => Patch0,
    combinePatch0: (Patch0, Patch0) => Patch0,
    patch0: Patch0 => Value0 => Value0,
    fork0: Patch0
  ): FiberRef.WithPatch[Value0, Patch0] =
    new FiberRef[Value0] {
      type Patch = Patch0
      def combine(first: Patch, second: Patch): Patch =
        combinePatch0(first, second)
      def diff(oldValue: Value, newValue: Value): Patch =
        diff0(oldValue, newValue)
      def fork: Patch =
        fork0
      def initial: Value =
        initialValue0
      def patch(patch: Patch)(oldValue: Value): Value =
        patch0(patch)(oldValue)
    }

  private[zio] val forkScopeOverride: FiberRef[Option[FiberScope]] =
    FiberRef.unsafeMake(None, _ => None)

  private[zio] val currentExecutor: FiberRef[Option[zio.Executor]] =
    FiberRef.unsafeMake(None)

  private[zio] val currentEnvironment: FiberRef.WithPatch[ZEnvironment[Any], ZEnvironment.Patch[Any, Any]] =
    FiberRef.unsafeMakeEnvironment(ZEnvironment.empty)
}<|MERGE_RESOLUTION|>--- conflicted
+++ resolved
@@ -146,7 +146,6 @@
     new ZIO.FiberRefWith(self, f, trace)
 
   /**
-<<<<<<< HEAD
    * Returns the initial value or error.
    */
   def initialValue: A =
@@ -154,9 +153,6 @@
 
   /**
    * Returns a `ZIO` that runs with `value` bound to the current fiber.
-=======
-   * Returns an `IO` that runs with `value` bound to the current fiber.
->>>>>>> be10659f
    *
    * Guarantees that fiber data is properly restored via `acquireRelease`.
    */
