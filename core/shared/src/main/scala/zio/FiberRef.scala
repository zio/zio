--- conflicted
+++ resolved
@@ -395,10 +395,9 @@
   private[zio] val currentEnvironment: FiberRef.WithPatch[ZEnvironment[Any], ZEnvironment.Patch[Any, Any]] =
     FiberRef.unsafeMakeEnvironment(ZEnvironment.empty)
 
-<<<<<<< HEAD
   private[zio] val suppressedCause: FiberRef[Cause[Nothing]] =
     FiberRef.unsafeMake(Cause.empty, identity(_), (parent, _) => parent)
-=======
+    
   private[zio] val currentBlockingExecutor: FiberRef[Executor] =
     FiberRef.unsafeMake(Runtime.defaultBlockingExecutor)
 
@@ -419,7 +418,6 @@
 
   private[zio] val currentSupervisors: FiberRef.WithPatch[Set[Supervisor[Any]], SetPatch[Supervisor[Any]]] =
     FiberRef.unsafeMakeSet(Runtime.defaultSupervisors)
->>>>>>> 3d9deeea
 
   private def makeWith[Value, Patch](
     ref: => FiberRef.WithPatch[Value, Patch]
