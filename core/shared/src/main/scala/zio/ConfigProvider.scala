/*
 * Copyright 2022 John A. De Goes and the ZIO Contributors
 *
 * Licensed under the Apache License, Version 2.0 (the "License");
 * you may not use this file except in compliance with the License.
 * You may obtain a copy of the License at
 *
 *     http://www.apache.org/licenses/LICENSE-2.0
 *
 * Unless required by applicable law or agreed to in writing, software
 * distributed under the License is distributed on an "AS IS" BASIS,
 * WITHOUT WARRANTIES OR CONDITIONS OF ANY KIND, either express or implied.
 * See the License for the specific language governing permissions and
 * limitations under the License.
 */
package zio

import java.time.format.DateTimeFormatter

/**
 * A ConfigProvider is a service that provides configuration given a description
 * of the structure of that configuration.
 */
trait ConfigProvider { self =>

  /**
   * Loads the specified configuration, or fails with a config error.
   */
  def load[A](config: Config[A])(implicit trace: Trace): IO[Config.Error, A]

  /**
   * Returns a new config provider that will automatically nest all
   * configuration under the specified property name. This can be utilized to
   * aggregate separate configuration sources that are all required to load a
   * single configuration value.
   */
  final def nested(name: String): ConfigProvider =
    new ConfigProvider {
      def load[A](config: Config[A])(implicit trace: Trace): IO[Config.Error, A] = self.load(config.nested(name))
    }

  /**
   * Returns a new config provider that preferentially loads configuration data
   * from this one, but which will fall back to the specified alterate provider
   * if there are any issues loading the configuration from this provider.
   */
  final def orElse(that: ConfigProvider): ConfigProvider =
    new ConfigProvider {
      def load[A](config: Config[A])(implicit trace: Trace): IO[Config.Error, A] =
        self.load(config).orElse(that.load(config))
    }
}
object ConfigProvider {

  /**
   * A simplified config provider that knows only how to deal with flat
   * (key/value) properties. Because these providers are common, there is
   * special support for implementing them.
   */
  trait Flat {
    def load[A](path: Chunk[String], config: Config.Primitive[A])(implicit trace: Trace): IO[Config.Error, Chunk[A]]

    def enumerateChildren(path: Chunk[String])(implicit trace: Trace): IO[Config.Error, Chunk[String]]
  }
  object Flat {
    object util {
<<<<<<< HEAD
      def splitPathString(text: String, escapedDelim: String): Chunk[String] =
        Chunk.fromArray(text.split("\\s*" + escapedDelim + "\\s*"))

      def parseAtom[A](
        text: String,
        path: Chunk[String],
        name: String,
        atom: Config.Primitive[A],
        escapedDelim: String
=======
      def parsePrimitive[A](
        text: String,
        path: Chunk[String],
        name: String,
        primitive: Config.Primitive[A],
        delim: String
>>>>>>> 73a137c7
      ): IO[Config.Error, Chunk[A]] = {
        val name    = path.lastOption.getOrElse("<unnamed>")
        val unsplit = primitive == Config.Secret

        if (unsplit) ZIO.fromEither(primitive.parse(text)).map(Chunk(_))
        else
          ZIO
<<<<<<< HEAD
            .foreach(splitPathString(text, escapedDelim))(s => ZIO.fromEither(atom.parse(s.trim)))
=======
            .foreach(Chunk.fromArray(text.split("\\s*" + delim + "\\s*")))(s => ZIO.fromEither(primitive.parse(s.trim)))
>>>>>>> 73a137c7
            .mapError(_.prefixed(path))
      }
    }
  }

  /**
   * A config provider layer that loads configuration from interactive console
   * prompts, using the default Console service.
   */
  lazy val console: ZLayer[Any, Nothing, ConfigProvider] =
    ZLayer.succeed(consoleProvider)

  lazy val consoleProvider: ConfigProvider =
    fromFlat(new Flat {
      def load[A](path: Chunk[String], primitive: Config.Primitive[A])(implicit
        trace: Trace
      ): IO[Config.Error, Chunk[A]] = {
        val name        = path.lastOption.getOrElse("<unnamed>")
        val description = primitive.description
        val sourceError = (e: Throwable) =>
          Config.Error.SourceUnavailable(
            path :+ name,
            "There was a problem reading configuration from the console",
            Cause.fail(e)
          )
        val isText = primitive == Config.Text || primitive == Config.Secret

        for {
          _       <- Console.printLine(s"Please enter ${description} for property ${name}:").mapError(sourceError)
          line    <- Console.readLine.mapError(sourceError)
          results <- Flat.util.parsePrimitive(line, path, name, primitive, ",")
        } yield results
      }

      def enumerateChildren(path: Chunk[String])(implicit trace: Trace): IO[Config.Error, Chunk[String]] =
        (for {
          _    <- Console.printLine(s"Enter the keys you want for the table ${path}, separated by commas:")
          keys <- Console.readLine.map(_.split(",").map(_.trim))
        } yield Chunk.fromIterable(keys)).mapError(e =>
          Config.Error
            .SourceUnavailable(path, "There was a problem reading configuration from the console", Cause.fail(e))
        )
    })

  lazy val defaultProvider: ConfigProvider =
    envProvider.orElse(propsProvider)

  /**
   * A config provider that loads configuration from environment variables,
   * using the default System service.
   */
  lazy val envProvider: ConfigProvider =
    fromFlat(new Flat {
      val sourceUnavailable = (path: Chunk[String]) =>
        (e: Throwable) =>
          Config.Error.SourceUnavailable(path, "There was a problem reading environment variables", Cause.fail(e))

      def makePathString(path: Chunk[String]): String = path.mkString("_").toUpperCase

      def load[A](path: Chunk[String], primitive: Config.Primitive[A])(implicit
        trace: Trace
      ): IO[Config.Error, Chunk[A]] = {
        val pathString  = makePathString(path)
        val name        = path.lastOption.getOrElse("<unnamed>")
        val description = primitive.description

        for {
          valueOpt <- zio.System.env(pathString).mapError(sourceUnavailable(path))
          value <-
            ZIO
              .fromOption(valueOpt)
              .mapError(_ => Config.Error.MissingData(path, s"Expected ${pathString} to be set in the environment"))
          results <- Flat.util.parsePrimitive(value, path, name, primitive, ":")
        } yield results
      }

      def enumerateChildren(path: Chunk[String])(implicit trace: Trace): IO[Config.Error, Chunk[String]] =
        zio.System.envs.map { envs =>
          val pathString = makePathString(path)
          val keyStrings = Chunk.fromIterable(envs.keys).map(_.toUpperCase)

          keyStrings.filter(_.startsWith(pathString))
        }.mapError(sourceUnavailable(path))
    })

  /**
   * A config provider layer that loads configuration from environment
   * variables, using the default System service.
   */
  lazy val env: ZLayer[Any, Nothing, ConfigProvider] =
    ZLayer.succeed(envProvider)

  /**
   * Constructs a new ConfigProvider from a key/value (flat) provider, where
   * nesting is embedded into the string keys.
   */
  def fromFlat(flat: Flat): ConfigProvider =
    new ConfigProvider {
      import Config._

      def extend[A, B](leftDef: Int => A, rightDef: Int => B)(left: Chunk[A], right: Chunk[B]): (Chunk[A], Chunk[B]) = {
        val leftPad = Chunk.unfold(left.length) { index =>
          if (index >= right.length) None else Some(leftDef(index) -> (index + 1))
        }
        val rightPad = Chunk.unfold(right.length) { index =>
          if (index >= left.length) None else Some(rightDef(index) -> (index + 1))
        }

        val leftExtension  = left ++ leftPad
        val rightExtension = right ++ rightPad

        (leftExtension, rightExtension)
      }

      def loop[A](prefix: Chunk[String], config: Config[A], isEmptyOk: Boolean)(implicit
        trace: Trace
      ): IO[Config.Error, Chunk[A]] =
        config match {
          case Fallback(first, second) =>
            loop(prefix, first, isEmptyOk).catchAll(e1 =>
              loop(prefix, second, isEmptyOk).catchAll(e2 => ZIO.fail(e1 || e2))
            )

          case Described(config, _) => loop(prefix, config, isEmptyOk)

          case Lazy(thunk) => loop(prefix, thunk(), isEmptyOk)

          case MapOrFail(original, f) =>
            loop(prefix, original, isEmptyOk).flatMap(as => ZIO.foreach(as)(a => ZIO.fromEither(f(a))))

          case Sequence(config) =>
            loop(prefix, config, true).map(Chunk(_))

          case Nested(name, config) =>
            loop(prefix ++ Chunk(name), config, isEmptyOk)

          case Table(valueConfig) =>
            for {
              keys   <- flat.enumerateChildren(prefix)
              values <- ZIO.foreach(keys)(key => loop(prefix ++ Chunk(key), valueConfig, isEmptyOk))
            } yield values.transpose.map(values => keys.zip(values).toMap)

          case zipped: Zipped[leftType, rightType, c] =>
            import zipped.{left, right, zippable}
            for {
              l <- loop(prefix, left, isEmptyOk).either
              r <- loop(prefix, right, isEmptyOk).either
              result <- (l, r) match {
                          case (Left(e1), Left(e2)) => ZIO.fail(e1 && e2)
                          case (Left(e1), Right(_)) => ZIO.fail(e1)
                          case (Right(_), Left(e2)) => ZIO.fail(e2)
                          case (Right(l), Right(r)) =>
                            val path = prefix.mkString(".")

                            def lfail(index: Int): Either[Config.Error, leftType] =
                              Left(
                                Config.Error.MissingData(
                                  prefix,
                                  s"The element at index ${index} in a sequence at ${path} was missing"
                                )
                              )

                            def rfail(index: Int): Either[Config.Error, rightType] =
                              Left(
                                Config.Error.MissingData(
                                  prefix,
                                  s"The element at index ${index} in a sequence at ${path} was missing"
                                )
                              )

                            val (ls, rs) = extend(lfail, rfail)(l.map(Right(_)), r.map(Right(_)))

                            ZIO.foreach(ls.zip(rs)) { case (l, r) =>
                              ZIO.fromEither(l).zipWith(ZIO.fromEither(r))(zippable.zip(_, _))
                            }
                        }
            } yield result

          case primitive: Primitive[A] =>
            for {
              vs <- flat.load(prefix, primitive).catchSome {
                      case Config.Error.MissingData(_, _) if isEmptyOk => ZIO.succeed(Chunk.empty)
                    }
              result <- if (vs.isEmpty && !isEmptyOk)
                          ZIO.fail(primitive.missingError(prefix.lastOption.getOrElse("<n/a>")))
                        else ZIO.succeed(vs)
            } yield result
        }

      def load[A](config: Config[A])(implicit trace: Trace): IO[Config.Error, A] =
        loop(Chunk.empty, config, false).flatMap { chunk =>
          chunk.headOption match {
            case Some(a) => ZIO.succeed(a)
            case _ =>
              ZIO.fail(Config.Error.MissingData(Chunk.empty, s"Expected a single value having structure ${config}"))
          }
        }
    }

  /**
   * Constructs a ConfigProvider using a map and the specified delimiter string,
   * which determines how to split the keys in the map into path segments.
   */
  def fromMap(map: Map[String, String], pathDelim: String = ".", seqDelim: String = ","): ConfigProvider =
    fromFlat(new Flat {
      val escapedSeqDelim                                     = java.util.regex.Pattern.quote(seqDelim)
      val escapedPathDelim                                    = java.util.regex.Pattern.quote(pathDelim)
      def makePathString(path: Chunk[String]): String         = path.mkString(pathDelim)
      def unmakePathString(pathString: String): Chunk[String] = Chunk.fromArray(pathString.split(escapedPathDelim))

      def load[A](path: Chunk[String], primitive: Config.Primitive[A])(implicit
        trace: Trace
      ): IO[Config.Error, Chunk[A]] = {
        val pathString  = makePathString(path)
        val name        = path.lastOption.getOrElse("<unnamed>")
        val description = primitive.description
        val valueOpt    = map.get(pathString)

        for {
          value <- ZIO
                     .fromOption(valueOpt)
                     .mapError(_ => Config.Error.MissingData(path, s"Expected ${pathString} to be set in properties"))
<<<<<<< HEAD
          results <- Flat.util.parseAtom(value, path, name, atom, escapedSeqDelim)
=======
          results <- Flat.util.parsePrimitive(value, path, name, primitive, seqDelim)
>>>>>>> 73a137c7
        } yield results
      }

      def enumerateChildren(path: Chunk[String])(implicit trace: Trace): IO[Config.Error, Chunk[String]] =
        ZIO.succeed {
          val keyPaths = Chunk.fromIterable(map.keys).map(unmakePathString)

          Chunk.fromIterable(keyPaths.filter(_.startsWith(path)).map(_.drop(path.length).take(1)).flatten.toSet)
        }
    })

  /**
   * A config provider layer that loads configuration from system properties,
   * using the default System service.
   */
  lazy val props: ZLayer[Any, Nothing, ConfigProvider] =
    ZLayer.succeed(propsProvider)

  /**
   * A configuration provider that loads configuration from system properties,
   * using the default System service.
   */
  lazy val propsProvider: ConfigProvider =
    fromFlat(new Flat {
      val sourceUnavailable = (path: Chunk[String]) =>
        (e: Throwable) => Config.Error.SourceUnavailable(path, "There was a problem reading properties", Cause.fail(e))

      def makePathString(path: Chunk[String]): String = path.mkString(".")

      def load[A](path: Chunk[String], primitive: Config.Primitive[A])(implicit
        trace: Trace
      ): IO[Config.Error, Chunk[A]] = {
        val pathString  = makePathString(path)
        val name        = path.lastOption.getOrElse("<unnamed>")
        val description = primitive.description

        for {
          valueOpt <- zio.System.property(pathString).mapError(sourceUnavailable(path))
          value <- ZIO
                     .fromOption(valueOpt)
                     .mapError(_ => Config.Error.MissingData(path, s"Expected ${pathString} to be set in properties"))
          results <- Flat.util.parsePrimitive(value, path, name, primitive, ",")
        } yield results
      }

      def enumerateChildren(path: Chunk[String])(implicit trace: Trace): IO[Config.Error, Chunk[String]] =
        zio.System.properties.map { envs =>
          val pathString = makePathString(path)
          val keyStrings = Chunk.fromIterable(envs.keys)

          keyStrings.filter(_.startsWith(pathString))
        }.mapError(sourceUnavailable(path))
    })

  /**
   * The tag that describes the ConfigProvider service.
   */
  lazy val tag: Tag[ConfigProvider] = Tag[ConfigProvider]
}<|MERGE_RESOLUTION|>--- conflicted
+++ resolved
@@ -60,28 +60,19 @@
   trait Flat {
     def load[A](path: Chunk[String], config: Config.Primitive[A])(implicit trace: Trace): IO[Config.Error, Chunk[A]]
 
-    def enumerateChildren(path: Chunk[String])(implicit trace: Trace): IO[Config.Error, Chunk[String]]
+    def enumerateChildren(path: Chunk[String])(implicit trace: Trace): IO[Config.Error, Set[String]]
   }
   object Flat {
     object util {
-<<<<<<< HEAD
       def splitPathString(text: String, escapedDelim: String): Chunk[String] =
         Chunk.fromArray(text.split("\\s*" + escapedDelim + "\\s*"))
 
-      def parseAtom[A](
-        text: String,
-        path: Chunk[String],
-        name: String,
-        atom: Config.Primitive[A],
-        escapedDelim: String
-=======
       def parsePrimitive[A](
         text: String,
         path: Chunk[String],
         name: String,
         primitive: Config.Primitive[A],
-        delim: String
->>>>>>> 73a137c7
+        escapedDelim: String
       ): IO[Config.Error, Chunk[A]] = {
         val name    = path.lastOption.getOrElse("<unnamed>")
         val unsplit = primitive == Config.Secret
@@ -89,11 +80,7 @@
         if (unsplit) ZIO.fromEither(primitive.parse(text)).map(Chunk(_))
         else
           ZIO
-<<<<<<< HEAD
-            .foreach(splitPathString(text, escapedDelim))(s => ZIO.fromEither(atom.parse(s.trim)))
-=======
-            .foreach(Chunk.fromArray(text.split("\\s*" + delim + "\\s*")))(s => ZIO.fromEither(primitive.parse(s.trim)))
->>>>>>> 73a137c7
+            .foreach(splitPathString(text, escapedDelim))(s => ZIO.fromEither(primitive.parse(s.trim)))
             .mapError(_.prefixed(path))
       }
     }
@@ -128,11 +115,11 @@
         } yield results
       }
 
-      def enumerateChildren(path: Chunk[String])(implicit trace: Trace): IO[Config.Error, Chunk[String]] =
+      def enumerateChildren(path: Chunk[String])(implicit trace: Trace): IO[Config.Error, Set[String]] =
         (for {
           _    <- Console.printLine(s"Enter the keys you want for the table ${path}, separated by commas:")
           keys <- Console.readLine.map(_.split(",").map(_.trim))
-        } yield Chunk.fromIterable(keys)).mapError(e =>
+        } yield keys.toSet).mapError(e =>
           Config.Error
             .SourceUnavailable(path, "There was a problem reading configuration from the console", Cause.fail(e))
         )
@@ -151,7 +138,8 @@
         (e: Throwable) =>
           Config.Error.SourceUnavailable(path, "There was a problem reading environment variables", Cause.fail(e))
 
-      def makePathString(path: Chunk[String]): String = path.mkString("_").toUpperCase
+      def makePathString(path: Chunk[String]): String         = path.mkString("_").toUpperCase
+      def unmakePathString(pathString: String): Chunk[String] = Chunk.fromArray(pathString.split("_"))
 
       def load[A](path: Chunk[String], primitive: Config.Primitive[A])(implicit
         trace: Trace
@@ -170,12 +158,12 @@
         } yield results
       }
 
-      def enumerateChildren(path: Chunk[String])(implicit trace: Trace): IO[Config.Error, Chunk[String]] =
+      def enumerateChildren(path: Chunk[String])(implicit trace: Trace): IO[Config.Error, Set[String]] =
         zio.System.envs.map { envs =>
-          val pathString = makePathString(path)
-          val keyStrings = Chunk.fromIterable(envs.keys).map(_.toUpperCase)
-
-          keyStrings.filter(_.startsWith(pathString))
+          val keyPaths = Chunk.fromIterable(envs.keys).map(_.toUpperCase).map(unmakePathString)
+
+          keyPaths.filter(_.startsWith(path)).map(_.drop(path.length).take(1)).flatten.toSet
+
         }.mapError(sourceUnavailable(path))
     })
 
@@ -233,7 +221,7 @@
           case Table(valueConfig) =>
             for {
               keys   <- flat.enumerateChildren(prefix)
-              values <- ZIO.foreach(keys)(key => loop(prefix ++ Chunk(key), valueConfig, isEmptyOk))
+              values <- ZIO.foreach(Chunk.fromIterable(keys))(key => loop(prefix ++ Chunk(key), valueConfig, isEmptyOk))
             } yield values.transpose.map(values => keys.zip(values).toMap)
 
           case zipped: Zipped[leftType, rightType, c] =>
@@ -316,19 +304,15 @@
           value <- ZIO
                      .fromOption(valueOpt)
                      .mapError(_ => Config.Error.MissingData(path, s"Expected ${pathString} to be set in properties"))
-<<<<<<< HEAD
-          results <- Flat.util.parseAtom(value, path, name, atom, escapedSeqDelim)
-=======
-          results <- Flat.util.parsePrimitive(value, path, name, primitive, seqDelim)
->>>>>>> 73a137c7
+          results <- Flat.util.parsePrimitive(value, path, name, primitive, escapedSeqDelim)
         } yield results
       }
 
-      def enumerateChildren(path: Chunk[String])(implicit trace: Trace): IO[Config.Error, Chunk[String]] =
+      def enumerateChildren(path: Chunk[String])(implicit trace: Trace): IO[Config.Error, Set[String]] =
         ZIO.succeed {
           val keyPaths = Chunk.fromIterable(map.keys).map(unmakePathString)
 
-          Chunk.fromIterable(keyPaths.filter(_.startsWith(path)).map(_.drop(path.length).take(1)).flatten.toSet)
+          keyPaths.filter(_.startsWith(path)).map(_.drop(path.length).take(1)).flatten.toSet
         }
     })
 
@@ -348,7 +332,9 @@
       val sourceUnavailable = (path: Chunk[String]) =>
         (e: Throwable) => Config.Error.SourceUnavailable(path, "There was a problem reading properties", Cause.fail(e))
 
-      def makePathString(path: Chunk[String]): String = path.mkString(".")
+      val escapedDot                                          = java.util.regex.Pattern.quote(".")
+      def makePathString(path: Chunk[String]): String         = path.mkString(".")
+      def unmakePathString(pathString: String): Chunk[String] = Chunk.fromArray(pathString.split(escapedDot))
 
       def load[A](path: Chunk[String], primitive: Config.Primitive[A])(implicit
         trace: Trace
@@ -366,12 +352,11 @@
         } yield results
       }
 
-      def enumerateChildren(path: Chunk[String])(implicit trace: Trace): IO[Config.Error, Chunk[String]] =
+      def enumerateChildren(path: Chunk[String])(implicit trace: Trace): IO[Config.Error, Set[String]] =
         zio.System.properties.map { envs =>
-          val pathString = makePathString(path)
-          val keyStrings = Chunk.fromIterable(envs.keys)
-
-          keyStrings.filter(_.startsWith(pathString))
+          val keyPaths = Chunk.fromIterable(envs.keys).map(unmakePathString)
+
+          keyPaths.filter(_.startsWith(path)).map(_.drop(path.length).take(1)).flatten.toSet
         }.mapError(sourceUnavailable(path))
     })
 
