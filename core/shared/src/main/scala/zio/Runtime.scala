--- conflicted
+++ resolved
@@ -103,17 +103,13 @@
    * This method is effectful and should only be invoked at the edges of your program.
    */
   final def unsafeRunAsyncCancelable[E, A](zio: => ZIO[R, E, A])(k: Exit[E, A] => Any): Fiber.Id => Exit[E, A] = {
-<<<<<<< HEAD
-    val canceler = unsafeRunWith(zio)(k)
+    lazy val curZio = if (Platform.isJS) zio else ZIO.yieldNow *> zio
+    val canceler    = unsafeRunWith(curZio)(k)
     fiberId => {
       val result = internal.OneShot.make[Exit[E, A]]
       canceler(fiberId)(result.set)
       result.get()
     }
-=======
-    lazy val curZIO = if (Platform.isJS) zio else ZIO.yieldNow *> zio
-    unsafeRunWith(curZIO)(k)
->>>>>>> 26cff658
   }
 
   /**
@@ -178,13 +174,9 @@
    */
   def withTracingConfig(config: TracingConfig): Runtime[R] = mapPlatform(_.withTracingConfig(config))
 
-<<<<<<< HEAD
   private final def unsafeRunWith[E, A](
     zio: => ZIO[R, E, A]
   )(k: Exit[E, A] => Any): Fiber.Id => (Exit[E, A] => Any) => Unit = {
-=======
-  private final def unsafeRunWith[E, A](zio: => ZIO[R, E, A])(k: Exit[E, A] => Any): Fiber.Id => Exit[E, A] = {
->>>>>>> 26cff658
     val InitialInterruptStatus = InterruptStatus.Interruptible
 
     val fiberId = Fiber.newFiberId()
@@ -215,11 +207,7 @@
     context.evaluateNow(ZIOFn.recordStackTrace(() => zio)(zio.asInstanceOf[IO[E, A]]))
     context.runAsync(k)
 
-<<<<<<< HEAD
     fiberId => k => unsafeRunAsync(context.interruptAs(fiberId))((exit: Exit[Nothing, Exit[E, A]]) => k(exit.flatten))
-=======
-    fiberId => unsafeRun(context.interruptAs(fiberId))
->>>>>>> 26cff658
   }
 }
 
