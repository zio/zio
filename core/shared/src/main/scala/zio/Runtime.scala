--- conflicted
+++ resolved
@@ -353,8 +353,7 @@
 
   private final def unsafeRunWith[E, A](
     zio: ZIO[R, E, A]
-<<<<<<< HEAD
-  )(k: Exit[E, A] => Any)(implicit trace: ZTraceElement): FiberId => (Exit[E, A] => Any) => Unit = {
+  )(k: Exit[E, A] => Any)(implicit trace: Trace): FiberId => (Exit[E, A] => Any) => Unit = {
     val canceler = unsafeRunWithRefs(zio, fiberRefs)((exit, _) => k(exit))
     fiberId => k => canceler(fiberId)((exit, _) => k(exit))
   }
@@ -364,10 +363,7 @@
     fiberRefs: FiberRefs
   )(
     k: (Exit[E, A], FiberRefs) => Any
-  )(implicit trace: ZTraceElement): FiberId => ((Exit[E, A], FiberRefs) => Any) => Unit = {
-=======
-  )(k: Exit[E, A] => Any)(implicit trace: Trace): FiberId => (Exit[E, A] => Any) => Unit = {
->>>>>>> 8180b5eb
+  )(implicit trace: Trace): FiberId => ((Exit[E, A], FiberRefs) => Any) => Unit = {
     val fiberId = FiberId.unsafeMake(trace)
 
     val children = Platform.newWeakSet[FiberContext[_, _]]()
@@ -515,14 +511,9 @@
    */
   def unsafeFromLayer[R](
     layer: Layer[Any, R],
-<<<<<<< HEAD
     runtimeConfig: RuntimeConfig = RuntimeConfig.default,
     fiberRefs: FiberRefs = FiberRefs.empty
-  )(implicit trace: ZTraceElement): Runtime.Scoped[R] = {
-=======
-    runtimeConfig: RuntimeConfig = RuntimeConfig.default
   )(implicit trace: Trace): Runtime.Scoped[R] = {
->>>>>>> 8180b5eb
     val runtime = Runtime(ZEnvironment.empty, runtimeConfig)
     val (environment, shutdown) = runtime.unsafeRun {
       Scope.make.flatMap { scope =>
