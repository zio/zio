/*
 * Copyright 2019-2021 John A. De Goes and the ZIO Contributors
 *
 * Licensed under the Apache License, Version 2.0 (the "License");
 * you may not use this file except in compliance with the License.
 * You may obtain a copy of the License at
 *
 *     http://www.apache.org/licenses/LICENSE-2.0
 *
 * Unless required by applicable law or agreed to in writing, software
 * distributed under the License is distributed on an "AS IS" BASIS,
 * WITHOUT WARRANTIES OR CONDITIONS OF ANY KIND, either express or implied.
 * See the License for the specific language governing permissions and
 * limitations under the License.
 */

package zio

import zio.stacktracer.TracingImplicits.disableAutoTrace

/**
 * A `FiberRef` is ZIO's equivalent of Java's `ThreadLocal`. The value of a
 * `FiberRef` is automatically propagated to child fibers when they are forked
 * and merged back in to the value of the parent fiber after they are joined.
 *
 * {{{
 * for {
 *   fiberRef <- FiberRef.make("Hello world!")
 *   child    <- fiberRef.set("Hi!).fork
 *   result   <- child.join
 * } yield result
 * }}}
 *
 * Here `result` will be equal to "Hi!" since changed made by a child fiber are
 * merged back in to the value of the parent fiber on join.
 *
 * By default the value of the child fiber will replace the value of the parent
 * fiber on join but you can specify your own logic for how values should be
 * merged.
 *
 * {{{
 * for {
 *   fiberRef <- FiberRef.make(0, math.max)
 *   child    <- fiberRef.update(_ + 1).fork
 *   _        <- fiberRef.update(_ + 2)
 *   _        <- child.join
 *   value    <- fiberRef.get
 * } yield value
 * }}}
 *
 * Here `value` will be 2 as the value in the joined fiber is lower and we
 * specified `max` as our combining function.
 */
sealed abstract class ZFiberRef[+EA, +EB, -A, +B] extends Serializable { self =>

  /**
   * Folds over the error and value types of the `ZFiberRef`. This is a highly
   * polymorphic method that is capable of arbitrarily transforming the error
   * and value types of the `ZFiberRef`. For most use cases one of the more
   * specific combinators implemented in terms of `fold` will be more ergonomic
   * but this method is extremely useful for implementing new combinators.
   */
  def fold[EC, ED, C, D](
    ea: EA => EC,
    eb: EB => ED,
    ca: C => Either[EC, A],
    bd: B => Either[ED, D]
  ): ZFiberRef[EC, ED, C, D]

  /**
   * Folds over the error and value types of the `ZFiberRef`, allowing access
   * to the state in transforming the `set` value. This is a more powerful
   * version of `fold` but requires unifying the error types.
   */
  def foldAll[EC, ED, C, D](
    ea: EA => EC,
    eb: EB => ED,
    ec: EB => EC,
    ca: C => B => Either[EC, A],
    bd: B => Either[ED, D]
  ): ZFiberRef[EC, ED, C, D]

  /**
   * Reads the value associated with the current fiber. Returns initial value if
   * no value was `set` or inherited from parent.
   */
  def get(implicit trace: ZTraceElement): IO[EB, B]

  /**
   * Returns the initial value or error.
   */
  def initialValue: Either[EB, B]

  /**
   * Returns an `IO` that runs with `value` bound to the current fiber.
   *
   * Guarantees that fiber data is properly restored via `acquireRelease`.
   */
  def locally[R, EC >: EA, C](value: A)(use: ZIO[R, EC, C])(implicit trace: ZTraceElement): ZIO[R, EC, C]

  /**
   * Returns a managed effect that sets the value associated with the curent
   * fiber to the specified value as its `acquire` action and restores it to
   * its original value as its `release` action.
   */
  def locallyManaged(value: A)(implicit trace: ZTraceElement): ZManaged[Any, EA, Unit]

  /**
   * Sets the value associated with the current fiber.
   */
  def set(value: A)(implicit trace: ZTraceElement): IO[EA, Unit]

  /**
   * Maps and filters the `get` value of the `ZFiberRef` with the specified
   * partial function, returning a `ZFiberRef` with a `get` value that succeeds
   * with the result of the partial function if it is defined or else fails
   * with `None`.
   */
  def collect[C](pf: PartialFunction[B, C]): ZFiberRef[EA, Option[EB], A, C] =
    fold(identity, Some(_), Right(_), pf.lift(_).toRight(None))

  /**
   * Transforms the `set` value of the `ZFiberRef` with the specified function.
   */
  def contramap[C](f: C => A): ZFiberRef[EA, EB, C, B] =
    contramapEither(c => Right(f(c)))

  /**
   * Transforms the `set` value of the `ZFiberRef` with the specified fallible
   * function.
   */
  def contramapEither[EC >: EA, C](f: C => Either[EC, A]): ZFiberRef[EC, EB, C, B] =
    dimapEither(f, Right(_))

  /**
   * Transforms both the `set` and `get` values of the `ZFiberRef` with the
   * specified functions.
   */
  def dimap[C, D](f: C => A, g: B => D): ZFiberRef[EA, EB, C, D] =
    dimapEither(c => Right(f(c)), b => Right(g(b)))

  /**
   * Transforms both the `set` and `get` values of the `ZFiberRef` with the
   * specified fallible functions.
   */
  def dimapEither[EC >: EA, ED >: EB, C, D](
    f: C => Either[EC, A],
    g: B => Either[ED, D]
  ): ZFiberRef[EC, ED, C, D] =
    fold(identity, identity, f, g)

  /**
   * Transforms both the `set` and `get` errors of the `ZFiberRef` with the
   * specified functions.
   */
  def dimapError[EC, ED](f: EA => EC, g: EB => ED): ZFiberRef[EC, ED, A, B] =
    fold(f, g, Right(_), Right(_))

  /**
   * Filters the `set` value of the `ZFiberRef` with the specified predicate,
   * returning a `ZFiberRef` with a `set` value that succeeds if the predicate
   * is satisfied or else fails with `None`.
   */
  def filterInput[A1 <: A](f: A1 => Boolean): ZFiberRef[Option[EA], EB, A1, B] =
    fold(Some(_), identity, a => if (f(a)) Right(a) else Left(None), Right(_))

  /**
   * Filters the `get` value of the `ZFiberRef` with the specified predicate,
   * returning a `ZFiberRef` with a `get` value that succeeds if the predicate
   * is satisfied or else fails with `None`.
   */
  def filterOutput(f: B => Boolean): ZFiberRef[EA, Option[EB], A, B] =
    fold(identity, Some(_), Right(_), b => if (f(b)) Right(b) else Left(None))

  /**
   * Gets the value associated with the current fiber and uses it to run the
   * specified effect.
   */
  def getWith[R, EC >: EB, C](f: B => ZIO[R, EC, C])(implicit trace: ZTraceElement): ZIO[R, EC, C] =
    get.flatMap(f)

  /**
   * Transforms the `get` value of the `ZFiberRef` with the specified function.
   */
  def map[C](f: B => C): ZFiberRef[EA, EB, A, C] =
    mapEither(b => Right(f(b)))

  /**
   * Transforms the `get` value of the `ZFiberRef` with the specified fallible
   * function.
   */
  def mapEither[EC >: EB, C](f: B => Either[EC, C]): ZFiberRef[EA, EC, A, C] =
    dimapEither(Right(_), f)

  /**
   * Returns a read only view of the `ZFiberRef`.
   */
  def readOnly: ZFiberRef[EA, EB, Nothing, B] =
    self

  /**
   * Returns a write only view of the `ZFiberRef`.
   */
  def writeOnly: ZFiberRef[EA, Unit, A, Nothing] =
    fold(identity, _ => (), Right(_), _ => Left(()))
}

object ZFiberRef {

  lazy val currentLogLevel: FiberRef.Runtime[LogLevel] =
    FiberRef.unsafeMake(LogLevel.Info)

  lazy val currentLogSpan: FiberRef.Runtime[List[LogSpan]] =
    FiberRef.unsafeMake(Nil)

  /**
   * Creates a new `FiberRef` with given initial value.
   */
  def make[A](
    initial: A,
    fork: A => A = (a: A) => a,
    join: (A, A) => A = ((_: A, a: A) => a)
  )(implicit trace: ZTraceElement): UIO[FiberRef.Runtime[A]] =
    ZIO.suspendSucceed {
      val ref = unsafeMake(initial, fork, join)

      ref.update(identity(_)).as(ref)
    }

  private[zio] def unsafeMake[A](
    initial: A,
    fork: A => A = (a: A) => a,
    join: (A, A) => A = ((_: A, a: A) => a)
  ): FiberRef.Runtime[A] =
    new ZFiberRef.Runtime[A](initial, fork, join)

  final class Runtime[A] private[zio] (
    private[zio] val initial: A,
    private[zio] val fork: A => A,
    private[zio] val join: (A, A) => A
  ) extends ZFiberRef[Nothing, Nothing, A, A] { self =>
    type ValueType = A

    def delete(implicit trace: ZTraceElement): UIO[Unit] =
      new ZIO.FiberRefDelete(self, trace)

    def fold[EC, ED, C, D](
      ea: Nothing => EC,
      eb: Nothing => ED,
      ca: C => Either[EC, A],
      bd: A => Either[ED, D]
    ): ZFiberRef[EC, ED, C, D] =
      new Derived[EC, ED, C, D] {
        type S = A
        def getEither(s: S): Either[ED, D] =
          bd(s)
        def setEither(c: C): Either[EC, S] =
          ca(c)
        val value: Runtime[S] =
          self
      }

    def foldAll[EC, ED, C, D](
      ea: Nothing => EC,
      eb: Nothing => ED,
      ec: Nothing => EC,
      ca: C => (A => Either[EC, A]),
      bd: A => Either[ED, D]
    ): ZFiberRef[EC, ED, C, D] =
      new DerivedAll[EC, ED, C, D] {
        type S = A
        def getEither(s: S): Either[ED, D] =
          bd(s)
        def initialValue: Either[ED, D] = self.initialValue.flatMap(bd)
        def setEither(c: C)(s: S): Either[EC, S] =
          ca(c)(s)
        val value: Runtime[S] =
          self

      }

    def get(implicit trace: ZTraceElement): IO[Nothing, A] =
      modify(v => (v, v))

    def getAndSet(a: A)(implicit trace: ZTraceElement): UIO[A] =
      modify(v => (v, a))

    def getAndUpdate(f: A => A)(implicit trace: ZTraceElement): UIO[A] =
      modify { v =>
        val result = f(v)
        (v, result)
      }

    def getAndUpdateSome(pf: PartialFunction[A, A])(implicit trace: ZTraceElement): UIO[A] =
      modify { v =>
        val result = pf.applyOrElse[A, A](v, identity)
        (v, result)
      }

    override def getWith[R, E, B](f: A => ZIO[R, E, B])(implicit trace: ZTraceElement): ZIO[R, E, B] =
      new ZIO.FiberRefWith(self, f, trace)

    def initialValue: Either[Nothing, A] = Right(initial)

    def locally[R, EC, C](value: A)(use: ZIO[R, EC, C])(implicit trace: ZTraceElement): ZIO[R, EC, C] =
      new ZIO.FiberRefLocally(value, self, use, trace)

    def locallyManaged(value: A)(implicit trace: ZTraceElement): ZManaged[Any, Nothing, Unit] =
      ZManaged.acquireReleaseWith(get.flatMap(old => set(value).as(old)))(set).unit

    def modify[B](f: A => (B, A))(implicit trace: ZTraceElement): UIO[B] =
      new ZIO.FiberRefModify(this, f, trace)

    def modifySome[B](default: B)(pf: PartialFunction[A, (B, A)])(implicit trace: ZTraceElement): UIO[B] =
      modify { v =>
        pf.applyOrElse[A, (B, A)](v, _ => (default, v))
      }

    def reset(implicit trace: ZTraceElement): UIO[Unit] = set(initial)

    def set(value: A)(implicit trace: ZTraceElement): IO[Nothing, Unit] =
      modify(_ => ((), value))

    def update(f: A => A)(implicit trace: ZTraceElement): UIO[Unit] =
      modify { v =>
        val result = f(v)
        ((), result)
      }

    def updateAndGet(f: A => A)(implicit trace: ZTraceElement): UIO[A] =
      modify { v =>
        val result = f(v)
        (result, result)
      }

    def updateSome(pf: PartialFunction[A, A])(implicit trace: ZTraceElement): UIO[Unit] =
      modify { v =>
        val result = pf.applyOrElse[A, A](v, identity)
        ((), result)
      }

    def updateSomeAndGet(pf: PartialFunction[A, A])(implicit trace: ZTraceElement): UIO[A] =
      modify { v =>
        val result = pf.applyOrElse[A, A](v, identity)
        (result, result)
      }

    /**
     * Returns a `ThreadLocal` that can be used to interact with this `FiberRef` from side effecting code.
     *
     * This feature is meant to be used for integration with side effecting code, that needs to access fiber specific data,
     * like MDC contexts and the like. The returned `ThreadLocal` will be backed by this `FiberRef` on all threads that are
     * currently managed by ZIO, and behave like an ordinary `ThreadLocal` on all other threads.
     */
    def unsafeAsThreadLocal(implicit trace: ZTraceElement): UIO[ThreadLocal[A]] =
      ZIO.succeed {
        new ThreadLocal[A] {
          override def get(): A = {
            val fiberContext = Fiber._currentFiber.get()

            if (fiberContext eq null) super.get()
            else fiberContext.fiberRefLocals.get.getOrElse(self, super.get()).asInstanceOf[A]
          }

          override def set(a: A): Unit = {
            val fiberContext = Fiber._currentFiber.get()
            val fiberRef     = self.asInstanceOf[FiberRef.Runtime[Any]]

            if (fiberContext eq null) super.set(a)
            else fiberContext.setFiberRefValue(fiberRef, a)
          }

          override def remove(): Unit = {
            val fiberContext = Fiber._currentFiber.get()
            val fiberRef     = self

            if (fiberContext eq null) super.remove()
            else fiberContext.removeFiberRef(fiberRef)
          }

          override def initialValue(): A = initial
        }
      }
  }

  private abstract class Derived[+EA, +EB, -A, +B] extends ZFiberRef[EA, EB, A, B] { self =>
    type S

    def getEither(s: S): Either[EB, B]

    def setEither(a: A): Either[EA, S]

    val value: Runtime[S]

    def fold[EC, ED, C, D](
      ea: EA => EC,
      eb: EB => ED,
      ca: C => Either[EC, A],
      bd: B => Either[ED, D]
    ): ZFiberRef[EC, ED, C, D] =
      new Derived[EC, ED, C, D] {
        type S = self.S
        def getEither(s: S): Either[ED, D] =
          self.getEither(s).fold(e => Left(eb(e)), bd)
        def setEither(c: C): Either[EC, S] =
          ca(c).flatMap(a => self.setEither(a).fold(e => Left(ea(e)), Right(_)))
        val value: Runtime[S] =
          self.value
      }

    def foldAll[EC, ED, C, D](
      ea: EA => EC,
      eb: EB => ED,
      ec: EB => EC,
      ca: C => (B => Either[EC, A]),
      bd: B => Either[ED, D]
    ): ZFiberRef[EC, ED, C, D] =
      new DerivedAll[EC, ED, C, D] {
        type S = self.S
        def getEither(s: S): Either[ED, D] =
          self.getEither(s).fold(e => Left(eb(e)), bd)
        def initialValue: Either[ED, D] = self.initialValue.left.map(eb).flatMap(bd)
        def setEither(c: C)(s: S): Either[EC, S] =
          self
            .getEither(s)
            .fold(e => Left(ec(e)), ca(c))
            .flatMap(a => self.setEither(a).fold(e => Left(ea(e)), Right(_)))
        val value: Runtime[S] =
          self.value
      }

    def get(implicit trace: ZTraceElement): IO[EB, B] =
      value.get.flatMap(getEither(_).fold(ZIO.fail(_), ZIO.succeedNow))

    def initialValue: Either[EB, B] = value.initialValue.flatMap(getEither(_))

    def locally[R, EC >: EA, C](a: A)(use: ZIO[R, EC, C])(implicit trace: ZTraceElement): ZIO[R, EC, C] =
      value.get.flatMap { old =>
        setEither(a).fold(
          e => ZIO.fail(e),
          s => value.set(s).acquireRelease(value.set(old))(use)
        )
      }

<<<<<<< HEAD
    def locallyManaged(a: A)(implicit trace: ZTraceElement): ZManaged[Any, EA, Unit] =
      ZManaged.acquireReleaseWith {
        value.get.flatMap { old =>
          setEither(a).fold(
            e => ZIO.fail(e),
            s => value.set(s).as(old)
          )
        }
      } {
        value.set
      }.unit

    def set(a: A): IO[EA, Unit] =
=======
    def set(a: A)(implicit trace: ZTraceElement): IO[EA, Unit] =
>>>>>>> 016c8e94
      setEither(a).fold(ZIO.fail(_), value.set)
  }

  private abstract class DerivedAll[+EA, +EB, -A, +B] extends ZFiberRef[EA, EB, A, B] { self =>
    type S

    def getEither(s: S): Either[EB, B]

    def setEither(a: A)(s: S): Either[EA, S]

    val value: Runtime[S]

    def fold[EC, ED, C, D](
      ea: EA => EC,
      eb: EB => ED,
      ca: C => Either[EC, A],
      bd: B => Either[ED, D]
    ): ZFiberRef[EC, ED, C, D] =
      new DerivedAll[EC, ED, C, D] {
        type S = self.S
        def getEither(s: S): Either[ED, D] =
          self.getEither(s).fold(e => Left(eb(e)), bd)
        def initialValue: Either[ED, D] = self.initialValue.left.map(eb).flatMap(bd)
        def setEither(c: C)(s: S): Either[EC, S] =
          ca(c).flatMap(a => self.setEither(a)(s).fold(e => Left(ea(e)), Right(_)))
        val value: Runtime[S] =
          self.value
      }

    def foldAll[EC, ED, C, D](
      ea: EA => EC,
      eb: EB => ED,
      ec: EB => EC,
      ca: C => (B => Either[EC, A]),
      bd: B => Either[ED, D]
    ): ZFiberRef[EC, ED, C, D] =
      new DerivedAll[EC, ED, C, D] {
        type S = self.S
        def getEither(s: S): Either[ED, D] =
          self.getEither(s).fold(e => Left(eb(e)), bd)
        def initialValue: Either[ED, D] = self.initialValue.left.map(eb).flatMap(bd)
        def setEither(c: C)(s: S): Either[EC, S] =
          self
            .getEither(s)
            .fold(e => Left(ec(e)), ca(c))
            .flatMap(a => self.setEither(a)(s).fold(e => Left(ea(e)), Right(_)))
        val value: Runtime[S] =
          self.value
      }

    def get(implicit trace: ZTraceElement): IO[EB, B] =
      value.get.flatMap(getEither(_).fold(ZIO.fail(_), ZIO.succeedNow))

    def locally[R, EC >: EA, C](a: A)(use: ZIO[R, EC, C])(implicit trace: ZTraceElement): ZIO[R, EC, C] =
      value.get.flatMap { old =>
        setEither(a)(old).fold(
          e => ZIO.fail(e),
          s => value.set(s).acquireRelease(value.set(old))(use)
        )
      }

<<<<<<< HEAD
    def locallyManaged(a: A)(implicit trace: ZTraceElement): ZManaged[Any, EA, Unit] =
      ZManaged.acquireReleaseWith {
        value.get.flatMap { old =>
          setEither(a)(old).fold(
            e => ZIO.fail(e),
            s => value.set(s).as(old)
          )
        }
      } {
        value.set
      }.unit

    def set(a: A): IO[EA, Unit] =
=======
    def set(a: A)(implicit trace: ZTraceElement): IO[EA, Unit] =
>>>>>>> 016c8e94
      value.modify { s =>
        setEither(a)(s) match {
          case Left(e)  => (Left(e), s)
          case Right(s) => (Right(()), s)
        }
      }.absolve
  }

  implicit final class UnifiedSyntax[E, A](private val self: ZFiberRef[E, E, A, A]) extends AnyVal {

    /**
     * Atomically sets the value associated with the current fiber and returns
     * the old value.
     */
    def getAndSet(a: A)(implicit trace: ZTraceElement): IO[E, A] =
      modify(v => (v, a))

    /**
     * Atomically modifies the `FiberRef` with the specified function and returns
     * the old value.
     */
    def getAndUpdate(f: A => A)(implicit trace: ZTraceElement): IO[E, A] =
      modify { v =>
        val result = f(v)
        (v, result)
      }

    /**
     * Atomically modifies the `FiberRef` with the specified partial function and
     * returns the old value.
     * If the function is undefined on the current value it doesn't change it.
     */
    def getAndUpdateSome(pf: PartialFunction[A, A])(implicit trace: ZTraceElement): IO[E, A] =
      modify { v =>
        val result = pf.applyOrElse[A, A](v, identity)
        (v, result)
      }

    /**
     * Atomically modifies the `FiberRef` with the specified function, which computes
     * a return value for the modification. This is a more powerful version of
     * `update`.
     */
    def modify[B](f: A => (B, A))(implicit trace: ZTraceElement): IO[E, B] =
      self match {
        case derived: Derived[E, E, A, A] =>
          derived.value.modify { s =>
            derived.getEither(s) match {
              case Left(e) => (Left(e), s)
              case Right(a1) => {
                val (b, a2) = f(a1)
                derived.setEither(a2) match {
                  case Left(e)  => (Left(e), s)
                  case Right(s) => (Right(b), s)
                }
              }
            }
          }.absolve
        case derivedAll: DerivedAll[E, E, A, A] =>
          derivedAll.value.modify { s =>
            derivedAll.getEither(s) match {
              case Left(e) => (Left(e), s)
              case Right(a1) => {
                val (b, a2) = f(a1)
                derivedAll.setEither(a2)(s) match {
                  case Left(e)  => (Left(e), s)
                  case Right(s) => (Right(b), s)
                }
              }
            }
          }.absolve
        case runtime: Runtime[A] => runtime.modify(f)
      }

    /**
     * Atomically modifies the `FiberRef` with the specified partial function, which computes
     * a return value for the modification if the function is defined in the current value
     * otherwise it returns a default value.
     * This is a more powerful version of `updateSome`.
     */
    def modifySome[B](default: B)(pf: PartialFunction[A, (B, A)])(implicit trace: ZTraceElement): IO[E, B] =
      modify { v =>
        pf.applyOrElse[A, (B, A)](v, _ => (default, v))
      }

    /**
     * Atomically modifies the `FiberRef` with the specified function.
     */
    def update(f: A => A)(implicit trace: ZTraceElement): IO[E, Unit] =
      modify { v =>
        val result = f(v)
        ((), result)
      }

    /**
     * Atomically modifies the `FiberRef` with the specified function and returns
     * the result.
     */
    def updateAndGet(f: A => A)(implicit trace: ZTraceElement): IO[E, A] =
      modify { v =>
        val result = f(v)
        (result, result)
      }

    /**
     * Atomically modifies the `FiberRef` with the specified partial function.
     * If the function is undefined on the current value it doesn't change it.
     */
    def updateSome(pf: PartialFunction[A, A])(implicit trace: ZTraceElement): IO[E, Unit] =
      modify { v =>
        val result = pf.applyOrElse[A, A](v, identity)
        ((), result)
      }

    /**
     * Atomically modifies the `FiberRef` with the specified partial function.
     * If the function is undefined on the current value it returns the old value
     * without changing it.
     */
    def updateSomeAndGet(pf: PartialFunction[A, A])(implicit trace: ZTraceElement): IO[E, A] =
      modify { v =>
        val result = pf.applyOrElse[A, A](v, identity)
        (result, result)
      }
  }
}<|MERGE_RESOLUTION|>--- conflicted
+++ resolved
@@ -442,7 +442,6 @@
         )
       }
 
-<<<<<<< HEAD
     def locallyManaged(a: A)(implicit trace: ZTraceElement): ZManaged[Any, EA, Unit] =
       ZManaged.acquireReleaseWith {
         value.get.flatMap { old =>
@@ -455,10 +454,7 @@
         value.set
       }.unit
 
-    def set(a: A): IO[EA, Unit] =
-=======
     def set(a: A)(implicit trace: ZTraceElement): IO[EA, Unit] =
->>>>>>> 016c8e94
       setEither(a).fold(ZIO.fail(_), value.set)
   }
 
@@ -520,7 +516,6 @@
         )
       }
 
-<<<<<<< HEAD
     def locallyManaged(a: A)(implicit trace: ZTraceElement): ZManaged[Any, EA, Unit] =
       ZManaged.acquireReleaseWith {
         value.get.flatMap { old =>
@@ -533,10 +528,7 @@
         value.set
       }.unit
 
-    def set(a: A): IO[EA, Unit] =
-=======
     def set(a: A)(implicit trace: ZTraceElement): IO[EA, Unit] =
->>>>>>> 016c8e94
       value.modify { s =>
         setEither(a)(s) match {
           case Left(e)  => (Left(e), s)
