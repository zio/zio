--- conflicted
+++ resolved
@@ -1517,22 +1517,21 @@
     zManaged.flatMap(scala.Predef.identity)
 
   /**
-<<<<<<< HEAD
+   * Returns an effect that performs the outer effect first, followed by the
+   * inner effect, yielding the value of the inner effect.
+   *
+   * This method can be used to "flatten" nested effects.
+   */
+  def flattenM[R, E, A](zManaged: ZManaged[R, E, ZIO[R, E, A]]): ZManaged[R, E, A] =
+    zManaged.mapM(scala.Predef.identity)
+
+  /**
    * Folds an Iterable[A] using an effectual function f, working sequentially from left to right.
    */
   def foldLeft[R, E, S, A](
     in: Iterable[A]
   )(zero: S)(f: (S, A) => ZManaged[R, E, S]): ZManaged[R, E, S] =
     in.foldLeft(ZManaged.succeedNow(zero): ZManaged[R, E, S])((acc, el) => acc.flatMap(f(_, el)))
-=======
-   * Returns an effect that performs the outer effect first, followed by the
-   * inner effect, yielding the value of the inner effect.
-   *
-   * This method can be used to "flatten" nested effects.
-   */
-  def flattenM[R, E, A](zManaged: ZManaged[R, E, ZIO[R, E, A]]): ZManaged[R, E, A] =
-    zManaged.mapM(scala.Predef.identity)
->>>>>>> 93a64e4c
 
   /**
    * Applies the function `f` to each element of the `Iterable[A]` and
