/*
 * Copyright 2018-2021 John A. De Goes and the ZIO Contributors
 *
 * Licensed under the Apache License, Version 2.0 (the "License");
 * you may not use this file except in compliance with the License.
 * You may obtain a copy of the License at
 *
 *     http://www.apache.org/licenses/LICENSE-2.0
 *
 * Unless required by applicable law or agreed to in writing, software
 * distributed under the License is distributed on an "AS IS" BASIS,
 * WITHOUT WARRANTIES OR CONDITIONS OF ANY KIND, either express or implied.
 * See the License for the specific language governing permissions and
 * limitations under the License.
 */

package zio

import zio.ZManaged.ReleaseMap
import zio.internal.Executor

import scala.collection.immutable.LongMap
import scala.concurrent.ExecutionContext
import scala.reflect.ClassTag

/**
 * A `Reservation[-R, +E, +A]` encapsulates resource acquisition and disposal
 * without specifying when or how that resource might be used.
 *
 * See [[ZManaged#reserve]] and [[ZIO#reserve]] for details of usage.
 */
final case class Reservation[-R, +E, +A](acquire: ZIO[R, E, A], release: Exit[Any, Any] => URIO[R, Any])

/**
 * A `ZManaged[R, E, A]` is a managed resource of type `A`, which may be used by
 * invoking the `use` method of the resource. The resource will be automatically
 * acquired before the resource is used, and automatically released after the
 * resource is used.
 *
 * Resources do not survive the scope of `use`, meaning that if you attempt to
 * capture the resource, leak it from `use`, and then use it after the resource
 * has been consumed, the resource will not be valid anymore and may fail with
 * some checked error, as per the type of the functions provided by the resource.
 */
sealed abstract class ZManaged[-R, +E, +A] extends ZManagedVersionSpecific[R, E, A] with Serializable { self =>

  /**
   * The ZIO value that underlies this ZManaged value. To evaluate it, a ReleaseMap is
   * required. The ZIO value will return a tuple of the resource allocated by this ZManaged
   * and a finalizer that will release the resource.
   *
   * Note that this method is a low-level interface, not intended for regular usage. As such,
   * it offers no guarantees on interruption or resource safety - those are up to the caller
   * to enforce!
   */
  def zio: ZIO[(R, ZManaged.ReleaseMap), E, (ZManaged.Finalizer, A)]

  /**
   * Syntax for adding aspects.
   */
  final def @@[LowerR <: UpperR, UpperR <: R, LowerE >: E, UpperE >: LowerE, LowerA >: A, UpperA >: LowerA](
    aspect: ZManagedAspect[LowerR, UpperR, LowerE, UpperE, LowerA, UpperA]
  ): ZManaged[UpperR, LowerE, LowerA] =
    aspect(self)

  /**
   * A symbolic alias for `orDie`.
   */
  final def !(implicit ev1: E <:< Throwable, ev2: CanFail[E]): ZManaged[R, Nothing, A] =
    self.orDie

  /**
   * Symbolic alias for zip.
   */
  def &&&[R1 <: R, E1 >: E, B](that: ZManaged[R1, E1, B])(implicit
    zippable: Zippable[A, B]
  ): ZManaged[R1, E1, zippable.Out] =
    zipWith(that)((a, b) => zippable.zip(a, b))

  /**
   * Symbolic alias for zipParRight
   */
  def &>[R1 <: R, E1 >: E, A1](that: ZManaged[R1, E1, A1]): ZManaged[R1, E1, A1] =
    zipPar(that).map(_._2)

  /**
   * Splits the environment, providing the first part to this effect and the
   * second part to that effect.
   */
  def ***[R1, E1 >: E, B](that: ZManaged[R1, E1, B]): ZManaged[(R, R1), E1, (A, B)] =
    (ZManaged.first >>> self) &&& (ZManaged.second >>> that)

  /**
   * Symbolic alias for zipRight
   */
  def *>[R1 <: R, E1 >: E, A1](that: ZManaged[R1, E1, A1]): ZManaged[R1, E1, A1] =
    flatMap(_ => that)

  def +++[R1, B, E1 >: E](that: ZManaged[R1, E1, B]): ZManaged[Either[R, R1], E1, Either[A, B]] =
    for {
      e <- ZManaged.environment[Either[R, R1]]
      r <- e.fold(map(Left(_)).provide(_), that.map(Right(_)).provide(_))
    } yield r

  /**
   * Symbolic alias for zipParLeft
   */
  def <&[R1 <: R, E1 >: E, A1](that: ZManaged[R1, E1, A1]): ZManaged[R1, E1, A] = zipPar(that).map(_._1)

  /**
   * Symbolic alias for zipPar
   */
  def <&>[R1 <: R, E1 >: E, A1](that: ZManaged[R1, E1, A1])(implicit
    zippable: Zippable[A, A1]
  ): ZManaged[R1, E1, zippable.Out] =
    zipWithPar(that)(zippable.zip(_, _))

  /**
   * Symbolic alias for zipLeft.
   */
  def <*[R1 <: R, E1 >: E, A1](that: ZManaged[R1, E1, A1]): ZManaged[R1, E1, A] =
    flatMap(r => that.map(_ => r))

  /**
   * Symbolic alias for zip.
   */
  def <*>[R1 <: R, E1 >: E, A1](that: ZManaged[R1, E1, A1])(implicit
    zippable: Zippable[A, A1]
  ): ZManaged[R1, E1, zippable.Out] =
    zipWith(that)(zippable.zip(_, _))

  /**
   * Symbolic alias for compose
   */
  def <<<[R1, E1 >: E](that: ZManaged[R1, E1, R]): ZManaged[R1, E1, A] =
    for {
      r1 <- ZManaged.environment[R1]
      r  <- that.provide(r1)
      a  <- provide(r)
    } yield a

  /**
   * Operator alias for `orElse`.
   */
  def <>[R1 <: R, E2, A1 >: A](that: => ZManaged[R1, E2, A1])(implicit ev: CanFail[E]): ZManaged[R1, E2, A1] =
    orElse(that)

  /**
   * Symbolic alias for flatMap
   */
  def >>=[R1 <: R, E1 >: E, B](k: A => ZManaged[R1, E1, B]): ZManaged[R1, E1, B] =
    flatMap(k)

  /**
   * Symbolic alias for andThen
   */
  def >>>[E1 >: E, B](that: ZManaged[A, E1, B]): ZManaged[R, E1, B] =
    self.flatMap(that.provide)

  /**
   * Symbolic alias for join
   */
  def |||[R1, E1 >: E, A1 >: A](that: ZManaged[R1, E1, A1]): ZManaged[Either[R, R1], E1, A1] =
    for {
      either <- ZManaged.environment[Either[R, R1]]
      a1     <- either.fold(provide, that.provide)
    } yield a1

  /**
   * Submerges the error case of an `Either` into the `ZManaged`. The inverse
   * operation of `ZManaged.either`.
   */
  def absolve[E1 >: E, B](implicit ev: A IsSubtypeOfOutput Either[E1, B]): ZManaged[R, E1, B] =
    ZManaged.absolve(self.map(ev))

  /**
   * Attempts to convert defects into a failure, throwing away all information
   * about the cause of the failure.
   */
  def absorb(implicit ev: E IsSubtypeOfError Throwable): ZManaged[R, Throwable, A] =
    absorbWith(ev)

  /**
   * Attempts to convert defects into a failure, throwing away all information
   * about the cause of the failure.
   */
  def absorbWith(f: E => Throwable): ZManaged[R, Throwable, A] =
    self.sandbox
      .foldManaged(
        cause => ZManaged.fail(cause.squashWith(f)),
        ZManaged.succeedNow
      )

  /**
   * Maps this effect to the specified constant while preserving the
   * effects of this effect.
   */
  def as[B](b: => B): ZManaged[R, E, B] =
    map(_ => b)

  /**
   * Maps the success value of this effect to a service.
   */
  def asService[A1 >: A: Tag]: ZManaged[R, E, Has[A1]] =
    map(Has(_))

  /**
   * Maps the success value of this effect to an optional value.
   */
  final def asSome: ZManaged[R, E, Option[A]] =
    map(Some(_))

  /**
   * Maps the error value of this effect to an optional value.
   */
  final def asSomeError: ZManaged[R, Option[E], A] =
    mapError(Some(_))

  /**
   * Executes the this effect and then provides its output as an environment to the second effect
   */
  def andThen[E1 >: E, B](that: ZManaged[A, E1, B]): ZManaged[R, E1, B] = self >>> that

  /**
   * Returns an effect whose failure and success channels have been mapped by
   * the specified pair of functions, `f` and `g`.
   */
  @deprecated("use mapBoth", "2.0.0")
  def bimap[E1, A1](f: E => E1, g: A => A1)(implicit ev: CanFail[E]): ZManaged[R, E1, A1] =
    mapBoth(f, g)

  /**
   * Recovers from all errors.
   */
  def catchAll[R1 <: R, E2, A1 >: A](
    h: E => ZManaged[R1, E2, A1]
  )(implicit ev: CanFail[E]): ZManaged[R1, E2, A1] =
    foldManaged(h, ZManaged.succeedNow)

  /**
   * Recovers from all errors with provided Cause.
   *
   * {{{
   * managed.catchAllCause(_ => ZManaged.succeed(defaultConfig))
   * }}}
   *
   * @see [[absorb]], [[sandbox]], [[mapErrorCause]] - other functions that can recover from defects
   */
  def catchAllCause[R1 <: R, E2, A1 >: A](h: Cause[E] => ZManaged[R1, E2, A1]): ZManaged[R1, E2, A1] =
    self.foldCauseManaged[R1, E2, A1](h, ZManaged.succeedNow)

  /**
   * Recovers from some or all of the error cases.
   */
  def catchSome[R1 <: R, E1 >: E, A1 >: A](
    pf: PartialFunction[E, ZManaged[R1, E1, A1]]
  )(implicit ev: CanFail[E]): ZManaged[R1, E1, A1] =
    foldManaged(pf.applyOrElse[E, ZManaged[R1, E1, A1]](_, ZManaged.fail(_)), ZManaged.succeedNow)

  /**
   * Recovers from some or all of the error Causes.
   */
  def catchSomeCause[R1 <: R, E1 >: E, A1 >: A](
    pf: PartialFunction[Cause[E], ZManaged[R1, E1, A1]]
  ): ZManaged[R1, E1, A1] =
    foldCauseManaged(pf.applyOrElse[Cause[E], ZManaged[R1, E1, A1]](_, ZManaged.failCause(_)), ZManaged.succeedNow)

  /**
   * Fail with `e` if the supplied `PartialFunction` does not match, otherwise
   * succeed with the returned value.
   */
  def collect[E1 >: E, B](e: => E1)(pf: PartialFunction[A, B]): ZManaged[R, E1, B] =
    collectManaged(e)(pf.andThen(ZManaged.succeedNow(_)))

  /**
   * Fail with `e` if the supplied `PartialFunction` does not match, otherwise
   * continue with the returned value.
   */
  @deprecated("use collectManaged", "2.0.0")
  def collectM[R1 <: R, E1 >: E, B](e: => E1)(pf: PartialFunction[A, ZManaged[R1, E1, B]]): ZManaged[R1, E1, B] =
    collectManaged(e)(pf)

  /**
   * Fail with `e` if the supplied `PartialFunction` does not match, otherwise
   * continue with the returned value.
   */
  def collectManaged[R1 <: R, E1 >: E, B](e: => E1)(pf: PartialFunction[A, ZManaged[R1, E1, B]]): ZManaged[R1, E1, B] =
    self.flatMap(v => pf.applyOrElse[A, ZManaged[R1, E1, B]](v, _ => ZManaged.fail(e)))

  /**
   * Executes the second effect and then provides its output as an environment to this effect
   */
  def compose[R1, E1 >: E](that: ZManaged[R1, E1, R]): ZManaged[R1, E1, A] =
    self <<< that

  /**
   * Returns an effect whose failure and success have been lifted into an
   * `Either`.The resulting effect cannot fail
   */
  def either(implicit ev: CanFail[E]): ZManaged[R, Nothing, Either[E, A]] =
    fold(Left[E, A], Right[E, A])

  /**
   * Ensures that `f` is executed when this ZManaged is finalized, after
   * the existing finalizer.
   *
   * For usecases that need access to the ZManaged's result, see [[ZManaged#onExit]].
   */
  def ensuring[R1 <: R](f: ZIO[R1, Nothing, Any]): ZManaged[R1, E, A] =
    onExit(_ => f)

  /**
   * Ensures that `f` is executed when this ZManaged is finalized, before
   * the existing finalizer.
   *
   * For usecases that need access to the ZManaged's result, see [[ZManaged#onExitFirst]].
   */
  def ensuringFirst[R1 <: R](f: ZIO[R1, Nothing, Any]): ZManaged[R1, E, A] =
    onExitFirst(_ => f)

  /**
   * Returns a ZManaged that ignores errors raised by the acquire effect and
   * runs it repeatedly until it eventually succeeds.
   */
  def eventually(implicit ev: CanFail[E]): ZManaged[R, Nothing, A] =
    ZManaged(zio.eventually)

  /**
   * Zips this effect with its environment
   */
  def first[R1 <: R, A1 >: A]: ZManaged[R1, E, (A1, R1)] =
    self &&& ZManaged.identity[R1]

  /**
   * Returns a managed resource that attempts to acquire this managed resource
   * and in case of failure, attempts to acquire each of the specified managed
   * resources in order until one of them is successfully acquired, ensuring
   * that the acquired resource is properly released after being used.
   */
  final def firstSuccessOf[R1 <: R, E1 >: E, A1 >: A](rest: Iterable[ZManaged[R1, E1, A1]]): ZManaged[R1, E1, A1] =
    ZManaged.firstSuccessOf(self, rest)

  /**
   * Returns an effect that models the execution of this effect, followed by
   * the passing of its value to the specified continuation function `k`,
   * followed by the effect that it returns.
   */
  def flatMap[R1 <: R, E1 >: E, B](f: A => ZManaged[R1, E1, B]): ZManaged[R1, E1, B] =
    ZManaged {
      self.zio.flatMap { case (releaseSelf, a) =>
        f(a).zio.map { case (releaseThat, b) =>
          (
            e =>
              releaseThat(e).exit
                .flatMap(e1 =>
                  releaseSelf(e).exit
                    .flatMap(e2 => ZIO.done(e1 *> e2))
                ),
            b
          )
        }
      }
    }

  /**
   * Effectfully map the error channel
   */
  def flatMapError[R1 <: R, E2](f: E => ZManaged[R1, Nothing, E2])(implicit ev: CanFail[E]): ZManaged[R1, E2, A] =
    flipWith(_.flatMap(f))

  /**
   * Returns an effect that performs the outer effect first, followed by the
   * inner effect, yielding the value of the inner effect.
   *
   * This method can be used to "flatten" nested effects.
   */
  def flatten[R1 <: R, E1 >: E, B](implicit ev: A IsSubtypeOfOutput ZManaged[R1, E1, B]): ZManaged[R1, E1, B] =
    flatMap(ev)

  /**
   * Returns an effect that performs the outer effect first, followed by the
   * inner effect, yielding the value of the inner effect.
   *
   * This method can be used to "flatten" nested effects.
   */
  @deprecated("use flattenZIO", "2.0.0")
  def flattenM[R1 <: R, E1 >: E, B](implicit ev: A IsSubtypeOfOutput ZIO[R1, E1, B]): ZManaged[R1, E1, B] =
    flattenZIO

  /**
   * Returns an effect that performs the outer effect first, followed by the
   * inner effect, yielding the value of the inner effect.
   *
   * This method can be used to "flatten" nested effects.
   */
  def flattenZIO[R1 <: R, E1 >: E, B](implicit ev: A IsSubtypeOfOutput ZIO[R1, E1, B]): ZManaged[R1, E1, B] =
    mapZIO(ev)

  /**
   * Flip the error and result
   */
  def flip: ZManaged[R, A, E] =
    foldManaged(ZManaged.succeedNow, ZManaged.fail(_))

  /**
   * Flip the error and result, then apply an effectful function to the effect
   */
  def flipWith[R1, A1, E1](f: ZManaged[R, A, E] => ZManaged[R1, A1, E1]): ZManaged[R1, E1, A1] =
    f(flip).flip

  /**
   * Folds over the failure value or the success value to yield an effect that
   * does not fail, but succeeds with the value returned by the left or right
   * function passed to `fold`.
   */
  def fold[B](failure: E => B, success: A => B)(implicit ev: CanFail[E]): ZManaged[R, Nothing, B] =
    foldManaged(failure.andThen(ZManaged.succeedNow), success.andThen(ZManaged.succeedNow))

  /**
   * A more powerful version of `fold` that allows recovering from any kind of failure except interruptions.
   */
  def foldCause[B](failure: Cause[E] => B, success: A => B): ZManaged[R, Nothing, B] =
    sandbox.fold(failure, success)

  /**
   * A more powerful version of `foldM` that allows recovering from any kind of failure except interruptions.
   */
  @deprecated("use foldCauseManaged", "2.0.0")
  def foldCauseM[R1 <: R, E1, A1](
    failure: Cause[E] => ZManaged[R1, E1, A1],
    success: A => ZManaged[R1, E1, A1]
  ): ZManaged[R1, E1, A1] =
    foldCauseManaged(failure, success)

  /**
   * A more powerful version of `foldManaged` that allows recovering from any
   * kind of failure except interruptions.
   */
  def foldCauseManaged[R1 <: R, E1, A1](
    failure: Cause[E] => ZManaged[R1, E1, A1],
    success: A => ZManaged[R1, E1, A1]
  ): ZManaged[R1, E1, A1] =
    ZManaged(self.zio.foldCauseZIO(failure(_).zio, { case (_, a) => success(a).zio }))

  /**
   * Recovers from errors by accepting one effect to execute for the case of an
   * error, and one effect to execute for the case of success.
   */
  @deprecated("use foldManaged", "2.0.0")
  def foldM[R1 <: R, E2, B](
    failure: E => ZManaged[R1, E2, B],
    success: A => ZManaged[R1, E2, B]
  )(implicit ev: CanFail[E]): ZManaged[R1, E2, B] =
    foldManaged(failure, success)

  /**
   * Recovers from errors by accepting one effect to execute for the case of an
   * error, and one effect to execute for the case of success.
   */
  def foldManaged[R1 <: R, E2, B](
    failure: E => ZManaged[R1, E2, B],
    success: A => ZManaged[R1, E2, B]
  )(implicit ev: CanFail[E]): ZManaged[R1, E2, B] =
    foldCauseManaged(_.failureOrCause.fold(failure, ZManaged.failCause(_)), success)

  /**
   * Creates a `ZManaged` value that acquires the original resource in a fiber,
   * and provides that fiber. The finalizer for this value will interrupt the fiber
   * and run the original finalizer.
   */
  def fork: ZManaged[R, Nothing, Fiber.Runtime[E, A]] =
    ZManaged {
      ZIO.uninterruptibleMask { restore =>
        for {
          tp                  <- ZIO.environment[(R, ReleaseMap)]
          (r, outerReleaseMap) = tp
          innerReleaseMap     <- ReleaseMap.make
          fiber               <- restore(zio.map(_._2).forkDaemon.provide(r -> innerReleaseMap))
          releaseMapEntry <-
            outerReleaseMap.add(e => fiber.interrupt *> innerReleaseMap.releaseAll(e, ExecutionStrategy.Sequential))
        } yield (releaseMapEntry, fiber)
      }
    }

  /**
   * Unwraps the optional success of this effect, but can fail with None value.
   */
  def get[B](implicit
    ev1: E IsSubtypeOfError Nothing,
    ev2: A IsSubtypeOfOutput Option[B]
  ): ZManaged[R, Option[Nothing], B] =
    ZManaged.absolve(mapError(ev1)(CanFail).map(ev2(_).toRight(None)))

  /**
   * Returns a new effect that ignores the success or failure of this effect.
   */
  def ignore: ZManaged[R, Nothing, Unit] =
    fold(_ => (), _ => ())

  /**
   * Returns a new managed effect that ignores defects in finalizers.
   */
  def ignoreReleaseFailures: ZManaged[R, E, A] =
    ZManaged(
      ZIO
        .environment[(R, ReleaseMap)]
        .tap(_._2.updateAll(finalizer => exit => finalizer(exit).catchAllCause(_ => ZIO.unit))) *> zio
    )

  /**
   * Returns whether this managed effect is a failure.
   */
  def isFailure: ZManaged[R, Nothing, Boolean] =
    fold(_ => true, _ => false)

  /**
   * Returns whether this managed effect is a success.
   */
  def isSuccess: ZManaged[R, Nothing, Boolean] =
    fold(_ => false, _ => true)

  /**
   * Depending on the environment execute this or the other effect
   */
  def join[R1, E1 >: E, A1 >: A](that: ZManaged[R1, E1, A1]): ZManaged[Either[R, R1], E1, A1] = self ||| that

  def left[R1 <: R, C]: ZManaged[Either[R1, C], E, Either[A, C]] = self +++ ZManaged.identity

  /**
   * Locks this managed effect to the specified executor, guaranteeing that
   * this managed effect as well as managed effects that are composed
   * sequentially after it will be run on the specified executor.
   */
  final def lock(executor: Executor): ZManaged[R, E, A] =
    ZManaged.lock(executor) *> self

  /**
   * Returns an effect whose success is mapped by the specified `f` function.
   */
  def map[B](f: A => B): ZManaged[R, E, B] =
    ZManaged(zio.map { case (fin, a) => (fin, f(a)) })

  /**
   * Returns an effect whose failure and success channels have been mapped by
   * the specified pair of functions, `f` and `g`.
   */
  def mapBoth[E1, A1](f: E => E1, g: A => A1)(implicit ev: CanFail[E]): ZManaged[R, E1, A1] =
    mapError(f).map(g)

  /**
   * Returns an effect whose success is mapped by the specified side effecting
   * `f` function, translating any thrown exceptions into typed failed effects.
   */
  @deprecated("use mapAttempt", "2.0.0")
  final def mapEffect[B](f: A => B)(implicit ev: E IsSubtypeOfError Throwable): ZManaged[R, Throwable, B] =
    mapAttempt(f)

  /**
   * Returns an effect whose success is mapped by the specified side effecting
   * `f` function, translating any thrown exceptions into typed failed effects.
   */
  final def mapAttempt[B](f: A => B)(implicit ev: E IsSubtypeOfError Throwable): ZManaged[R, Throwable, B] =
    foldManaged(e => ZManaged.fail(ev(e)), a => ZManaged.attempt(f(a)))

  /**
   * Returns an effect whose failure is mapped by the specified `f` function.
   */
  def mapError[E1](f: E => E1)(implicit ev: CanFail[E]): ZManaged[R, E1, A] =
    ZManaged(zio.mapError(f))

  /**
   * Returns an effect whose full failure is mapped by the specified `f` function.
   */
  def mapErrorCause[E1](f: Cause[E] => Cause[E1]): ZManaged[R, E1, A] =
    ZManaged(zio.mapErrorCause(f))

  /**
   * Effectfully maps the resource acquired by this value.
   */
  @deprecated("use mapZIO", "2.0.0")
  def mapM[R1 <: R, E1 >: E, B](f: A => ZIO[R1, E1, B]): ZManaged[R1, E1, B] =
    mapZIO(f)

  /**
   * Effectfully maps the resource acquired by this value.
   */
  def mapZIO[R1 <: R, E1 >: E, B](f: A => ZIO[R1, E1, B]): ZManaged[R1, E1, B] =
    ZManaged(zio.flatMap { case (fin, a) => f(a).map((fin, _)).provideSome[(R1, ZManaged.ReleaseMap)](_._1) })

  def memoize: ZManaged[Any, Nothing, ZManaged[R, E, A]] =
    ZManaged.releaseMap.mapZIO { finalizers =>
      for {
        promise <- Promise.make[E, A]
        complete <- ZIO
                      .accessZIO[R] { r =>
                        self.zio
                          .provide((r, finalizers))
                          .map(_._2)
                          .to(promise)
                      }
                      .once
      } yield (complete *> promise.await).toManaged
    }

  /**
   * Returns a new effect where the error channel has been merged into the
   * success channel to their common combined type.
   */
  def merge[A1 >: A](implicit ev1: E IsSubtypeOfError A1, ev2: CanFail[E]): ZManaged[R, Nothing, A1] =
    self.foldManaged(e => ZManaged.succeedNow(ev1(e)), ZManaged.succeedNow)

  /**
   * Requires the option produced by this value to be `None`.
   */
  final def none[B](implicit ev: A IsSubtypeOfOutput Option[B]): ZManaged[R, Option[E], Unit] =
    self.foldManaged(
      e => ZManaged.fail(Some(e)),
      a => ev(a).fold[ZManaged[R, Option[E], Unit]](ZManaged.succeedNow(()))(_ => ZManaged.fail(None))
    )

  /**
   * Runs this managed effect, as well as any managed effects that are composed
   * sequentially after it, using the specified `ExecutionContext`.
   */
  final def on(ec: ExecutionContext): ZManaged[R, E, A] =
    self.lock(Executor.fromExecutionContext(Int.MaxValue)(ec))

  /**
   * Ensures that a cleanup function runs when this ZManaged is finalized, after
   * the existing finalizers.
   */
  def onExit[R1 <: R](cleanup: Exit[E, A] => ZIO[R1, Nothing, Any]): ZManaged[R1, E, A] =
    ZManaged {
      ZIO.uninterruptibleMask { restore =>
        for {
          tp                   <- ZIO.environment[(R1, ReleaseMap)]
          (r1, outerReleaseMap) = tp
          innerReleaseMap      <- ReleaseMap.make
          exitEA               <- restore(zio.map(_._2)).exit.provide(r1 -> innerReleaseMap)
          releaseMapEntry <- outerReleaseMap.add { e =>
                               innerReleaseMap
                                 .releaseAll(e, ExecutionStrategy.Sequential)
                                 .exit
                                 .zipWith(cleanup(exitEA).provide(r1).exit)((l, r) => ZIO.done(l *> r))
                                 .flatten
                             }
          a <- ZIO.done(exitEA)
        } yield (releaseMapEntry, a)
      }
    }

  /**
   * Ensures that a cleanup function runs when this ZManaged is finalized, before
   * the existing finalizers.
   */
  def onExitFirst[R1 <: R](cleanup: Exit[E, A] => ZIO[R1, Nothing, Any]): ZManaged[R1, E, A] =
    ZManaged {
      ZIO.uninterruptibleMask { restore =>
        for {
          tp                   <- ZIO.environment[(R1, ReleaseMap)]
          (r1, outerReleaseMap) = tp
          innerReleaseMap      <- ReleaseMap.make
          exitEA               <- restore(zio).exit.map(_.map(_._2)).provide(r1 -> innerReleaseMap)
          releaseMapEntry <- outerReleaseMap.add { e =>
                               cleanup(exitEA)
                                 .provide(r1)
                                 .exit
                                 .zipWith(innerReleaseMap.releaseAll(e, ExecutionStrategy.Sequential).exit)((l, r) =>
                                   ZIO.done(l *> r)
                                 )
                                 .flatten
                             }
          a <- ZIO.done(exitEA)
        } yield (releaseMapEntry, a)
      }
    }

  /**
   * Executes this effect, skipping the error but returning optionally the success.
   */
  def option(implicit ev: CanFail[E]): ZManaged[R, Nothing, Option[A]] =
    fold(_ => None, Some(_))

  /**
   * Converts an option on errors into an option on values.
   */
  final def optional[E1](implicit ev: E IsSubtypeOfError Option[E1]): ZManaged[R, E1, Option[A]] =
    self.foldManaged(
      e => ev(e).fold[ZManaged[R, E1, Option[A]]](ZManaged.succeedNow(Option.empty[A]))(ZManaged.fail(_)),
      a => ZManaged.succeedNow(Some(a))
    )

  /**
   * Translates effect failure into death of the fiber, making all failures unchecked and
   * not a part of the type of the effect.
   */
  def orDie(implicit ev1: E IsSubtypeOfError Throwable, ev2: CanFail[E]): ZManaged[R, Nothing, A] =
    orDieWith(ev1)

  /**
   * Keeps none of the errors, and terminates the fiber with them, using
   * the specified function to convert the `E` into a `Throwable`.
   */
  def orDieWith(f: E => Throwable)(implicit ev: CanFail[E]): ZManaged[R, Nothing, A] =
    mapError(f).catchAll(ZManaged.die(_))

  /**
   * Executes this effect and returns its value, if it succeeds, but
   * otherwise executes the specified effect.
   */
  def orElse[R1 <: R, E2, A1 >: A](that: => ZManaged[R1, E2, A1])(implicit ev: CanFail[E]): ZManaged[R1, E2, A1] =
    foldManaged(_ => that, ZManaged.succeedNow)

  /**
   * Returns an effect that will produce the value of this effect, unless it
   * fails, in which case, it will produce the value of the specified effect.
   */
  def orElseEither[R1 <: R, E2, B](
    that: => ZManaged[R1, E2, B]
  )(implicit ev: CanFail[E]): ZManaged[R1, E2, Either[A, B]] =
    foldManaged(_ => that.map(Right[A, B]), a => ZManaged.succeedNow(Left[A, B](a)))

  /**
   * Executes this effect and returns its value, if it succeeds, but
   * otherwise fails with the specified error.
   */
  final def orElseFail[E1](e1: => E1)(implicit ev: CanFail[E]): ZManaged[R, E1, A] =
    orElse(ZManaged.fail(e1))

  /**
   * Returns an effect that will produce the value of this effect, unless it
   * fails with the `None` value, in which case it will produce the value of
   * the specified effect.
   */
  final def orElseOptional[R1 <: R, E1, A1 >: A](
    that: => ZManaged[R1, Option[E1], A1]
  )(implicit ev: E IsSubtypeOfError Option[E1]): ZManaged[R1, Option[E1], A1] =
    catchAll(ev(_).fold(that)(e => ZManaged.fail(Some(e))))

  /**
   * Executes this effect and returns its value, if it succeeds, but
   * otherwise succeeds with the specified value.
   */
  final def orElseSucceed[A1 >: A](a1: => A1)(implicit ev: CanFail[E]): ZManaged[R, Nothing, A1] =
    orElse(ZManaged.succeedNow(a1))

  /**
   * Preallocates the managed resource, resulting in a ZManaged that reserves
   * and acquires immediately and cannot fail. You should take care that you
   * are not interrupted between running preallocate and actually acquiring
   * the resource as you might leak otherwise.
   */
  def preallocate: ZIO[R, E, Managed[Nothing, A]] =
    ZIO.uninterruptibleMask { restore =>
      for {
        releaseMap <- ReleaseMap.make
        tp         <- restore(self.zio.provideSome[R]((_, releaseMap))).exit
        preallocated <- tp.foldZIO(
                          c =>
                            releaseMap
                              .releaseAll(Exit.fail(c), ExecutionStrategy.Sequential) *>
                              ZIO.failCause(c),
                          { case (release, a) =>
                            UIO.succeed(
                              ZManaged {
                                ZIO.accessZIO[(Any, ReleaseMap)] { case (_, releaseMap) =>
                                  releaseMap.add(release).map((_, a))
                                }
                              }
                            )
                          }
                        )
      } yield preallocated
    }

  /**
   * Preallocates the managed resource inside an outer managed, resulting in a
   * ZManaged that reserves and acquires immediately and cannot fail.
   */
  def preallocateManaged: ZManaged[R, E, Managed[Nothing, A]] =
    ZManaged {
      self.zio.map { case (release, a) =>
        (
          release,
          ZManaged {
            ZIO.accessZIO[(Any, ReleaseMap)] { case (_, releaseMap) =>
              releaseMap.add(release).map((_, a))
            }
          }
        )
      }
    }

  /**
   * Provides the `ZManaged` effect with its required environment, which eliminates
   * its dependency on `R`.
   */
  def provide(r: R)(implicit ev: NeedsEnv[R]): Managed[E, A] =
    provideSome(_ => r)

  /**
   * Provides the part of the environment that is not part of the `ZEnv`,
   * leaving a managed effect that only depends on the `ZEnv`.
   *
   * {{{
   * val loggingLayer: ZLayer[Any, Nothing, Logging] = ???
   *
   * val managed: ZManaged[ZEnv with Logging, Nothing, Unit] = ???
   *
   * val managed2 = managed.provideCustomLayer(loggingLayer)
   * }}}
   */
  final def provideCustomLayer[E1 >: E, R1](
    layer: ZLayer[ZEnv, E1, R1]
  )(implicit ev1: ZEnv with R1 <:< R, ev2: Has.Union[ZEnv, R1], tagged: Tag[R1]): ZManaged[ZEnv, E1, A] =
    provideSomeLayer[ZEnv](layer)

  /**
   * Provides a layer to the `ZManaged`, which translates it to another level.
   */
  final def provideLayer[E1 >: E, R0, R1](layer: ZLayer[R0, E1, R1])(implicit ev: R1 <:< R): ZManaged[R0, E1, A] =
    layer.build.map(ev).flatMap(self.provide)

  /**
   * Provides some of the environment required to run this effect,
   * leaving the remainder `R0`.
   *
   * {{{
   * val managed: ZManaged[Console with Logging, Nothing, Unit] = ???
   *
   * managed.provideSome[Console](env =>
   *   new Console with Logging {
   *     val console = env.console
   *     val logging = new Logging[Any] {
   *       def log(line: String) = Console.printLine(line)
   *     }
   *   }
   * )
   * }}}
   */
  def provideSome[R0](f: R0 => R)(implicit ev: NeedsEnv[R]): ZManaged[R0, E, A] =
    ZManaged(zio.provideSome[(R0, ZManaged.ReleaseMap)](tp => (f(tp._1), tp._2)))

  /**
   * Splits the environment into two parts, providing one part using the
   * specified layer and leaving the remainder `R0`.
   *
   * {{{
   * val clockLayer: ZLayer[Any, Nothing, Has[Clock]] = ???
   *
   * val managed: ZManaged[Has[Clock] with Has[Random], Nothing, Unit] = ???
   *
   * val managed2 = managed.provideSomeLayer[Has[Random]](clockLayer)
   * }}}
   */
  final def provideSomeLayer[R0]: ZManaged.ProvideSomeLayer[R0, R, E, A] =
    new ZManaged.ProvideSomeLayer[R0, R, E, A](self)

  /**
   * Keeps some of the errors, and terminates the fiber with the rest.
   */
  def refineOrDie[E1](
    pf: PartialFunction[E, E1]
  )(implicit ev1: E IsSubtypeOfError Throwable, ev2: CanFail[E]): ZManaged[R, E1, A] =
    refineOrDieWith(pf)(ev1)

  /**
   * Keeps some of the errors, and terminates the fiber with the rest, using
   * the specified function to convert the `E` into a `Throwable`.
   */
  def refineOrDieWith[E1](
    pf: PartialFunction[E, E1]
  )(f: E => Throwable)(implicit ev: CanFail[E]): ZManaged[R, E1, A] =
    catchAll(e => pf.lift(e).fold[ZManaged[R, E1, A]](ZManaged.die(f(e)))(ZManaged.fail(_)))

  /**
   * Fail with the returned value if the `PartialFunction` matches, otherwise
   * continue with our held value.
   */
  def reject[E1 >: E](pf: PartialFunction[A, E1]): ZManaged[R, E1, A] =
    rejectManaged(pf.andThen(ZManaged.fail(_)))

  /**
   * Continue with the returned computation if the `PartialFunction` matches,
   * translating the successful match into a failure, otherwise continue with
   * our held value.
   */
  @deprecated("use rejectManaged", "2.0.0")
  def rejectM[R1 <: R, E1 >: E](pf: PartialFunction[A, ZManaged[R1, E1, E1]]): ZManaged[R1, E1, A] =
    rejectManaged(pf)

  /**
   * Continue with the returned computation if the `PartialFunction` matches,
   * translating the successful match into a failure, otherwise continue with
   * our held value.
   */
  def rejectManaged[R1 <: R, E1 >: E](pf: PartialFunction[A, ZManaged[R1, E1, E1]]): ZManaged[R1, E1, A] =
    self.flatMap { v =>
      pf.andThen[ZManaged[R1, E1, A]](_.flatMap(ZManaged.fail(_)))
        .applyOrElse[A, ZManaged[R1, E1, A]](v, ZManaged.succeedNow)
    }

  /**
   * Runs all the finalizers associated with this scope. This is useful to
   * conceptually "close" a scope when composing multiple managed effects.
   * Note that this is only safe if the result of this managed effect is valid
   * outside its scope.
   */
  def release: ZManaged[R, E, A] =
    ZManaged.fromZIO(useNow)

  /**
   * Returns a `Reservation` that allows separately accessing effects
   * describing resource acquisition and release.
   */
  def reserve: UIO[Reservation[R, E, A]] =
    ReleaseMap.make.map { releaseMap =>
      Reservation(
        zio.provideSome[R]((_, releaseMap)).map(_._2),
        releaseMap.releaseAll(_, ExecutionStrategy.Sequential)
      )
    }

  /**
   * Retries with the specified retry policy.
   * Retries are done following the failure of the original `io` (up to a fixed maximum with
   * `once` or `recurs` for example), so that that `io.retry(Schedule.once)` means
   * "execute `io` and in case of failure, try again once".
   */
  def retry[R1 <: R, S](policy: Schedule[R1, E, S])(implicit ev: CanFail[E]): ZManaged[R1 with Has[Clock], E, A] =
    ZManaged(ZIO.accessZIO[(R1 with Has[Clock], ZManaged.ReleaseMap)] { case (env, releaseMap) =>
      zio.provideSome[R1 with Has[Clock]](env => (env, releaseMap)).retry(policy).provide(env)
    })

  def right[R1 <: R, C]: ZManaged[Either[C, R1], E, Either[C, A]] = ZManaged.identity +++ self

  /**
   * Returns an effect that semantically runs the effect on a fiber,
   * producing an [[zio.Exit]] for the completion value of the fiber.
   */
  def exit: ZManaged[R, Nothing, Exit[E, A]] =
    foldCauseManaged(
      cause => ZManaged.succeedNow(Exit.failCause(cause)),
      succ => ZManaged.succeedNow(Exit.succeed(succ))
    )

  /**
   * Exposes the full cause of failure of this effect.
   */
  def sandbox: ZManaged[R, Cause[E], A] =
    ZManaged(zio.sandbox)

  /**
   * Companion helper to `sandbox`. Allows recovery, and partial recovery, from
   * errors and defects alike.
   */
  def sandboxWith[R1 <: R, E2, B](
    f: ZManaged[R1, Cause[E], A] => ZManaged[R1, Cause[E2], B]
  ): ZManaged[R1, E2, B] =
    ZManaged.unsandbox(f(self.sandbox))

  /**
   * Zips this effect with its environment
   */
  def second[R1 <: R, A1 >: A]: ZManaged[R1, E, (R1, A1)] = ZManaged.identity[R1] &&& self

  /**
   * Converts an option on values into an option on errors.
   */
  final def some[B](implicit ev: A IsSubtypeOfOutput Option[B]): ZManaged[R, Option[E], B] =
    self.foldManaged(
      e => ZManaged.fail(Some(e)),
      a => ev(a).fold[ZManaged[R, Option[E], B]](ZManaged.fail(Option.empty[E]))(ZManaged.succeedNow)
    )

  /**
   * Extracts the optional value, or returns the given 'default'.
   */
  final def someOrElse[B](default: => B)(implicit ev: A IsSubtypeOfOutput Option[B]): ZManaged[R, E, B] =
    map(a => ev(a).getOrElse(default))

  /**
   * Extracts the optional value, or executes the effect 'default'.
   */
  @deprecated("use someOrElseManaged", "2.0.0")
  final def someOrElseM[B, R1 <: R, E1 >: E](
    default: ZManaged[R1, E1, B]
  )(implicit ev: A IsSubtypeOfOutput Option[B]): ZManaged[R1, E1, B] =
    someOrElseManaged(default)

  /**
   * Extracts the optional value, or executes the effect 'default'.
   */
  final def someOrElseManaged[B, R1 <: R, E1 >: E](
    default: ZManaged[R1, E1, B]
  )(implicit ev: A IsSubtypeOfOutput Option[B]): ZManaged[R1, E1, B] =
    self.flatMap(ev(_) match {
      case Some(value) => ZManaged.succeedNow(value)
      case None        => default
    })

  /**
   * Extracts the optional value, or fails with the given error 'e'.
   */
  final def someOrFail[B, E1 >: E](e: => E1)(implicit ev: A IsSubtypeOfOutput Option[B]): ZManaged[R, E1, B] =
    self.flatMap(ev(_) match {
      case Some(value) => ZManaged.succeedNow(value)
      case None        => ZManaged.fail(e)
    })

  /**
   * Extracts the optional value, or fails with a [[java.util.NoSuchElementException]]
   */
  final def someOrFailException[B, E1 >: E](implicit
    ev: A IsSubtypeOfOutput Option[B],
    ev2: NoSuchElementException <:< E1
  ): ZManaged[R, E1, B] =
    self.foldManaged(
      e => ZManaged.fail(e),
      ev(_) match {
        case Some(value) => ZManaged.succeedNow(value)
        case None        => ZManaged.fail(ev2(new NoSuchElementException("None.get")))
      }
    )

  /**
   * Returns an effect that effectfully peeks at the acquired resource.
   */
  def tap[R1 <: R, E1 >: E](f: A => ZManaged[R1, E1, Any]): ZManaged[R1, E1, A] =
    flatMap(a => f(a).as(a))

  /**
   * Returns an effect that effectfully peeks at the failure or success of the acquired resource.
   */
  def tapBoth[R1 <: R, E1 >: E](f: E => ZManaged[R1, E1, Any], g: A => ZManaged[R1, E1, Any])(implicit
    ev: CanFail[E]
  ): ZManaged[R1, E1, A] =
    foldManaged(
      e => f(e) *> ZManaged.fail(e),
      a => g(a).as(a)
    )

  /**
   * Returns an effect that effectually peeks at the cause of the failure of
   * the acquired resource.
   */
  final def tapCause[R1 <: R, E1 >: E](f: Cause[E] => ZManaged[R1, E1, Any]): ZManaged[R1, E1, A] =
    catchAllCause(c => f(c) *> ZManaged.failCause(c))

  /**
   * Returns an effect that effectually "peeks" at the defect of the acquired
   * resource.
   */
  final def tapDefect[R1 <: R, E1 >: E](f: Cause[Nothing] => ZManaged[R1, E1, Any]): ZManaged[R1, E1, A] =
    catchAllCause(c => f(c.stripFailures) *> ZManaged.failCause(c))

  /**
   * Returns an effect that effectfully peeks at the failure of the acquired resource.
   */
  def tapError[R1 <: R, E1 >: E](f: E => ZManaged[R1, E1, Any])(implicit ev: CanFail[E]): ZManaged[R1, E1, A] =
    tapBoth(f, ZManaged.succeedNow)

  /**
   * Like [[ZManaged#tap]], but uses a function that returns a ZIO value rather than a
   * ZManaged value.
   */
  @deprecated("use tapZIO", "2.0.0")
  def tapM[R1 <: R, E1 >: E](f: A => ZIO[R1, E1, Any]): ZManaged[R1, E1, A] =
    tapZIO(f)

  /**
   * Like [[ZManaged#tap]], but uses a function that returns a ZIO value rather than a
   * ZManaged value.
   */
  def tapZIO[R1 <: R, E1 >: E](f: A => ZIO[R1, E1, Any]): ZManaged[R1, E1, A] =
    mapZIO(a => f(a).as(a))

  /**
   * Returns a new effect that executes this one and times the acquisition of the resource.
   */
  def timed: ZManaged[R with Has[Clock], E, (Duration, A)] =
    ZManaged {
      ZIO.environment[(R, ReleaseMap)].flatMap { case (r, releaseMap) =>
        self.zio
          .provide((r, releaseMap))
          .timed
          .map { case (duration, (fin, a)) =>
            (fin, (duration, a))
          }
          .provideSome[(R with Has[Clock], ReleaseMap)](_._1)
      }
    }

  /**
   * Returns an effect that will timeout this resource, returning `None` if the
   * timeout elapses before the resource was reserved and acquired.
   * If the reservation completes successfully (even after the timeout) the release action will be run on a new fiber.
   * `Some` will be returned if acquisition and reservation complete in time
   */
  def timeout(d: Duration): ZManaged[R with Has[Clock], E, Option[A]] =
    ZManaged {
      ZIO.uninterruptibleMask { restore =>
        for {
          env                 <- ZIO.environment[(R with Has[Clock], ReleaseMap)]
          (r, outerReleaseMap) = env
          innerReleaseMap     <- ZManaged.ReleaseMap.make
          earlyRelease        <- outerReleaseMap.add(innerReleaseMap.releaseAll(_, ExecutionStrategy.Sequential))
          raceResult <- restore {
                          zio
                            .provide((r, innerReleaseMap))
                            .raceWith(ZIO.sleep(d).as(None))(
                              (result, sleeper) => sleeper.interrupt *> ZIO.done(result.map(tp => Right(tp._2))),
                              (_, resultFiber) => UIO.succeed(Left(resultFiber))
                            )
                            .provide(r)
                        }
          a <- raceResult match {
                 case Right(value) => UIO.succeed(Some(value))
                 case Left(fiber) =>
                   ZIO.fiberId.flatMap { id =>
                     fiber.interrupt
                       .ensuring(innerReleaseMap.releaseAll(Exit.interrupt(id), ExecutionStrategy.Sequential))
                       .forkDaemon
                   }.as(None)
               }
        } yield (earlyRelease, a)
      }
    }

  /**
   * Constructs a layer from this managed resource.
   */
  def toLayer[A1 >: A: Tag]: ZLayer[R, E, Has[A1]] =
    ZLayer.fromManaged(self)

  /**
   * Constructs a layer from this managed resource, which must return one or
   * more services.
   */
  final def toLayerMany[A1 >: A: Tag]: ZLayer[R, E, A1] =
    ZLayer.fromManagedMany(self)

  /**
   * Return unit while running the effect
   */
  lazy val unit: ZManaged[R, E, Unit] = as(())

  /**
   * The moral equivalent of `if (!p) exp`
   */
  final def unless(b: => Boolean): ZManaged[R, E, Unit] =
    ZManaged.unless(b)(self)

  /**
   * The moral equivalent of `if (!p) exp` when `p` has side-effects
   */
  @deprecated("use unlessManaged", "2.0.0")
  final def unlessM[R1 <: R, E1 >: E](b: ZManaged[R1, E1, Boolean]): ZManaged[R1, E1, Unit] =
    unlessManaged(b)

  /**
   * The moral equivalent of `if (!p) exp` when `p` has side-effects
   */
  final def unlessManaged[R1 <: R, E1 >: E](b: ZManaged[R1, E1, Boolean]): ZManaged[R1, E1, Unit] =
    ZManaged.unlessManaged(b)(self)

  /**
   * The inverse operation `ZManaged.sandboxed`
   */
  def unsandbox[E1](implicit ev: E IsSubtypeOfError Cause[E1]): ZManaged[R, E1, A] =
    ZManaged.unsandbox(mapError(ev))

  /**
   * Updates a service in the environment of this effect.
   */
  final def updateService[M] =
    new ZManaged.UpdateService[R, E, A, M](self)

  /**
   * Run an effect while acquiring the resource before and releasing it after
   */
  def use[R1 <: R, E1 >: E, B](f: A => ZIO[R1, E1, B]): ZIO[R1, E1, B] =
    ZManaged.ReleaseMap.make.acquireReleaseExitWith(
      (relMap, exit: Exit[E1, B]) => relMap.releaseAll(exit, ExecutionStrategy.Sequential),
      relMap =>
        ZIO.uninterruptibleMask(restore => restore(zio).provideSome[R]((_, relMap))).flatMap { case (_, a) => f(a) }
    )

  /**
   *  Run an effect while acquiring the resource before and releasing it after.
   *  This does not provide the resource to the function
   */
  @deprecated("use useDiscard", "2.0.0")
  def use_[R1 <: R, E1 >: E, B](f: ZIO[R1, E1, B]): ZIO[R1, E1, B] =
    useDiscard(f)

  /**
   *  Run an effect while acquiring the resource before and releasing it after.
   *  This does not provide the resource to the function
   */
  def useDiscard[R1 <: R, E1 >: E, B](f: ZIO[R1, E1, B]): ZIO[R1, E1, B] =
    use(_ => f)

  /**
   * Use the resource until interruption.
   * Useful for resources that you want to acquire and use as long as the application is running, like a HTTP server.
   */
  val useForever: ZIO[R, E, Nothing] = use(_ => ZIO.never)

  /**
   * Runs the acquire and release actions and returns the result of this
   * managed effect. Note that this is only safe if the result of this managed
   * effect is valid outside its scope.
   */
  def useNow: ZIO[R, E, A] =
    use(ZIO.succeedNow)

  /**
   * The moral equivalent of `if (p) exp`
   */
  def when(b: => Boolean): ZManaged[R, E, Unit] =
    ZManaged.when(b)(self)

  /**
   * The moral equivalent of `if (p) exp` when `p` has side-effects
   */
  @deprecated("use whenManaged", "2.0.0")
  def whenM[R1 <: R, E1 >: E](b: ZManaged[R1, E1, Boolean]): ZManaged[R1, E1, Unit] =
    whenManaged(b)

  /**
   * The moral equivalent of `if (p) exp` when `p` has side-effects
   */
  def whenManaged[R1 <: R, E1 >: E](b: ZManaged[R1, E1, Boolean]): ZManaged[R1, E1, Unit] =
    ZManaged.whenManaged(b)(self)

  /**
   * Modifies this `ZManaged` to provide a canceler that can be used to eagerly
   * execute the finalizer of this `ZManaged`. The canceler will run
   * uninterruptibly with an exit value indicating that the effect was
   * interrupted, and if completed will cause the regular finalizer to not run.
   */
  def withEarlyRelease: ZManaged[R, E, (UIO[Any], A)] =
    ZManaged.fiberId.flatMap(fiberId => withEarlyReleaseExit(Exit.interrupt(fiberId)))

  /**
   * A more powerful version of [[withEarlyRelease]] that allows specifying an
   * exit value in the event of early release.
   */
  def withEarlyReleaseExit(e: Exit[Any, Any]): ZManaged[R, E, (UIO[Any], A)] =
    ZManaged(zio.map(tp => (tp._1, (tp._1(e).uninterruptible, tp._2))))

  /**
   * Named alias for `<*>`.
   */
  def zip[R1 <: R, E1 >: E, A1](that: ZManaged[R1, E1, A1])(implicit
    zippable: Zippable[A, A1]
  ): ZManaged[R1, E1, zippable.Out] =
    self <*> that

  /**
   * Named alias for `<*`.
   */
  def zipLeft[R1 <: R, E1 >: E, A1](that: ZManaged[R1, E1, A1]): ZManaged[R1, E1, A] =
    self <* that

  /**
   * Named alias for `<&>`.
   */
  def zipPar[R1 <: R, E1 >: E, A1](that: ZManaged[R1, E1, A1])(implicit
    zippable: Zippable[A, A1]
  ): ZManaged[R1, E1, zippable.Out] =
    self <&> that

  /**
   * Named alias for `<&`.
   */
  def zipParLeft[R1 <: R, E1 >: E, A1](that: ZManaged[R1, E1, A1]): ZManaged[R1, E1, A] =
    self <& that

  /**
   * Named alias for `&>`.
   */
  def zipParRight[R1 <: R, E1 >: E, A1](that: ZManaged[R1, E1, A1]): ZManaged[R1, E1, A1] =
    self &> that

  /**
   * Named alias for `*>`.
   */
  def zipRight[R1 <: R, E1 >: E, A1](that: ZManaged[R1, E1, A1]): ZManaged[R1, E1, A1] =
    self *> that

  /**
   * Returns an effect that executes both this effect and the specified effect,
   * in sequence, combining their results with the specified `f` function.
   */
  def zipWith[R1 <: R, E1 >: E, A1, A2](that: ZManaged[R1, E1, A1])(f: (A, A1) => A2): ZManaged[R1, E1, A2] =
    flatMap(r => that.map(r1 => f(r, r1)))

  /**
   * Returns an effect that executes both this effect and the specified effect,
   * in parallel, combining their results with the specified `f` function. If
   * either side fails, then the other side will be interrupted.
   */
  def zipWithPar[R1 <: R, E1 >: E, A1, A2](that: ZManaged[R1, E1, A1])(f: (A, A1) => A2): ZManaged[R1, E1, A2] =
    ZManaged.ReleaseMap.makeManaged(ExecutionStrategy.Parallel).mapZIO { parallelReleaseMap =>
      val innerMap =
        ZManaged.ReleaseMap.makeManaged(ExecutionStrategy.Sequential).zio.provideSome[R1]((_, parallelReleaseMap))

      (innerMap zip innerMap) flatMap { case (_, l, (_, r)) =>
        self.zio
          .provideSome[R1]((_, l))
          .zipWithPar(that.zio.provideSome[R1]((_, r))) {
            // We can safely discard the finalizers here because the resulting ZManaged's early
            // release will trigger the ReleaseMap, which would release both finalizers in
            // parallel.
            case ((_, a), (_, b)) =>
              f(a, b)
          }

      }
    }
}

object ZManaged extends ZManagedPlatformSpecific {

  private sealed abstract class State
  private final case class Exited(nextKey: Long, exit: Exit[Any, Any], update: Finalizer => Finalizer) extends State
  private final case class Running(nextKey: Long, finalizers: LongMap[Finalizer], update: Finalizer => Finalizer)
      extends State

  final class AccessPartiallyApplied[R](private val dummy: Boolean = true) extends AnyVal {
    def apply[A](f: R => A): ZManaged[R, Nothing, A] =
      ZManaged.environment.map(f)
  }

  final class AccessZIOPartiallyApplied[R](private val dummy: Boolean = true) extends AnyVal {
    def apply[E, A](f: R => ZIO[R, E, A]): ZManaged[R, E, A] =
      ZManaged.environment.mapZIO(f)
  }

  final class AccessManagedPartiallyApplied[R](private val dummy: Boolean = true) extends AnyVal {
    def apply[E, A](f: R => ZManaged[R, E, A]): ZManaged[R, E, A] =
      ZManaged.environment.flatMap(f)
  }

  final class ServiceWithPartiallyApplied[Service](private val dummy: Boolean = true) extends AnyVal {
    def apply[E, A](f: Service => ZIO[Has[Service], E, A])(implicit
      tag: Tag[Service]
    ): ZManaged[Has[Service], E, A] =
      ZManaged.fromZIO(ZIO.serviceWith[Service](f))
  }

  final class ServiceWithManagedPartiallyApplied[Service](private val dummy: Boolean = true) extends AnyVal {
    def apply[E, A](f: Service => ZManaged[Has[Service], E, A])(implicit
      tag: Tag[Service]
    ): ZManaged[Has[Service], E, A] =
      ZManaged.accessManaged[Has[Service]](hasService => f(hasService.get))
  }

  /**
   * A finalizer used in a [[ReleaseMap]]. The [[Exit]] value passed to
   * it is the result of executing [[ZManaged#use]] or an arbitrary value
   * passed into [[ReleaseMap#release]].
   */
  type Finalizer = Exit[Any, Any] => UIO[Any]
  object Finalizer {
    val noop: Finalizer = _ => UIO.unit
  }

  final class IfManaged[R, E](private val b: ZManaged[R, E, Boolean]) extends AnyVal {
    def apply[R1 <: R, E1 >: E, A](
      onTrue: => ZManaged[R1, E1, A],
      onFalse: => ZManaged[R1, E1, A]
    ): ZManaged[R1, E1, A] =
      b.flatMap(b => if (b) onTrue else onFalse)
  }

  final class ProvideSomeLayer[R0, -R, +E, +A](private val self: ZManaged[R, E, A]) extends AnyVal {
    def apply[E1 >: E, R1](
      layer: ZLayer[R0, E1, R1]
    )(implicit ev1: R0 with R1 <:< R, ev2: Has.Union[R0, R1], tagged: Tag[R1]): ZManaged[R0, E1, A] =
      self.provideLayer[E1, R0, R0 with R1](ZLayer.identity[R0] ++ layer)
  }

  final class UnlessManaged[R, E](private val b: ZManaged[R, E, Boolean]) extends AnyVal {
    def apply[R1 <: R, E1 >: E](managed: => ZManaged[R1, E1, Any]): ZManaged[R1, E1, Unit] =
      b.flatMap(b => if (b) unit else managed.unit)
  }

  final class UpdateService[-R, +E, +A, M](private val self: ZManaged[R, E, A]) extends AnyVal {
    def apply[R1 <: R with Has[M]](f: M => M)(implicit ev: Has.IsHas[R1], tag: Tag[M]): ZManaged[R1, E, A] =
      self.provideSome(ev.update(_, f))
  }

  final class WhenManaged[R, E](private val b: ZManaged[R, E, Boolean]) extends AnyVal {
    def apply[R1 <: R, E1 >: E](managed: => ZManaged[R1, E1, Any]): ZManaged[R1, E1, Unit] =
      b.flatMap(b => if (b) managed.unit else unit)
  }

  /**
   * A `ReleaseMap` represents the finalizers associated with a scope.
   *
   * The design of `ReleaseMap` is inspired by ResourceT, written by Michael Snoyman @snoyberg.
   * (https://github.com/snoyberg/conduit/blob/master/resourcet/Control/Monad/Trans/Resource/Internal.hs)
   */
  abstract class ReleaseMap extends Serializable {

    /**
     * An opaque identifier for a finalizer stored in the map.
     */
    type Key

    /**
     * Adds a finalizer to the finalizers associated with this scope. If the
     * finalizers associated with this scope have already been run this
     * finalizer will be run immediately.
     *
     * The finalizer returned from this method will remove the original finalizer
     * from the map and run it.
     */
    def add(finalizer: Finalizer): UIO[Finalizer]

    /**
     * Adds a finalizer to the finalizers associated with this scope. If the
     * scope is still open, a [[Key]] will be returned. This is an opaque identifier
     * that can be used to activate this finalizer and remove it from the map.
     * from the map. If the scope has been closed, the finalizer will be executed
     * immediately (with the [[Exit]] value with which the scope has ended) and
     * no Key will be returned.
     */
    def addIfOpen(finalizer: Finalizer): UIO[Option[Key]]

    /**
     * Retrieves the finalizer associated with this key.
     */
    def get(key: Key): UIO[Option[Finalizer]]

    /**
     * Runs the specified finalizer and removes it from the finalizers
     * associated with this scope.
     */
    def release(key: Key, exit: Exit[Any, Any]): UIO[Any]

    /**
     * Runs the finalizers associated with this scope using the specified
     * execution strategy. After this action finishes, any finalizers added
     * to this scope will be run immediately.
     */
    def releaseAll(exit: Exit[Any, Any], execStrategy: ExecutionStrategy): UIO[Any]

    /**
     * Removes the finalizer associated with this key and returns it.
     */
    def remove(key: Key): UIO[Option[Finalizer]]

    /**
     * Replaces the finalizer associated with this key and returns it.
     * If the finalizers associated with this scope have already been run this
     * finalizer will be run immediately.
     */
    def replace(key: Key, finalizer: Finalizer): UIO[Option[Finalizer]]

    /**
     * Updates the finalizers associated with this scope using the specified
     * function.
     */
    def updateAll(f: Finalizer => Finalizer): UIO[Unit]
  }

  object ReleaseMap {

    /**
     * Construct a [[ReleaseMap]] wrapped in a [[ZManaged]]. The `ReleaseMap` will
     * be released with the specified [[ExecutionStrategy]] as the release action
     * for the resulting `ZManaged`.
     */
    def makeManaged(executionStrategy: ExecutionStrategy): ZManaged[Any, Nothing, ReleaseMap] =
      ZManaged.acquireReleaseExitWith(make)((m, e) => m.releaseAll(e, executionStrategy))

    /**
     * Creates a new ReleaseMap.
     */
    def make: UIO[ReleaseMap] = {
      // The sorting order of the LongMap uses bit ordering (000, 001, ... 111 but with 64 bits). This
      // works out to be `0 ... Long.MaxValue, Long.MinValue, ... -1`. The order of the map is mainly
      // important for the finalization, in which we want to walk it in reverse order. So we insert
      // into the map using keys that will build it in reverse. That way, when we do the final iteration,
      // the finalizers are already in correct order.
      val initialKey: Long = -1L
      def next(l: Long) =
        if (l == 0L) throw new RuntimeException("ReleaseMap wrapped around")
        else if (l == Long.MinValue) Long.MaxValue
        else l - 1

      Ref.make[State](Running(initialKey, LongMap.empty, finalizer => finalizer)).map { ref =>
        new ReleaseMap {
          type Key = Long

          def add(finalizer: Finalizer): UIO[Finalizer] =
            addIfOpen(finalizer).map {
              case Some(key) => release(key, _)
              case None      => _ => UIO.unit
            }

          def addIfOpen(finalizer: Finalizer): UIO[Option[Key]] =
            ref.modify {
              case Exited(nextKey, exit, update) =>
                finalizer(exit).as(None) -> Exited(next(nextKey), exit, update)
              case Running(nextKey, fins, update) =>
                UIO.succeed(Some(nextKey)) -> Running(next(nextKey), fins + (nextKey -> finalizer), update)
            }.flatten

          def get(key: Key): UIO[Option[Finalizer]] =
            ref.get.map {
              case Exited(_, _, _)     => None
              case Running(_, fins, _) => fins get key
            }

          def release(key: Key, exit: Exit[Any, Any]): UIO[Any] =
            ref.modify {
              case s @ Exited(_, _, _) => (UIO.unit, s)
              case s @ Running(_, fins, update) =>
                (
                  fins.get(key).fold(UIO.unit: UIO[Any])(fin => update(fin)(exit)),
                  s.copy(finalizers = fins - key)
                )
            }.flatten

          def releaseAll(exit: Exit[Any, Any], execStrategy: ExecutionStrategy): UIO[Any] =
            ref.modify {
              case s @ Exited(_, _, _) => (UIO.unit, s)
              case Running(nextKey, fins, update) =>
                execStrategy match {
                  case ExecutionStrategy.Sequential =>
                    (
                      ZIO
                        .foreach(fins: Iterable[(Long, Finalizer)]) { case (_, fin) =>
                          update(fin).apply(exit).exit
                        }
                        .flatMap(results => ZIO.done(Exit.collectAll(results) getOrElse Exit.unit)),
                      Exited(nextKey, exit, update)
                    )

                  case ExecutionStrategy.Parallel =>
                    (
                      ZIO
                        .foreachPar(fins: Iterable[(Long, Finalizer)]) { case (_, finalizer) =>
                          update(finalizer)(exit).exit
                        }
                        .flatMap(results => ZIO.done(Exit.collectAllPar(results) getOrElse Exit.unit)),
                      Exited(nextKey, exit, update)
                    )

                  case ExecutionStrategy.ParallelN(n) =>
                    (
                      ZIO
                        .foreachParN(n)(fins: Iterable[(Long, Finalizer)]) { case (_, finalizer) =>
                          update(finalizer)(exit).exit
                        }
                        .flatMap(results => ZIO.done(Exit.collectAllPar(results) getOrElse Exit.unit)),
                      Exited(nextKey, exit, update)
                    )

                }
            }.flatten

          def remove(key: Key): UIO[Option[Finalizer]] =
            ref.modify {
              case Exited(nk, exit, update)  => (None, Exited(nk, exit, update))
              case Running(nk, fins, update) => (fins get key, Running(nk, fins - key, update))
            }

          def replace(key: Key, finalizer: Finalizer): UIO[Option[Finalizer]] =
            ref.modify {
              case Exited(nk, exit, update) => (finalizer(exit).as(None), Exited(nk, exit, update))
              case Running(nk, fins, update) =>
                (UIO.succeed(fins get key), Running(nk, fins + (key -> finalizer), update))
            }.flatten

          def updateAll(f: Finalizer => Finalizer): UIO[Unit] =
            ref.update {
              case Exited(key, exit, update)  => Exited(key, exit, update.andThen(f))
              case Running(key, exit, update) => Running(key, exit, update.andThen(f))
            }
        }
      }
    }
  }

  /**
   * Submerges the error case of an `Either` into the `ZManaged`. The inverse
   * operation of `ZManaged.either`.
   */
  def absolve[R, E, A](v: ZManaged[R, E, Either[E, A]]): ZManaged[R, E, A] =
    v.flatMap(fromEither(_))

  /**
   * Create a managed that accesses the environment.
   */
  def access[R]: AccessPartiallyApplied[R] =
    new AccessPartiallyApplied

  /**
   * Create a managed that accesses the environment.
   */
  @deprecated("use accessZIO", "2.0.0")
  def accessM[R]: AccessZIOPartiallyApplied[R] =
    accessZIO

  /**
   * Create a managed that accesses the environment.
   */
  def accessZIO[R]: AccessZIOPartiallyApplied[R] =
    new AccessZIOPartiallyApplied

  /**
   * Create a managed that accesses the environment.
   */
  def accessManaged[R]: AccessManagedPartiallyApplied[R] =
    new AccessManagedPartiallyApplied

  /**
   * Lifts a `ZIO[R, E, A]` into `ZManaged[R, E, A]` with a release action
   * that does not need access to the resource. The acquire and release actions
   * will be performed uninterruptibly.
   */
  def acquireRelease[R, R1 <: R, E, A](acquire: ZIO[R, E, A])(release: ZIO[R1, Nothing, Any]): ZManaged[R1, E, A] =
    acquireReleaseWith(acquire)(_ => release)

  /**
   * Lifts a synchronous effect into `ZManaged[R, Throwable, A]` with a release
   * action that does not need access to the resource. The acquire and release
   * actions will be performed uninterruptibly.
   */
  def acquireReleaseAttempt[A](acquire: => A)(release: => Any): ZManaged[Any, Throwable, A] =
    acquireReleaseAttemptWith(acquire)(_ => release)

  /**
   * Lifts a synchronous effect into `ZManaged[R, Throwable, A]` with a release action.
   * The acquire and release actions will be performed uninterruptibly.
   */
  def acquireReleaseAttemptWith[A](acquire: => A)(release: A => Any): ZManaged[Any, Throwable, A] =
    acquireReleaseWith(Task(acquire))(a => Task(release(a)).orDie)

  /**
   * Lifts a `ZIO[R, E, A]` into `ZManaged[R, E, A]` with a release action that
   * does not need access to the resource but handles `Exit`. The acquire and
   * release actions will be performed uninterruptibly.
   */
  def acquireReleaseExit[R, R1 <: R, E, A](acquire: ZIO[R, E, A])(
    release: Exit[Any, Any] => ZIO[R1, Nothing, Any]
  ): ZManaged[R1, E, A] =
    acquireReleaseExitWith(acquire)((_, exit) => release(exit))

  /**
   * Lifts a `ZIO[R, E, A]` into `ZManaged[R, E, A]` with a release action that handles `Exit`.
   * The acquire and release actions will be performed uninterruptibly.
   */
  def acquireReleaseExitWith[R, R1 <: R, E, A](
    acquire: ZIO[R, E, A]
  )(release: (A, Exit[Any, Any]) => ZIO[R1, Nothing, Any]): ZManaged[R1, E, A] =
    ZManaged {
      (for {
        r               <- ZIO.environment[(R1, ReleaseMap)]
        a               <- acquire.provide(r._1)
        releaseMapEntry <- r._2.add(release(a, _).provide(r._1))
      } yield (releaseMapEntry, a)).uninterruptible
    }

  /**
   * Lifts a ZIO[R, E, A] into ZManaged[R, E, A] with a release action that
   * does not require access to the resource. The acquire action will be
   * performed interruptibly, while release will be performed uninterruptibly.
   */
  def acquireReleaseInterruptible[R, R1 <: R, E, A](
    acquire: ZIO[R, E, A]
  )(release: ZIO[R1, Nothing, Any]): ZManaged[R1, E, A] =
    acquireReleaseInterruptibleWith[R1, E, A](acquire)(_ => release)

  /**
   * Lifts a ZIO[R, E, A] into ZManaged[R, E, A] with a release action.
   * The acquire action will be performed interruptibly, while release
   * will be performed uninterruptibly.
   */
  def acquireReleaseInterruptibleWith[R, E, A](
    acquire: ZIO[R, E, A]
  )(release: A => URIO[R, Any]): ZManaged[R, E, A] =
    ZManaged.fromZIO(acquire).onExitFirst(_.foreach(release))

  /**
   * Lifts a synchronous effect that does not throw exceptions into a
   * `ZManaged[Any, Nothing, A]` with a release action that does not need
   * access to the resource. The acquire and release actions will be performed
   * uninterruptibly.
   */
  def acquireReleaseSucceed[A](acquire: => A)(release: => A): ZManaged[Any, Nothing, A] =
    acquireReleaseSucceedWith(acquire)(_ => release)

  /**
   * Lifts a synchronous effect that does not throw exceptions into a
   * `ZManaged[Any, Nothing, A]` with a release action. The acquire and
   * release actions will be performed uninterruptibly.
   */
  def acquireReleaseSucceedWith[A](acquire: => A)(release: A => Any): ZManaged[Any, Nothing, A] =
    acquireReleaseWith(ZIO.succeed(acquire))(a => ZIO.succeed(release(a)))

  /**
   * Lifts a `ZIO[R, E, A]` into `ZManaged[R, E, A]` with a release action.
   * The acquire and release actions will be performed uninterruptibly.
   */
  def acquireReleaseWith[R, R1 <: R, E, A](acquire: ZIO[R, E, A])(
    release: A => ZIO[R1, Nothing, Any]
  ): ZManaged[R1, E, A] =
    acquireReleaseExitWith(acquire)((a, _) => release(a))

  /**
   * Creates new [[ZManaged]] from a ZIO value that uses a [[ReleaseMap]] and returns
   * a resource and a finalizer.
   *
   * The correct usage of this constructor consists of:
   * - Properly registering a finalizer in the ReleaseMap as part of the ZIO value;
   * - Managing interruption safety - take care to use [[ZIO.uninterruptible]] or
   *   [[ZIO.uninterruptibleMask]] to verify that the finalizer is registered in the
   *   ReleaseMap after acquiring the value;
   * - Returning the finalizer returned from [[ReleaseMap#add]]. This is important
   *   to prevent double-finalization.
   */
  def apply[R, E, A](run0: ZIO[(R, ReleaseMap), E, (Finalizer, A)]): ZManaged[R, E, A] =
    new ZManaged[R, E, A] {
      def zio = run0
    }

  /**
   * Lifts a synchronous side-effect into a `ZManaged[R, Throwable, A]`,
   * translating any thrown exceptions into typed failed effects.
   */
  def attempt[A](r: => A): ZManaged[Any, Throwable, A] =
    ZManaged.fromZIO(ZIO.attempt(r))

  /**
   * Evaluate each effect in the structure from left to right, collecting the
   * the successful values and discarding the empty cases. For a parallel version, see `collectPar`.
   */
  def collect[R, E, A, B, Collection[+Element] <: Iterable[Element]](in: Collection[A])(
    f: A => ZManaged[R, Option[E], B]
  )(implicit bf: BuildFrom[Collection[A], B, Collection[B]]): ZManaged[R, E, Collection[B]] =
    foreach[R, E, A, Option[B], Iterable](in)(a => f(a).optional).map(_.flatten).map(bf.fromSpecific(in))

  /**
   * Evaluate each effect in the structure from left to right, and collect the
   * results. For a parallel version, see `collectAllPar`.
   */
  def collectAll[R, E, A, Collection[+Element] <: Iterable[Element]](
    ms: Collection[ZManaged[R, E, A]]
  )(implicit bf: BuildFrom[Collection[ZManaged[R, E, A]], A, Collection[A]]): ZManaged[R, E, Collection[A]] =
    foreach(ms)(ZIO.identityFn)

  /**
   * Evaluate each effect in the structure from left to right, and discard the
   * results. For a parallel version, see `collectAllPar_`.
   */
  @deprecated("use collectAllDiscard", "2.0.0")
  def collectAll_[R, E, A](ms: Iterable[ZManaged[R, E, A]]): ZManaged[R, E, Unit] =
    collectAllDiscard(ms)

  /**
   * Evaluate each effect in the structure from left to right, and discard the
   * results. For a parallel version, see `collectAllParDiscard`.
   */
  def collectAllDiscard[R, E, A](ms: Iterable[ZManaged[R, E, A]]): ZManaged[R, E, Unit] =
    foreachDiscard(ms)(ZIO.identityFn)

  /**
   * Evaluate each effect in the structure in parallel, and collect the
   * results. For a sequential version, see `collectAll`.
   */
  def collectAllPar[R, E, A, Collection[+Element] <: Iterable[Element]](
    as: Collection[ZManaged[R, E, A]]
  )(implicit bf: BuildFrom[Collection[ZManaged[R, E, A]], A, Collection[A]]): ZManaged[R, E, Collection[A]] =
    foreachPar(as)(ZIO.identityFn)

  /**
   * Evaluate each effect in the structure in parallel, and discard the
   * results. For a sequential version, see `collectAll_`.
   */
  @deprecated("use collectAllParDiscard", "2.0.0")
  def collectAllPar_[R, E, A](as: Iterable[ZManaged[R, E, A]]): ZManaged[R, E, Unit] =
    collectAllParDiscard(as)

  /**
   * Evaluate each effect in the structure in parallel, and discard the
   * results. For a sequential version, see `collectAllDiscard`.
   */
  def collectAllParDiscard[R, E, A](as: Iterable[ZManaged[R, E, A]]): ZManaged[R, E, Unit] =
    foreachParDiscard(as)(ZIO.identityFn)

  /**
   * Evaluate each effect in the structure in parallel, and collect the
   * results. For a sequential version, see `collectAll`.
   *
   * Unlike `CollectAllPar`, this method will use at most `n` fibers.
   */
  def collectAllParN[R, E, A, Collection[+Element] <: Iterable[Element]](n: Int)(
    as: Collection[ZManaged[R, E, A]]
  )(implicit bf: BuildFrom[Collection[ZManaged[R, E, A]], A, Collection[A]]): ZManaged[R, E, Collection[A]] =
    foreachParN(n)(as)(ZIO.identityFn)

  /**
   * Evaluate each effect in the structure in parallel, and discard the
   * results. For a sequential version, see `collectAll_`.
   *
   * Unlike `CollectAllPar_`, this method will use at most `n` fibers.
   */
  @deprecated("use collectAllParNDiscard", "2.0.0")
  def collectAllParN_[R, E, A](n: Int)(as: Iterable[ZManaged[R, E, A]]): ZManaged[R, E, Unit] =
    collectAllParNDiscard(n)(as)

  /**
   * Evaluate each effect in the structure in parallel, and discard the
   * results. For a sequential version, see `collectAllDiscard`.
   *
   * Unlike `collectAllParDiscard`, this method will use at most `n` fibers.
   */
  def collectAllParNDiscard[R, E, A](n: Int)(as: Iterable[ZManaged[R, E, A]]): ZManaged[R, E, Unit] =
    foreachParNDiscard(n)(as)(ZIO.identityFn)

  /**
   * Collects the first element of the `Iterable[A]` for which the effectual
   * function `f` returns `Some`.
   */
  def collectFirst[R, E, A, B](as: Iterable[A])(f: A => ZManaged[R, E, Option[B]]): ZManaged[R, E, Option[B]] =
    succeed(as.iterator).flatMap { iterator =>
      def loop: ZManaged[R, E, Option[B]] =
        if (iterator.hasNext) f(iterator.next()).flatMap(_.fold(loop)(some(_)))
        else none
      loop
    }

  /**
   * Evaluate each effect in the structure in parallel, collecting the
   * the successful values and discarding the empty cases.
   */
  def collectPar[R, E, A, B, Collection[+Element] <: Iterable[Element]](in: Collection[A])(
    f: A => ZManaged[R, Option[E], B]
  )(implicit bf: BuildFrom[Collection[A], B, Collection[B]]): ZManaged[R, E, Collection[B]] =
    foreachPar[R, E, A, Option[B], Iterable](in)(a => f(a).optional).map(_.flatten).map(bf.fromSpecific(in))

  /**
   * Evaluate each effect in the structure in parallel, collecting the
   * the successful values and discarding the empty cases.
   *
   * Unlike `collectPar`, this method will use at most up to `n` fibers.
   */
  def collectParN[R, E, A, B, Collection[+Element] <: Iterable[Element]](n: Int)(in: Collection[A])(
    f: A => ZManaged[R, Option[E], B]
  )(implicit bf: BuildFrom[Collection[A], B, Collection[B]]): ZManaged[R, E, Collection[B]] =
    foreachParN[R, E, A, Option[B], Iterable](n)(in)(a => f(a).optional).map(_.flatten).map(bf.fromSpecific(in))

  /**
   * Similar to Either.cond, evaluate the predicate,
   * return the given A as success if predicate returns true, and the given E as error otherwise
   */
  def cond[E, A](predicate: Boolean, result: => A, error: => E): Managed[E, A] =
    if (predicate) succeed(result) else fail(error)

  /**
   * Returns an effect that dies with the specified `Throwable`.
   * This method can be used for terminating a fiber because a defect has been
   * detected in the code.
   */
  def die(t: => Throwable): ZManaged[Any, Nothing, Nothing] =
    failCause(Cause.die(t))

  /**
   * Returns an effect that dies with a [[java.lang.RuntimeException]] having the
   * specified text message. This method can be used for terminating a fiber
   * because a defect has been detected in the code.
   */
  def dieMessage(message: => String): ZManaged[Any, Nothing, Nothing] =
    die(new RuntimeException(message))

  /**
   * Returns an effect from a lazily evaluated [[zio.Exit]] value.
   */
  def done[E, A](r: => Exit[E, A]): ZManaged[Any, E, A] =
    ZManaged.fromZIO(ZIO.done(r))

  /**
   * Lifts a synchronous side-effect into a `ZManaged[R, Throwable, A]`,
   * translating any thrown exceptions into typed failed effects.
   */
  @deprecated("use attempt", "2.0.0")
  def effect[A](r: => A): ZManaged[Any, Throwable, A] =
    attempt(r)

  /**
   * Lifts a by-name, pure value into a Managed.
   */
  @deprecated("use succeed", "2.0.0")
  def effectTotal[A](r: => A): ZManaged[Any, Nothing, A] =
    succeed(r)

  /**
   * Accesses the whole environment of the effect.
   */
  def environment[R]: ZManaged[R, Nothing, R] =
    ZManaged.fromZIO(ZIO.environment)

  /**
   * Determines whether any element of the `Iterable[A]` satisfies the
   * effectual predicate `f`.
   */
  def exists[R, E, A](as: Iterable[A])(f: A => ZManaged[R, E, Boolean]): ZManaged[R, E, Boolean] =
    succeed(as.iterator).flatMap { iterator =>
      def loop: ZManaged[R, E, Boolean] =
        if (iterator.hasNext) f(iterator.next()).flatMap(b => if (b) succeedNow(b) else loop)
        else succeedNow(false)
      loop
    }

  /**
   * Returns an effect that models failure with the specified  error.
   * The moral equivalent of `throw` for pure code.
   */
  def fail[E](error: => E): ZManaged[Any, E, Nothing] =
    failCause(Cause.fail(error))

  /**
   * Returns an effect that models failure with the specified `Cause`.
   */
  def failCause[E](cause: => Cause[E]): ZManaged[Any, E, Nothing] =
    ZManaged.fromZIO(ZIO.failCause(cause))

  /**
   * Returns an effect that succeeds with the `Fiber.Id` of the caller.
   */
  lazy val fiberId: ZManaged[Any, Nothing, Fiber.Id] =
    ZManaged.fromZIO(ZIO.fiberId)

  /**
   * Creates an effect that only executes the provided finalizer as its
   * release action.
   */
  def finalizer[R](f: URIO[R, Any]): ZManaged[R, Nothing, Unit] =
    finalizerExit(_ => f)

  /**
   * Creates an effect that only executes the provided function as its
   * release action.
   */
  def finalizerExit[R](f: Exit[Any, Any] => URIO[R, Any]): ZManaged[R, Nothing, Unit] =
    acquireReleaseExitWith(ZIO.unit)((_, e) => f(e))

  /**
   * Creates an effect that executes a finalizer stored in a [[Ref]].
   * The `Ref` is yielded as the result of the effect, allowing for
   * control flows that require mutating finalizers.
   */
  def finalizerRef[R](initial: Finalizer): ZManaged[R, Nothing, Ref[Finalizer]] =
    ZManaged.acquireReleaseExitWith(Ref.make(initial))((ref, exit) => ref.get.flatMap(_.apply(exit)))

  /**
   * Returns an effectful function that extracts out the first element of a
   * tuple.
   */
  def first[A]: ZManaged[(A, Any), Nothing, A] =
    fromFunction(_._1)

  /**
   * Returns a managed resource that attempts to acquire the first managed
   * resource and in case of failure, attempts to acquire each of the specified
   * managed resources in order until one of them is successfully acquired,
   * ensuring that the acquired resource is properly released after being used.
   */
  def firstSuccessOf[R, E, A](
    first: ZManaged[R, E, A],
    rest: Iterable[ZManaged[R, E, A]]
  ): ZManaged[R, E, A] =
    rest.foldLeft(first)(_ <> _)

  /**
   * Returns an effect that performs the outer effect first, followed by the
   * inner effect, yielding the value of the inner effect.
   *
   * This method can be used to "flatten" nested effects.
   */
  def flatten[R, E, A](zManaged: ZManaged[R, E, ZManaged[R, E, A]]): ZManaged[R, E, A] =
    zManaged.flatMap(scala.Predef.identity)

  /**
   * Returns an effect that performs the outer effect first, followed by the
   * inner effect, yielding the value of the inner effect.
   *
   * This method can be used to "flatten" nested effects.
   */
  @deprecated("use flattenZIO", "2,0.0")
  def flattenM[R, E, A](zManaged: ZManaged[R, E, ZIO[R, E, A]]): ZManaged[R, E, A] =
    flattenZIO(zManaged)

  /**
   * Returns an effect that performs the outer effect first, followed by the
   * inner effect, yielding the value of the inner effect.
   *
   * This method can be used to "flatten" nested effects.
   */
  def flattenZIO[R, E, A](zManaged: ZManaged[R, E, ZIO[R, E, A]]): ZManaged[R, E, A] =
    zManaged.mapZIO(scala.Predef.identity)

  /**
   * Folds an Iterable[A] using an effectual function f, working sequentially from left to right.
   */
  def foldLeft[R, E, S, A](
    in: Iterable[A]
  )(zero: S)(f: (S, A) => ZManaged[R, E, S]): ZManaged[R, E, S] =
    in.foldLeft(ZManaged.succeedNow(zero): ZManaged[R, E, S])((acc, el) => acc.flatMap(f(_, el)))

  /**
   * Determines whether all elements of the `Iterable[A]` satisfy the effectual
   * predicate `f`.
   */
  def forall[R, E, A](as: Iterable[A])(f: A => ZManaged[R, E, Boolean]): ZManaged[R, E, Boolean] =
    succeed(as.iterator).flatMap { iterator =>
      def loop: ZManaged[R, E, Boolean] =
        if (iterator.hasNext) f(iterator.next()).flatMap(b => if (b) loop else succeedNow(b))
        else succeedNow(true)
      loop
    }

  /**
   * Applies the function `f` to each element of the `Collection[A]` and
   * returns the results in a new `Collection[B]`.
   *
   * For a parallel version of this method, see `foreachPar`.
   * If you do not need the results, see `foreachDiscard` for a more efficient
   * implementation.
   */
  def foreach[R, E, A1, A2, Collection[+Element] <: Iterable[Element]](in: Collection[A1])(
    f: A1 => ZManaged[R, E, A2]
  )(implicit bf: BuildFrom[Collection[A1], A2, Collection[A2]]): ZManaged[R, E, Collection[A2]] =
    ZManaged(ZIO.foreach(in.toList)(f(_).zio).map { result =>
      val (fins, as) = result.unzip
      (e => ZIO.foreach(fins.reverse)(_.apply(e)), bf.fromSpecific(in)(as))
    })

  /**
   * Applies the function `f` if the argument is non-empty and
   * returns the results in a new `Option[A2]`.
   */
  final def foreach[R, E, A1, A2](in: Option[A1])(f: A1 => ZManaged[R, E, A2]): ZManaged[R, E, Option[A2]] =
    in.fold[ZManaged[R, E, Option[A2]]](succeed(None))(f(_).map(Some(_)))

  /**
   * Applies the function `f` to each element of the `Collection[A]` and returns
   * the result in a new `Collection[B]` using the specified execution strategy.
   */
  final def foreachExec[R, E, A, B, Collection[+Element] <: Iterable[Element]](as: Collection[A])(
    exec: ExecutionStrategy
  )(f: A => ZManaged[R, E, B])(implicit bf: BuildFrom[Collection[A], B, Collection[B]]): ZManaged[R, E, Collection[B]] =
    exec match {
      case ExecutionStrategy.Parallel     => ZManaged.foreachPar(as)(f)
      case ExecutionStrategy.ParallelN(n) => ZManaged.foreachParN(n)(as)(f)
      case ExecutionStrategy.Sequential   => ZManaged.foreach(as)(f)
    }

  /**
   * Applies the function `f` to each element of the `Collection[A]` in parallel,
   * and returns the results in a new `Collection[B]`.
   *
   * For a sequential version of this method, see `foreach`.
   */
  def foreachPar[R, E, A1, A2, Collection[+Element] <: Iterable[Element]](as: Collection[A1])(
    f: A1 => ZManaged[R, E, A2]
  )(implicit bf: BuildFrom[Collection[A1], A2, Collection[A2]]): ZManaged[R, E, Collection[A2]] =
    ReleaseMap
      .makeManaged(ExecutionStrategy.Parallel)
      .mapZIO { parallelReleaseMap =>
        val makeInnerMap =
          ReleaseMap.makeManaged(ExecutionStrategy.Sequential).zio.map(_._2).provideSome[Any]((_, parallelReleaseMap))

        ZIO
          .foreachPar(as.toIterable)(a =>
            makeInnerMap.flatMap(innerMap => f(a).zio.map(_._2).provideSome[R]((_, innerMap)))
          )
          .map(bf.fromSpecific(as))
      }

  /**
   * Applies the function `f` to each element of the `Collection[A]` in parallel,
   * and returns the results in a new `Collection[B]`.
   *
   * Unlike `foreachPar`, this method will use at most up to `n` fibers.
   */
  def foreachParN[R, E, A1, A2, Collection[+Element] <: Iterable[Element]](n: Int)(as: Collection[A1])(
    f: A1 => ZManaged[R, E, A2]
  )(implicit bf: BuildFrom[Collection[A1], A2, Collection[A2]]): ZManaged[R, E, Collection[A2]] =
    ReleaseMap
      .makeManaged(ExecutionStrategy.ParallelN(n))
      .mapZIO { parallelReleaseMap =>
        val makeInnerMap =
          ReleaseMap.makeManaged(ExecutionStrategy.Sequential).zio.map(_._2).provideSome[Any]((_, parallelReleaseMap))

        ZIO
          .foreachParN(n)(as.toIterable)(a =>
            makeInnerMap.flatMap(innerMap => f(a).zio.map(_._2).provideSome[R]((_, innerMap)))
          )
          .map(bf.fromSpecific(as))
      }

  /**
   * Applies the function `f` to each element of the `Iterable[A]` and runs
   * produced effects sequentially.
   *
   * Equivalent to `foreach(as)(f).unit`, but without the cost of building
   * the list of results.
   */
  @deprecated("use foreachDiscard", "2.0.0")
  def foreach_[R, E, A](as: Iterable[A])(f: A => ZManaged[R, E, Any]): ZManaged[R, E, Unit] =
    foreachDiscard(as)(f)

  /**
   * Applies the function `f` to each element of the `Iterable[A]` and runs
   * produced effects sequentially.
   *
   * Equivalent to `foreach(as)(f).unit`, but without the cost of building
   * the list of results.
   */
  def foreachDiscard[R, E, A](as: Iterable[A])(f: A => ZManaged[R, E, Any]): ZManaged[R, E, Unit] =
    ZManaged(ZIO.foreach(as)(f(_).zio).map { result =>
      val (fins, _) = result.unzip
      (e => ZIO.foreach(fins.toList.reverse)(_.apply(e)), ())
    })

  /**
   * Applies the function `f` to each element of the `Iterable[A]` and runs
   * produced effects in parallel, discarding the results.
   *
   * For a sequential version of this method, see `foreach_`.
   */
  @deprecated("use foreachParDiscard", "2.0.0")
  def foreachPar_[R, E, A](as: Iterable[A])(f: A => ZManaged[R, E, Any]): ZManaged[R, E, Unit] =
    foreachParDiscard(as)(f)

  /**
   * Applies the function `f` to each element of the `Iterable[A]` and runs
   * produced effects in parallel, discarding the results.
   *
   * For a sequential version of this method, see `foreachDiscard`.
   */
  def foreachParDiscard[R, E, A](as: Iterable[A])(f: A => ZManaged[R, E, Any]): ZManaged[R, E, Unit] =
    ReleaseMap.makeManaged(ExecutionStrategy.Parallel).mapZIO { parallelReleaseMap =>
      val makeInnerMap =
        ReleaseMap.makeManaged(ExecutionStrategy.Sequential).zio.map(_._2).provideSome[Any]((_, parallelReleaseMap))

      ZIO.foreachParDiscard(as)(a => makeInnerMap.flatMap(innerMap => f(a).zio.map(_._2).provideSome[R]((_, innerMap))))
    }

  /**
   * Applies the function `f` to each element of the `Iterable[A]` and runs
   * produced effects in parallel, discarding the results.
   *
   * Unlike `foreachPar_`, this method will use at most up to `n` fibers.
   */
  @deprecated("use foreachParNDiscard", "2.0.0")
  def foreachParN_[R, E, A](
    n: Int
  )(
    as: Iterable[A]
  )(
    f: A => ZManaged[R, E, Any]
  ): ZManaged[R, E, Unit] =
    foreachParNDiscard(n)(as)(f)

  /**
   * Applies the function `f` to each element of the `Iterable[A]` and runs
   * produced effects in parallel, discarding the results.
   *
   * Unlike `foreachParDiscard`, this method will use at most up to `n` fibers.
   */
  def foreachParNDiscard[R, E, A](
    n: Int
  )(
    as: Iterable[A]
  )(
    f: A => ZManaged[R, E, Any]
  ): ZManaged[R, E, Unit] =
    ReleaseMap.makeManaged(ExecutionStrategy.ParallelN(n)).mapZIO { parallelReleaseMap =>
      val makeInnerMap =
        ReleaseMap.makeManaged(ExecutionStrategy.Sequential).zio.map(_._2).provideSome[Any]((_, parallelReleaseMap))

      ZIO.foreachParNDiscard(n)(as)(a =>
        makeInnerMap.flatMap(innerMap => f(a).zio.map(_._2).provideSome[R]((_, innerMap)))
      )
    }

  /**
   * Creates a [[ZManaged]] from an `AutoCloseable` resource. The resource's `close`
   * method will be used as the release action.
   */
  def fromAutoCloseable[R, E, A <: AutoCloseable](fa: ZIO[R, E, A]): ZManaged[R, E, A] =
    acquireReleaseWith(fa)(a => UIO(a.close()))

  /**
   * Lifts a ZIO[R, E, A] into ZManaged[R, E, A] with no release action. The
   * effect will be performed interruptibly.
   */
  @deprecated("use fromZIO", "2.0.0")
  def fromEffect[R, E, A](fa: ZIO[R, E, A]): ZManaged[R, E, A] =
    fromZIO(fa)

  /**
   * Lifts a ZIO[R, E, A] into ZManaged[R, E, A] with no release action. The
   * effect will be performed uninterruptibly. You usually want the [[ZManaged.fromEffect]]
   * variant.
   */
  @deprecated("use fromZIOUninterruptible", "2.0.0")
  def fromEffectUninterruptible[R, E, A](fa: ZIO[R, E, A]): ZManaged[R, E, A] =
    fromZIOUninterruptible(fa)

  /**
   * Lifts an `Either` into a `ZManaged` value.
   */
  def fromEither[E, A](v: => Either[E, A]): ZManaged[Any, E, A] =
    succeed(v).flatMap(_.fold(fail(_), succeedNow))

  /**
   * Lifts a function `R => A` into a `ZManaged[R, Nothing, A]`.
   */
  def fromFunction[R, A](f: R => A): ZManaged[R, Nothing, A] =
    ZManaged.fromZIO(ZIO.environment[R]).map(f)

  /**
   * Lifts an effectful function whose effect requires no environment into
   * an effect that requires the input to the function.
   */
  @deprecated("use fromFunctionManaged", "2.0.0")
  def fromFunctionM[R, E, A](f: R => ZManaged[Any, E, A]): ZManaged[R, E, A] =
    fromFunctionManaged(f)

  /**
   * Lifts an effectful function whose effect requires no environment into
   * an effect that requires the input to the function.
   */
  def fromFunctionManaged[R, E, A](f: R => ZManaged[Any, E, A]): ZManaged[R, E, A] =
    flatten(fromFunction(f))

  /**
   * Lifts an `Option` into a `ZManaged` but preserves the error as an option in the error channel, making it easier to compose
   * in some scenarios.
   */
  def fromOption[A](v: => Option[A]): ZManaged[Any, Option[Nothing], A] =
    succeed(v).flatMap(_.fold[Managed[Option[Nothing], A]](fail(None))(succeedNow))

  /**
   * Lifts a pure `Reservation[R, E, A]` into `ZManaged[R, E, A]`. The acquisition step
   * is performed interruptibly.
   */
  def fromReservation[R, E, A](reservation: Reservation[R, E, A]): ZManaged[R, E, A] =
    fromReservationZIO(ZIO.succeed(reservation))

  /**
   * Creates a ZManaged from a [[Reservation]] produced by an effect. Evaluating
   * the effect that produces the reservation will be performed *uninterruptibly*,
   * while the acquisition step of the reservation will be performed *interruptibly*.
   * The release step will be performed uninterruptibly as usual.
   *
   * This two-phase acquisition allows for resource acquisition flows that can be
   * safely interrupted and released.
   */
  def fromReservationZIO[R, E, A](reservation: ZIO[R, E, Reservation[R, E, A]]): ZManaged[R, E, A] =
    ZManaged {
      ZIO.uninterruptibleMask { restore =>
        for {
          tp             <- ZIO.environment[(R, ReleaseMap)]
          (r, releaseMap) = tp
          reserved       <- reservation.provide(r)
          releaseKey     <- releaseMap.addIfOpen(reserved.release(_).provide(r))
          finalizerAndA <- releaseKey match {
                             case Some(key) =>
                               restore(reserved.acquire.provideSome[(R, ReleaseMap)](_._1))
                                 .map((releaseMap.release(key, (_: Exit[Any, Any])), _))
                             case None => ZIO.interrupt
                           }
        } yield finalizerAndA
      }
    }

  /**
   * Lifts a `Try` into a `ZManaged`.
   */
  def fromTry[A](value: => scala.util.Try[A]): TaskManaged[A] =
    attempt(value).flatMap {
      case scala.util.Success(v) => succeedNow(v)
      case scala.util.Failure(t) => fail(t)
    }

  /**
   * Lifts a ZIO[R, E, A] into ZManaged[R, E, A] with no release action. The
   * effect will be performed interruptibly.
   */
  def fromZIO[R, E, A](fa: ZIO[R, E, A]): ZManaged[R, E, A] =
    ZManaged(
      ZIO.uninterruptibleMask(restore => restore(fa).provideSome[(R, ReleaseMap)](_._1).map((Finalizer.noop, _)))
    )

  /**
   * Lifts a ZIO[R, E, A] into ZManaged[R, E, A] with no release action. The
   * effect will be performed uninterruptibly. You usually want the [[ZManaged.fromEffect]]
   * variant.
   */
  def fromZIOUninterruptible[R, E, A](fa: ZIO[R, E, A]): ZManaged[R, E, A] =
    fromZIO(fa.uninterruptible)

  /**
   * Returns an effect that models failure with the specified `Cause`.
   */
  @deprecated("use failCause", "2.0.0")
  def halt[E](cause: => Cause[E]): ZManaged[Any, E, Nothing] =
    failCause(cause)

  /**
   * Returns the identity effectful function, which performs no effects
   */
  def identity[R]: ZManaged[R, Nothing, R] = fromFunction(scala.Predef.identity)

  /**
   * Runs `onTrue` if the result of `b` is `true` and `onFalse` otherwise.
   */
  @deprecated("use ifZManaged", "2.0.0")
  def ifM[R, E](b: ZManaged[R, E, Boolean]): ZManaged.IfManaged[R, E] =
    ifManaged(b)

  /**
   * Runs `onTrue` if the result of `b` is `true` and `onFalse` otherwise.
   */
  def ifManaged[R, E](b: ZManaged[R, E, Boolean]): ZManaged.IfManaged[R, E] =
    new ZManaged.IfManaged(b)

  /**
   * Returns an effect that is interrupted as if by the fiber calling this
   * method.
   */
  lazy val interrupt: ZManaged[Any, Nothing, Nothing] =
    ZManaged.fromZIO(ZIO.descriptor).flatMap(d => failCause(Cause.interrupt(d.id)))

  /**
   * Returns an effect that is interrupted as if by the specified fiber.
   */
  def interruptAs(fiberId: => Fiber.Id): ZManaged[Any, Nothing, Nothing] =
    failCause(Cause.interrupt(fiberId))

  /**
   * Iterates with the specified effectual function. The moral equivalent of:
   *
   * {{{
   * var s = initial
   *
   * while (cont(s)) {
   *   s = body(s)
   * }
   *
   * s
   * }}}
   */
  def iterate[R, E, S](initial: S)(cont: S => Boolean)(body: S => ZManaged[R, E, S]): ZManaged[R, E, S] =
    if (cont(initial)) body(initial).flatMap(iterate(_)(cont)(body))
    else ZManaged.succeedNow(initial)

  /**
   * Returns a managed effect that describes shifting to the specified executor
   * as the `acquire` action and shifting back to the original executor as the
   * `release` action.
   */
  def lock(executor: => Executor): ZManaged[Any, Nothing, Unit] =
    ZManaged.acquireReleaseWith {
      ZIO.descriptorWith { descriptor =>
        if (descriptor.locked) ZIO.shift(executor).as(Some(descriptor.executor))
        else ZIO.shift(executor).as(None)
      }
    } {
      case Some(executor) => ZIO.shift(executor)
      case None           => ZIO.unshift
    }.unit

  /**
   * Loops with the specified effectual function, collecting the results into a
   * list. The moral equivalent of:
   *
   * {{{
   * var s  = initial
   * var as = List.empty[A]
   *
   * while (cont(s)) {
   *   as = body(s) :: as
   *   s  = inc(s)
   * }
   *
   * as.reverse
   * }}}
   */
  def loop[R, E, A, S](
    initial: S
  )(cont: S => Boolean, inc: S => S)(body: S => ZManaged[R, E, A]): ZManaged[R, E, List[A]] =
    if (cont(initial))
      body(initial).flatMap(a => loop(inc(initial))(cont, inc)(body).map(as => a :: as))
    else
      ZManaged.succeedNow(List.empty[A])

  /**
   * Loops with the specified effectual function purely for its effects. The
   * moral equivalent of:
   *
   * {{{
   * var s = initial
   *
   * while (cont(s)) {
   *   body(s)
   *   s = inc(s)
   * }
   * }}}
   */
  @deprecated("use loopDiscard", "2.0.0")
  def loop_[R, E, S](
    initial: S
  )(cont: S => Boolean, inc: S => S)(body: S => ZManaged[R, E, Any]): ZManaged[R, E, Unit] =
    loopDiscard(initial)(cont, inc)(body)

  /**
   * Loops with the specified effectual function purely for its effects. The
   * moral equivalent of:
   *
   * {{{
   * var s = initial
   *
   * while (cont(s)) {
   *   body(s)
   *   s = inc(s)
   * }
   * }}}
   */
  def loopDiscard[R, E, S](
    initial: S
  )(cont: S => Boolean, inc: S => S)(body: S => ZManaged[R, E, Any]): ZManaged[R, E, Unit] =
    if (cont(initial)) body(initial) *> loopDiscard(inc(initial))(cont, inc)(body)
    else ZManaged.unit

  /**
   * Lifts a `ZIO[R, E, A]` into `ZManaged[R, E, A]` with a release action.
   * The acquire and release actions will be performed uninterruptibly.
   */
  @deprecated("use acquireReleaseWith", "2.0.0")
  def make[R, R1 <: R, E, A](acquire: ZIO[R, E, A])(release: A => ZIO[R1, Nothing, Any]): ZManaged[R1, E, A] =
    acquireReleaseWith(acquire)(release)

  /**
   * Lifts a `ZIO[R, E, A]` into `ZManaged[R, E, A]` with a release action
   * that does not need access to the resource. The acquire and release actions
   * will be performed uninterruptibly.
   */
  @deprecated("use acquireRelease", "2.0.0")
  def make_[R, R1 <: R, E, A](acquire: ZIO[R, E, A])(release: ZIO[R1, Nothing, Any]): ZManaged[R1, E, A] =
    acquireRelease(acquire)(release)

  /**
   * Lifts a synchronous effect into `ZManaged[R, Throwable, A]` with a release action.
   * The acquire and release actions will be performed uninterruptibly.
   */
  @deprecated("use acquireReleaseAttemptWith", "2.0.0")
  def makeEffect[A](acquire: => A)(release: A => Any): ZManaged[Any, Throwable, A] =
    acquireReleaseAttemptWith(acquire)(release)

  /**
   * Lifts a synchronous effect into `ZManaged[R, Throwable, A]` with a release
   * action that does not need access to the resource. The acquire and release
   * actions will be performed uninterruptibly.
   */
  @deprecated("use acquireReleaseAttempt", "2.0.0")
  def makeEffect_[A](acquire: => A)(release: => Any): ZManaged[Any, Throwable, A] =
    acquireReleaseAttempt(acquire)(release)

  /**
   * Lifts a synchronous effect that does not throw exceptions into a
   * `ZManaged[Any, Nothing, A]` with a release action. The acquire and
   * release actions will be performed uninterruptibly.
   */
  @deprecated("use acquireReleaseSucceedWith", "2.0.0")
  def makeEffectTotal[A](acquire: => A)(release: A => Any): ZManaged[Any, Nothing, A] =
    acquireReleaseSucceedWith(acquire)(release)

  /**
   * Lifts a synchronous effect that does not throw exceptions into a
   * `ZManaged[Any, Nothing, A]` with a release action that does not need
   * access to the resource. The acquire and release actions will be performed
   * uninterruptibly.
   */
<<<<<<< HEAD
  @deprecated("use acquireReleaseSucceed", "2.0.0")
  def makeEffectTotal_[A](acquire: => A)(release: => A): ZManaged[Any, Nothing, A] =
    acquireReleaseSucceed(acquire)(release)
=======
  def makeEffectTotal_[A](acquire: => A)(release: => Any): ZManaged[Any, Nothing, A] =
    makeEffectTotal(acquire)(_ => release)
>>>>>>> ec493b24

  /**
   * Lifts a `ZIO[R, E, A]` into `ZManaged[R, E, A]` with a release action that handles `Exit`.
   * The acquire and release actions will be performed uninterruptibly.
   */
  @deprecated("use acquireReleaseExitWith", "2.0.0")
  def makeExit[R, R1 <: R, E, A](
    acquire: ZIO[R, E, A]
  )(release: (A, Exit[Any, Any]) => ZIO[R1, Nothing, Any]): ZManaged[R1, E, A] =
    acquireReleaseExitWith(acquire)(release)

  /**
   * Lifts a `ZIO[R, E, A]` into `ZManaged[R, E, A]` with a release action that
   * does not need access to the resource but handles `Exit`. The acquire and
   * release actions will be performed uninterruptibly.
   */
  def makeExit_[R, R1 <: R, E, A](acquire: ZIO[R, E, A])(
    release: Exit[Any, Any] => ZIO[R1, Nothing, Any]
  ): ZManaged[R1, E, A] =
    acquireReleaseExit(acquire)(release)

  /**
   * Lifts a ZIO[R, E, A] into ZManaged[R, E, A] with a release action.
   * The acquire action will be performed interruptibly, while release
   * will be performed uninterruptibly.
   */
  def makeInterruptible[R, E, A](
    acquire: ZIO[R, E, A]
  )(release: A => URIO[R, Any]): ZManaged[R, E, A] =
    acquireReleaseInterruptibleWith(acquire)(release)

  /**
   * Lifts a ZIO[R, E, A] into ZManaged[R, E, A] with a release action that
   * does not require access to the resource. The acquire action will be
   * performed interruptibly, while release will be performed uninterruptibly.
   */
  def makeInterruptible_[R, R1 <: R, E, A](
    acquire: ZIO[R, E, A]
  )(release: ZIO[R1, Nothing, Any]): ZManaged[R1, E, A] =
    acquireReleaseInterruptible(acquire)(release)

  /**
   * Creates a ZManaged from a [[Reservation]] produced by an effect. Evaluating
   * the effect that produces the reservation will be performed *uninterruptibly*,
   * while the acquisition step of the reservation will be performed *interruptibly*.
   * The release step will be performed uninterruptibly as usual.
   *
   * This two-phase acquisition allows for resource acquisition flows that can be
   * safely interrupted and released.
   */
  @deprecated("use fromReservationZIO", "2.0.0")
  def makeReserve[R, E, A](reservation: ZIO[R, E, Reservation[R, E, A]]): ZManaged[R, E, A] =
    fromReservationZIO(reservation)

  /**
   * Sequentially zips the specified effects using the specified combiner
   * function.
   */
  def mapN[R, E, A, B, C](zManaged1: ZManaged[R, E, A], zManaged2: ZManaged[R, E, B])(
    f: (A, B) => C
  ): ZManaged[R, E, C] =
    zManaged1.zipWith(zManaged2)(f)

  /**
   * Sequentially zips the specified effects using the specified combiner
   * function.
   */
  def mapN[R, E, A, B, C, D](
    zManaged1: ZManaged[R, E, A],
    zManaged2: ZManaged[R, E, B],
    zManaged3: ZManaged[R, E, C]
  )(f: (A, B, C) => D): ZManaged[R, E, D] =
    for {
      a <- zManaged1
      b <- zManaged2
      c <- zManaged3
    } yield f(a, b, c)

  /**
   * Sequentially zips the specified effects using the specified combiner
   * function.
   */
  def mapN[R, E, A, B, C, D, F](
    zManaged1: ZManaged[R, E, A],
    zManaged2: ZManaged[R, E, B],
    zManaged3: ZManaged[R, E, C],
    zManaged4: ZManaged[R, E, D]
  )(f: (A, B, C, D) => F): ZManaged[R, E, F] =
    for {
      a <- zManaged1
      b <- zManaged2
      c <- zManaged3
      d <- zManaged4
    } yield f(a, b, c, d)

  /**
   * Returns an effect that executes the specified effects in parallel,
   * combining their results with the specified `f` function. If any effect
   * fails, then the other effects will be interrupted.
   */
  def mapParN[R, E, A, B, C](zManaged1: ZManaged[R, E, A], zManaged2: ZManaged[R, E, B])(
    f: (A, B) => C
  ): ZManaged[R, E, C] =
    zManaged1.zipWithPar(zManaged2)(f)

  /**
   * Returns an effect that executes the specified effects in parallel,
   * combining their results with the specified `f` function. If any effect
   * fails, then the other effects will be interrupted.
   */
  def mapParN[R, E, A, B, C, D](
    zManaged1: ZManaged[R, E, A],
    zManaged2: ZManaged[R, E, B],
    zManaged3: ZManaged[R, E, C]
  )(f: (A, B, C) => D): ZManaged[R, E, D] =
    (zManaged1 <&> zManaged2 <&> zManaged3).map(f.tupled)

  /**
   * Returns an effect that executes the specified effects in parallel,
   * combining their results with the specified `f` function. If any effect
   * fails, then the other effects will be interrupted.
   */
  def mapParN[R, E, A, B, C, D, F](
    zManaged1: ZManaged[R, E, A],
    zManaged2: ZManaged[R, E, B],
    zManaged3: ZManaged[R, E, C],
    zManaged4: ZManaged[R, E, D]
  )(f: (A, B, C, D) => F): ZManaged[R, E, F] =
    (zManaged1 <&> zManaged2 <&> zManaged3 <&> zManaged4).map(f.tupled)

  /**
   * Merges an `Iterable[ZManaged]` to a single `ZManaged`, working sequentially.
   */
  def mergeAll[R, E, A, B](in: Iterable[ZManaged[R, E, A]])(zero: B)(f: (B, A) => B): ZManaged[R, E, B] =
    in.foldLeft[ZManaged[R, E, B]](succeedNow(zero))(_.zipWith(_)(f))

  /**
   * Merges an `Iterable[ZManaged]` to a single `ZManaged`, working in parallel.
   *
   * Due to the parallel nature of this combinator, `f` must be both:
   * - commutative: `f(a, b) == f(b, a)`
   * - associative: `f(a, f(b, c)) == f(f(a, b), c)`
   */
  def mergeAllPar[R, E, A, B](in: Iterable[ZManaged[R, E, A]])(zero: B)(f: (B, A) => B): ZManaged[R, E, B] =
    ReleaseMap.makeManaged(ExecutionStrategy.Parallel).mapZIO { parallelReleaseMap =>
      ZIO.mergeAllPar(in.map(_.zio.map(_._2)))(zero)(f).provideSome[R]((_, parallelReleaseMap))
    }

  /**
   * Merges an `Iterable[ZManaged]` to a single `ZManaged`, working in parallel.
   *
   * Due to the parallel nature of this combinator, `f` must be both:
   * - commutative: `f(a, b) == f(b, a)`
   * - associative: `f(a, f(b, c)) == f(f(a, b), c)`
   *
   * Unlike `mergeAllPar`, this method will use at most up to `n` fibers.
   */
  def mergeAllParN[R, E, A, B](
    n: Int
  )(
    in: Iterable[ZManaged[R, E, A]]
  )(
    zero: B
  )(
    f: (B, A) => B
  ): ZManaged[R, E, B] =
    ReleaseMap.makeManaged(ExecutionStrategy.ParallelN(n)).mapZIO { parallelReleaseMap =>
      ZIO.mergeAllParN(n)(in.map(_.zio.map(_._2)))(zero)(f).provideSome[R]((_, parallelReleaseMap))
    }

  /**
   * Returns a `ZManaged` that never acquires a resource.
   */
  lazy val never: ZManaged[Any, Nothing, Nothing] =
    ZManaged.fromZIO(ZIO.never)

  /**
   * Returns a `ZManaged` with the empty value.
   */
  val none: Managed[Nothing, Option[Nothing]] =
    succeedNow(None)

  /**
   * A scope in which resources can be safely preallocated. Passing a [[ZManaged]]
   * to the `apply` method will create (inside an effect) a managed resource which
   * is already acquired and cannot fail.
   */
  abstract class PreallocationScope {
    def apply[R, E, A](managed: ZManaged[R, E, A]): ZIO[R, E, Managed[Nothing, A]]
  }

  /**
   * Creates a scope in which resources can be safely preallocated.
   */
  lazy val preallocationScope: Managed[Nothing, PreallocationScope] =
    scope.map { allocate =>
      new PreallocationScope {
        def apply[R, E, A](managed: ZManaged[R, E, A]) =
          allocate(managed).map { case (release, res) =>
            ZManaged.acquireReleaseExitWith(ZIO.succeedNow(res))((_, exit) => release(exit))
          }
      }
    }

  /**
   * Reduces an `Iterable[IO]` to a single `IO`, working sequentially.
   */
  def reduceAll[R, E, A](a: ZManaged[R, E, A], as: Iterable[ZManaged[R, E, A]])(
    f: (A, A) => A
  ): ZManaged[R, E, A] =
    as.foldLeft[ZManaged[R, E, A]](a)(_.zipWith(_)(f))

  /**
   * Reduces an `Iterable[IO]` to a single `IO`, working in parallel.
   */
  def reduceAllPar[R, E, A](a: ZManaged[R, E, A], as: Iterable[ZManaged[R, E, A]])(
    f: (A, A) => A
  ): ZManaged[R, E, A] =
    ReleaseMap.makeManaged(ExecutionStrategy.Parallel).mapZIO { parallelReleaseMap =>
      ZIO.reduceAllPar(a.zio.map(_._2), as.map(_.zio.map(_._2)))(f).provideSome[R]((_, parallelReleaseMap))
    }

  /**
   * Reduces an `Iterable[IO]` to a single `IO`, working in parallel.
   *
   * Unlike `mergeAllPar`, this method will use at most up to `n` fibers.
   *
   * This is not implemented in terms of ZIO.foreach / ZManaged.zipWithPar as otherwise all reservation phases would always run, causing unnecessary work
   */
  def reduceAllParN[R, E, A](
    n: Int
  )(
    a: ZManaged[R, E, A],
    as: Iterable[ZManaged[R, E, A]]
  )(
    f: (A, A) => A
  ): ZManaged[R, E, A] =
    ReleaseMap.makeManaged(ExecutionStrategy.ParallelN(n)).mapZIO { parallelReleaseMap =>
      ZIO
        .reduceAllParN[(R, ReleaseMap), (R, ReleaseMap), E, A](n)(a.zio.map(_._2), as.map(_.zio.map(_._2)))(f)
        .provideSome[R]((_, parallelReleaseMap))
    }

  /**
   * Requires that the given `ZManaged[E, Option[A]]` contain a value. If there is no
   * value, then the specified error will be raised.
   */
  def require[R, E, A](error: => E): ZManaged[R, E, Option[A]] => ZManaged[R, E, A] =
    (zManaged: ZManaged[R, E, Option[A]]) => zManaged.flatMap(_.fold[ZManaged[R, E, A]](fail(error))(succeedNow))

  /**
   * Lifts a pure `Reservation[R, E, A]` into `ZManaged[R, E, A]`. The acquisition step
   * is performed interruptibly.
   */
  @deprecated("use fromReservation", "2.0.0")
  def reserve[R, E, A](reservation: Reservation[R, E, A]): ZManaged[R, E, A] =
    fromReservation(reservation)

  /**
   * Provides access to the entire map of resources allocated by this ZManaged.
   */
  lazy val releaseMap: ZManaged[Any, Nothing, ReleaseMap] =
    apply(ZIO.environment[(Any, ReleaseMap)].map(tp => (Finalizer.noop, tp._2)))

  /**
   * Returns an ZManaged that accesses the runtime, which can be used to
   * (unsafely) execute tasks. This is useful for integration with legacy
   * code that must call back into ZIO code.
   */
  def runtime[R]: ZManaged[R, Nothing, Runtime[R]] =
    ZManaged.fromZIO(ZIO.runtime[R])

  def sandbox[R, E, A](v: ZManaged[R, E, A]): ZManaged[R, Cause[E], A] =
    v.sandbox

  /**
   * Returns a managed effect that describes shifting to the specified executor
   * as the `acquire` action with no release action.
   */
  def shift(executor: => Executor): ZManaged[Any, Nothing, Unit] =
    ZManaged.fromZIO(ZIO.shift(executor))

  /**
   * A scope in which [[ZManaged]] values can be safely allocated. Passing a managed
   * resource to the `apply` method will return an effect that allocates the resource
   * and returns it with an early-release handle.
   */
  abstract class Scope {
    def apply[R, E, A](managed: ZManaged[R, E, A]): ZIO[R, E, (ZManaged.Finalizer, A)]
  }

  /**
   * Creates a scope in which resources can be safely allocated into together with a release action.
   */
  lazy val scope: Managed[Nothing, Scope] =
    ZManaged.releaseMap.map { finalizers =>
      new Scope {
        override def apply[R, E, A](managed: ZManaged[R, E, A]) =
          for {
            r  <- ZIO.environment[R]
            tp <- managed.zio.provide((r, finalizers))
          } yield tp
      }
    }

  /**
   * Returns an effectful function that extracts out the second element of a
   * tuple.
   */
  def second[A]: ZManaged[(Any, A), Nothing, A] =
    fromFunction(_._2)

  /**
   * Accesses the specified service in the environment of the effect.
   */
  def service[A: Tag]: ZManaged[Has[A], Nothing, A] =
    ZManaged.access(_.get[A])

  /**
   * Accesses the specified services in the environment of the effect.
   */
  def services[A: Tag, B: Tag]: ZManaged[Has[A] with Has[B], Nothing, (A, B)] =
    ZManaged.access(r => (r.get[A], r.get[B]))

  /**
   * Accesses the specified services in the environment of the effect.
   */
  def services[A: Tag, B: Tag, C: Tag]: ZManaged[Has[A] with Has[B] with Has[C], Nothing, (A, B, C)] =
    ZManaged.access(r => (r.get[A], r.get[B], r.get[C]))

  /**
   * Accesses the specified services in the environment of the effect.
   */
  def services[A: Tag, B: Tag, C: Tag, D: Tag]
    : ZManaged[Has[A] with Has[B] with Has[C] with Has[D], Nothing, (A, B, C, D)] =
    ZManaged.access(r => (r.get[A], r.get[B], r.get[C], r.get[D]))

  /**
   * Effectfully accesses the specified service in the environment of the effect.
   *
   * {{{
   * def foo(int: Int) = ZManaged.serviceWith[Foo](_.foo(int))
   * }}}
   */
  def serviceWith[Service]: ServiceWithPartiallyApplied[Service] =
    new ServiceWithPartiallyApplied[Service]

  /**
   * Effectfully accesses the specified managed service in the environment of the effect .
   *
   * Especially useful for creating "accessor" methods on Services' companion objects accessing managed resources.
   *
   * {{{
   * trait Foo {
   *  def start(): ZManaged[Any, Nothing, Unit]
   * }
   *
   * def start: ZManaged[Has[Foo], Nothing, Unit] =
   *  ZManaged.serviceWithManaged[Foo](_.start())
   * }}}
   */
  def serviceWithManaged[Service]: ServiceWithManagedPartiallyApplied[Service] =
    new ServiceWithManagedPartiallyApplied[Service]

  /**
   *  Returns an effect with the optional value.
   */
  def some[A](a: => A): UManaged[Option[A]] =
    succeed(Some(a))

  /**
   * Lifts a lazy, pure value into a Managed.
   */
  def succeed[A](r: => A): ZManaged[Any, Nothing, A] =
    ZManaged(ZIO.succeed((Finalizer.noop, r)))

  /**
   * Returns a lazily constructed Managed.
   */
  def suspend[R, E, A](zManaged: => ZManaged[R, E, A]): ZManaged[R, E, A] =
    flatten(succeed(zManaged))

  /**
   * Returns an effectful function that merely swaps the elements in a `Tuple2`.
   */
  def swap[A, B]: ZManaged[(A, B), Nothing, (B, A)] = fromFunction(_.swap)

  /**
   * Returns a ZManaged value that represents a managed resource that can be safely
   * swapped within the scope of the ZManaged. The function provided inside the
   * ZManaged can be used to switch the resource currently in use.
   *
   * When the resource is switched, the finalizer for the previous finalizer will
   * be executed uninterruptibly. If the effect executing inside the [[ZManaged#use]]
   * is interrupted, the finalizer for the resource currently in use is guaranteed
   * to execute.
   *
   * This constructor can be used to create an expressive control flow that uses
   * several instances of a managed resource. For example:
   * {{{
   * def makeWriter: Task[FileWriter]
   * trait FileWriter {
   *   def write(data: Int): Task[Unit]
   *   def close: UIO[Unit]
   * }
   *
   * val elements = List(1, 2, 3, 4)
   * val writingProgram =
   *   ZManaged.switchable[Any, Throwable, FileWriter].use { switchWriter =>
   *     ZIO.foreachDiscard(elements) { element =>
   *       for {
   *         writer <- switchWriter(makeWriter.toManaged(_.close))
   *         _      <- writer.write(element)
   *       } yield ()
   *     }
   *   }
   * }}}
   */
  def switchable[R, E, A]: ZManaged[R, Nothing, ZManaged[R, E, A] => ZIO[R, E, A]] =
    for {
      releaseMap <- ZManaged.releaseMap
      key <- releaseMap
               .addIfOpen(_ => UIO.unit)
               .flatMap {
                 case Some(key) => UIO.succeed(key)
                 case None      => ZIO.interrupt
               }
               .toManaged
      switch = (newResource: ZManaged[R, E, A]) =>
                 ZIO.uninterruptibleMask { restore =>
                   for {
                     _ <- releaseMap
                            .replace(key, _ => UIO.unit)
                            .flatMap(_.map(_.apply(Exit.unit)).getOrElse(ZIO.unit))
                     r     <- ZIO.environment[R]
                     inner <- ReleaseMap.make
                     a     <- restore(newResource.zio.provide((r, inner)))
                     _ <- releaseMap
                            .replace(key, inner.releaseAll(_, ExecutionStrategy.Sequential))
                   } yield a._2
                 }
    } yield switch

  /**
   * Returns the effect resulting from mapping the success of this effect to unit.
   */
  lazy val unit: ZManaged[Any, Nothing, Unit] = ZManaged.succeedNow(())

  /**
   * The moral equivalent of `if (!p) exp`
   */
  def unless[R, E](b: => Boolean)(zio: => ZManaged[R, E, Any]): ZManaged[R, E, Unit] =
    suspend(if (b) unit else zio.unit)

  /**
   * The moral equivalent of `if (!p) exp` when `p` has side-effects
   */
  @deprecated("use unlessManaged", "2.0.0")
  def unlessM[R, E](b: ZManaged[R, E, Boolean]): ZManaged.UnlessManaged[R, E] =
    unlessManaged(b)

  /**
   * The moral equivalent of `if (!p) exp` when `p` has side-effects
   */
  def unlessManaged[R, E](b: ZManaged[R, E, Boolean]): ZManaged.UnlessManaged[R, E] =
    new ZManaged.UnlessManaged(b)

  /**
   * The inverse operation to `sandbox`. Submerges the full cause of failure.
   */
  def unsandbox[R, E, A](v: ZManaged[R, Cause[E], A]): ZManaged[R, E, A] =
    v.mapErrorCause(_.flatten)

  /**
   * Unwraps a `ZManaged` that is inside a `ZIO`.
   */
  def unwrap[R, E, A](fa: ZIO[R, E, ZManaged[R, E, A]]): ZManaged[R, E, A] =
    ZManaged.fromZIO(fa).flatten

  /**
   * The moral equivalent of `if (p) exp`
   */
  def when[R, E](b: => Boolean)(zManaged: => ZManaged[R, E, Any]): ZManaged[R, E, Unit] =
    ZManaged.suspend(if (b) zManaged.unit else unit)

  /**
   * Runs an effect when the supplied `PartialFunction` matches for the given value, otherwise does nothing.
   */
  def whenCase[R, E, A](a: => A)(pf: PartialFunction[A, ZManaged[R, E, Any]]): ZManaged[R, E, Unit] =
    ZManaged.suspend(pf.applyOrElse(a, (_: A) => unit).unit)

  /**
   * Runs an effect when the supplied `PartialFunction` matches for the given effectful value, otherwise does nothing.
   */
  @deprecated("use whenCaseManaged", "2.0.0")
  def whenCaseM[R, E, A](
    a: ZManaged[R, E, A]
  )(pf: PartialFunction[A, ZManaged[R, E, Any]]): ZManaged[R, E, Unit] =
    whenCaseManaged(a)(pf)

  /**
   * Runs an effect when the supplied `PartialFunction` matches for the given effectful value, otherwise does nothing.
   */
  def whenCaseManaged[R, E, A](
    a: ZManaged[R, E, A]
  )(pf: PartialFunction[A, ZManaged[R, E, Any]]): ZManaged[R, E, Unit] =
    a.flatMap(whenCase(_)(pf))

  /**
   * The moral equivalent of `if (p) exp` when `p` has side-effects
   */
  @deprecated("use whenManaged", "2.0.0")
  def whenM[R, E](b: ZManaged[R, E, Boolean]): ZManaged.WhenManaged[R, E] =
    whenManaged(b)

  /**
   * The moral equivalent of `if (p) exp` when `p` has side-effects
   */
  def whenManaged[R, E](b: ZManaged[R, E, Boolean]): ZManaged.WhenManaged[R, E] =
    new ZManaged.WhenManaged(b)

  /**
   * Locally installs a supervisor and an effect that succeeds with all the
   * children that have been forked in the returned effect.
   */
  def withChildren[R, E, A](get: UIO[Chunk[Fiber.Runtime[Any, Any]]] => ZManaged[R, E, A]): ZManaged[R, E, A] =
    ZManaged.unwrap(Supervisor.track(true).map { supervisor =>
      // Filter out the fiber id of whoever is calling this:
      ZManaged(
        get(supervisor.value.flatMap(children => ZIO.descriptor.map(d => children.filter(_.id != d.id)))).zio
          .supervised(supervisor)
      )
    })

  private[zio] def succeedNow[A](r: A): ZManaged[Any, Nothing, A] =
    ZManaged(IO.succeedNow((Finalizer.noop, r)))

  implicit final class RefineToOrDieOps[R, E <: Throwable, A](private val self: ZManaged[R, E, A]) extends AnyVal {

    /**
     * Keeps some of the errors, and terminates the fiber with the rest.
     */
    def refineToOrDie[E1 <: E: ClassTag](implicit ev: CanFail[E]): ZManaged[R, E1, A] =
      self.refineOrDie { case e: E1 => e }
  }

}<|MERGE_RESOLUTION|>--- conflicted
+++ resolved
@@ -1694,7 +1694,7 @@
    * access to the resource. The acquire and release actions will be performed
    * uninterruptibly.
    */
-  def acquireReleaseSucceed[A](acquire: => A)(release: => A): ZManaged[Any, Nothing, A] =
+  def acquireReleaseSucceed[A](acquire: => A)(release: => Any): ZManaged[Any, Nothing, A] =
     acquireReleaseSucceedWith(acquire)(_ => release)
 
   /**
@@ -2493,14 +2493,9 @@
    * access to the resource. The acquire and release actions will be performed
    * uninterruptibly.
    */
-<<<<<<< HEAD
   @deprecated("use acquireReleaseSucceed", "2.0.0")
-  def makeEffectTotal_[A](acquire: => A)(release: => A): ZManaged[Any, Nothing, A] =
+  def makeEffectTotal_[A](acquire: => A)(release: => Any): ZManaged[Any, Nothing, A] =
     acquireReleaseSucceed(acquire)(release)
-=======
-  def makeEffectTotal_[A](acquire: => A)(release: => Any): ZManaged[Any, Nothing, A] =
-    makeEffectTotal(acquire)(_ => release)
->>>>>>> ec493b24
 
   /**
    * Lifts a `ZIO[R, E, A]` into `ZManaged[R, E, A]` with a release action that handles `Exit`.
