--- conflicted
+++ resolved
@@ -1607,11 +1607,7 @@
       tag: Tag[Service],
       trace: ZTraceElement
     ): ZManaged[R with Service, E, A] =
-<<<<<<< HEAD
-      ZManaged.accessManaged(environment => f(environment.get[Service]))
-=======
-      ZManaged.environmentWithManaged(environment => f(environment.get(tag)))
->>>>>>> 15fb1b68
+      ZManaged.environmentWithManaged(environment => f(environment.get[Service]))
   }
 
   /**
@@ -1653,13 +1649,8 @@
   final class UpdateService[-R, +E, +A, M](private val self: ZManaged[R, E, A]) extends AnyVal {
     def apply[R1 <: R with M](
       f: M => M
-<<<<<<< HEAD
     )(implicit ev: IsNotIntersection[M], tag: Tag[M], trace: ZTraceElement): ZManaged[R1, E, A] =
-      self.provideSome(_.update(f))
-=======
-    )(implicit tag: Tag[M], trace: ZTraceElement): ZManaged[R1, E, A] =
       self.provideSomeEnvironment(_.update(f))
->>>>>>> 15fb1b68
   }
 
   final class UpdateServiceAt[-R, +E, +A, Service](private val self: ZManaged[R, E, A]) extends AnyVal {
