/*
 * Copyright 2017-2020 John A. De Goes and the ZIO Contributors
 *
 * Licensed under the Apache License, Version 2.0 (the "License");
 * you may not use this file except in compliance with the License.
 * You may obtain a copy of the License at
 *
 *     http://www.apache.org/licenses/LICENSE-2.0
 *
 * Unless required by applicable law or agreed to in writing, software
 * distributed under the License is distributed on an "AS IS" BASIS,
 * WITHOUT WARRANTIES OR CONDITIONS OF ANY KIND, either express or implied.
 * See the License for the specific language governing permissions and
 * limitations under the License.
 */

package zio

import scala.reflect.ClassTag

import zio.clock.Clock
import zio.duration.Duration

/**
 * A `Reservation[-R, +E, +A]` encapsulates resource acquisition and disposal
 * without specifying when or how that resource might be used.
 *
 * See [[ZManaged#reserve]] and [[ZIO#reserve]] for details of usage.
 */
final case class Reservation[-R, +E, +A](acquire: ZIO[R, E, A], release: Exit[Any, Any] => ZIO[R, Nothing, Any])

/**
 * A `ZManaged[R, E, A]` is a managed resource of type `A`, which may be used by
 * invoking the `use` method of the resource. The resource will be automatically
 * acquired before the resource is used, and automatically released after the
 * resource is used.
 *
 * Resources do not survive the scope of `use`, meaning that if you attempt to
 * capture the resource, leak it from `use`, and then use it after the resource
 * has been consumed, the resource will not be valid anymore and may fail with
 * some checked error, as per the type of the functions provided by the resource.
 */
final class ZManaged[-R, +E, +A] private (reservation: ZIO[R, E, Reservation[R, E, A]]) extends Serializable { self =>

  /**
   * Symbolic alias for zip.
   */
  def &&&[R1 <: R, E1 >: E, B](that: ZManaged[R1, E1, B]): ZManaged[R1, E1, (A, B)] =
    zipWith(that)((a, b) => (a, b))

  /**
   * Symbolic alias for zipParRight
   */
  def &>[R1 <: R, E1 >: E, A1](that: ZManaged[R1, E1, A1]): ZManaged[R1, E1, A1] =
    zipPar(that).map(_._2)

  /**
   * Symbolic alias for join
   */
  def |||[R1, E1 >: E, A1 >: A](that: ZManaged[R1, E1, A1]): ZManaged[Either[R, R1], E1, A1] =
    for {
      either <- ZManaged.environment[Either[R, R1]]
      a1     <- either.fold(provide, that.provide)
    } yield a1

  /**
   * Symbolic alias for flatMap
   */
  def >>=[R1 <: R, E1 >: E, B](k: A => ZManaged[R1, E1, B]): ZManaged[R1, E1, B] =
    flatMap(k)

  /**
   * Symbolic alias for andThen
   */
  def >>>[R1 >: A, E1 >: E, B](that: ZManaged[R1, E1, B]): ZManaged[R, E1, B] =
    for {
      r  <- ZManaged.environment[R]
      r1 <- provide(r)
      a  <- that.provide(r1)
    } yield a

  /**
   * Symbolic alias for zipParLeft
   */
  def <&[R1 <: R, E1 >: E, A1](that: ZManaged[R1, E1, A1]): ZManaged[R1, E1, A] = zipPar(that).map(_._1)

  /**
   * Symbolic alias for zipPar
   */
  def <&>[R1 <: R, E1 >: E, A1](that: ZManaged[R1, E1, A1]): ZManaged[R1, E1, (A, A1)] =
    zipWithPar(that)((_, _))

  /**
   * Operator alias for `orElse`.
   */
  def <>[R1 <: R, E2, A1 >: A](that: => ZManaged[R1, E2, A1])(implicit ev: CanFail[E]): ZManaged[R1, E2, A1] =
    orElse(that)

  /**
   * Symbolic alias for compose
   */
  def <<<[R1, E1 >: E](that: ZManaged[R1, E1, R]): ZManaged[R1, E1, A] =
    for {
      r1 <- ZManaged.environment[R1]
      r  <- that.provide(r1)
      a  <- provide(r)
    } yield a

  /**
   * Symbolic alias for zipLeft.
   */
  def <*[R1 <: R, E1 >: E, A1](that: ZManaged[R1, E1, A1]): ZManaged[R1, E1, A] =
    flatMap(r => that.map(_ => r))

  /**
   * Symbolic alias for zip.
   */
  def <*>[R1 <: R, E1 >: E, A1](that: ZManaged[R1, E1, A1]): ZManaged[R1, E1, (A, A1)] =
    zipWith(that)((_, _))

  def +++[R1, B, E1 >: E](that: ZManaged[R1, E1, B]): ZManaged[Either[R, R1], E1, Either[A, B]] =
    for {
      e <- ZManaged.environment[Either[R, R1]]
      r <- e.fold(map(Left(_)).provide(_), that.map(Right(_)).provide(_))
    } yield r

  /**
   * Symbolic alias for zipRight
   */
  def *>[R1 <: R, E1 >: E, A1](that: ZManaged[R1, E1, A1]): ZManaged[R1, E1, A1] =
    flatMap(_ => that)

  /**
   * Submerges the error case of an `Either` into the `ZManaged`. The inverse
   * operation of `ZManaged.either`.
   */
  def absolve[R1 <: R, E1, B](
    implicit ev: ZManaged[R, E, A] <:< ZManaged[R1, E1, Either[E1, B]]
  ): ZManaged[R1, E1, B] =
    ZManaged.absolve(ev(self))

  /**
   * Attempts to convert defects into a failure, throwing away all information
   * about the cause of the failure.
   */
  def absorb(implicit ev: E <:< Throwable): ZManaged[R, Throwable, A] =
    absorbWith(ev)

  /**
   * Attempts to convert defects into a failure, throwing away all information
   * about the cause of the failure.
   */
  def absorbWith(f: E => Throwable): ZManaged[R, Throwable, A] =
    self.sandbox
      .foldM(
        cause => ZManaged.failNow(cause.squashWith(f)),
        ZManaged.succeedNow
      )

  /**
   * Replaces the error value (if any) by the value provided.
   */
  def asError[E1](e1: => E1): ZManaged[R, E1, A] = mapError(_ => e1)

  /**
   * Executes the this effect and then provides its output as an environment to the second effect
   */
  def andThen[R1 >: A, E1 >: E, B](that: ZManaged[R1, E1, B]): ZManaged[R, E1, B] = self >>> that

  /**
   * Returns an effect whose failure and success channels have been mapped by
   * the specified pair of functions, `f` and `g`.
   */
  def bimap[E1, A1](f: E => E1, g: A => A1)(implicit ev: CanFail[E]): ZManaged[R, E1, A1] =
    mapError(f).map(g)

  /**
   * Recovers from all errors.
   */
  def catchAll[R1 <: R, E2, A1 >: A](
    h: E => ZManaged[R1, E2, A1]
  )(implicit ev: CanFail[E]): ZManaged[R1, E2, A1] =
    foldM(h, ZManaged.succeedNow)

  /**
   * Recovers from all errors with provided Cause.
   *
   * {{{
   * managed.catchAllCause(_ => ZManaged.succeed(defaultConfig))
   * }}}
   *
   * @see [[absorb]], [[sandbox]], [[mapErrorCause]] - other functions that can recover from defects
   */
  def catchAllCause[R1 <: R, E2, A1 >: A](h: Cause[E] => ZManaged[R1, E2, A1]): ZManaged[R1, E2, A1] =
    self.foldCauseM[R1, E2, A1](h, ZManaged.succeedNow)

  /**
   * Recovers from some or all of the error cases.
   */
  def catchSome[R1 <: R, E1 >: E, A1 >: A](
    pf: PartialFunction[E, ZManaged[R1, E1, A1]]
  )(implicit ev: CanFail[E]): ZManaged[R1, E1, A1] =
    foldM(pf.applyOrElse[E, ZManaged[R1, E1, A1]](_, ZManaged.failNow), ZManaged.succeedNow)

  /**
   * Recovers from some or all of the error Causes.
   */
  def catchSomeCause[R1 <: R, E1 >: E, A1 >: A](
    pf: PartialFunction[Cause[E], ZManaged[R1, E1, A1]]
  ): ZManaged[R1, E1, A1] =
    foldCauseM(pf.applyOrElse[Cause[E], ZManaged[R1, E1, A1]](_, ZManaged.haltNow), ZManaged.succeedNow)

  /**
   * Fail with `e` if the supplied `PartialFunction` does not match, otherwise
   * succeed with the returned value.
   */
  def collect[E1 >: E, B](e: => E1)(pf: PartialFunction[A, B]): ZManaged[R, E1, B] =
    collectM(e)(pf.andThen(ZManaged.succeedNow(_)))

  /**
   * Fail with `e` if the supplied `PartialFunction` does not match, otherwise
   * continue with the returned value.
   */
  def collectM[R1 <: R, E1 >: E, B](e: => E1)(pf: PartialFunction[A, ZManaged[R1, E1, B]]): ZManaged[R1, E1, B] =
    self.flatMap { v =>
      pf.applyOrElse[A, ZManaged[R1, E1, B]](v, _ => ZManaged.failNow(e))
    }

  /**
   * Executes the second effect and then provides its output as an environment to this effect
   */
  def compose[R1, E1 >: E](that: ZManaged[R1, E1, R]): ZManaged[R1, E1, A] =
    self <<< that

  /**
   * Maps this effect to the specified constant while preserving the
   * effects of this effect.
   */
  def as[B](b: => B): ZManaged[R, E, B] =
    map(_ => b)

  /**
   * Returns an effect whose failure and success have been lifted into an
   * `Either`.The resulting effect cannot fail
   */
  def either(implicit ev: CanFail[E]): ZManaged[R, Nothing, Either[E, A]] =
    fold(Left[E, A], Right[E, A])

  /**
   * Ensures that `f` is executed when this ZManaged is finalized, after
   * the existing finalizer.
   *
   * For usecases that need access to the ZManaged's result, see [[ZManaged#onExit]].
   */
  def ensuring[R1 <: R](f: ZIO[R1, Nothing, Any]): ZManaged[R1, E, A] =
    ZManaged {
      reserve.map { r =>
        r.copy(release = e => r.release(e).ensuring(f))
      }
    }

  /**
   * Ensures that `f` is executed when this ZManaged is finalized, before
   * the existing finalizer.
   *
   * For usecases that need access to the ZManaged's result, see [[ZManaged#onExitFirst]].
   */
  def ensuringFirst[R1 <: R](f: ZIO[R1, Nothing, Any]): ZManaged[R1, E, A] =
    ZManaged {
      reserve.map { r =>
        r.copy(release = e => f.ensuring(r.release(e)))
      }
    }

  /**
   * Returns a ZManaged that ignores errors raised by the acquire effect and
   * runs it repeatedly until it eventually succeeds.
   */
  def eventually(implicit ev: CanFail[E]): ZManaged[R, Nothing, A] =
    ZManaged {
      reserve.eventually.map { r =>
        Reservation(r.acquire.eventually, r.release)
      }
    }

  /**
   * Executes this effect and returns its value, if it succeeds, but otherwise
   * returns the specified value.
   */
  def fallback[A1 >: A](a: => A1)(implicit ev: CanFail[E]): ZManaged[R, Nothing, A1] =
    fold(_ => a, identity)

  /**
   * Zips this effect with its environment
   */
  def first[R1 <: R, A1 >: A]: ZManaged[R1, E, (A1, R1)] = self &&& ZManaged.identity

  /**
   * Returns an effect that models the execution of this effect, followed by
   * the passing of its value to the specified continuation function `k`,
   * followed by the effect that it returns.
   */
  def flatMap[R1 <: R, E1 >: E, B](f0: A => ZManaged[R1, E1, B]): ZManaged[R1, E1, B] =
    ZManaged[R1, E1, B] {
      Ref.make[List[Exit[Any, Any] => ZIO[R1, Nothing, Any]]](Nil).map { finalizers =>
        Reservation(
          acquire = ZIO.uninterruptibleMask { restore =>
            reserve
              .flatMap(resR => finalizers.update(resR.release :: _) *> restore(resR.acquire))
              .flatMap(r => f0(r).reserve)
              .flatMap(resR1 => finalizers.update(resR1.release :: _) *> restore(resR1.acquire))
          },
          release = exitU =>
            for {
              fs    <- finalizers.get
              exits <- ZIO.foreach(fs)(_(exitU).run)
              _     <- ZIO.doneNow(Exit.collectAll(exits).getOrElse(Exit.unit))
            } yield ()
        )
      }
    }

  /**
   * Effectfully map the error channel
   */
  def flatMapError[R1 <: R, E2](f: E => ZManaged[R1, Nothing, E2])(implicit ev: CanFail[E]): ZManaged[R1, E2, A] =
    flipWith(_.flatMap(f))

  /**
   * Returns an effect that performs the outer effect first, followed by the
   * inner effect, yielding the value of the inner effect.
   *
   * This method can be used to "flatten" nested effects.
    **/
  def flatten[R1 <: R, E1 >: E, B](implicit ev: A <:< ZManaged[R1, E1, B]): ZManaged[R1, E1, B] =
    flatMap(ev)

  /**
   * Flip the error and result
    **/
  def flip: ZManaged[R, A, E] =
    foldM(ZManaged.succeedNow, ZManaged.failNow)

  /**
   * Flip the error and result, then apply an effectful function to the effect
    **/
  def flipWith[R1, A1, E1](f: ZManaged[R, A, E] => ZManaged[R1, A1, E1]): ZManaged[R1, E1, A1] =
    f(flip).flip

  /**
   * Folds over the failure value or the success value to yield an effect that
   * does not fail, but succeeds with the value returned by the left or right
   * function passed to `fold`.
   */
  def fold[B](failure: E => B, success: A => B)(implicit ev: CanFail[E]): ZManaged[R, Nothing, B] =
    foldM(failure.andThen(ZManaged.succeedNow), success.andThen(ZManaged.succeedNow))

  /**
   * A more powerful version of `fold` that allows recovering from any kind of failure except interruptions.
   */
  def foldCause[B](failure: Cause[E] => B, success: A => B): ZManaged[R, E, B] =
    sandbox.fold(failure, success)

  /**
   * A more powerful version of `foldM` that allows recovering from any kind of failure except interruptions.
   */
  def foldCauseM[R1 <: R, E1, A1](
    failure: Cause[E] => ZManaged[R1, E1, A1],
    success: A => ZManaged[R1, E1, A1]
  ): ZManaged[R1, E1, A1] =
    sandbox.foldM(failure, success)

  /**
   * Recovers from errors by accepting one effect to execute for the case of an
   * error, and one effect to execute for the case of success.
   */
  def foldM[R1 <: R, E2, B](
    failure: E => ZManaged[R1, E2, B],
    success: A => ZManaged[R1, E2, B]
  )(implicit ev: CanFail[E]): ZManaged[R1, E2, B] =
    ZManaged[R1, E2, B] {
      Ref.make[List[Exit[Any, Any] => ZIO[R1, Nothing, Any]]](Nil).map { finalizers =>
        Reservation(
          acquire = {
            val direct =
              ZIO.uninterruptibleMask { restore =>
                reserve
                  .flatMap(res => finalizers.update(res.release :: _).as(res))
                  .flatMap(res => restore(res.acquire))
              }
            val onFailure = (e: E) =>
              ZIO.uninterruptibleMask { restore =>
                failure(e).reserve
                  .flatMap(res => finalizers.update(res.release :: _).as(res))
                  .flatMap(res => restore(res.acquire))
              }
            val onSuccess = (a: A) =>
              ZIO.uninterruptibleMask { restore =>
                success(a).reserve
                  .flatMap(res => finalizers.update(res.release :: _).as(res))
                  .flatMap(res => restore(res.acquire))
              }
            direct.foldM(onFailure, onSuccess)
          },
          release = exitU =>
            for {
              fs    <- finalizers.get
              exits <- ZIO.foreach(fs)(_(exitU).run)
              _     <- ZIO.doneNow(Exit.collectAll(exits).getOrElse(Exit.unit))
            } yield ()
        )
      }
    }

  /**
   * Creates a `ZManaged` value that acquires the original resource in a fiber,
   * and provides that fiber. The finalizer for this value will interrupt the fiber
   * and run the original finalizer.
   */
  def fork: ZManaged[R, Nothing, Fiber.Runtime[E, A]] =
    ZManaged {
      for {
        finalizer <- Ref.make[Exit[Any, Any] => ZIO[R, Nothing, Any]](_ => UIO.unit)
        // The reservation phase of the new `ZManaged` runs uninterruptibly;
        // so to make sure the acquire phase of the original `ZManaged` runs
        // interruptibly, we need to create an interruptible hole in the region.
        fiber <- ZIO.interruptibleMask { restore =>
                  restore(self.reserve.tap(r => finalizer.set(r.release))) >>= (_.acquire)
                }.fork
      } yield Reservation(
        acquire = UIO.succeedNow(fiber),
        release = e => fiber.interrupt *> finalizer.get.flatMap(f => f(e))
      )
    }

  /**
   * Unwraps the optional success of this effect, but can fail with unit value.
   */
  def get[E1 >: E, B](implicit ev1: E1 =:= Nothing, ev2: A <:< Option[B]): ZManaged[R, Unit, B] =
    ZManaged.absolve(mapError(ev1).map(ev2(_).toRight(())))

  /**
   * Depending on the environment execute this or the other effect
   */
  def join[R1, E1 >: E, A1 >: A](that: ZManaged[R1, E1, A1]): ZManaged[Either[R, R1], E1, A1] = self ||| that

  def left[R1 <: R, C]: ZManaged[Either[R1, C], E, Either[A, C]] = self +++ ZManaged.identity

  /**
   * Returns an effect whose success is mapped by the specified `f` function.
   */
  def map[B](f0: A => B): ZManaged[R, E, B] =
    ZManaged[R, E, B] {
      reserve.map(token => token.copy(acquire = token.acquire.map(f0)))
    }

  /**
   * Effectfully maps the resource acquired by this value.
   */
  def mapM[R1 <: R, E1 >: E, B](f: A => ZIO[R1, E1, B]): ZManaged[R1, E1, B] =
    ZManaged[R1, E1, B] {
      reserve.map { token =>
        token.copy(acquire = token.acquire.flatMap(f))
      }
    }

  /**
   * Returns an effect whose failure is mapped by the specified `f` function.
   */
  def mapError[E1](f: E => E1)(implicit ev: CanFail[E]): ZManaged[R, E1, A] =
    ZManaged(reserve.mapError(f).map(r => Reservation(r.acquire.mapError(f), r.release)))

  /**
   * Returns an effect whose full failure is mapped by the specified `f` function.
   */
  def mapErrorCause[E1](f: Cause[E] => Cause[E1]): ZManaged[R, E1, A] =
    ZManaged(reserve.mapErrorCause(f).map(r => Reservation(r.acquire.mapErrorCause(f), r.release)))

  def memoize: ZManaged[R, E, ZManaged[R, E, A]] =
    ZManaged {
      RefM.make[Option[(Reservation[R, E, A], Exit[E, A])]](None).map { ref =>
        val acquire1: ZIO[R, E, A] =
          ref.modify {
            case v @ Some((_, e)) => ZIO.succeedNow(e -> v)
            case None =>
              ZIO.uninterruptibleMask { restore =>
                self.reserve.flatMap { res =>
                  restore(res.acquire).run.map(e => e -> Some(res -> e))
                }
              }
          }.flatMap(ZIO.doneNow)

        val acquire2: ZIO[R, E, ZManaged[R, E, A]] =
          ZIO.succeedNow(acquire1.toManaged_)

        val release2 = (_: Exit[_, _]) =>
          ref.updateSome {
            case Some((res, e)) => res.release(e).as(None)
          }

        Reservation(acquire2, release2)
      }
    }

  /**
   * Returns a new effect where the error channel has been merged into the
   * success channel to their common combined type.
   */
  def merge[A1 >: A](implicit ev1: E <:< A1, ev2: CanFail[E]): ZManaged[R, Nothing, A1] =
    self.foldM(e => ZManaged.succeedNow(ev1(e)), ZManaged.succeedNow)

  /**
   * Ensures that a cleanup function runs when this ZManaged is finalized, after
   * the existing finalizers.
   */
  def onExit[R1 <: R](cleanup: Exit[E, A] => ZIO[R1, Nothing, Any]): ZManaged[R1, E, A] =
    ZManaged {
      Ref.make[Exit[Any, Any] => ZIO[R1, Nothing, Any]](_ => UIO.unit).map { finalizer =>
        Reservation(
          acquire = ZIO.bracketExit(self.reserve)((res, exitA: Exit[E, A]) =>
            finalizer.set(exitU => res.release(exitU).ensuring(cleanup(exitA)))
          )(_.acquire),
          release = e => finalizer.get.flatMap(f => f(e))
        )
      }
    }

  /**
   * Ensures that a cleanup function runs when this ZManaged is finalized, before
   * the existing finalizers.
   */
  def onExitFirst[R1 <: R](cleanup: Exit[E, A] => ZIO[R1, Nothing, Any]): ZManaged[R1, E, A] =
    ZManaged {
      Ref.make[Exit[Any, Any] => ZIO[R1, Nothing, Any]](_ => UIO.unit).map { finalizer =>
        Reservation(
          acquire = ZIO.bracketExit(self.reserve)((res, exitA: Exit[E, A]) =>
            finalizer.set(exitU => cleanup(exitA).ensuring(res.release(exitU)))
          )(_.acquire),
          release = e => finalizer.get.flatMap(f => f(e))
        )
      }
    }

  /**
   * Executes this effect, skipping the error but returning optionally the success.
   */
  def option(implicit ev: CanFail[E]): ZManaged[R, Nothing, Option[A]] =
    fold(_ => None, Some(_))

  /**
   * Translates effect failure into death of the fiber, making all failures unchecked and
   * not a part of the type of the effect.
   */
  def orDie(implicit ev1: E <:< Throwable, ev2: CanFail[E]): ZManaged[R, Nothing, A] =
    orDieWith(ev1)

  /**
   * Keeps none of the errors, and terminates the fiber with them, using
   * the specified function to convert the `E` into a `Throwable`.
   */
  def orDieWith(f: E => Throwable)(implicit ev: CanFail[E]): ZManaged[R, Nothing, A] =
    mapError(f).catchAll(ZManaged.dieNow)

  /**
   * Executes this effect and returns its value, if it succeeds, but
   * otherwise executes the specified effect.
   */
  def orElse[R1 <: R, E2, A1 >: A](that: => ZManaged[R1, E2, A1])(implicit ev: CanFail[E]): ZManaged[R1, E2, A1] =
    foldM(_ => that, ZManaged.succeedNow)

  /**
   * Returns an effect that will produce the value of this effect, unless it
   * fails, in which case, it will produce the value of the specified effect.
   */
  def orElseEither[R1 <: R, E2, B](
    that: => ZManaged[R1, E2, B]
  )(implicit ev: CanFail[E]): ZManaged[R1, E2, Either[A, B]] =
    foldM(_ => that.map(Right[A, B]), a => ZManaged.succeedNow(Left[A, B](a)))

  /**
   * Preallocates the managed resource, resulting in a ZManaged that reserves and acquires immediately and cannot fail.
   * You should take care that you are not interrupted between running preallocate and actually acquiring the resource
   * as you might leak otherwise.
   */
  def preallocate: ZIO[R, E, Managed[Nothing, A]] =
    ZIO.uninterruptibleMask { restore =>
      for {
        env      <- ZIO.environment[R]
        res      <- reserve
        resource <- restore(res.acquire).onError(err => res.release(Exit.Failure(err)))
      } yield ZManaged.make(ZIO.succeedNow(resource))(_ => res.release(Exit.Success(resource)).provide(env))
    }

  /**
   * Preallocates the managed resource inside an outer managed, resulting in a ZManaged that reserves and acquires immediately and cannot fail.
   */
  def preallocateManaged: ZManaged[R, E, Managed[Nothing, A]] =
    ZManaged.finalizerRef[R](_ => ZIO.unit).mapM { finalizer =>
      ZIO.uninterruptibleMask { restore =>
        for {
          env      <- ZIO.environment[R]
          res      <- reserve
          _        <- finalizer.set(res.release)
          resource <- restore(res.acquire)
        } yield ZManaged.make(ZIO.succeedNow(resource))(_ =>
          res.release(Exit.Success(resource)).provide(env) *> finalizer.set(_ => ZIO.unit)
        )
      }
    }

  /**
   * Provides the `ZManaged` effect with its required environment, which eliminates
   * its dependency on `R`.
   */
  def provide(r: R)(implicit ev: NeedsEnv[R]): Managed[E, A] =
    provideSome(_ => r)

  /**
   * Provides a layer to the `ZManaged`, which translates it to another level.
   */
  def provideLayer[E1 >: E, R0, R1 <: Has[_]](layer: ZLayer[R0, E1, R1])(implicit ev: R1 <:< R): ZManaged[R0, E1, A] =
    provideSomeManaged(layer.value.map(ev))

  /**
   * An effectual version of `provide`, useful when the act of provision
   * requires an effect.
   */
  def provideM[E1 >: E](r: ZIO[Any, E1, R])(implicit ev: NeedsEnv[R]): Managed[E1, A] =
    provideManaged(r.toManaged_)

  /**
   * Uses the given Managed[E1, R] to the environment required to run this managed effect,
   * leaving no outstanding environments and returning Managed[E1, A]
   */
  def provideManaged[E1 >: E](r: Managed[E1, R])(implicit ev: NeedsEnv[R]): Managed[E1, A] = provideSomeManaged(r)

  /**
   * Provides some of the environment required to run this effect,
   * leaving the remainder `R0`.
   *
   * {{{
   * val managed: ZManaged[Console with Logging, Nothing, Unit] = ???
   *
   * managed.provideSome[Console](env =>
   *   new Console with Logging {
   *     val console = env.console
   *     val logging = new Logging.Service[Any] {
   *       def log(line: String) = console.putStrLn(line)
   *     }
   *   }
   * )
   * }}}
   */
  def provideSome[R0](f: R0 => R)(implicit ev: NeedsEnv[R]): ZManaged[R0, E, A] =
    ZManaged(reserve.provideSome(f).map(r => Reservation(r.acquire.provideSome(f), e => r.release(e).provideSome(f))))

  /**
   * An effectful version of `provideSome`, useful when the act of partial
   * provision requires an effect.
   *
   * {{{
   * val managed: ZManaged[Console with Logging, Nothing, Unit] = ???
   *
   * val r0: URIO[Console, Console with Logging] = ???
   *
   * managed.provideSomeM(r0)
   * }}}
   */
  def provideSomeM[R0, E1 >: E](
    r0: ZIO[R0, E1, R]
  )(implicit ev: NeedsEnv[R]): ZManaged[R0, E1, A] =
    provideSomeManaged(r0.toManaged_)

  /**
   * Uses the given ZManaged[R0, E1, R] to provide some of the environment required to run this effect,
   * leaving the remainder `R0`.
   *
   * {{{
   * val managed: ZManaged[Console with Logging, Nothing, Unit] = ???
   *
   * val r0: ZManaged[Console, Nothing, Console with Logging] = ???
   *
   * managed.provideSomeManaged(r0)
   * }}}
   */
  def provideSomeManaged[R0, E1 >: E](r0: ZManaged[R0, E1, R])(implicit ev: NeedsEnv[R]): ZManaged[R0, E1, A] =
    r0.flatMap(self.provide)

  /**
   * Gives access to wrapped [[Reservation]].
   */
  def reserve: ZIO[R, E, Reservation[R, E, A]] = reservation

  /**
   * Keeps some of the errors, and terminates the fiber with the rest.
   */
  def refineOrDie[E1](
    pf: PartialFunction[E, E1]
  )(implicit ev1: E <:< Throwable, ev2: CanFail[E]): ZManaged[R, E1, A] =
    refineOrDieWith(pf)(ev1)

  /**
   * Keeps some of the errors, and terminates the fiber with the rest.
   */
  def refineToOrDie[E1: ClassTag](implicit ev1: E <:< Throwable, ev2: CanFail[E]): ZManaged[R, E1, A] =
    refineOrDieWith { case e: E1 => e }(ev1)

  /**
   * Keeps some of the errors, and terminates the fiber with the rest, using
   * the specified function to convert the `E` into a `Throwable`.
   */
  def refineOrDieWith[E1](
    pf: PartialFunction[E, E1]
  )(f: E => Throwable)(implicit ev: CanFail[E]): ZManaged[R, E1, A] =
    catchAll { e =>
      pf.lift(e).fold[ZManaged[R, E1, A]](ZManaged.dieNow(f(e)))(ZManaged.failNow)
    }

  /**
   * Retries with the specified retry policy.
   * Retries are done following the failure of the original `io` (up to a fixed maximum with
   * `once` or `recurs` for example), so that that `io.retry(Schedule.once)` means
   * "execute `io` and in case of failure, try again once".
   */
  def retry[R1 <: R, E1 >: E, S](policy: Schedule[R1, E1, S])(implicit ev: CanFail[E]): ZManaged[R1, E1, A] = {
    def loop[B](zio: ZIO[R, E1, B], state: policy.State): ZIO[R1, E1, (policy.State, B)] =
      zio.foldM(
        err =>
          policy
            .update(err, state)
            .foldM(
              _ => ZIO.failNow(err),
              loop(zio, _)
            ),
        succ => ZIO.succeedNow((state, succ))
      )
    ZManaged {
      policy.initial.flatMap(initial => loop(reserve, initial)).map {
        case (policyState, Reservation(acquire, release)) =>
          Reservation(loop(acquire, policyState).map(_._2), release)
      }
    }
  }

  def right[R1 <: R, C]: ZManaged[Either[C, R1], E, Either[C, A]] = ZManaged.identity +++ self

  /**
   * Returns an effect that semantically runs the effect on a fiber,
   * producing an [[zio.Exit]] for the completion value of the fiber.
   */
  def run: ZManaged[R, Nothing, Exit[E, A]] =
    foldCauseM(
      cause => ZManaged.succeedNow(Exit.halt(cause)),
      succ => ZManaged.succeedNow(Exit.succeed(succ))
    )

  /**
   * Exposes the full cause of failure of this effect.
   */
  def sandbox: ZManaged[R, Cause[E], A] =
    ZManaged {
      reserve.sandbox.map {
        case Reservation(acquire, release) =>
          Reservation(acquire.sandbox, release)
      }
    }

  /**
   * Companion helper to `sandbox`. Allows recovery, and partial recovery, from
   * errors and defects alike.
   */
  def sandboxWith[R1 <: R, E2, B](
    f: ZManaged[R1, Cause[E], A] => ZManaged[R1, Cause[E2], B]
  ): ZManaged[R1, E2, B] =
    ZManaged.unsandbox(f(self.sandbox))

  /**
   * Zips this effect with its environment
   */
  def second[R1 <: R, A1 >: A]: ZManaged[R1, E, (R1, A1)] = ZManaged.identity[R1] &&& self

  /**
   * Returns an effect that effectfully peeks at the acquired resource.
   */
  def tap[R1 <: R, E1 >: E](f: A => ZManaged[R1, E1, Any]): ZManaged[R1, E1, A] =
    flatMap(a => f(a).as(a))

  /**
   * Returns an effect that effectfully peeks at the failure or success of the acquired resource.
   */
  def tapBoth[R1 <: R, E1 >: E](f: E => ZManaged[R1, E1, Any], g: A => ZManaged[R1, E1, Any])(
    implicit ev: CanFail[E]
  ): ZManaged[R1, E1, A] =
    foldM(
      e =>
        f(e).foldCauseM(
          c => ZManaged.haltNow(Cause.Then(Cause.fail(e), c)),
          _ => ZManaged.failNow(e)
        ),
      a => g(a).as(a)
    )

  /**
   * Returns an effect that effectually peeks at the cause of the failure of
   * the acquired resource.
   */
  final def tapCause[R1 <: R, E1 >: E](f: Cause[E] => ZManaged[R1, E1, Any]): ZManaged[R1, E1, A] =
    catchAllCause { c1 =>
      f(c1).foldCauseM(
        c2 => ZManaged.haltNow(Cause.Then(c1, c2)),
        _ => ZManaged.haltNow(c1)
      )
    }

  /**
   * Returns an effect that effectfully peeks at the failure of the acquired resource.
   */
  def tapError[R1 <: R, E1 >: E](f: E => ZManaged[R1, E1, Any])(implicit ev: CanFail[E]): ZManaged[R1, E1, A] =
    tapBoth(f, ZManaged.succeedNow)

  /**
   * Like [[ZManaged#tap]], but uses a function that returns a ZIO value rather than a
   * ZManaged value.
   */
  def tapM[R1 <: R, E1 >: E](f: A => ZIO[R1, E1, Any]): ZManaged[R1, E1, A] =
    mapM(a => f(a).as(a))

  /**
   * Returns a new effect that executes this one and times the acquisition of the resource.
   */
  def timed: ZManaged[R with Clock, E, (Duration, A)] =
    ZManaged {
      clock.nanoTime.flatMap { start =>
        reserve.map {
          case Reservation(acquire, release) =>
            Reservation(acquire.zipWith(clock.nanoTime)((res, end) => (Duration.fromNanos(end - start), res)), release)
        }
      }
    }

  /**
   * Returns an effect that will timeout this resource, returning `None` if the
   * timeout elapses before the resource was reserved and acquired.
   * If the reservation completes successfully (even after the timeout) the release action will be run on a new fiber.
   * `Some` will be returned if acquisition and reservation complete in time
   */
  def timeout(d: Duration): ZManaged[R with Clock, E, Option[A]] = {
    def timeoutReservation[B](
      zio: ZIO[R, E, Reservation[R, E, A]],
      d: Duration
    ): ZIO[R with Clock, E, Option[(Duration, Reservation[R, E, A])]] =
      clock.nanoTime.flatMap { start =>
        zio
          .raceWith(ZIO.sleep(d))(
            {
              case (leftDone, rightFiber) =>
                rightFiber.interrupt.flatMap(_ =>
                  leftDone.foldM(
                    ZIO.haltNow,
                    succ => clock.nanoTime.map(end => Some((Duration.fromNanos(end - start), succ)))
                  )
                )
            }, {
              case (exit, leftFiber) =>
                val cleanup = leftFiber.await
                  .flatMap(
                    _.foldM(
                      _ => ZIO.unit,
                      _.release(exit)
                    )
                  )
                  .uninterruptible
                cleanup.fork.as(None).uninterruptible
            }
          )
      }

    ZManaged {
      timeoutReservation(reserve, d).map {
        case Some((spentTime, Reservation(acquire, release))) if spentTime < d =>
          Reservation(acquire.timeout(Duration.fromNanos(d.toNanos - spentTime.toNanos)), release)
        case Some((_, Reservation(_, release))) =>
          Reservation(ZIO.succeedNow(None), release)
        case _ => Reservation(ZIO.succeedNow(None), _ => ZIO.unit)
      }
    }

  }

  /**
   * Return unit while running the effect
   */
  lazy val unit: ZManaged[R, E, Unit] = as(())

  /**
   * The inverse operation `ZManaged.sandboxed`
   */
  def unsandbox[E1](implicit ev: E <:< Cause[E1]): ZManaged[R, E1, A] =
    ZManaged.unsandbox(mapError(ev))

  /**
   * Run an effect while acquiring the resource before and releasing it after
   */
  def use[R1 <: R, E1 >: E, B](f: A => ZIO[R1, E1, B]): ZIO[R1, E1, B] =
    reserve.bracketExit((r, e: Exit[Any, Any]) => r.release(e), _.acquire.flatMap(f))

  /**
   *  Run an effect while acquiring the resource before and releasing it after.
   *  This does not provide the resource to the function
   */
  def use_[R1 <: R, E1 >: E, B](f: ZIO[R1, E1, B]): ZIO[R1, E1, B] =
    use(_ => f)

  /**
   * Use the resource until interruption.
   * Useful for resources that you want to acquire and use as long as the application is running, like a HTTP server.
   */
  val useForever: ZIO[R, E, Nothing] = use(_ => ZIO.never)

  /**
   * The moral equivalent of `if (p) exp`
   */
  def when(b: Boolean): ZManaged[R, E, Unit] =
    ZManaged.when(b)(self)

  /**
   * The moral equivalent of `if (p) exp` when `p` has side-effects
   */
  def whenM[R1 <: R, E1 >: E](b: ZManaged[R1, E1, Boolean]): ZManaged[R1, E1, Unit] =
    ZManaged.whenM(b)(self)

  /**
   * Modifies this `ZManaged` to provide a canceler that can be used to eagerly
   * execute the finalizer of this `ZManaged`. The canceler will run
   * uninterruptibly with an exit value indicating that the effect was
   * interrupted, and if completed will cause the regular finalizer to not run.
   */
  def withEarlyRelease: ZManaged[R, E, (URIO[R, Any], A)] =
    ZManaged.fiberId.flatMap(fiberId => withEarlyReleaseExit(Exit.interrupt(fiberId)))

  /**
   * A more powerful version of `withEarlyRelease` that allows specifying an
   * exit value in the event of early release.
   */
  def withEarlyReleaseExit(exit: Exit[Any, Any]): ZManaged[R, E, (URIO[R, Any], A)] =
    ZManaged[R, E, (URIO[R, Any], A)] {
      reserve.flatMap {
        case Reservation(acquire, release) =>
          Ref.make(true).map { finalize =>
            val canceler  = (release(exit) *> finalize.set(false)).uninterruptible
            val finalizer = (e: Exit[Any, Any]) => release(e).whenM(finalize.get)
            Reservation(acquire.map((canceler, _)), finalizer)
          }
      }
    }

  /**
   * Named alias for `<*>`.
   */
  def zip[R1 <: R, E1 >: E, A1](that: ZManaged[R1, E1, A1]): ZManaged[R1, E1, (A, A1)] =
    self <*> that

  /**
   * Named alias for `<*`.
   */
  def zipLeft[R1 <: R, E1 >: E, A1](that: ZManaged[R1, E1, A1]): ZManaged[R1, E1, A] =
    self <* that

  /**
   * Named alias for `<&>`.
   */
  def zipPar[R1 <: R, E1 >: E, A1](that: ZManaged[R1, E1, A1]): ZManaged[R1, E1, (A, A1)] =
    self <&> that

  /**
   * Named alias for `<&`.
   */
  def zipParLeft[R1 <: R, E1 >: E, A1](that: ZManaged[R1, E1, A1]): ZManaged[R1, E1, A] =
    self <& that

  /**
   * Named alias for `&>`.
   */
  def zipParRight[R1 <: R, E1 >: E, A1](that: ZManaged[R1, E1, A1]): ZManaged[R1, E1, A1] =
    self &> that

  /**
   * Named alias for `*>`.
   */
  def zipRight[R1 <: R, E1 >: E, A1](that: ZManaged[R1, E1, A1]): ZManaged[R1, E1, A1] =
    self *> that

  /**
   * Returns an effect that executes both this effect and the specified effect,
   * in sequence, combining their results with the specified `f` function.
   */
  def zipWith[R1 <: R, E1 >: E, A1, A2](that: ZManaged[R1, E1, A1])(f: (A, A1) => A2): ZManaged[R1, E1, A2] =
    flatMap(r => that.map(r1 => f(r, r1)))

  /**
   * Returns an effect that executes both this effect and the specified effect,
   * in parallel, combining their results with the specified `f` function. If
   * either side fails, then the other side will be interrupted.
   */
  def zipWithPar[R1 <: R, E1 >: E, A1, A2](that: ZManaged[R1, E1, A1])(f0: (A, A1) => A2): ZManaged[R1, E1, A2] =
    ZManaged[R1, E1, A2] {
      Ref.make[List[Exit[Any, Any] => ZIO[R1, Nothing, Any]]](Nil).map { finalizers =>
        Reservation(
          acquire = {
            val left = ZIO.uninterruptibleMask { restore =>
              reserve
                .flatMap(res => finalizers.update(fs => res.release :: fs).as(res))
                .flatMap(res => restore(res.acquire))
            }
            val right = ZIO.uninterruptibleMask { restore =>
              that.reserve
                .flatMap(res => finalizers.update(fs => res.release :: fs).as(res))
                .flatMap(res => restore(res.acquire))
            }
            left.zipWithPar(right)(f0)
          },
          release = exitU =>
            for {
              fs    <- finalizers.get
              exits <- ZIO.foreachPar(fs)(_(exitU).run)
              _     <- ZIO.doneNow(Exit.collectAllPar(exits).getOrElse(Exit.unit))
            } yield ()
        )
      }
    }
}

object ZManaged {

  final class AccessPartiallyApplied[R](private val dummy: Boolean = true) extends AnyVal {
    def apply[A](f: R => A): ZManaged[R, Nothing, A] =
      ZManaged.environment.map(f)
  }

  final class AccessMPartiallyApplied[R](private val dummy: Boolean = true) extends AnyVal {
    def apply[E, A](f: R => ZIO[R, E, A]): ZManaged[R, E, A] =
      ZManaged.environment.mapM(f)
  }

  final class AccessManagedPartiallyApplied[R](private val dummy: Boolean = true) extends AnyVal {
    def apply[E, A](f: R => ZManaged[R, E, A]): ZManaged[R, E, A] =
      ZManaged.environment.flatMap(f)
  }

  trait PreallocationScope {
    def apply[R, E, A](managed: ZManaged[R, E, A]): ZIO[R, E, Managed[Nothing, A]]
  }

  trait Scope {
    def apply[R, E, A](managed: ZManaged[R, E, A]): ZIO[R, E, (A, UIO[Any])]
  }

  /**
   * Returns an effectful function that extracts out the first element of a
   * tuple.
   */
  def _1[R, E, A, B](implicit ev: R <:< (A, B)): ZManaged[R, E, A] = fromFunction(_._1)

  /**
   * Returns an effectful function that extracts out the second element of a
   * tuple.
   */
  def _2[R, E, A, B](implicit ev: R <:< (A, B)): ZManaged[R, E, B] = fromFunction(_._2)

  /**
   * Submerges the error case of an `Either` into the `ZManaged`. The inverse
   * operation of `ZManaged.either`.
   */
  def absolve[R, E, A](v: ZManaged[R, E, Either[E, A]]): ZManaged[R, E, A] =
    v.flatMap(fromEither(_))

  /**
   * Create a managed that accesses the environment.
   */
  def access[R]: AccessPartiallyApplied[R] =
    new AccessPartiallyApplied

  /**
   * Create a managed that accesses the environment.
   */
  def accessM[R]: AccessMPartiallyApplied[R] =
    new AccessMPartiallyApplied

  /**
   * Create a managed that accesses the environment.
   */
  def accessManaged[R]: AccessManagedPartiallyApplied[R] =
    new AccessManagedPartiallyApplied

  /**
   * Creates new [[ZManaged]] from wrapped [[Reservation]].
   */
  def apply[R, E, A](reservation: ZIO[R, E, Reservation[R, E, A]]): ZManaged[R, E, A] =
    new ZManaged(reservation)

  /**
   * Evaluate each effect in the structure from left to right, and collect
   * the results. For a parallel version, see `collectAllPar`.
   */
  def collectAll[R, E, A1, A2](ms: Iterable[ZManaged[R, E, A2]]): ZManaged[R, E, List[A2]] =
    foreach(ms)(scala.Predef.identity)

  /**
   * Evaluate each effect in the structure in parallel, and collect
   * the results. For a sequential version, see `collectAll`.
   */
  def collectAllPar[R, E, A](as: Iterable[ZManaged[R, E, A]]): ZManaged[R, E, List[A]] =
    foreachPar(as)(scala.Predef.identity)

  /**
   * Evaluate each effect in the structure in parallel, and collect
   * the results. For a sequential version, see `collectAll`.
   *
   * Unlike `CollectAllPar`, this method will use at most `n` fibers.
   */
  def collectAllParN[R, E, A](n: Int)(as: Iterable[ZManaged[R, E, A]]): ZManaged[R, E, List[A]] =
    foreachParN(n)(as)(scala.Predef.identity)

  /**
   * Returns an effect that dies with the specified lazily evaluated
   * `Throwable`. This method can be used for terminating a fiber because a
   * defect has been detected in the code.
   */
  def die(t: => Throwable): ZManaged[Any, Nothing, Nothing] =
    haltNow(Cause.die(t))

  /**
   * Returns an effect that dies with the specified eagerly evaluated
   * `Throwable`. This method can be used for terminating a fiber because a
   * defect has been detected in the code.
   */
  def dieNow(t: Throwable): ZManaged[Any, Nothing, Nothing] =
    halt(Cause.die(t))

  /**
   * Returns an effect that dies with a [[java.lang.RuntimeException]] having the
   * specified text message. This method can be used for terminating a fiber
   * because a defect has been detected in the code.
   */
  def dieMessage(message: => String): ZManaged[Any, Nothing, Nothing] =
    die(new RuntimeException(message))

  /**
   * Returns an effect from a lazily evaluated [[zio.Exit]] value.
   */
  def done[E, A](r: => Exit[E, A]): ZManaged[Any, E, A] =
    ZManaged.fromEffect(ZIO.done(r))

  /**
   * Returns an effect from an eagerly evaluated [[zio.Exit]] value.
   */
  def doneNow[E, A](r: Exit[E, A]): ZManaged[Any, E, A] =
    ZManaged.fromEffect(ZIO.done(r))

  /**
   * Lifts a by-name, pure value into a Managed.
   */
  def effectTotal[R, A](r: => A): ZManaged[R, Nothing, A] =
    ZManaged.fromEffect(ZIO.effectTotal(r))

  /**
   * Accesses the whole environment of the effect.
   */
  def environment[R]: ZManaged[R, Nothing, R] =
    ZManaged.fromEffect(ZIO.environment)

  /**
   * Returns an effect that models failure with the specified lazily evaluated
   * error. The moral equivalent of `throw` for pure code.
   */
  def fail[E](error: => E): ZManaged[Any, E, Nothing] =
    halt(Cause.fail(error))

  /**
   * Returns an effect that models failure with the specified eagerly evaluated
   * error. The moral equivalent of `throw` for pure code.
   */
  def failNow[E](error: E): ZManaged[Any, E, Nothing] =
    haltNow(Cause.fail(error))

  /**
   * Returns an effect that succeeds with the `Fiber.Id` of the caller.
   */
  val fiberId: ZManaged[Any, Nothing, Fiber.Id] = ZManaged.fromEffect(ZIO.fiberId)

  /**
   * Creates an effect that only executes the provided finalizer as its
   * release action.
   */
  def finalizer[R](f: ZIO[R, Nothing, Any]): ZManaged[R, Nothing, Unit] =
    finalizerExit(_ => f)

  /**
   * Creates an effect that only executes the provided function as its
   * release action.
   */
  def finalizerExit[R](f: Exit[Any, Any] => ZIO[R, Nothing, Any]): ZManaged[R, Nothing, Unit] =
    ZManaged.reserve(Reservation(ZIO.unit, f))

  /**
   * Creates an effect that executes a finalizer stored in a [[Ref]]. The `Ref`
   * is yielded as the result of the effect, allowing for control flows that require
   * mutating finalizers.
   */
  def finalizerRef[R](
    initial: Exit[Any, Any] => ZIO[R, Nothing, Any]
  ): ZManaged[R, Nothing, Ref[Exit[Any, Any] => ZIO[R, Nothing, Any]]] =
    ZManaged {
      for {
        ref <- Ref.make(initial)
        reservation = Reservation(
          acquire = ZIO.succeedNow(ref),
          release = e => ref.get.flatMap(_.apply(e))
        )
      } yield reservation
    }

  /**
   * Returns an effect that performs the outer effect first, followed by the
   * inner effect, yielding the value of the inner effect.
   *
   * This method can be used to "flatten" nested effects.
    **/
  def flatten[R, E, A](zManaged: ZManaged[R, E, ZManaged[R, E, A]]): ZManaged[R, E, A] =
    zManaged.flatMap(scala.Predef.identity)

  /**
   * Applies the function `f` to each element of the `Iterable[A]` and
   * returns the results in a new `List[B]`.
   *
   * For a parallel version of this method, see `foreachPar`.
   */
  def foreach[R, E, A1, A2](as: Iterable[A1])(f: A1 => ZManaged[R, E, A2]): ZManaged[R, E, List[A2]] =
    as.foldRight[ZManaged[R, E, List[A2]]](succeedNow(Nil)) { (a, m) =>
      f(a).zipWith(m)(_ :: _)
    }

  /**
   * Applies the function `f` to each element of the `Iterable[A]` in parallel,
   * and returns the results in a new `List[B]`.
   *
   * For a sequential version of this method, see `foreach`.
   */
  def foreachPar[R, E, A1, A2](
    as: Iterable[A1]
  )(
    f: A1 => ZManaged[R, E, A2]
  ): ZManaged[R, E, List[A2]] =
    as.foldRight[ZManaged[R, E, List[A2]]](ZManaged.succeedNow(List())) {
      case (a, man) =>
        f(a).zipWithPar(man)(_ :: _)
    }

  /**
   * Applies the function `f` to each element of the `Iterable[A]` in parallel,
   * and returns the results in a new `List[B]`.
   *
   * Unlike `foreachPar`, this method will use at most up to `n` fibers.
   *
   */
  def foreachParN[R, E, A1, A2](
    n: Int
  )(
    as: Iterable[A1]
  )(
    f: A1 => ZManaged[R, E, A2]
  ): ZManaged[R, E, List[A2]] =
    mergeAllParN[R, E, A2, Vector[A2]](n)(as.map(f))(Vector())((acc, a2) => acc :+ a2).map(_.toList)

  /**
   * Applies the function `f` to each element of the `Iterable[A]` and runs
   * produced effects sequentially.
   *
   * Equivalent to `foreach(as)(f).unit`, but without the cost of building
   * the list of results.
   */
  def foreach_[R, E, A](as: Iterable[A])(f: A => ZManaged[R, E, Any]): ZManaged[R, E, Unit] =
    ZManaged.succeedNow(as.iterator).flatMap { i =>
      def loop: ZManaged[R, E, Unit] =
        if (i.hasNext) f(i.next) *> loop
        else ZManaged.unit
      loop
    }

  /**
   * Applies the function `f` to each element of the `Iterable[A]` and runs
   * produced effects in parallel, discarding the results.
   *
   * For a sequential version of this method, see `foreach_`.
   */
  def foreachPar_[R, E, A](as: Iterable[A])(f: A => ZManaged[R, E, Any]): ZManaged[R, E, Unit] =
    as.foldLeft(unit: ZManaged[R, E, Unit]) { (acc, a) =>
      acc.zipParLeft(f(a))
    }

  /**
   * Applies the function `f` to each element of the `Iterable[A]` and runs
   * produced effects in parallel, discarding the results.
   *
   * Unlike `foreachPar_`, this method will use at most up to `n` fibers.
   */
  def foreachParN_[R, E, A](
    n: Int
  )(
    as: Iterable[A]
  )(
    f: A => ZManaged[R, E, Any]
  ): ZManaged[R, E, Unit] =
    mergeAllParN[R, E, Any, Unit](n)(as.map(f))(()) { (_, _) =>
      ()
    }

  /**
   * Creates a [[ZManaged]] from an `AutoCloseable` resource. The resource's `close`
   * method will be used as the release action.
   */
  def fromAutoCloseable[R, E, A <: AutoCloseable](fa: ZIO[R, E, A]): ZManaged[R, E, A] =
    ZManaged.make(fa)(a => UIO(a.close()))

  /**
   * Lifts a ZIO[R, E, A] into ZManaged[R, E, A] with no release action. The
   * effect will be performed interruptibly.
   */
  def fromEffect[R, E, A](fa: ZIO[R, E, A]): ZManaged[R, E, A] =
    ZManaged(IO.succeedNow(Reservation(fa, _ => IO.unit)))

  /**
   * Lifts a ZIO[R, E, A] into ZManaged[R, E, A] with no release action. The
   * effect will be performed uninterruptibly. You usually want the [[ZManaged.fromEffect]]
   * variant.
   */
  def fromEffectUninterruptible[R, E, A](fa: ZIO[R, E, A]): ZManaged[R, E, A] =
    ZManaged(fa.map(a => Reservation(UIO.succeedNow(a), _ => UIO.unit)))

  /**
   * Lifts an `Either` into a `ZManaged` value.
   */
  def fromEither[E, A](v: => Either[E, A]): ZManaged[Any, E, A] =
    effectTotal(v).flatMap(_.fold(failNow, succeedNow))

  /**
   * Lifts a function `R => A` into a `ZManaged[R, Nothing, A]`.
   */
  def fromFunction[R, A](f: R => A): ZManaged[R, Nothing, A] = ZManaged.fromEffect(ZIO.environment[R]).map(f)

  /**
   * Lifts an effectful function whose effect requires no environment into
   * an effect that requires the input to the function.
   */
  def fromFunctionM[R, E, A](f: R => ZManaged[Any, E, A]): ZManaged[R, E, A] = flatten(fromFunction(f))

  /**
   * Returns an effect that models failure with the specified lazily evaluated
   * `Cause`.
   */
  def halt[E](cause: => Cause[E]): ZManaged[Any, E, Nothing] =
    ZManaged.fromEffect(ZIO.halt(cause))

  /**
   * Returns an effect that models failure with the specified eagerly evaluated
   * `Cause`.
   */
  def haltNow[E](cause: Cause[E]): ZManaged[Any, E, Nothing] =
    ZManaged.fromEffect(ZIO.haltNow(cause))

  /**
   * Returns the identity effectful function, which performs no effects
   */
  def identity[R]: ZManaged[R, Nothing, R] = fromFunction(scala.Predef.identity)

  /**
   * Returns an effect that is interrupted as if by the fiber calling this
   * method.
   */
  val interrupt: ZManaged[Any, Nothing, Nothing] =
    ZManaged.fromEffect(ZIO.descriptor).flatMap(d => haltNow(Cause.interrupt(d.id)))

  /**
   * Returns an effect that is interrupted as if by the specified fiber.
   */
  def interruptAs(fiberId: => Fiber.Id): ZManaged[Any, Nothing, Nothing] =
    halt(Cause.interrupt(fiberId))

  /**
   * Lifts a `ZIO[R, E, A]` into `ZManaged[R, E, A]` with a release action.
   * The acquire and release actions will be performed uninterruptibly.
   */
  def make[R, R1 <: R, E, A](acquire: ZIO[R, E, A])(release: A => ZIO[R1, Nothing, Any]): ZManaged[R1, E, A] =
    ZManaged(acquire.map(r => Reservation(IO.succeedNow(r), _ => release(r))))

  /**
   * Lifts a synchronous effect into `ZManaged[R, Throwable, A]` with a release action.
   * The acquire and release actions will be performed uninterruptibly.
   */
  def makeEffect[R, A](acquire: => A)(release: A => Any): ZManaged[R, Throwable, A] =
    make(Task(acquire))(a => Task(release(a)).orDie)

  /**
   * Lifts a `ZIO[R, E, A]` into `ZManaged[R, E, A]` with a release action that handles `Exit`.
   * The acquire and release actions will be performed uninterruptibly.
   */
  def makeExit[R, E, A](
    acquire: ZIO[R, E, A]
  )(release: (A, Exit[Any, Any]) => ZIO[R, Nothing, Any]): ZManaged[R, E, A] =
    ZManaged(acquire.map(r => Reservation(IO.succeedNow(r), e => release(r, e))))

  /**
   * Lifts a ZIO[R, E, A] into ZManaged[R, E, A] with a release action.
   * The acquire action will be performed interruptibly, while release
   * will be performed uninterruptibly.
   */
  def makeInterruptible[R, E, A](
    acquire: ZIO[R, E, A]
  )(release: A => ZIO[R, Nothing, Any]): ZManaged[R, E, A] =
    ZManaged.fromEffect(acquire).onExitFirst(_.foreach(release))

  /**
   * Sequentially zips the specified effects using the specified combiner
   * function.
   */
  def mapN[R, E, A, B, C](zManaged1: ZManaged[R, E, A], zManaged2: ZManaged[R, E, B])(
    f: (A, B) => C
  ): ZManaged[R, E, C] =
    zManaged1.zipWith(zManaged2)(f)

  /**
   * Sequentially zips the specified effects using the specified combiner
   * function.
   */
  def mapN[R, E, A, B, C, D](
    zManaged1: ZManaged[R, E, A],
    zManaged2: ZManaged[R, E, B],
    zManaged3: ZManaged[R, E, C]
  )(f: (A, B, C) => D): ZManaged[R, E, D] =
    for {
      a <- zManaged1
      b <- zManaged2
      c <- zManaged3
    } yield f(a, b, c)

  /**
   * Sequentially zips the specified effects using the specified combiner
   * function.
   */
  def mapN[R, E, A, B, C, D, F](
    zManaged1: ZManaged[R, E, A],
    zManaged2: ZManaged[R, E, B],
    zManaged3: ZManaged[R, E, C],
    zManaged4: ZManaged[R, E, D]
  )(f: (A, B, C, D) => F): ZManaged[R, E, F] =
    for {
      a <- zManaged1
      b <- zManaged2
      c <- zManaged3
      d <- zManaged4
    } yield f(a, b, c, d)

  /**
   * Returns an effect that executes the specified effects in parallel,
   * combining their results with the specified `f` function. If any effect
   * fails, then the other effects will be interrupted.
   */
  def mapParN[R, E, A, B, C](zManaged1: ZManaged[R, E, A], zManaged2: ZManaged[R, E, B])(
    f: (A, B) => C
  ): ZManaged[R, E, C] =
    zManaged1.zipWithPar(zManaged2)(f)

  /**
   * Returns an effect that executes the specified effects in parallel,
   * combining their results with the specified `f` function. If any effect
   * fails, then the other effects will be interrupted.
   */
  def mapParN[R, E, A, B, C, D](
    zManaged1: ZManaged[R, E, A],
    zManaged2: ZManaged[R, E, B],
    zManaged3: ZManaged[R, E, C]
  )(f: (A, B, C) => D): ZManaged[R, E, D] =
    (zManaged1 <&> zManaged2 <&> zManaged3).map {
      case ((a, b), c) => f(a, b, c)
    }

  /**
   * Returns an effect that executes the specified effects in parallel,
   * combining their results with the specified `f` function. If any effect
   * fails, then the other effects will be interrupted.
   */
  def mapParN[R, E, A, B, C, D, F](
    zManaged1: ZManaged[R, E, A],
    zManaged2: ZManaged[R, E, B],
    zManaged3: ZManaged[R, E, C],
    zManaged4: ZManaged[R, E, D]
  )(f: (A, B, C, D) => F): ZManaged[R, E, F] =
    (zManaged1 <&> zManaged2 <&> zManaged3 <&> zManaged4).map {
      case (((a, b), c), d) => f(a, b, c, d)
    }

  /**
   * Merges an `Iterable[IO]` to a single IO, working sequentially.
   */
  def mergeAll[R, E, A, B](in: Iterable[ZManaged[R, E, A]])(zero: B)(f: (B, A) => B): ZManaged[R, E, B] =
    in.foldLeft[ZManaged[R, E, B]](ZManaged.succeedNow(zero))((acc, a) => acc.zip(a).map(f.tupled))

  /**
   * Merges an `Iterable[IO]` to a single IO, working in parallel.
   */
  def mergeAllPar[R, E, A, B](in: Iterable[ZManaged[R, E, A]])(zero: B)(f: (B, A) => B): ZManaged[R, E, B] =
    in.foldLeft[ZManaged[R, E, B]](ZManaged.succeedNow(zero))((acc, a) => acc.zipPar(a).map(f.tupled))

  /**
   * Merges an `Iterable[IO]` to a single IO, working in parallel.
   *
   * Unlike `mergeAllPar`, this method will use at most up to `n` fibers.
   *
   * This is not implemented in terms of ZIO.foreach / ZManaged.zipWithPar as otherwise all reservation phases would always run, causing unnecessary work
   */
  def mergeAllParN[R, E, A, B](
    n: Int
  )(
    in: Iterable[ZManaged[R, E, A]]
  )(
    zero: B
  )(
    f: (B, A) => B
  ): ZManaged[R, E, B] =
    ZManaged[R, E, B] {
      Ref.make[List[Exit[Any, Any] => ZIO[R, Nothing, Any]]](Nil).map { finalizers =>
        Reservation(
          Queue.unbounded[(ZManaged[R, E, A], Promise[E, A])].flatMap { queue =>
            val worker = queue.take.flatMap {
              case (a, prom) =>
                ZIO.uninterruptibleMask { restore =>
                  a.reserve
                    .flatMap(res => finalizers.update(res.release :: _).as(res))
                    .flatMap(res => restore(res.acquire))
                }.foldCauseM(
                  _.failureOrCause.fold(prom.fail, prom.halt),
                  prom.succeed
                )
            }
            ZIO.foreach(1 to n)(_ => worker.forever.fork).flatMap { fibers =>
              (for {
                proms <- ZIO.foreach(in) { a =>
                          for {
                            prom <- Promise.make[E, A]
                            _    <- queue.offer((a, prom))
                          } yield prom
                        }
                b <- proms.foldLeft[ZIO[R, E, B]](ZIO.succeedNow(zero)) { (acc, prom) =>
                      acc.zip(prom.await).map(f.tupled)
                    }
              } yield b).ensuring((queue.shutdown *> ZIO.foreach_(fibers)(_.interrupt)).uninterruptible)
            }
          },
          exitU =>
            for {
              fs    <- finalizers.get
              exits <- ZIO.foreach(fs)(_(exitU).run)
            } yield Exit.collectAllPar(exits)
        )
      }
    }

  /**
   * Returns a `ZManaged` that never acquires a resource.
   */
  val never: ZManaged[Any, Nothing, Nothing] = ZManaged.fromEffect(ZIO.never)

  /**
   * Creates a scope in which resources can be safely preallocated.
   */
<<<<<<< HEAD
  def scope[R]: ZManaged[R, Nothing, Scope] =
    ZManaged {
      // we abuse the fact that Function1 will use reference equality
      Ref.make(Set.empty[Exit[Any, Any] => ZIO[R, Nothing, Any]]).map { finalizers =>
        Reservation(
          acquire = ZIO.succeed {
            new Scope {
              override def apply[R, E, A](managed: ZManaged[R, E, A]) =
                ZIO.uninterruptibleMask { restore =>
                  for {
                    env      <- ZIO.environment[R]
                    res      <- managed.reserve
                    resource <- restore(res.acquire).onError(err => res.release(Exit.Failure(err)))
                    release  = res.release.andThen(_.provide(env))
                    _        <- finalizers.update(_ + release)
                  } yield ZManaged
                    .make(ZIO.succeedNow(resource))(_ =>
                      release(Exit.Success(resource)).ensuring(finalizers.update(_ - release))
                    )
                }
            }
          },
          release = exitU =>
            for {
              fs    <- finalizers.get
              exits <- ZIO.foreachPar(fs)(_(exitU).run)
              _     <- ZIO.doneNow(Exit.collectAllPar(exits).getOrElse(Exit.unit))
            } yield ()
        )
=======
  val preallocationScope: Managed[Nothing, PreallocationScope] =
    scope.map { allocate =>
      new PreallocationScope {
        def apply[R, E, A](managed: ZManaged[R, E, A]) =
          allocate(managed).map {
            case (res, release) =>
              ZManaged.make(ZIO.succeed(res))(_ => release)
          }
>>>>>>> c298f127
      }
    }

  /**
   * Reduces an `Iterable[IO]` to a single `IO`, working sequentially.
   */
  def reduceAll[R, E, A](a: ZManaged[R, E, A], as: Iterable[ZManaged[R, E, A]])(
    f: (A, A) => A
  ): ZManaged[R, E, A] =
    as.foldLeft[ZManaged[R, E, A]](a) { (l, r) =>
      l.zip(r).map(f.tupled)
    }

  /**
   * Reduces an `Iterable[IO]` to a single `IO`, working in parallel.
   */
  def reduceAllPar[R, E, A](a: ZManaged[R, E, A], as: Iterable[ZManaged[R, E, A]])(
    f: (A, A) => A
  ): ZManaged[R, E, A] =
    as.foldLeft[ZManaged[R, E, A]](a) { (l, r) =>
      l.zipPar(r).map(f.tupled)
    }

  /**
   * Reduces an `Iterable[IO]` to a single `IO`, working in parallel.
   *
   * Unlike `mergeAllPar`, this method will use at most up to `n` fibers.
   *
   * This is not implemented in terms of ZIO.foreach / ZManaged.zipWithPar as otherwise all reservation phases would always run, causing unnecessary work
   */
  def reduceAllParN[R, E, A](
    n: Long
  )(
    a1: ZManaged[R, E, A],
    as: Iterable[ZManaged[R, E, A]]
  )(
    f: (A, A) => A
  ): ZManaged[R, E, A] =
    ZManaged[R, E, A] {
      Ref.make[List[Exit[Any, Any] => ZIO[R, Nothing, Any]]](Nil).map { finalizers =>
        Reservation(
          Queue.unbounded[(ZManaged[R, E, A], Promise[E, A])].flatMap { queue =>
            val worker = queue.take.flatMap {
              case (a, prom) =>
                ZIO.uninterruptibleMask { restore =>
                  a.reserve
                    .flatMap(res => finalizers.update(res.release :: _).as(res))
                    .flatMap(res => restore(res.acquire))
                }.foldCauseM(
                  _.failureOrCause.fold(prom.fail, prom.halt),
                  prom.succeed
                )
            }
            ZIO.foreach(1L to n)(_ => worker.forever.fork).flatMap {
              fibers =>
                (for {
                  proms <- ZIO.foreach(as) { a =>
                            for {
                              prom <- Promise.make[E, A]
                              _    <- queue.offer((a, prom))
                            } yield prom
                          }
                  zero = ZIO.uninterruptibleMask { restore =>
                    a1.reserve
                      .flatMap(res => finalizers.update(res.release :: _).as(res))
                      .flatMap(res => restore(res.acquire))
                  }
                  result <- proms.foldLeft[ZIO[R, E, A]](zero) { (acc, a) =>
                             acc.zip(a.await).map(f.tupled)
                           }
                } yield result).ensuring((queue.shutdown *> ZIO.foreach_(fibers)(_.interrupt)).uninterruptible)
            }
          },
          exitU =>
            for {
              fs    <- finalizers.get
              exits <- ZIO.foreach(fs)(_(exitU).run)
            } yield Exit.collectAllPar(exits)
        )
      }
    }

  /**
   * Requires that the given `ZManaged[E, Option[A]]` contain a value. If there is no
   * value, then the specified error will be raised.
   */
  def require[R, E, A](error: => E): ZManaged[R, E, Option[A]] => ZManaged[R, E, A] =
    (zManaged: ZManaged[R, E, Option[A]]) => zManaged.flatMap(_.fold[ZManaged[R, E, A]](failNow(error))(succeedNow))

  /**
   * Lifts a pure `Reservation[R, E, A]` into `ZManaged[R, E, A]`
   */
  def reserve[R, E, A](reservation: Reservation[R, E, A]): ZManaged[R, E, A] =
    ZManaged(ZIO.succeedNow(reservation))

  def sandbox[R, E, A](v: ZManaged[R, E, A]): ZManaged[R, Cause[E], A] =
    v.sandbox

  /**
   * Creates a scope in which resources can be safely allocated into together with a release action.
   */
  def scope: Managed[Nothing, Scope] =
    ZManaged {
      // we abuse the fact that Function1 will use reference equality
      Ref.make(Set.empty[Exit[Any, Any] => UIO[Any]]).map { finalizers =>
        Reservation(
          acquire = ZIO.succeed {
            new Scope {
              override def apply[R, E, A](managed: ZManaged[R, E, A]) =
                ZIO.uninterruptibleMask { restore =>
                  for {
                    env      <- ZIO.environment[R]
                    res      <- managed.reserve
                    resource <- restore(res.acquire).onError(err => res.release(Exit.Failure(err)))
                    release  = res.release.andThen(_.provide(env))
                    _        <- finalizers.update(_ + release)
                    done <- Ref
                             .make(release(Exit.Success(resource)).ensuring(finalizers.update(_ - release)))
                             .map(_.modify((_, ZIO.unit)).flatten)
                  } yield (resource, done)
                }
            }
          },
          release = exitU =>
            for {
              fs    <- finalizers.get
              exits <- ZIO.foreachPar(fs)(_(exitU).run)
              _     <- ZIO.done(Exit.collectAllPar(exits).getOrElse(Exit.unit))
            } yield ()
        )
      }
    }

  /**
   *  Alias for [[ZManaged.collectAll]]
   */
  @deprecated("use collectAll", "1.0.0")
  def sequence[R, E, A1, A2](ms: Iterable[ZManaged[R, E, A2]]): ZManaged[R, E, List[A2]] =
    collectAll[R, E, A1, A2](ms)

  /**
   *  Alias for [[ZManaged.collectAllPar]]
   */
  @deprecated("use collectAllPar", "1.0.0")
  def sequencePar[R, E, A](as: Iterable[ZManaged[R, E, A]]): ZManaged[R, E, List[A]] =
    collectAllPar[R, E, A](as)

  /**
   *  Alias for [[ZManaged.collectAllParN]]
   */
  @deprecated("use collectAllParN", "1.0.0")
  def sequenceParN[R, E, A](n: Int)(as: Iterable[ZManaged[R, E, A]]): ZManaged[R, E, List[A]] =
    collectAllParN[R, E, A](n)(as)

  /**
   * Lifts a lazy, pure value into a Managed.
   */
  def succeed[R, A](r: => A): ZManaged[R, Nothing, A] =
    ZManaged(IO.succeedNow(Reservation(IO.succeed(r), _ => IO.unit)))

  /**
   * Lifts a strict, pure value into a Managed.
   */
  def succeedNow[R, A](r: A): ZManaged[R, Nothing, A] =
    ZManaged(IO.succeedNow(Reservation(IO.succeedNow(r), _ => IO.unit)))

  /**
   * Returns a lazily constructed Managed.
   */
  def suspend[R, E, A](zManaged: => ZManaged[R, E, A]): ZManaged[R, E, A] =
    flatten(effectTotal(zManaged))

  /**
   * Returns an effectful function that merely swaps the elements in a `Tuple2`.
   */
  def swap[R, E, A, B](implicit ev: R <:< (A, B)): ZManaged[R, E, (B, A)] = fromFunction(_.swap)

  /**
   * Returns a ZManaged value that represents a managed resource that can be safely
   * swapped within the scope of the ZManaged. The function provided inside the
   * ZManaged can be used to switch the resource currently in use.
   *
   * When the resource is switched, the finalizer for the previous finalizer will
   * be executed uninterruptibly. If the effect executing inside the [[ZManaged#use]]
   * is interrupted, the finalizer for the resource currently in use is guaranteed
   * to execute.
   *
   * This constructor can be used to create an expressive control flow that uses
   * several instances of a managed resource. For example:
   * {{{
   * def makeWriter: Task[FileWriter]
   * trait FileWriter {
   *   def write(data: Int): Task[Unit]
   *   def close: UIO[Unit]
   * }
   *
   * val elements = List(1, 2, 3, 4)
   * val writingProgram =
   *   ZManaged.switchable[Any, Throwable, FileWriter].use { switchWriter =>
   *     ZIO.foreach_(elements) { element =>
   *       for {
   *         writer <- switchWriter(makeWriter.toManaged(_.close))
   *         _      <- writer.write(element)
   *       } yield ()
   *     }
   *   }
   * }}}
   */
  def switchable[R, E, A]: ZManaged[R, Nothing, ZManaged[R, E, A] => ZIO[R, E, A]] =
    for {
      fiberId      <- ZManaged.fiberId
      finalizerRef <- ZManaged.finalizerRef[R](_ => UIO.unit)
      switch = { (newResource: ZManaged[R, E, A]) =>
        ZIO.uninterruptibleMask { restore =>
          for {
            _ <- finalizerRef
                  .modify(f => (f, _ => UIO.unit))
                  .flatMap(f => f(Exit.interrupt(fiberId)))
            reservation <- newResource.reserve
            _           <- finalizerRef.set(reservation.release)
            a           <- restore(reservation.acquire)
          } yield a
        }
      }
    } yield switch

  /**
   * Alias for [[ZManaged.foreach]]
   */
  @deprecated("use foreach", "1.0.0")
  def traverse[R, E, A1, A2](as: Iterable[A1])(f: A1 => ZManaged[R, E, A2]): ZManaged[R, E, List[A2]] =
    foreach[R, E, A1, A2](as)(f)

  /**
   * Alias for [[ZManaged.foreach_]]
   */
  @deprecated("use foreach_", "1.0.0")
  def traverse_[R, E, A](as: Iterable[A])(f: A => ZManaged[R, E, Any]): ZManaged[R, E, Unit] =
    foreach_[R, E, A](as)(f)

  /**
   * Alias for [[ZManaged.foreachPar]]
   */
  @deprecated("use foreachPar", "1.0.0")
  def traversePar[R, E, A1, A2](
    as: Iterable[A1]
  )(
    f: A1 => ZManaged[R, E, A2]
  ): ZManaged[R, E, List[A2]] =
    foreachPar[R, E, A1, A2](as)(f)

  /**
   * Alias for [[ZManaged.foreachPar_]]
   */
  @deprecated("use foreachPar_", "1.0.0")
  def traversePar_[R, E, A](as: Iterable[A])(f: A => ZManaged[R, E, Any]): ZManaged[R, E, Unit] =
    foreachPar_[R, E, A](as)(f)

  /**
   * Alias for [[ZManaged.foreachParN]]
   */
  @deprecated("use foreachParN", "1.0.0")
  def traverseParN[R, E, A1, A2](
    n: Int
  )(
    as: Iterable[A1]
  )(
    f: A1 => ZManaged[R, E, A2]
  ): ZManaged[R, E, List[A2]] =
    foreachParN[R, E, A1, A2](n)(as)(f)

  /**
   * Alias for [[ZManaged.foreachParN_]]
   */
  @deprecated("use foreachParN_", "1.0.0")
  def traverseParN_[R, E, A](
    n: Int
  )(
    as: Iterable[A]
  )(
    f: A => ZManaged[R, E, Any]
  ): ZManaged[R, E, Unit] =
    foreachParN_[R, E, A](n)(as)(f)

  /**
   * Returns the effect resulting from mapping the success of this effect to unit.
   */
  val unit: ZManaged[Any, Nothing, Unit] = ZManaged.succeedNow(())

  /**
   * The inverse operation to `sandbox`. Submerges the full cause of failure.
   */
  def unsandbox[R, E, A](v: ZManaged[R, Cause[E], A]): ZManaged[R, E, A] =
    v.mapErrorCause(_.flatten)

  /**
   * Unwraps a `ZManaged` that is inside a `ZIO`.
   */
  def unwrap[R, E, A](fa: ZIO[R, E, ZManaged[R, E, A]]): ZManaged[R, E, A] =
    ZManaged.fromEffect(fa).flatten

  /**
   * The moral equivalent of `if (p) exp`
   */
  def when[R, E](b: => Boolean)(zManaged: ZManaged[R, E, Any]): ZManaged[R, E, Unit] =
    if (b) zManaged.unit else unit

  /**
   * Runs an effect when the supplied `PartialFunction` matches for the given value, otherwise does nothing.
   */
  def whenCase[R, E, A](a: => A)(pf: PartialFunction[A, ZManaged[R, E, Any]]): ZManaged[R, E, Unit] =
    ZManaged.suspend(pf.applyOrElse(a, (_: A) => unit).unit)

  /**
   * Runs an effect when the supplied `PartialFunction` matches for the given effectful value, otherwise does nothing.
   */
  def whenCaseM[R, E, A](
    a: ZManaged[R, E, A]
  )(pf: PartialFunction[A, ZManaged[R, E, Any]]): ZManaged[R, E, Unit] =
    a.flatMap(whenCase(_)(pf))

  /**
   * The moral equivalent of `if (p) exp` when `p` has side-effects
   */
  def whenM[R, E](b: ZManaged[R, E, Boolean])(zManaged: ZManaged[R, E, Any]): ZManaged[R, E, Unit] =
    b.flatMap(b => if (b) zManaged.unit else unit)

}<|MERGE_RESOLUTION|>--- conflicted
+++ resolved
@@ -1573,46 +1573,14 @@
   /**
    * Creates a scope in which resources can be safely preallocated.
    */
-<<<<<<< HEAD
-  def scope[R]: ZManaged[R, Nothing, Scope] =
-    ZManaged {
-      // we abuse the fact that Function1 will use reference equality
-      Ref.make(Set.empty[Exit[Any, Any] => ZIO[R, Nothing, Any]]).map { finalizers =>
-        Reservation(
-          acquire = ZIO.succeed {
-            new Scope {
-              override def apply[R, E, A](managed: ZManaged[R, E, A]) =
-                ZIO.uninterruptibleMask { restore =>
-                  for {
-                    env      <- ZIO.environment[R]
-                    res      <- managed.reserve
-                    resource <- restore(res.acquire).onError(err => res.release(Exit.Failure(err)))
-                    release  = res.release.andThen(_.provide(env))
-                    _        <- finalizers.update(_ + release)
-                  } yield ZManaged
-                    .make(ZIO.succeedNow(resource))(_ =>
-                      release(Exit.Success(resource)).ensuring(finalizers.update(_ - release))
-                    )
-                }
-            }
-          },
-          release = exitU =>
-            for {
-              fs    <- finalizers.get
-              exits <- ZIO.foreachPar(fs)(_(exitU).run)
-              _     <- ZIO.doneNow(Exit.collectAllPar(exits).getOrElse(Exit.unit))
-            } yield ()
-        )
-=======
   val preallocationScope: Managed[Nothing, PreallocationScope] =
     scope.map { allocate =>
       new PreallocationScope {
         def apply[R, E, A](managed: ZManaged[R, E, A]) =
           allocate(managed).map {
             case (res, release) =>
-              ZManaged.make(ZIO.succeed(res))(_ => release)
+              ZManaged.make(ZIO.succeedNow(res))(_ => release)
           }
->>>>>>> c298f127
       }
     }
 
