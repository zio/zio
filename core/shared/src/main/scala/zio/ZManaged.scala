--- conflicted
+++ resolved
@@ -2656,7 +2656,6 @@
     succeedNow(None)
 
   /**
-<<<<<<< HEAD
    * Returns a managed effect that describes shifting to the specified executor
    * as the `acquire` action and shifting back to the original executor as the
    * `release` action.
@@ -2671,7 +2670,8 @@
       case Some(executor) => ZIO.shift(executor)
       case None           => ZIO.unshift
     }.unit
-=======
+
+ /**
    * Returns a managed effect that describes setting the platform to the
    * specified value as the `acquire` action and setting it back to the
    * original platform as the `release` action.
@@ -2680,7 +2680,6 @@
     ZManaged.fromZIO(ZIO.platform).flatMap { currentPlatform =>
       ZManaged.acquireRelease(ZIO.setPlatform(platform))(ZIO.setPlatform(currentPlatform))
     }
->>>>>>> da378cfc
 
   /**
    * A scope in which resources can be safely preallocated. Passing a [[ZManaged]]
