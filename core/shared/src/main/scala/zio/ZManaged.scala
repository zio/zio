--- conflicted
+++ resolved
@@ -1610,30 +1610,18 @@
    * performed interruptibly, while release will be performed uninterruptibly.
    */
   def acquireReleaseInterruptible[R, R1 <: R, E, A](
-<<<<<<< HEAD
     acquire: => ZIO[R, E, A]
   )(release: => ZIO[R1, Nothing, Any]): ZManaged[R1, E, A] =
-    acquireReleaseInterruptibleWith[R1, E, A](acquire)(_ => release)
-=======
-    acquire: ZIO[R, E, A]
-  )(release: ZIO[R1, Nothing, Any]): ZManaged[R1, E, A] =
     acquireReleaseInterruptibleWith(acquire)(_ => release)
->>>>>>> b2966bce
 
   /**
    * Lifts a ZIO[R, E, A] into ZManaged[R, E, A] with a release action.
    * The acquire action will be performed interruptibly, while release
    * will be performed uninterruptibly.
    */
-<<<<<<< HEAD
-  def acquireReleaseInterruptibleWith[R, E, A](
+  def acquireReleaseInterruptibleWith[R, R1 <: R, E, A](
     acquire: => ZIO[R, E, A]
-  )(release: A => URIO[R, Any]): ZManaged[R, E, A] =
-=======
-  def acquireReleaseInterruptibleWith[R, R1 <: R, E, A](
-    acquire: ZIO[R, E, A]
   )(release: A => URIO[R1, Any]): ZManaged[R1, E, A] =
->>>>>>> b2966bce
     ZManaged.fromZIO(acquire).onExitFirst(_.foreach(release))
 
   /**
@@ -2449,12 +2437,8 @@
    * does not need access to the resource but handles `Exit`. The acquire and
    * release actions will be performed uninterruptibly.
    */
-<<<<<<< HEAD
+  @deprecated("use acquireReleaseExit", "2.0.0")
   def makeExit_[R, R1 <: R, E, A](acquire: => ZIO[R, E, A])(
-=======
-  @deprecated("use acquireReleaseExit", "2.0.0")
-  def makeExit_[R, R1 <: R, E, A](acquire: ZIO[R, E, A])(
->>>>>>> b2966bce
     release: Exit[Any, Any] => ZIO[R1, Nothing, Any]
   ): ZManaged[R1, E, A] =
     acquireReleaseExit(acquire)(release)
@@ -2464,14 +2448,9 @@
    * The acquire action will be performed interruptibly, while release
    * will be performed uninterruptibly.
    */
-<<<<<<< HEAD
-  def makeInterruptible[R, E, A](
-    acquire: => ZIO[R, E, A]
-=======
   @deprecated("use acquireReleaseInterruptibleWith", "2.0.0")
   def makeInterruptible[R, R1 <: R, E, A](
-    acquire: ZIO[R, E, A]
->>>>>>> b2966bce
+    acquire: => ZIO[R, E, A]
   )(release: A => URIO[R, Any]): ZManaged[R, E, A] =
     acquireReleaseInterruptibleWith(acquire)(release)
 
