--- conflicted
+++ resolved
@@ -496,11 +496,7 @@
     publish / skip := true,
     libraryDependencies ++=
       Seq(
-<<<<<<< HEAD
-        "co.fs2"                    %% "fs2-core"       % "3.0.6",
-=======
         "co.fs2"                    %% "fs2-core"       % "2.5.8",
->>>>>>> 432a4261
         "com.google.code.findbugs"   % "jsr305"         % "3.0.2",
         "com.twitter"               %% "util-core"      % "21.6.0",
         "com.typesafe.akka"         %% "akka-stream"    % "2.6.15",
