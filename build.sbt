// shadow sbt-scalajs' crossProject from Scala.js 0.6.x
import sbtcrossproject.CrossPlugin.autoImport.crossProject
import BuildHelper._
import xerial.sbt.Sonatype._
import explicitdeps.ExplicitDepsPlugin.autoImport.moduleFilterRemoveValue

name := "zio"

inThisBuild(
  List(
    organization := "dev.zio",
    homepage := Some(url("https://zio.dev")),
    licenses := List("Apache-2.0" -> url("http://www.apache.org/licenses/LICENSE-2.0")),
    developers := List(
      Developer(
        "jdegoes",
        "John De Goes",
        "john@degoes.net",
        url("http://degoes.net")
      )
    ),
    pgpPublicRing := file("/tmp/public.asc"),
    pgpSecretRing := file("/tmp/secret.asc"),
    releaseEarlyWith := SonatypePublisher,
    scmInfo := Some(
      ScmInfo(url("https://github.com/zio/zio/"), "scm:git:git@github.com:zio/zio.git")
    )
  )
)

addCommandAlias("fmt", "all scalafmtSbt scalafmt test:scalafmt")
addCommandAlias("check", "all scalafmtSbtCheck scalafmtCheck test:scalafmtCheck")
addCommandAlias("compileJVM", ";coreJVM/test:compile;stacktracerJVM/test:compile")
addCommandAlias("testJVM", ";coreJVM/test;stacktracerJVM/test;streamsJVM/test;testkitJVM/test")
addCommandAlias("testJS", ";coreJS/test;stacktracerJS/test;streamsJS/test")

lazy val root = project
  .in(file("."))
  .settings(
    skip in publish := true,
    console := (console in Compile in coreJVM).value,
    unusedCompileDependenciesFilter -= moduleFilter("org.scala-js", "scalajs-library")
  )
  .aggregate(
    coreJVM,
    coreJS,
    docs,
    streamsJVM,
    streamsJS,
    benchmarks,
    testkitJVM,
    stacktracerJS,
    stacktracerJVM
  )
  .enablePlugins(ScalaJSPlugin)

lazy val core = crossProject(JSPlatform, JVMPlatform)
  .in(file("core"))
  .dependsOn(stacktracer)
  .settings(stdSettings("zio"))
  .settings(buildInfoSettings)
  .settings(
    libraryDependencies ++= Seq(
      "org.specs2" %%% "specs2-core"          % "4.6.0" % Test,
      "org.specs2" %%% "specs2-scalacheck"    % "4.6.0" % Test,
      "org.specs2" %%% "specs2-matcher-extra" % "4.6.0" % Test
    ),
    publishArtifact in (Test, packageBin) := true
  )
  .enablePlugins(BuildInfoPlugin)

lazy val coreJVM = core.jvm
  .configure(_.enablePlugins(JCStressPlugin))
  .settings(dottySettings)
  .settings(replSettings)

lazy val coreJS = core.js
  .settings(
    libraryDependencies += "org.scala-js" %%% "scalajs-java-time" % "0.2.5" % Test
  )

lazy val streams = crossProject(JSPlatform, JVMPlatform)
  .in(file("streams"))
  .settings(stdSettings("zio-streams"))
  .settings(buildInfoSettings)
  .settings(replSettings)
  .enablePlugins(BuildInfoPlugin)
  .dependsOn(core % "test->test;compile->compile")

lazy val streamsJVM = streams.jvm
lazy val streamsJS  = streams.js

lazy val testkit = crossProject(JVMPlatform)
  .in(file("testkit"))
  .settings(stdSettings("zio-testkit"))
  .dependsOn(core % "test->test;compile->compile")

lazy val testkitJVM = testkit.jvm

lazy val stacktracer = crossProject(JSPlatform, JVMPlatform)
  .in(file("stacktracer"))
  .settings(stdSettings("zio-stacktracer"))
  .settings(buildInfoSettings)
  .settings(
    libraryDependencies ++= Seq(
      "org.specs2" %%% "specs2-core"          % "4.6.0" % Test,
      "org.specs2" %%% "specs2-scalacheck"    % "4.6.0" % Test,
      "org.specs2" %%% "specs2-matcher-extra" % "4.6.0" % Test
    )
  )

lazy val stacktracerJS = stacktracer.js
lazy val stacktracerJVM = stacktracer.jvm
  .settings(dottySettings)
  .settings(replSettings)

lazy val benchmarks = project.module
  .dependsOn(coreJVM, streamsJVM)
  .enablePlugins(JmhPlugin)
  .settings(replSettings)
  .settings(
    skip in publish := true,
    libraryDependencies ++=
      Seq(
        "co.fs2"                   %% "fs2-core"        % "1.0.5",
        "com.google.code.findbugs" % "jsr305"           % "3.0.2",
        "com.twitter"              %% "util-collection" % "19.1.0",
        "com.typesafe.akka"        %% "akka-stream"     % "2.5.23",
        "io.monix"                 %% "monix"           % "3.0.0-RC2",
        "io.projectreactor"        % "reactor-core"     % "3.2.10.RELEASE",
        "io.reactivex.rxjava2"     % "rxjava"           % "2.2.10",
        "org.ow2.asm"              % "asm"              % "7.1",
        "org.scala-lang"           % "scala-compiler"   % scalaVersion.value % Provided,
        "org.scala-lang"           % "scala-reflect"    % scalaVersion.value,
        "org.typelevel"            %% "cats-effect"     % "1.3.1"
      ),
    unusedCompileDependenciesFilter -= libraryDependencies.value
      .map(moduleid => moduleFilter(organization = moduleid.organization, name = moduleid.name))
      .reduce(_ | _),
    scalacOptions in Compile in console := Seq(
      "-Ypartial-unification",
      "-language:higherKinds",
      "-language:existentials",
      "-Yno-adapted-args",
      "-Xsource:2.13",
      "-Yrepl-class-based"
    )
  )

lazy val docs = project.module
  .in(file("zio-docs"))
  .settings(
    skip.in(publish) := true,
    moduleName := "zio-docs",
    unusedCompileDependenciesFilter -= moduleFilter("org.scalameta", "mdoc"),
    scalacOptions -= "-Yno-imports",
    scalacOptions -= "-Xfatal-warnings",
    scalacOptions ~= { _ filterNot (_ startsWith "-Ywarn") },
    scalacOptions ~= { _ filterNot (_ startsWith "-Xlint") },
    libraryDependencies ++= Seq(
      "com.github.ghik"     %% "silencer-lib"                % "1.4.1" % "provided",
      "commons-io"          % "commons-io"                   % "2.6" % "provided",
      "org.jsoup"           % "jsoup"                        % "1.12.1" % "provided",
      "org.reactivestreams" % "reactive-streams-examples"    % "1.0.2" % "provided",
      "dev.zio"             %% "zio-interop-cats"            % "1.3.1.0-RC3",
      "dev.zio"             %% "zio-interop-future"          % "2.12.8.0-RC1",
      "dev.zio"             %% "zio-interop-monix"           % "3.0.0.0-RC2",
      "dev.zio"             %% "zio-interop-scalaz7x"        % "7.2.27.0-RC1",
<<<<<<< HEAD
      "dev.zio"             %% "zio-interop-java"            % "1.1.0.0-RC2",
      "dev.zio"             %% "zio-interop-reactivestreams" % "1.0.2.0-RC1",
=======
      "dev.zio"             %% "zio-interop-java"            % "1.1.0.0-RC1",
      "dev.zio"             %% "zio-interop-reactivestreams" % "1.0.2.0-RC2",
>>>>>>> 53990ed3
      "dev.zio"             %% "zio-interop-twitter"         % "19.6.0.0-RC2"
    )
  )
  .dependsOn(
    coreJVM,
    streamsJVM
  )
  .enablePlugins(MdocPlugin, DocusaurusPlugin)<|MERGE_RESOLUTION|>--- conflicted
+++ resolved
@@ -166,13 +166,8 @@
       "dev.zio"             %% "zio-interop-future"          % "2.12.8.0-RC1",
       "dev.zio"             %% "zio-interop-monix"           % "3.0.0.0-RC2",
       "dev.zio"             %% "zio-interop-scalaz7x"        % "7.2.27.0-RC1",
-<<<<<<< HEAD
       "dev.zio"             %% "zio-interop-java"            % "1.1.0.0-RC2",
-      "dev.zio"             %% "zio-interop-reactivestreams" % "1.0.2.0-RC1",
-=======
-      "dev.zio"             %% "zio-interop-java"            % "1.1.0.0-RC1",
       "dev.zio"             %% "zio-interop-reactivestreams" % "1.0.2.0-RC2",
->>>>>>> 53990ed3
       "dev.zio"             %% "zio-interop-twitter"         % "19.6.0.0-RC2"
     )
   )
