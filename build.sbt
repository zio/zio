import BuildHelper._
import MimaSettings.mimaSettings
import explicitdeps.ExplicitDepsPlugin.autoImport.moduleFilterRemoveValue
import sbt.Keys

Global / onChangedBuildSource := ReloadOnSourceChanges

inThisBuild(
  List(
    organization := "dev.zio",
    homepage := Some(url("https://zio.dev")),
    licenses := List(
      "Apache-2.0" -> url("http://www.apache.org/licenses/LICENSE-2.0")
    ),
    developers := List(
      Developer(
        "jdegoes",
        "John De Goes",
        "john@degoes.net",
        url("http://degoes.net")
      )
    )
  )
)

addCommandAlias("build", "; prepare; testJVM")
addCommandAlias("prepare", "; fix; fmt")
addCommandAlias(
  "fix",
  "all compile:scalafix test:scalafix; all scalafmtSbt scalafmtAll"
)
addCommandAlias(
  "fixCheck",
  "; compile:scalafix --check ; test:scalafix --check"
)
addCommandAlias("fmt", "all root/scalafmtSbt root/scalafmtAll")
addCommandAlias("fmtCheck", "all root/scalafmtSbtCheck root/scalafmtCheckAll")
addCommandAlias("check", "; scalafmtSbtCheck; scalafmtCheckAll; compile:scalafix --check; test:scalafix --check")
addCommandAlias(
  "compileJVM",
  ";coreTestsJVM/test:compile;stacktracerJVM/test:compile;streamsTestsJVM/test:compile;testTestsJVM/test:compile;testMagnoliaTestsJVM/test:compile;testRefinedJVM/test:compile;testRunnerJVM/test:compile;examplesJVM/test:compile;macrosTestsJVM/test:compile"
)
addCommandAlias(
  "testNative",
  ";coreNative/compile;stacktracerNative/compile;streamsNative/compile;testNative/compile;testRunnerNative/compile"
)
addCommandAlias(
  "testJVM",
  ";coreTestsJVM/test;stacktracerJVM/test;streamsTestsJVM/test;testTestsJVM/test;testMagnoliaTestsJVM/test;testRefinedJVM/test;testRunnerJVM/test:run;examplesJVM/test:compile;benchmarks/test:compile;macrosTestsJVM/test;testJunitRunnerTestsJVM/test"
)
addCommandAlias(
  "testJVMNoBenchmarks",
  ";coreTestsJVM/test;stacktracerJVM/test;streamsTestsJVM/test;testTestsJVM/test;testMagnoliaTestsJVM/test;testRefinedJVM/test:compile;testRunnerJVM/test:run;examplesJVM/test:compile"
)
addCommandAlias(
  "testJVMDotty",
  ";coreTestsJVM/test;stacktracerJVM/test:compile;streamsTestsJVM/test;testTestsJVM/test;testMagnoliaTestsJVM/test;testRefinedJVM/test;testRunnerJVM/test:run;examplesJVM/test:compile"
)
addCommandAlias(
  "testJSDotty",
  ";coreTestsJS/test;stacktracerJS/test;streamsTestsJS/test;testTestsJS/test;testMagnoliaTestsJS/test;testRefinedJS/test;examplesJS/test:compile"
)
addCommandAlias(
  "testJVM211",
  ";coreTestsJVM/test;stacktracerJVM/test;streamsTestsJVM/test;testTestsJVM/test;testRunnerJVM/test:run;examplesJVM/test:compile;macrosTestsJVM/test"
)
addCommandAlias(
  "testJS",
  ";coreTestsJS/test;stacktracerJS/test;streamsTestsJS/test;testTestsJS/test;testMagnoliaTestsJS/test;testRefinedJS/test;examplesJS/test:compile;macrosTestsJS/test"
)
addCommandAlias(
  "testJS211",
  ";coreTestsJS/test;stacktracerJS/test;streamsTestsJS/test;testTestsJS/test;examplesJS/test:compile;macrosJS/test"
)
addCommandAlias(
  "mimaChecks",
  "all coreJVM/mimaReportBinaryIssues streamsJVM/mimaReportBinaryIssues testJVM/mimaReportBinaryIssues"
)

lazy val root = project
  .in(file("."))
  .settings(
    name := "zio",
    publish / skip := true,
    console := (coreJVM / Compile / console).value,
    unusedCompileDependenciesFilter -= moduleFilter(
      "org.scala-js",
      "scalajs-library"
    ),
    welcomeMessage
  )
  .aggregate(
    coreJVM,
    coreJS,
    coreNative,
    coreTestsJVM,
    coreTestsJS,
    macrosJVM,
    macrosJS,
    docs,
    streamsJVM,
    streamsJS,
    streamsNative,
    streamsTestsJVM,
    streamsTestsJS,
    benchmarks,
    testJVM,
    testJS,
    testNative,
    testTestsJVM,
    testTestsJS,
    stacktracerJS,
    stacktracerJVM,
    stacktracerNative,
    testRunnerJS,
    testRunnerJVM,
    testRunnerNative,
    testJunitRunnerJVM,
    testJunitRunnerTestsJVM,
    testMagnoliaJVM,
    testMagnoliaJS,
    testRefinedJVM,
    testRefinedJS
  )
  .enablePlugins(ScalaJSPlugin)

lazy val core = crossProject(JSPlatform, JVMPlatform, NativePlatform)
  .in(file("core"))
  .dependsOn(stacktracer)
  .settings(stdSettings("zio"))
  .settings(crossProjectSettings)
  .settings(buildInfoSettings("zio"))
  .settings(libraryDependencies += "dev.zio" %%% "izumi-reflect" % "1.1.2")
  .enablePlugins(BuildInfoPlugin)
  .settings(macroDefinitionSettings)

lazy val coreJVM = core.jvm
  .settings(dottySettings)
  .settings(replSettings)
  .settings(mimaSettings(failOnProblem = false))

lazy val coreJS = core.js
  .settings(dottySettings)

lazy val coreNative = core.native
  .settings(nativeSettings)
  .settings(
    libraryDependencies ++= Seq(
      "com.github.lolgab" %%% "native-loop-core" % "0.2.0"
    )
  )

lazy val coreTests = crossProject(JSPlatform, JVMPlatform)
  .in(file("core-tests"))
  .dependsOn(core)
  .dependsOn(test)
  .settings(stdSettings("core-tests"))
  .settings(crossProjectSettings)
  .settings(testFrameworks += new TestFramework("zio.test.sbt.ZTestFramework"))
  .dependsOn(testRunner)
  .settings(buildInfoSettings("zio"))
  .settings(publish / skip := true)
  .settings(
    Compile / classLoaderLayeringStrategy := ClassLoaderLayeringStrategy.Flat
  )
  .enablePlugins(BuildInfoPlugin)

lazy val coreTestsJVM = coreTests.jvm
  .settings(dottySettings)
  .configure(_.enablePlugins(JCStressPlugin))
  .settings(replSettings)

lazy val coreTestsJS = coreTests.js
  .settings(dottySettings)

lazy val macros = crossProject(JSPlatform, JVMPlatform)
  .in(file("macros"))
  .dependsOn(core)
  .settings(stdSettings("zio-macros"))
  .settings(crossProjectSettings)
  .settings(macroDefinitionSettings)
  .settings(macroExpansionSettings)

lazy val macrosJVM = macros.jvm
lazy val macrosJS  = macros.js

lazy val macrosTests = crossProject(JSPlatform, JVMPlatform)
  .in(file("macros-tests"))
  .dependsOn(macros)
  .settings(stdSettings("macros-tests"))
  .settings(crossProjectSettings)
  .settings(macroDefinitionSettings)
  .settings(macroExpansionSettings)
  .settings(testFrameworks += new TestFramework("zio.test.sbt.ZTestFramework"))
  .dependsOn(testRunner)
  .settings(buildInfoSettings("zio"))
  .settings(publish / skip := true)
  .enablePlugins(BuildInfoPlugin)

lazy val macrosTestsJVM = macrosTests.jvm
lazy val macrosTestsJS  = macrosTests.js

lazy val streams = crossProject(JSPlatform, JVMPlatform, NativePlatform)
  .in(file("streams"))
  .dependsOn(core)
  .settings(stdSettings("zio-streams"))
  .settings(crossProjectSettings)
  .settings(buildInfoSettings("zio.stream"))
  .settings(streamReplSettings)
  .enablePlugins(BuildInfoPlugin)
  .settings(macroDefinitionSettings)

lazy val streamsJVM = streams.jvm
  .settings(dottySettings)
  // No bincompat on streams yet
  .settings(mimaSettings(failOnProblem = false))

lazy val streamsJS = streams.js
  .settings(dottySettings)

lazy val streamsNative = streams.native
  .settings(nativeSettings)

lazy val streamsTests = crossProject(JSPlatform, JVMPlatform)
  .in(file("streams-tests"))
  .dependsOn(streams)
  .dependsOn(coreTests % "test->test;compile->compile")
  .settings(stdSettings("streams-tests"))
  .settings(crossProjectSettings)
  .settings(testFrameworks += new TestFramework("zio.test.sbt.ZTestFramework"))
  .dependsOn(testRunner)
  .settings(buildInfoSettings("zio.stream"))
  .settings(publish / skip := true)
  .settings(
    Compile / classLoaderLayeringStrategy := ClassLoaderLayeringStrategy.AllLibraryJars
  )
  .enablePlugins(BuildInfoPlugin)

lazy val streamsTestsJVM = streamsTests.jvm
  .dependsOn(coreTestsJVM % "test->compile")
  .settings(dottySettings)

lazy val streamsTestsJS = streamsTests.js
  .settings(dottySettings)

lazy val test = crossProject(JSPlatform, JVMPlatform, NativePlatform)
  .in(file("test"))
  .dependsOn(core, streams)
  .settings(stdSettings("zio-test"))
  .settings(crossProjectSettings)
  .settings(macroDefinitionSettings)
  .settings(macroExpansionSettings)
  .settings(
    libraryDependencies ++= Seq(
      ("org.portable-scala" %%% "portable-scala-reflect" % "1.1.1")
        .cross(CrossVersion.for3Use2_13)
    )
  )

lazy val testJVM = test.jvm
  .settings(dottySettings)
  // No bincompat on zio-test yet
  .settings(mimaSettings(failOnProblem = false))
lazy val testJS = test.js
  .settings(dottySettings)
  .settings(
    libraryDependencies ++= List(
      "io.github.cquiroz" %%% "scala-java-time"      % "2.3.0",
      "io.github.cquiroz" %%% "scala-java-time-tzdb" % "2.3.0"
    )
  )
lazy val testNative = test.native
  .settings(nativeSettings)
  .settings(libraryDependencies += "org.ekrich" %%% "sjavatime" % "1.1.5")

lazy val testTests = crossProject(JSPlatform, JVMPlatform)
  .in(file("test-tests"))
  .dependsOn(test)
  .settings(stdSettings("test-tests"))
  .settings(crossProjectSettings)
  .settings(testFrameworks += new TestFramework("zio.test.sbt.ZTestFramework"))
  .dependsOn(testRunner)
  .settings(buildInfoSettings("zio.test"))
  .settings(publish / skip := true)
  .settings(macroExpansionSettings)
  .enablePlugins(BuildInfoPlugin)

lazy val testTestsJVM = testTests.jvm.settings(dottySettings)
lazy val testTestsJS  = testTests.js.settings(dottySettings)

lazy val testMagnolia = crossProject(JVMPlatform, JSPlatform)
  .in(file("test-magnolia"))
  .dependsOn(test)
  .settings(stdSettings("zio-test-magnolia"))
  .settings(crossProjectSettings)
  .settings(macroDefinitionSettings)
  .settings(
    crossScalaVersions --= Seq(Scala211),
    scalacOptions ++= {
      if (scalaVersion.value == ScalaDotty)
        Seq.empty
      else
        Seq("-language:experimental.macros")
    },
    libraryDependencies ++= {
      if (scalaVersion.value == ScalaDotty)
        Seq.empty
      else
        Seq(
          ("com.propensive" %%% "magnolia" % "0.17.0")
            .exclude("org.scala-lang", "scala-compiler")
        )
    }
  )

lazy val testMagnoliaJVM = testMagnolia.jvm
  .settings(dottySettings)
lazy val testMagnoliaJS = testMagnolia.js
  .settings(dottySettings)

lazy val testMagnoliaTests = crossProject(JVMPlatform, JSPlatform)
  .in(file("test-magnolia-tests"))
  .dependsOn(testMagnolia)
  .dependsOn(testTests % "test->test;compile->compile")
  .settings(stdSettings("test-magnolia-tests"))
  .settings(crossProjectSettings)
  .settings(testFrameworks += new TestFramework("zio.test.sbt.ZTestFramework"))
  .dependsOn(testRunner)
  .settings(buildInfoSettings("zio.test"))
  .settings(publish / skip := true)
  .enablePlugins(BuildInfoPlugin)

lazy val testMagnoliaTestsJVM = testMagnoliaTests.jvm
  .settings(dottySettings)
lazy val testMagnoliaTestsJS = testMagnoliaTests.js
  .settings(dottySettings)

lazy val testRefined = crossProject(JVMPlatform, JSPlatform)
  .in(file("test-refined"))
  .dependsOn(testMagnolia)
  .settings(stdSettings("zio-test-refined"))
  .settings(crossProjectSettings)
  .settings(macroDefinitionSettings)
  .settings(
    crossScalaVersions --= Seq(Scala211),
    libraryDependencies ++=
      Seq(
        ("eu.timepit" %% "refined" % "0.9.25").cross(CrossVersion.for3Use2_13)
      )
  )

lazy val testRefinedJVM = testRefined.jvm
  .settings(dottySettings)
lazy val testRefinedJS = testRefined.js
  .settings(dottySettings)

lazy val stacktracer = crossProject(JSPlatform, JVMPlatform, NativePlatform)
  .in(file("stacktracer"))
  .settings(stdSettings("zio-stacktracer"))
  .settings(crossProjectSettings)
  .settings(buildInfoSettings("zio.internal.stacktracer"))
  .enablePlugins(BuildInfoPlugin)

lazy val stacktracerJS = stacktracer.js
  .settings(dottySettings)
lazy val stacktracerJVM = stacktracer.jvm
  .settings(dottySettings)
  .settings(replSettings)

lazy val stacktracerNative = stacktracer.native
  .settings(nativeSettings)
  .settings(scalacOptions -= "-Xfatal-warnings") // Issue 3112

lazy val testRunner = crossProject(JSPlatform, JVMPlatform, NativePlatform)
  .in(file("test-sbt"))
  .settings(stdSettings("zio-test-sbt"))
  .settings(crossProjectSettings)
  .settings(Test / run / mainClass := Some("zio.test.sbt.TestMain"))
  .dependsOn(core)
  .dependsOn(test)

lazy val testRunnerJVM = testRunner.jvm
  .settings(dottySettings)
  .settings(libraryDependencies ++= Seq("org.scala-sbt" % "test-interface" % "1.0"))
lazy val testRunnerJS = testRunner.js
  .settings(dottySettings)
  .settings(
    libraryDependencies ++= Seq(
      ("org.scala-js" %% "scalajs-test-interface" % scalaJSVersion).cross(CrossVersion.for3Use2_13)
    )
  )
lazy val testRunnerNative = testRunner.native
  .settings(nativeSettings)
  .settings(libraryDependencies ++= Seq("org.scala-native" %%% "test-interface" % nativeVersion))

lazy val testJunitRunner = crossProject(JVMPlatform)
  .in(file("test-junit"))
  .settings(stdSettings("zio-test-junit"))
  .settings(crossProjectSettings)
  .settings(libraryDependencies ++= Seq("junit" % "junit" % "4.13.2"))
  .dependsOn(test)

lazy val testJunitRunnerJVM = testJunitRunner.jvm.settings(dottySettings)

lazy val testJunitRunnerTests = crossProject(JVMPlatform)
  .in(file("test-junit-tests"))
  .settings(stdSettings("test-junit-tests"))
  .settings(crossProjectSettings)
  .settings(Test / fork := true)
  .settings(Test / javaOptions ++= {
    Seq(
      s"-Dproject.dir=${baseDirectory.value}",
      s"-Dproject.version=${version.value}",
      s"-Dscala.version=${scalaVersion.value}",
      s"-Dscala.compat.version=${scalaBinaryVersion.value}"
    )
  })
  .settings(publish / skip := true)
  .settings(testFrameworks += new TestFramework("zio.test.sbt.ZTestFramework"))
  .settings(
    libraryDependencies ++= Seq(
      "junit"                   % "junit"     % "4.13.2" % Test,
      "org.scala-lang.modules" %% "scala-xml" % "2.0.0"  % Test,
      // required to run embedded maven in the tests
      "org.apache.maven"       % "maven-embedder"         % "3.8.1"  % Test,
      "org.apache.maven"       % "maven-compat"           % "3.8.1"  % Test,
      "org.apache.maven.wagon" % "wagon-http"             % "3.4.3"  % Test,
      "org.eclipse.aether"     % "aether-connector-basic" % "1.1.0"  % Test,
      "org.eclipse.aether"     % "aether-transport-wagon" % "1.1.0"  % Test,
      "org.slf4j"              % "slf4j-simple"           % "1.7.30" % Test
    )
  )
  .dependsOn(test)
  .dependsOn(testRunner)

lazy val testJunitRunnerTestsJVM = testJunitRunnerTests.jvm
  .settings(dottySettings)
  // publish locally so embedded maven runs against locally compiled zio
  .settings(
    Test / Keys.test :=
      (Test / Keys.test)
        .dependsOn(testJunitRunnerJVM / publishM2)
        .dependsOn(testJVM / publishM2)
        .dependsOn(coreJVM / publishM2)
        .dependsOn(streamsJVM / publishM2)
        .dependsOn(stacktracerJVM / publishM2)
        .value
  )

/**
 * Examples sub-project that is not included in the root project.
 * To run tests :
 * `sbt "examplesJVM/test"`
 */
lazy val examples = crossProject(JVMPlatform, JSPlatform)
  .in(file("examples"))
  .settings(stdSettings("examples"))
  .settings(crossProjectSettings)
  .settings(macroExpansionSettings)
  .settings(scalacOptions += "-Xfatal-warnings")
  .settings(testFrameworks += new TestFramework("zio.test.sbt.ZTestFramework"))
  .dependsOn(macros, testRunner)

lazy val examplesJS = examples.js
  .settings(dottySettings)
lazy val examplesJVM = examples.jvm
  .settings(dottySettings)
  .dependsOn(testJunitRunnerJVM)

lazy val benchmarks = project.module
  .dependsOn(coreJVM, streamsJVM, testJVM)
  .enablePlugins(JmhPlugin)
  .settings(replSettings)
  .settings(
    // skip 2.11 benchmarks because akka stop supporting scala 2.11 in 2.6.x
    crossScalaVersions -= Scala211,
    //
    publish / skip := true,
    libraryDependencies ++=
      Seq(
        "co.fs2"                    %% "fs2-core"       % "2.5.6",
        "com.google.code.findbugs"   % "jsr305"         % "3.0.2",
        "com.twitter"               %% "util-core"      % "21.4.0",
        "com.typesafe.akka"         %% "akka-stream"    % "2.6.14",
<<<<<<< HEAD
        "io.github.timwspence"      %% "cats-stm"       % "0.8.0",
        "io.monix"                  %% "monix"          % "3.3.0",
        "io.projectreactor"          % "reactor-core"   % "3.4.5",
=======
        "io.monix"                  %% "monix"          % "3.4.0",
        "io.projectreactor"          % "reactor-core"   % "3.4.6",
>>>>>>> b1a3621b
        "io.reactivex.rxjava2"       % "rxjava"         % "2.2.21",
        "org.jctools"                % "jctools-core"   % "3.3.0",
        "org.ow2.asm"                % "asm"            % "9.1",
        "org.scala-lang"             % "scala-compiler" % scalaVersion.value % Provided,
        "org.scala-lang"             % "scala-reflect"  % scalaVersion.value,
        "org.typelevel"             %% "cats-effect"    % "2.5.1",
        "org.scalacheck"            %% "scalacheck"     % "1.15.4",
        "qa.hedgehog"               %% "hedgehog-core"  % "0.7.0",
        "com.github.japgolly.nyaya" %% "nyaya-gen"      % "0.9.2"
      ),
    unusedCompileDependenciesFilter -= libraryDependencies.value
      .map(moduleid =>
        moduleFilter(
          organization = moduleid.organization,
          name = moduleid.name
        )
      )
      .reduce(_ | _),
    Compile / console / scalacOptions := Seq(
      "-Ypartial-unification",
      "-language:higherKinds",
      "-language:existentials",
      "-Yno-adapted-args",
      "-Xsource:2.13",
      "-Yrepl-class-based"
    ),
    resolvers += Resolver.url(
      "bintray-scala-hedgehog",
      url("https://dl.bintray.com/hedgehogqa/scala-hedgehog")
    )(Resolver.ivyStylePatterns)
  )

lazy val jsdocs = project
  .settings(libraryDependencies += "org.scala-js" %%% "scalajs-dom" % "1.0.0")
  .enablePlugins(ScalaJSPlugin)
lazy val docs = project.module
  .in(file("zio-docs"))
  .settings(
    publish / skip := true,
    moduleName := "zio-docs",
    unusedCompileDependenciesFilter -= moduleFilter("org.scalameta", "mdoc"),
    scalacOptions -= "-Yno-imports",
    scalacOptions -= "-Xfatal-warnings",
    scalacOptions ~= { _ filterNot (_ startsWith "-Ywarn") },
    scalacOptions ~= { _ filterNot (_ startsWith "-Xlint") },
    libraryDependencies ++= Seq(
      "commons-io"          % "commons-io"                % "2.7"    % "provided",
      "org.jsoup"           % "jsoup"                     % "1.13.1" % "provided",
      "org.reactivestreams" % "reactive-streams-examples" % "1.0.3"  % "provided",
      /* to evict 1.3.0 brought in by mdoc-js */
      "org.scala-js"  % "scalajs-compiler"            % scalaJSVersion cross CrossVersion.full,
      "org.scala-js" %% "scalajs-linker"              % scalaJSVersion,
      "dev.zio"      %% "zio-interop-cats"            % "2.4.1.0",
      "dev.zio"      %% "zio-interop-monix"           % "3.0.0.0-RC7",
      "dev.zio"      %% "zio-interop-scalaz7x"        % "7.2.27.0-RC9",
      "dev.zio"      %% "zio-interop-reactivestreams" % "1.3.4",
      "dev.zio"      %% "zio-interop-twitter"         % "20.10.0.0"
    )
  )
  .settings(macroExpansionSettings)
  .settings(mdocJS := Some(jsdocs))
  .dependsOn(coreJVM, streamsJVM, testJVM, testMagnoliaJVM, coreJS)
  .enablePlugins(MdocPlugin, DocusaurusPlugin)<|MERGE_RESOLUTION|>--- conflicted
+++ resolved
@@ -482,14 +482,9 @@
         "com.google.code.findbugs"   % "jsr305"         % "3.0.2",
         "com.twitter"               %% "util-core"      % "21.4.0",
         "com.typesafe.akka"         %% "akka-stream"    % "2.6.14",
-<<<<<<< HEAD
         "io.github.timwspence"      %% "cats-stm"       % "0.8.0",
-        "io.monix"                  %% "monix"          % "3.3.0",
-        "io.projectreactor"          % "reactor-core"   % "3.4.5",
-=======
         "io.monix"                  %% "monix"          % "3.4.0",
         "io.projectreactor"          % "reactor-core"   % "3.4.6",
->>>>>>> b1a3621b
         "io.reactivex.rxjava2"       % "rxjava"         % "2.2.21",
         "org.jctools"                % "jctools-core"   % "3.3.0",
         "org.ow2.asm"                % "asm"            % "9.1",
