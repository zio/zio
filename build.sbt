import BuildHelper._
import MimaSettings.mimaSettings
import explicitdeps.ExplicitDepsPlugin.autoImport.moduleFilterRemoveValue
import sbt.Keys

Global / onChangedBuildSource := ReloadOnSourceChanges

inThisBuild(
  List(
    organization := "dev.zio",
    homepage     := Some(url("https://zio.dev")),
    licenses := List(
      "Apache-2.0" -> url("http://www.apache.org/licenses/LICENSE-2.0")
    ),
    developers := List(
      Developer(
        "jdegoes",
        "John De Goes",
        "john@degoes.net",
        url("http://degoes.net")
      )
    )
  )
)

addCommandAlias("build", "; prepare; testJVM")
addCommandAlias("prepare", "; fix; fmt")
addCommandAlias(
  "fix",
  "all compile:scalafix test:scalafix; all scalafmtSbt scalafmtAll"
)
addCommandAlias(
  "fixCheck",
  "; compile:scalafix --check ; test:scalafix --check"
)
addCommandAlias("fmt", "all root/scalafmtSbt root/scalafmtAll")
addCommandAlias("fmtCheck", "all root/scalafmtSbtCheck root/scalafmtCheckAll")
addCommandAlias(
  "check",
  "; scalafmtSbtCheck; scalafmtCheckAll; Test/compile; compile:scalafix --check; test:scalafix --check"
)
addCommandAlias(
  "compileJVM",
  ";coreTestsJVM/test:compile;stacktracerJVM/test:compile;streamsTestsJVM/test:compile;testTestsJVM/test:compile;testMagnoliaTestsJVM/test:compile;testRefinedJVM/test:compile;testRunnerJVM/test:compile;examplesJVM/test:compile;macrosTestsJVM/test:compile"
)
addCommandAlias(
  "testNative",
  ";coreNative/test;stacktracerNative/test;streamsNative/test;testNative/test;testRunnerNative/test" // `test` currently executes only compilation, see `nativeSettings` in `BuildHelper`
)
addCommandAlias(
  "testJVM",
  ";coreTestsJVM/test;stacktracerJVM/test;streamsTestsJVM/test;testTestsJVM/test;testMagnoliaTestsJVM/test;testRefinedJVM/test;testRunnerJVM/test:run;examplesJVM/test:compile;benchmarks/test:compile;macrosTestsJVM/test;testJunitRunnerTestsJVM/test"
)
addCommandAlias(
  "testJVMNoBenchmarks",
  ";coreTestsJVM/test;stacktracerJVM/test;streamsTestsJVM/test;testTestsJVM/test;testMagnoliaTestsJVM/test;testRefinedJVM/test:compile;testRunnerJVM/test:run;examplesJVM/test:compile"
)
addCommandAlias(
  "testJVMDotty",
  ";coreTestsJVM/test;stacktracerJVM/test:compile;streamsTestsJVM/test;testTestsJVM/test;testMagnoliaTestsJVM/test;testRefinedJVM/test;testRunnerJVM/test:run;examplesJVM/test:compile"
)
addCommandAlias(
  "testJSDotty",
  ";coreTestsJS/test;stacktracerJS/test;streamsTestsJS/test;testTestsJS/test;testMagnoliaTestsJS/test;testRefinedJS/test;examplesJS/test:compile"
)
addCommandAlias(
  "testJVM211",
  ";coreTestsJVM/test;stacktracerJVM/test;streamsTestsJVM/test;testTestsJVM/test;testRunnerJVM/test:run;examplesJVM/test:compile;macrosTestsJVM/test"
)
addCommandAlias(
  "testJS",
  ";coreTestsJS/test;stacktracerJS/test;streamsTestsJS/test;testTestsJS/test;testMagnoliaTestsJS/test;testRefinedJS/test;examplesJS/test:compile;macrosTestsJS/test"
)
addCommandAlias(
  "testJS211",
  ";coreTestsJS/test;stacktracerJS/test;streamsTestsJS/test;testTestsJS/test;examplesJS/test:compile;macrosJS/test"
)
addCommandAlias(
  "mimaChecks",
  "all coreJVM/mimaReportBinaryIssues streamsJVM/mimaReportBinaryIssues testJVM/mimaReportBinaryIssues"
)

val catsEffectVersion = "3.2.5"
val fs2Version        = "3.1.1"

lazy val root = project
  .in(file("."))
  .settings(
    name           := "zio",
    publish / skip := true,
    console        := (coreJVM / Compile / console).value,
    unusedCompileDependenciesFilter -= moduleFilter(
      "org.scala-js",
      "scalajs-library"
    ),
    welcomeMessage
  )
  .aggregate(
    benchmarks,
    coreJS,
    coreJVM,
    coreNative,
    coreTestsJS,
    coreTestsJVM,
    docs,
    examplesJS,
    examplesJVM,
    macrosJS,
    macrosJVM,
    macrosTestsJS,
    macrosTestsJVM,
    stacktracerJS,
    stacktracerJVM,
    stacktracerNative,
    streamsJS,
    streamsJVM,
    streamsNative,
    streamsTestsJS,
    streamsTestsJVM,
    testJS,
    testJVM,
    testNative,
    testJunitRunnerJVM,
    testJunitRunnerTestsJVM,
    testMagnoliaJS,
    testMagnoliaJVM,
    testMagnoliaTestsJS,
    testMagnoliaTestsJVM,
    testRefinedJS,
    testRefinedJVM,
    testRunnerJS,
    testRunnerJVM,
    testRunnerNative,
    testScalaCheckJS,
    testScalaCheckJVM,
    testScalaCheckNative,
    testTestsJS,
    testTestsJVM
  )
  .enablePlugins(ScalaJSPlugin)

lazy val core = crossProject(JSPlatform, JVMPlatform, NativePlatform)
  .in(file("core"))
  .dependsOn(stacktracer)
  .settings(stdSettings("zio"))
  .settings(crossProjectSettings)
  .settings(buildInfoSettings("zio"))
  .settings(libraryDependencies += "dev.zio" %%% "izumi-reflect" % "2.0.0")
  .enablePlugins(BuildInfoPlugin)
  .settings(macroDefinitionSettings)

lazy val coreJVM = core.jvm
  .settings(dottySettings)
  .settings(replSettings)
  .settings(mimaSettings(failOnProblem = false))

lazy val coreJS = core.js
  .settings(dottySettings)

lazy val coreNative = core.native
  .settings(nativeSettings)
  .settings(
    libraryDependencies ++= Seq(
      "com.github.lolgab" %%% "native-loop-core" % "0.2.0"
    )
  )

lazy val coreTests = crossProject(JSPlatform, JVMPlatform)
  .in(file("core-tests"))
  .dependsOn(core)
  .dependsOn(test)
  .settings(stdSettings("core-tests"))
  .settings(crossProjectSettings)
  .settings(testFrameworks += new TestFramework("zio.test.sbt.ZTestFramework"))
  .dependsOn(testRunner)
  .settings(buildInfoSettings("zio"))
  .settings(publish / skip := true)
  .settings(
    Compile / classLoaderLayeringStrategy := ClassLoaderLayeringStrategy.Flat
  )
  .enablePlugins(BuildInfoPlugin)

lazy val coreTestsJVM = coreTests.jvm
  .settings(dottySettings)
  .configure(_.enablePlugins(JCStressPlugin))
  .settings(replSettings)

lazy val coreTestsJS = coreTests.js
  .settings(dottySettings)

lazy val macros = crossProject(JSPlatform, JVMPlatform)
  .in(file("macros"))
  .dependsOn(core)
  .settings(stdSettings("zio-macros"))
  .settings(crossProjectSettings)
  .settings(macroDefinitionSettings)
  .settings(macroExpansionSettings)

lazy val macrosJVM = macros.jvm
lazy val macrosJS  = macros.js

lazy val macrosTests = crossProject(JSPlatform, JVMPlatform)
  .in(file("macros-tests"))
  .dependsOn(macros)
  .settings(stdSettings("macros-tests"))
  .settings(crossProjectSettings)
  .settings(macroDefinitionSettings)
  .settings(macroExpansionSettings)
  .settings(testFrameworks += new TestFramework("zio.test.sbt.ZTestFramework"))
  .dependsOn(testRunner)
  .settings(buildInfoSettings("zio"))
  .settings(publish / skip := true)
  .enablePlugins(BuildInfoPlugin)

lazy val macrosTestsJVM = macrosTests.jvm
lazy val macrosTestsJS  = macrosTests.js

lazy val streams = crossProject(JSPlatform, JVMPlatform, NativePlatform)
  .in(file("streams"))
  .dependsOn(core)
  .settings(stdSettings("zio-streams"))
  .settings(crossProjectSettings)
  .settings(buildInfoSettings("zio.stream"))
  .settings(streamReplSettings)
  .enablePlugins(BuildInfoPlugin)
  .settings(macroDefinitionSettings)

lazy val streamsJVM = streams.jvm
  .settings(dottySettings)
  // No bincompat on streams yet
  .settings(mimaSettings(failOnProblem = false))

lazy val streamsJS = streams.js
  .settings(dottySettings)

lazy val streamsNative = streams.native
  .settings(nativeSettings)

lazy val streamsTests = crossProject(JSPlatform, JVMPlatform)
  .in(file("streams-tests"))
  .dependsOn(streams)
  .dependsOn(coreTests % "test->test;compile->compile")
  .settings(stdSettings("streams-tests"))
  .settings(crossProjectSettings)
  .settings(testFrameworks += new TestFramework("zio.test.sbt.ZTestFramework"))
  .dependsOn(testRunner)
  .settings(buildInfoSettings("zio.stream"))
  .settings(publish / skip := true)
  .settings(
    Compile / classLoaderLayeringStrategy := ClassLoaderLayeringStrategy.AllLibraryJars
  )
  .enablePlugins(BuildInfoPlugin)

lazy val streamsTestsJVM = streamsTests.jvm
  .dependsOn(coreTestsJVM % "test->compile")
  .settings(dottySettings)

lazy val streamsTestsJS = streamsTests.js
  .settings(dottySettings)

lazy val test = crossProject(JSPlatform, JVMPlatform, NativePlatform)
  .in(file("test"))
  .dependsOn(core, streams)
  .settings(stdSettings("zio-test"))
  .settings(crossProjectSettings)
  .settings(macroDefinitionSettings)
  .settings(macroExpansionSettings)
  .settings(
    libraryDependencies ++= Seq(
      ("org.portable-scala" %%% "portable-scala-reflect" % "1.1.1")
        .cross(CrossVersion.for3Use2_13)
    )
  )

lazy val testJVM = test.jvm
  .settings(dottySettings)
  // No bincompat on zio-test yet
  .settings(mimaSettings(failOnProblem = false))
lazy val testJS = test.js
  .settings(dottySettings)
  .settings(
    libraryDependencies ++= List(
      "io.github.cquiroz" %%% "scala-java-time"      % "2.3.0",
      "io.github.cquiroz" %%% "scala-java-time-tzdb" % "2.3.0"
    )
  )
lazy val testNative = test.native
  .settings(nativeSettings)
  .settings(libraryDependencies += "org.ekrich" %%% "sjavatime" % "1.1.5")

lazy val testTests = crossProject(JSPlatform, JVMPlatform)
  .in(file("test-tests"))
  .dependsOn(test)
  .settings(stdSettings("test-tests"))
  .settings(crossProjectSettings)
  .settings(testFrameworks += new TestFramework("zio.test.sbt.ZTestFramework"))
  .dependsOn(testRunner)
  .settings(buildInfoSettings("zio.test"))
  .settings(publish / skip := true)
  .settings(macroExpansionSettings)
  .enablePlugins(BuildInfoPlugin)

lazy val testTestsJVM = testTests.jvm.settings(dottySettings)
lazy val testTestsJS  = testTests.js.settings(dottySettings)

lazy val testMagnolia = crossProject(JVMPlatform, JSPlatform)
  .in(file("test-magnolia"))
  .dependsOn(test)
  .settings(stdSettings("zio-test-magnolia"))
  .settings(crossProjectSettings)
  .settings(macroDefinitionSettings)
  .settings(
    crossScalaVersions --= Seq(Scala211),
    scalacOptions ++= {
      if (scalaVersion.value == ScalaDotty)
        Seq.empty
      else
        Seq("-language:experimental.macros")
    },
    libraryDependencies ++= {
      if (scalaVersion.value == ScalaDotty)
        Seq.empty
      else
        Seq(
          ("com.propensive" %%% "magnolia" % "0.17.0")
            .exclude("org.scala-lang", "scala-compiler")
        )
    }
  )

lazy val testMagnoliaJVM = testMagnolia.jvm
  .settings(dottySettings)
lazy val testMagnoliaJS = testMagnolia.js
  .settings(dottySettings)

lazy val testMagnoliaTests = crossProject(JVMPlatform, JSPlatform)
  .in(file("test-magnolia-tests"))
  .dependsOn(testMagnolia)
  .dependsOn(testTests % "test->test;compile->compile")
  .settings(stdSettings("test-magnolia-tests"))
  .settings(crossProjectSettings)
  .settings(testFrameworks += new TestFramework("zio.test.sbt.ZTestFramework"))
  .dependsOn(testRunner)
  .settings(buildInfoSettings("zio.test"))
  .settings(
    publish / skip := true,
    crossScalaVersions --= Seq(Scala211)
  )
  .enablePlugins(BuildInfoPlugin)

lazy val testMagnoliaTestsJVM = testMagnoliaTests.jvm
  .settings(dottySettings)
lazy val testMagnoliaTestsJS = testMagnoliaTests.js
  .settings(dottySettings)

lazy val testRefined = crossProject(JVMPlatform, JSPlatform)
  .in(file("test-refined"))
  .dependsOn(testMagnolia)
  .settings(stdSettings("zio-test-refined"))
  .settings(crossProjectSettings)
  .settings(macroDefinitionSettings)
  .settings(
    crossScalaVersions --= Seq(Scala211),
    libraryDependencies ++=
      Seq(
        ("eu.timepit" %% "refined" % "0.9.27").cross(CrossVersion.for3Use2_13)
      )
  )

lazy val testRefinedJVM = testRefined.jvm
  .settings(dottySettings)
lazy val testRefinedJS = testRefined.js
  .settings(dottySettings)

lazy val testScalaCheck = crossProject(JSPlatform, JVMPlatform, NativePlatform)
  .in(file("test-scalacheck"))
  .dependsOn(test)
  .settings(stdSettings("zio-test-scalacheck"))
  .settings(crossProjectSettings)
  .settings(
    libraryDependencies ++= Seq(
      ("org.scalacheck" %%% "scalacheck" % "1.15.4")
    )
  )

lazy val testScalaCheckJVM    = test.jvm.settings(dottySettings)
lazy val testScalaCheckJS     = test.js
lazy val testScalaCheckNative = test.native.settings(nativeSettings)

lazy val stacktracer = crossProject(JSPlatform, JVMPlatform, NativePlatform)
  .in(file("stacktracer"))
  .settings(stdSettings("zio-stacktracer"))
  .settings(crossProjectSettings)
  .settings(buildInfoSettings("zio.internal.stacktracer"))
  .enablePlugins(BuildInfoPlugin)

lazy val stacktracerJS = stacktracer.js
  .settings(dottySettings)
lazy val stacktracerJVM = stacktracer.jvm
  .settings(dottySettings)
  .settings(replSettings)

lazy val stacktracerNative = stacktracer.native
  .settings(nativeSettings)
  .settings(scalacOptions -= "-Xfatal-warnings") // Issue 3112

lazy val testRunner = crossProject(JSPlatform, JVMPlatform, NativePlatform)
  .in(file("test-sbt"))
  .settings(stdSettings("zio-test-sbt"))
  .settings(crossProjectSettings)
  .settings(Test / run / mainClass := Some("zio.test.sbt.TestMain"))
  .dependsOn(core)
  .dependsOn(test)

lazy val testRunnerJVM = testRunner.jvm
  .settings(dottySettings)
  .settings(libraryDependencies ++= Seq("org.scala-sbt" % "test-interface" % "1.0"))
lazy val testRunnerJS = testRunner.js
  .settings(dottySettings)
  .settings(
    libraryDependencies ++= Seq(
      ("org.scala-js" %% "scalajs-test-interface" % scalaJSVersion).cross(CrossVersion.for3Use2_13)
    )
  )
lazy val testRunnerNative = testRunner.native
  .settings(nativeSettings)
  .settings(libraryDependencies ++= Seq("org.scala-native" %%% "test-interface" % nativeVersion))

lazy val testJunitRunner = crossProject(JVMPlatform)
  .in(file("test-junit"))
  .settings(stdSettings("zio-test-junit"))
  .settings(crossProjectSettings)
  .settings(libraryDependencies ++= Seq("junit" % "junit" % "4.13.2"))
  .dependsOn(test)

lazy val testJunitRunnerJVM = testJunitRunner.jvm.settings(dottySettings)

lazy val testJunitRunnerTests = crossProject(JVMPlatform)
  .in(file("test-junit-tests"))
  .settings(stdSettings("test-junit-tests"))
  .settings(crossProjectSettings)
  .settings(Test / fork := true)
  .settings(Test / javaOptions ++= {
    Seq(
      s"-Dproject.dir=${baseDirectory.value}",
      s"-Dproject.version=${version.value}",
      s"-Dscala.version=${scalaVersion.value}",
      s"-Dscala.compat.version=${scalaBinaryVersion.value}"
    )
  })
  .settings(publish / skip := true)
  .settings(testFrameworks += new TestFramework("zio.test.sbt.ZTestFramework"))
  .settings(
    crossScalaVersions --= List(Scala211),
    libraryDependencies ++= Seq(
      "junit"                   % "junit"     % "4.13.2" % Test,
      "org.scala-lang.modules" %% "scala-xml" % "2.0.1"  % Test,
      // required to run embedded maven in the tests
      "org.apache.maven"       % "maven-embedder"         % "3.8.2"  % Test,
      "org.apache.maven"       % "maven-compat"           % "3.8.2"  % Test,
      "org.apache.maven.wagon" % "wagon-http"             % "3.4.3"  % Test,
      "org.eclipse.aether"     % "aether-connector-basic" % "1.1.0"  % Test,
      "org.eclipse.aether"     % "aether-transport-wagon" % "1.1.0"  % Test,
      "org.slf4j"              % "slf4j-simple"           % "1.7.32" % Test
    )
  )
  .dependsOn(test)
  .dependsOn(testRunner)

lazy val testJunitRunnerTestsJVM = testJunitRunnerTests.jvm
  .settings(dottySettings)
  // publish locally so embedded maven runs against locally compiled zio
  .settings(
    Test / Keys.test :=
      (Test / Keys.test)
        .dependsOn(testJunitRunnerJVM / publishM2)
        .dependsOn(testJVM / publishM2)
        .dependsOn(coreJVM / publishM2)
        .dependsOn(streamsJVM / publishM2)
        .dependsOn(stacktracerJVM / publishM2)
        .value
  )

/**
 * Examples sub-project that is not included in the root project.
 * To run tests :
 * `sbt "examplesJVM/test"`
 */
lazy val examples = crossProject(JVMPlatform, JSPlatform)
  .in(file("examples"))
  .settings(stdSettings("examples"))
  .settings(crossProjectSettings)
  .settings(macroExpansionSettings)
  .settings(scalacOptions += "-Xfatal-warnings")
  .settings(testFrameworks += new TestFramework("zio.test.sbt.ZTestFramework"))
  .dependsOn(macros, testRunner)

lazy val examplesJS = examples.js
  .settings(dottySettings)
lazy val examplesJVM = examples.jvm
  .settings(dottySettings)
  .dependsOn(testJunitRunnerJVM)

lazy val benchmarks = project.module
  .dependsOn(coreJVM, streamsJVM, testJVM)
  .enablePlugins(JmhPlugin)
  .settings(replSettings)
  .settings(
    // skip 2.11 benchmarks because akka stop supporting scala 2.11 in 2.6.x
    crossScalaVersions -= Scala211,
    //
    publish / skip := true,
    libraryDependencies ++=
      Seq(
        "co.fs2"                    %% "fs2-core"        % fs2Version,
        "com.google.code.findbugs"   % "jsr305"          % "3.0.2",
        "com.twitter"               %% "util-core"       % "21.8.0",
        "com.typesafe.akka"         %% "akka-stream"     % "2.6.16",
        "io.github.timwspence"      %% "cats-stm"        % "0.10.3",
        "io.projectreactor"          % "reactor-core"    % "3.4.10",
        "io.reactivex.rxjava2"       % "rxjava"          % "2.2.21",
        "org.jctools"                % "jctools-core"    % "3.3.0",
        "org.ow2.asm"                % "asm"             % "9.2",
        "org.scala-lang"             % "scala-compiler"  % scalaVersion.value % Provided,
        "org.scala-lang"             % "scala-reflect"   % scalaVersion.value,
        "org.typelevel"             %% "cats-effect"     % catsEffectVersion,
        "org.typelevel"             %% "cats-effect-std" % catsEffectVersion,
        "org.scalacheck"            %% "scalacheck"      % "1.15.4",
        "qa.hedgehog"               %% "hedgehog-core"   % "0.7.0",
        "com.github.japgolly.nyaya" %% "nyaya-gen"       % "0.10.0"
      ),
    unusedCompileDependenciesFilter -= libraryDependencies.value
      .map(moduleid =>
        moduleFilter(
          organization = moduleid.organization,
          name = moduleid.name
        )
      )
      .reduce(_ | _),
    Compile / console / scalacOptions := Seq(
      "-Ypartial-unification",
      "-language:higherKinds",
      "-language:existentials",
      "-Yno-adapted-args",
      "-Xsource:2.13",
      "-Yrepl-class-based"
    ),
    resolvers += Resolver.url(
      "bintray-scala-hedgehog",
      url("https://dl.bintray.com/hedgehogqa/scala-hedgehog")
    )(Resolver.ivyStylePatterns)
  )

lazy val jsdocs = project
  .settings(libraryDependencies += "org.scala-js" %%% "scalajs-dom" % "1.0.0")
  .enablePlugins(ScalaJSPlugin)

val http4sV     = "0.23.4"
val doobieV     = "1.0.0-RC1"
val catsEffectV = "3.2.9"
val zioActorsV  = "0.0.9"

lazy val docs = project.module
  .in(file("zio-docs"))
  .settings(
    publish / skip := true,
    moduleName     := "zio-docs",
    unusedCompileDependenciesFilter -= moduleFilter("org.scalameta", "mdoc"),
    scalacOptions -= "-Yno-imports",
    scalacOptions -= "-Xfatal-warnings",
    scalacOptions ~= { _ filterNot (_ startsWith "-Ywarn") },
    scalacOptions ~= { _ filterNot (_ startsWith "-Xlint") },
    crossScalaVersions --= List(Scala211),
    mdocIn  := (LocalRootProject / baseDirectory).value / "docs",
    mdocOut := (LocalRootProject / baseDirectory).value / "website" / "docs",
    ScalaUnidoc / unidoc / unidocProjectFilter := inProjects(
      coreJVM,
      streamsJVM,
      testJVM,
      testMagnoliaJVM,
      testRefinedJVM,
      testScalaCheckJVM
    ),
    ScalaUnidoc / unidoc / target := (LocalRootProject / baseDirectory).value / "website" / "static" / "api",
    cleanFiles += (ScalaUnidoc / unidoc / target).value,
    docusaurusCreateSite     := docusaurusCreateSite.dependsOn(Compile / unidoc).value,
    docusaurusPublishGhpages := docusaurusPublishGhpages.dependsOn(Compile / unidoc).value,
    libraryDependencies ++= Seq(
      "commons-io"          % "commons-io"                % "2.11.0" % "provided",
      "io.7mind.izumi"     %% "distage-core"              % "1.0.8",
      "io.7mind.izumi"     %% "logstage-core"             % "1.0.8",
      "org.jsoup"           % "jsoup"                     % "1.14.3" % "provided",
      "org.reactivestreams" % "reactive-streams-examples" % "1.0.3"  % "provided",
      /* to evict 1.3.0 brought in by mdoc-js */
      "org.scala-js"                   % "scalajs-compiler"              % scalaJSVersion cross CrossVersion.full,
      "org.scala-js"                  %% "scalajs-linker"                % scalaJSVersion,
      "org.typelevel"                 %% "cats-effect"                   % catsEffectV,
      "dev.zio"                       %% "zio-actors"                    % zioActorsV,
      "dev.zio"                       %% "zio-akka-cluster"              % "0.2.0",
      "dev.zio"                       %% "zio-cache"                     % "0.1.0",
      "dev.zio"                       %% "zio-config-magnolia"           % "1.0.10",
      "dev.zio"                       %% "zio-config-typesafe"           % "1.0.10",
      "dev.zio"                       %% "zio-config-refined"            % "1.0.10",
      "dev.zio"                       %% "zio-ftp"                       % "0.3.3",
      "dev.zio"                       %% "zio-json"                      % "0.1.5",
      "dev.zio"                       %% "zio-kafka"                     % "0.17.0",
      "dev.zio"                       %% "zio-logging"                   % "0.5.12",
      "dev.zio"                       %% "zio-metrics-prometheus"        % "1.0.12",
      "dev.zio"                       %% "zio-nio"                       % "1.0.0-RC11",
      "dev.zio"                       %% "zio-optics"                    % "0.1.0",
      "dev.zio"                       %% "zio-prelude"                   % "1.0.0-RC6",
      "dev.zio"                       %% "zio-process"                   % "0.5.0",
      "dev.zio"                       %% "zio-rocksdb"                   % "0.3.0",
      "dev.zio"                       %% "zio-s3"                        % "0.3.7",
      "dev.zio"                       %% "zio-schema"                    % "0.1.1",
      "dev.zio"                       %% "zio-sqs"                       % "0.4.2",
      "dev.zio"                       %% "zio-opentracing"               % "0.8.2",
      "io.jaegertracing"               % "jaeger-core"                   % "1.6.0",
      "io.jaegertracing"               % "jaeger-client"                 % "1.6.0",
      "io.jaegertracing"               % "jaeger-zipkin"                 % "1.6.0",
      "io.zipkin.reporter2"            % "zipkin-reporter"               % "2.16.3",
      "io.zipkin.reporter2"            % "zipkin-sender-okhttp3"         % "2.16.3",
      "dev.zio"                       %% "zio-interop-cats"              % "3.1.1.0",
      "dev.zio"                       %% "zio-interop-scalaz7x"          % "7.3.3.0",
      "dev.zio"                       %% "zio-interop-reactivestreams"   % "1.3.7",
      "dev.zio"                       %% "zio-interop-twitter"           % "20.10.0.0",
      "dev.zio"                       %% "zio-zmx"                       % "0.0.8",
      "dev.zio"                       %% "zio-query"                     % "0.2.10",
      "org.polynote"                  %% "uzhttp"                        % "0.2.8",
      "org.tpolecat"                  %% "doobie-core"                   % doobieV,
      "org.tpolecat"                  %% "doobie-h2"                     % doobieV,
      "org.tpolecat"                  %% "doobie-hikari"                 % doobieV,
      "org.http4s"                    %% "http4s-blaze-server"           % http4sV,
      "org.http4s"                    %% "http4s-blaze-client"           % http4sV,
      "org.http4s"                    %% "http4s-dsl"                    % http4sV,
      "com.github.ghostdogpr"         %% "caliban"                       % "1.1.1",
      "com.github.ghostdogpr"         %% "caliban-zio-http"              % "1.1.1",
      "org.scalameta"                 %% "munit"                         % "0.7.29",
      "com.github.poslegm"            %% "munit-zio"                     % "0.0.3",
      "nl.vroste"                     %% "rezilience"                    % "0.6.2",
      "io.github.gaelrenoux"          %% "tranzactio"                    % "2.1.0",
      "io.github.neurodyne"           %% "zio-arrow"                     % "0.2.1",
      "nl.vroste"                     %% "zio-amqp"                      % "0.2.2",
<<<<<<< HEAD
      "io.github.vigoo"               %% "zio-aws-core"                  % "3.17.40.1",
      "io.github.vigoo"               %% "zio-aws-ec2"                   % "3.17.40.1",
      "io.github.vigoo"               %% "zio-aws-elasticbeanstalk"      % "3.17.40.1",
      "io.github.vigoo"               %% "zio-aws-netty"                 % "3.17.40.1",
=======
      "io.github.vigoo"               %% "zio-aws-core"                  % "3.17.42.5",
      "io.github.vigoo"               %% "zio-aws-ec2"                   % "3.17.42.5",
      "io.github.vigoo"               %% "zio-aws-elasticbeanstalk"      % "3.17.42.5",
      "io.github.vigoo"               %% "zio-aws-netty"                 % "3.17.42.5",
>>>>>>> c1df6995
      "io.github.neurodyne"           %% "zio-aws-s3"                    % "0.4.13",
      "io.d11"                        %% "zhttp"                         % "1.0.0.0-RC17",
      "com.coralogix"                 %% "zio-k8s-client"                % "1.3.4",
      "com.softwaremill.sttp.client3" %% "async-http-client-backend-zio" % "3.3.14",
      "nl.vroste"                     %% "zio-kinesis"                   % "0.20.0",
      "com.vladkopanev"               %% "zio-saga-core"                 % "0.4.0",
      "io.scalac"                     %% "zio-slick-interop"             % "0.4",
      "com.typesafe.slick"            %% "slick-hikaricp"                % "3.3.3",
      "info.senia"                    %% "zio-test-akka-http"            % "1.0.3",
      "io.getquill"                   %% "quill-jdbc-zio"                % "3.10.0"
    )
  )
  .settings(macroDefinitionSettings)
  .settings(mdocJS := Some(jsdocs))
  .dependsOn(coreJVM, streamsJVM, testJVM, testMagnoliaJVM, testRefinedJVM, testScalaCheckJVM, coreJS)
  .enablePlugins(MdocPlugin, DocusaurusPlugin, ScalaUnidocPlugin)<|MERGE_RESOLUTION|>--- conflicted
+++ resolved
@@ -641,17 +641,10 @@
       "io.github.gaelrenoux"          %% "tranzactio"                    % "2.1.0",
       "io.github.neurodyne"           %% "zio-arrow"                     % "0.2.1",
       "nl.vroste"                     %% "zio-amqp"                      % "0.2.2",
-<<<<<<< HEAD
-      "io.github.vigoo"               %% "zio-aws-core"                  % "3.17.40.1",
-      "io.github.vigoo"               %% "zio-aws-ec2"                   % "3.17.40.1",
-      "io.github.vigoo"               %% "zio-aws-elasticbeanstalk"      % "3.17.40.1",
-      "io.github.vigoo"               %% "zio-aws-netty"                 % "3.17.40.1",
-=======
       "io.github.vigoo"               %% "zio-aws-core"                  % "3.17.42.5",
       "io.github.vigoo"               %% "zio-aws-ec2"                   % "3.17.42.5",
       "io.github.vigoo"               %% "zio-aws-elasticbeanstalk"      % "3.17.42.5",
       "io.github.vigoo"               %% "zio-aws-netty"                 % "3.17.42.5",
->>>>>>> c1df6995
       "io.github.neurodyne"           %% "zio-aws-s3"                    % "0.4.13",
       "io.d11"                        %% "zhttp"                         % "1.0.0.0-RC17",
       "com.coralogix"                 %% "zio-k8s-client"                % "1.3.4",
