--- conflicted
+++ resolved
@@ -601,15 +601,9 @@
       "org.http4s"                    %% "http4s-blaze-server"           % http4sV,
       "org.http4s"                    %% "http4s-blaze-client"           % http4sV,
       "org.http4s"                    %% "http4s-dsl"                    % http4sV,
-<<<<<<< HEAD
-      "com.github.ghostdogpr"         %% "caliban"                       % "1.1.0",
-      "com.github.ghostdogpr"         %% "caliban-zio-http"              % "1.1.0",
-      "org.scalameta"                 %% "munit"                         % "0.7.28",
-=======
       "com.github.ghostdogpr"         %% "caliban"                       % "1.1.1",
       "com.github.ghostdogpr"         %% "caliban-zio-http"              % "1.1.1",
       "org.scalameta"                 %% "munit"                         % "0.7.27",
->>>>>>> 62d3a09f
       "com.github.poslegm"            %% "munit-zio"                     % "0.0.2",
       "nl.vroste"                     %% "rezilience"                    % "0.6.2",
       "io.github.gaelrenoux"          %% "tranzactio"                    % "2.1.0",
