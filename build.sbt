import BuildHelper._
import MimaSettings.mimaSettings
import explicitdeps.ExplicitDepsPlugin.autoImport.moduleFilterRemoveValue
import sbt.Keys

Global / onChangedBuildSource := ReloadOnSourceChanges

inThisBuild(
  List(
    organization := "dev.zio",
    homepage     := Some(url("https://zio.dev")),
    licenses := List(
      "Apache-2.0" -> url("http://www.apache.org/licenses/LICENSE-2.0")
    ),
    developers := List(
      Developer(
        "jdegoes",
        "John De Goes",
        "john@degoes.net",
        url("http://degoes.net")
      )
    )
  )
)

addCommandAlias("build", "; fmt; testJVM")
addCommandAlias("fmt", "all root/scalafmtSbt root/scalafmtAll")
addCommandAlias("fmtCheck", "all root/scalafmtSbtCheck root/scalafmtCheckAll")
addCommandAlias(
  "check",
  "; scalafmtSbtCheck; scalafmtCheckAll; Test/compile"
)
addCommandAlias(
  "compileJVM",
  ";coreTestsJVM/test:compile;stacktracerJVM/test:compile;streamsTestsJVM/test:compile;testTestsJVM/test:compile;testMagnoliaTestsJVM/test:compile;testRefinedJVM/test:compile;testRunnerJVM/test:compile;examplesJVM/test:compile;macrosTestsJVM/test:compile;concurrentJVM/test:compile"
)
addCommandAlias(
  "testNative",
  ";coreTestsNative/test;stacktracerNative/test;streamsTestsNative/test;testTestsNative/test;concurrentNative/test" // `test` currently executes only compilation, see `nativeSettings` in `BuildHelper`
)
addCommandAlias(
  "testJVM",
  ";coreTestsJVM/test;stacktracerJVM/test;streamsTestsJVM/test;testTestsJVM/test;testMagnoliaTestsJVM/test;testRefinedJVM/test;testRunnerJVM/test:run;examplesJVM/test:compile;benchmarks/test:compile;macrosTestsJVM/test;testJunitRunnerTestsJVM/test;concurrentJVM/test"
)
addCommandAlias(
  "testJVMNoBenchmarks",
  ";coreTestsJVM/test;stacktracerJVM/test;streamsTestsJVM/test;testTestsJVM/test;testMagnoliaTestsJVM/test;testRefinedJVM/test:compile;testRunnerJVM/test:run;examplesJVM/test:compile;concurrentJVM/test"
)
addCommandAlias(
  "testJVMDotty",
  ";coreTestsJVM/test;stacktracerJVM/test:compile;streamsTestsJVM/test;testTestsJVM/test;testMagnoliaTestsJVM/test;testRefinedJVM/test;testRunnerJVM/test:run;examplesJVM/test:compile;concurrentJVM/test"
)
addCommandAlias(
  "testJSDotty",
  ";coreTestsJS/test;stacktracerJS/test;streamsTestsJS/test;testTestsJS/test;testMagnoliaTestsJS/test;testRefinedJS/test;examplesJS/test:compile;concurrentJS/test"
)
addCommandAlias(
  "testJVM211",
  ";coreTestsJVM/test;stacktracerJVM/test;streamsTestsJVM/test;testTestsJVM/test;testRunnerJVM/test:run;examplesJVM/test:compile;macrosTestsJVM/test;concurrentJVM/test"
)
addCommandAlias(
  "testJS",
  ";coreTestsJS/test;stacktracerJS/test;streamsTestsJS/test;testTestsJS/test;testMagnoliaTestsJS/test;testRefinedJS/test;examplesJS/test:compile;macrosTestsJS/test;concurrentJS/test"
)
addCommandAlias(
  "testJS211",
  ";coreTestsJS/test;stacktracerJS/test;streamsTestsJS/test;testTestsJS/test;examplesJS/test:compile;macrosJS/test;concurrentJS/test"
)
addCommandAlias(
  "mimaChecks",
  "all coreJVM/mimaReportBinaryIssues streamsJVM/mimaReportBinaryIssues testJVM/mimaReportBinaryIssues"
)

lazy val root = project
  .in(file("."))
  .settings(
    name           := "zio",
    publish / skip := true,
    console        := (coreJVM / Compile / console).value,
    unusedCompileDependenciesFilter -= moduleFilter(
      "org.scala-js",
      "scalajs-library"
    ),
    welcomeMessage
  )
  .aggregate(
    benchmarks,
    concurrentJVM,
    concurrentJS,
    concurrentNative,
    coreJS,
    coreJVM,
    coreNative,
    coreTestsJS,
    coreTestsJVM,
    coreTestsNative,
    docs,
    examplesJS,
    examplesJVM,
    macrosJS,
    macrosJVM,
    macrosTestsJS,
    macrosTestsJVM,
    stacktracerJS,
    stacktracerJVM,
    stacktracerNative,
    streamsJS,
    streamsJVM,
    streamsNative,
    streamsTestsJS,
    streamsTestsJVM,
    streamsTestsNative,
    testJS,
    testJVM,
    testNative,
    testJunitRunnerJVM,
    testJunitRunnerTestsJVM,
    testMagnoliaJS,
    testMagnoliaJVM,
    testMagnoliaTestsJS,
    testMagnoliaTestsJVM,
    testRefinedJS,
    testRefinedJVM,
    testRunnerJS,
    testRunnerJVM,
    testRunnerNative,
    testScalaCheckJS,
    testScalaCheckJVM,
    testScalaCheckNative,
    testTestsJS,
    testTestsJVM,
    testTestsNative
  )
  .enablePlugins(ScalaJSPlugin)

lazy val core = crossProject(JSPlatform, JVMPlatform, NativePlatform)
  .in(file("core"))
  .dependsOn(stacktracer)
  .settings(stdSettings("zio"))
  .settings(crossProjectSettings)
  .settings(buildInfoSettings("zio"))
  .settings(libraryDependencies += "dev.zio" %%% "izumi-reflect" % "1.1.3")
  .enablePlugins(BuildInfoPlugin)

lazy val coreJVM = core.jvm
  .settings(dottySettings)
  .settings(replSettings)
  .settings(mimaSettings(failOnProblem = true))

lazy val coreJS = core.js
  .settings(dottySettings)
  .settings(libraryDependencies += "org.scala-js" %%% "scala-js-macrotask-executor" % "1.0.0")
  .settings(
    scalacOptions ++= {
      if (scalaVersion.value == Scala3) {
        List()
      } else {
        // Temporarily disable warning to use `MacrotaskExecutor` https://github.com/zio/zio/issues/6308
        List("-P:scalajs:nowarnGlobalExecutionContext")
      }
    }
  )

lazy val coreNative = core.native
  .settings(nativeSettings)
  .settings(
    libraryDependencies ++= Seq(
      "com.github.lolgab" %%% "native-loop-core" % "0.2.0"
    )
  )

lazy val coreTests = crossProject(JSPlatform, JVMPlatform, NativePlatform)
  .in(file("core-tests"))
  .dependsOn(core)
  .dependsOn(test)
  .settings(stdSettings("core-tests"))
  .settings(crossProjectSettings)
  .settings(testFrameworks += new TestFramework("zio.test.sbt.ZTestFramework"))
  .dependsOn(testRunner)
  .settings(buildInfoSettings("zio"))
  .settings(publish / skip := true)
  .settings(
    Compile / classLoaderLayeringStrategy := ClassLoaderLayeringStrategy.Flat
  )
  .enablePlugins(BuildInfoPlugin)

lazy val coreTestsJVM = coreTests.jvm
  .settings(dottySettings)
  .configure(_.enablePlugins(JCStressPlugin))
  .settings(replSettings)

lazy val coreTestsJS = coreTests.js
  .settings(dottySettings)
  .settings(
    scalacOptions ++= {
      if (scalaVersion.value == Scala3) {
        List()
      } else {
        List("-P:scalajs:nowarnGlobalExecutionContext")
      }
    }
  )

lazy val coreTestsNative = coreTests.native
  .settings(nativeSettings)

lazy val macros = crossProject(JSPlatform, JVMPlatform)
  .in(file("macros"))
  .dependsOn(core)
  .settings(stdSettings("zio-macros"))
  .settings(crossProjectSettings)
  .settings(macroDefinitionSettings)
  .settings(macroExpansionSettings)

lazy val macrosJVM = macros.jvm
lazy val macrosJS  = macros.js

lazy val macrosTests = crossProject(JSPlatform, JVMPlatform)
  .in(file("macros-tests"))
  .dependsOn(macros)
  .settings(stdSettings("macros-tests"))
  .settings(crossProjectSettings)
  .settings(macroDefinitionSettings)
  .settings(macroExpansionSettings)
  .settings(testFrameworks += new TestFramework("zio.test.sbt.ZTestFramework"))
  .dependsOn(testRunner)
  .settings(buildInfoSettings("zio"))
  .settings(publish / skip := true)
  .enablePlugins(BuildInfoPlugin)

lazy val macrosTestsJVM = macrosTests.jvm
lazy val macrosTestsJS  = macrosTests.js

lazy val streams = crossProject(JSPlatform, JVMPlatform, NativePlatform)
  .in(file("streams"))
  .dependsOn(core)
  .settings(stdSettings("zio-streams"))
  .settings(crossProjectSettings)
  .settings(buildInfoSettings("zio.stream"))
  .settings(streamReplSettings)
  .enablePlugins(BuildInfoPlugin)

lazy val streamsJVM = streams.jvm
  .settings(dottySettings)
  // No bincompat on streams yet
  .settings(mimaSettings(failOnProblem = false))

lazy val streamsJS = streams.js
  .settings(dottySettings)

lazy val streamsNative = streams.native
  .settings(nativeSettings)

lazy val streamsTests = crossProject(JSPlatform, JVMPlatform, NativePlatform)
  .in(file("streams-tests"))
  .dependsOn(streams)
  .dependsOn(coreTests % "test->test;compile->compile")
  .settings(stdSettings("streams-tests"))
  .settings(crossProjectSettings)
  .settings(testFrameworks += new TestFramework("zio.test.sbt.ZTestFramework"))
  .dependsOn(testRunner)
  .settings(buildInfoSettings("zio.stream"))
  .settings(publish / skip := true)
  .settings(
    Compile / classLoaderLayeringStrategy := ClassLoaderLayeringStrategy.AllLibraryJars
  )
  .enablePlugins(BuildInfoPlugin)

lazy val streamsTestsJVM = streamsTests.jvm
  .dependsOn(coreTestsJVM % "test->compile")
  .settings(dottySettings)

lazy val streamsTestsJS = streamsTests.js
  .settings(dottySettings)
  .settings(
    scalacOptions ++= {
      if (scalaVersion.value == Scala3) {
        List()
      } else {
        List("-P:scalajs:nowarnGlobalExecutionContext")
      }
    }
  )

lazy val streamsTestsNative = streamsTests.native

lazy val test = crossProject(JSPlatform, JVMPlatform, NativePlatform)
  .in(file("test"))
  .dependsOn(core, streams)
  .settings(stdSettings("zio-test"))
  .settings(crossProjectSettings)
  .settings(macroDefinitionSettings)
  .settings(macroExpansionSettings)
  .settings(
    libraryDependencies ++= Seq(
      ("org.portable-scala" %%% "portable-scala-reflect" % "1.1.1")
        .cross(CrossVersion.for3Use2_13)
    )
  )

lazy val testJVM = test.jvm
  .settings(dottySettings)
  // No bincompat on zio-test yet
  .settings(mimaSettings(failOnProblem = false))
lazy val testJS = test.js
  .settings(dottySettings)
  .settings(
    libraryDependencies ++= List(
      "io.github.cquiroz" %%% "scala-java-time"      % "2.4.0-M1",
      "io.github.cquiroz" %%% "scala-java-time-tzdb" % "2.4.0-M1"
    )
  )
lazy val testNative = test.native
  .settings(nativeSettings)
  .settings(
    libraryDependencies ++= List(
      "io.github.cquiroz" %%% "scala-java-time"      % "2.4.0-M1",
      "io.github.cquiroz" %%% "scala-java-time-tzdb" % "2.4.0-M1"
    )
  )

lazy val testTests = crossProject(JSPlatform, JVMPlatform, NativePlatform)
  .in(file("test-tests"))
  .dependsOn(test)
  .settings(stdSettings("test-tests"))
  .settings(crossProjectSettings)
  .settings(testFrameworks += new TestFramework("zio.test.sbt.ZTestFramework"))
  .dependsOn(testRunner)
  .settings(buildInfoSettings("zio.test"))
  .settings(publish / skip := true)
  .settings(macroExpansionSettings)
  .enablePlugins(BuildInfoPlugin)

lazy val testTestsJVM    = testTests.jvm.settings(dottySettings)
lazy val testTestsJS     = testTests.js.settings(dottySettings)
lazy val testTestsNative = testTests.native

lazy val testMagnolia = crossProject(JVMPlatform, JSPlatform)
  .in(file("test-magnolia"))
  .dependsOn(test)
  .settings(stdSettings("zio-test-magnolia"))
  .settings(crossProjectSettings)
  .settings(macroDefinitionSettings)
  .settings(
    crossScalaVersions --= Seq(Scala211),
    scalacOptions ++= {
      if (scalaVersion.value == Scala3) {
        Seq.empty
      } else {
        Seq("-language:experimental.macros")
      }
    },
    libraryDependencies ++= {
      if (scalaVersion.value == Scala3) {
        Seq.empty
      } else {
        Seq(
          ("com.propensive" %%% "magnolia" % "0.17.0")
            .exclude("org.scala-lang", "scala-compiler")
        )
      }
    }
  )

lazy val testMagnoliaJVM = testMagnolia.jvm
  .settings(dottySettings)
lazy val testMagnoliaJS = testMagnolia.js
  .settings(dottySettings)

lazy val testMagnoliaTests = crossProject(JVMPlatform, JSPlatform)
  .in(file("test-magnolia-tests"))
  .dependsOn(testMagnolia)
  .dependsOn(testTests % "test->test;compile->compile")
  .settings(stdSettings("test-magnolia-tests"))
  .settings(crossProjectSettings)
  .settings(testFrameworks += new TestFramework("zio.test.sbt.ZTestFramework"))
  .dependsOn(testRunner)
  .settings(buildInfoSettings("zio.test"))
  .settings(
    publish / skip := true,
    crossScalaVersions --= Seq(Scala211)
  )
  .enablePlugins(BuildInfoPlugin)

lazy val testMagnoliaTestsJVM = testMagnoliaTests.jvm
  .settings(dottySettings)
lazy val testMagnoliaTestsJS = testMagnoliaTests.js
  .settings(dottySettings)

lazy val testRefined = crossProject(JVMPlatform, JSPlatform)
  .in(file("test-refined"))
  .dependsOn(testMagnolia)
  .settings(stdSettings("zio-test-refined"))
  .settings(crossProjectSettings)
  .settings(macroDefinitionSettings)
  .settings(
    crossScalaVersions --= Seq(Scala211),
    libraryDependencies ++=
      Seq(
        ("eu.timepit" %% "refined" % "0.9.27").cross(CrossVersion.for3Use2_13)
      )
  )

lazy val testRefinedJVM = testRefined.jvm
  .settings(dottySettings)
lazy val testRefinedJS = testRefined.js
  .settings(dottySettings)

lazy val testScalaCheck = crossProject(JSPlatform, JVMPlatform, NativePlatform)
  .in(file("test-scalacheck"))
  .dependsOn(test)
  .settings(stdSettings("zio-test-scalacheck"))
  .settings(crossProjectSettings)
  .settings(
    crossScalaVersions --= Seq(Scala211),
    libraryDependencies ++= Seq(
      ("org.scalacheck" %%% "scalacheck" % "1.15.4")
    )
  )

lazy val testScalaCheckJVM    = testScalaCheck.jvm.settings(dottySettings)
lazy val testScalaCheckJS     = testScalaCheck.js.settings(dottySettings)
lazy val testScalaCheckNative = testScalaCheck.native.settings(nativeSettings)

lazy val stacktracer = crossProject(JSPlatform, JVMPlatform, NativePlatform)
  .in(file("stacktracer"))
  .settings(stdSettings("zio-stacktracer"))
  .settings(crossProjectSettings)
  .settings(buildInfoSettings("zio.internal.stacktracer"))
  .enablePlugins(BuildInfoPlugin)

lazy val stacktracerJS = stacktracer.js
  .settings(dottySettings)
lazy val stacktracerJVM = stacktracer.jvm
  .settings(dottySettings)
  .settings(replSettings)

lazy val stacktracerNative = stacktracer.native
  .settings(nativeSettings)
  .settings(scalacOptions -= "-Xfatal-warnings") // Issue 3112

lazy val testRunner = crossProject(JSPlatform, JVMPlatform, NativePlatform)
  .in(file("test-sbt"))
  .settings(stdSettings("zio-test-sbt"))
  .settings(crossProjectSettings)
  .settings(Test / run / mainClass := Some("zio.test.sbt.TestMain"))
  .dependsOn(core)
  .dependsOn(test)

lazy val testRunnerJVM = testRunner.jvm
  .settings(dottySettings)
  .settings(libraryDependencies ++= Seq("org.scala-sbt" % "test-interface" % "1.0"))
lazy val testRunnerJS = testRunner.js
  .settings(dottySettings)
  .settings(
    libraryDependencies ++= Seq(
      ("org.scala-js" %% "scalajs-test-interface" % scalaJSVersion).cross(CrossVersion.for3Use2_13)
    )
  )
lazy val testRunnerNative = testRunner.native
  .settings(nativeSettings)
  .settings(libraryDependencies ++= Seq("org.scala-native" %%% "test-interface" % nativeVersion))

lazy val testJunitRunner = crossProject(JVMPlatform)
  .in(file("test-junit"))
  .settings(stdSettings("zio-test-junit"))
  .settings(crossProjectSettings)
  .settings(libraryDependencies ++= Seq("junit" % "junit" % "4.13.2"))
  .dependsOn(test)

lazy val testJunitRunnerJVM = testJunitRunner.jvm.settings(dottySettings)

lazy val testJunitRunnerTests = crossProject(JVMPlatform)
  .in(file("test-junit-tests"))
  .settings(stdSettings("test-junit-tests"))
  .settings(crossProjectSettings)
  .settings(Test / fork := true)
  .settings(Test / javaOptions ++= {
    Seq(
      s"-Dproject.dir=${baseDirectory.value}",
      s"-Dproject.version=${version.value}",
      s"-Dscala.version=${scalaVersion.value}",
      s"-Dscala.compat.version=${scalaBinaryVersion.value}"
    )
  })
  .settings(publish / skip := true)
  .settings(testFrameworks += new TestFramework("zio.test.sbt.ZTestFramework"))
  .settings(
    crossScalaVersions --= List(Scala211),
    libraryDependencies ++= Seq(
      "junit"                   % "junit"     % "4.13.2" % Test,
      "org.scala-lang.modules" %% "scala-xml" % "2.0.1"  % Test,
      // required to run embedded maven in the tests
      "org.apache.maven"       % "maven-embedder"         % "3.8.3"  % Test,
      "org.apache.maven"       % "maven-compat"           % "3.8.3"  % Test,
      "org.apache.maven.wagon" % "wagon-http"             % "3.4.3"  % Test,
      "org.eclipse.aether"     % "aether-connector-basic" % "1.1.0"  % Test,
      "org.eclipse.aether"     % "aether-transport-wagon" % "1.1.0"  % Test,
      "org.slf4j"              % "slf4j-simple"           % "1.7.32" % Test
    )
  )
  .dependsOn(test)
  .dependsOn(testRunner)

lazy val testJunitRunnerTestsJVM = testJunitRunnerTests.jvm
  .settings(dottySettings)
  // publish locally so embedded maven runs against locally compiled zio
  .settings(
    Test / Keys.test :=
      (Test / Keys.test)
        .dependsOn(testJunitRunnerJVM / publishM2)
        .dependsOn(testJVM / publishM2)
        .dependsOn(coreJVM / publishM2)
        .dependsOn(streamsJVM / publishM2)
        .dependsOn(stacktracerJVM / publishM2)
        .value
  )

lazy val concurrent = crossProject(JSPlatform, JVMPlatform, NativePlatform)
  .in(file("concurrent"))
  .dependsOn(core)
  .settings(stdSettings("zio-concurrent"))
  .settings(crossProjectSettings)
  .settings(buildInfoSettings("zio.stream"))
  .enablePlugins(BuildInfoPlugin)
  .dependsOn(testRunner % Test)
  .settings(testFrameworks += new TestFramework("zio.test.sbt.ZTestFramework"))

lazy val concurrentJVM = concurrent.jvm
  .settings(dottySettings)
  .settings(mimaSettings(failOnProblem = false))

lazy val concurrentJS = concurrent.js
  .settings(dottySettings)

lazy val concurrentNative = concurrent.native
  .settings(nativeSettings)

/**
 * Examples sub-project that is not included in the root project.
 *
 * To run tests: `sbt "examplesJVM/test"`
 */
lazy val examples = crossProject(JVMPlatform, JSPlatform)
  .in(file("examples"))
  .settings(stdSettings("examples"))
  .settings(crossProjectSettings)
  .settings(macroExpansionSettings)
  .settings(scalacOptions += "-Xfatal-warnings")
  .settings(testFrameworks += new TestFramework("zio.test.sbt.ZTestFramework"))
  .settings(publish / skip := true)
  .dependsOn(macros, testRunner)

lazy val examplesJS = examples.js
  .settings(dottySettings)

lazy val examplesJVM = examples.jvm
  .settings(dottySettings)
  .dependsOn(testJunitRunnerJVM)

lazy val benchmarks = project.module
  .dependsOn(coreJVM, streamsJVM, testJVM)
  .enablePlugins(JmhPlugin)
  .settings(replSettings)
  .settings(
    // skip 2.11 benchmarks because akka stop supporting scala 2.11 in 2.6.x
    crossScalaVersions --= List(Scala211, Scala3),
    //
    publish / skip := true,
    libraryDependencies ++=
      Seq(
        "co.fs2"                    %% "fs2-core"       % "2.5.10",
        "com.google.code.findbugs"   % "jsr305"         % "3.0.2",
        "com.twitter"               %% "util-core"      % "21.9.0",
        "com.typesafe.akka"         %% "akka-stream"    % "2.6.16",
        "io.monix"                  %% "monix"          % "3.4.0",
        "io.projectreactor"          % "reactor-core"   % "3.4.11",
        "io.reactivex.rxjava2"       % "rxjava"         % "2.2.21",
        "org.jctools"                % "jctools-core"   % "3.3.0",
        "org.ow2.asm"                % "asm"            % "9.2",
        "org.scala-lang"             % "scala-compiler" % scalaVersion.value % Provided,
        "org.scala-lang"             % "scala-reflect"  % scalaVersion.value,
        "org.typelevel"             %% "cats-effect"    % "2.5.4",
        "org.scalacheck"            %% "scalacheck"     % "1.15.4",
        "qa.hedgehog"               %% "hedgehog-core"  % "0.7.0",
        "com.github.japgolly.nyaya" %% "nyaya-gen"      % "0.10.0"
      ),
    unusedCompileDependenciesFilter -= libraryDependencies.value
      .map(moduleid =>
        moduleFilter(
          organization = moduleid.organization,
          name = moduleid.name
        )
      )
      .reduce(_ | _),
    Compile / console / scalacOptions := Seq(
      "-Ypartial-unification",
      "-language:higherKinds",
      "-language:existentials",
      "-Yno-adapted-args",
      "-Xsource:2.13",
      "-Yrepl-class-based"
    )
  )

lazy val jsdocs = project
  .settings(libraryDependencies += "org.scala-js" %%% "scalajs-dom" % "1.0.0")
  .enablePlugins(ScalaJSPlugin)

val http4sV     = "0.23.6"
val doobieV     = "1.0.0-RC1"
val catsEffectV = "3.2.9"
val zioActorsV  = "0.0.9"

lazy val docs = project.module
  .in(file("zio-docs"))
  .settings(
    publish / skip := true,
    moduleName     := "zio-docs",
    unusedCompileDependenciesFilter -= moduleFilter("org.scalameta", "mdoc"),
    scalacOptions -= "-Yno-imports",
    scalacOptions -= "-Xfatal-warnings",
    scalacOptions ~= { _ filterNot (_ startsWith "-Ywarn") },
    scalacOptions ~= { _ filterNot (_ startsWith "-Xlint") },
    crossScalaVersions --= List(Scala211, Scala3),
    ScalaUnidoc / unidoc / unidocProjectFilter := inProjects(
      coreJVM,
      streamsJVM,
      testJVM,
      testMagnoliaJVM,
      testRefinedJVM,
      testScalaCheckJVM
    ),
    ScalaUnidoc / unidoc / target := (LocalRootProject / baseDirectory).value / "website" / "static" / "api",
    cleanFiles += (ScalaUnidoc / unidoc / target).value,
    docusaurusCreateSite     := docusaurusCreateSite.dependsOn(Compile / unidoc).value,
    docusaurusPublishGhpages := docusaurusPublishGhpages.dependsOn(Compile / unidoc).value,
    libraryDependencies ++= Seq(
<<<<<<< HEAD
      "commons-io"          % "commons-io"                % "2.11.0" % "provided",
      "io.7mind.izumi"     %% "distage-core"              % "1.0.8",
      "io.7mind.izumi"     %% "logstage-core"             % "1.0.8",
      "org.jsoup"           % "jsoup"                     % "1.14.3" % "provided",
      "org.reactivestreams" % "reactive-streams-examples" % "1.0.3"  % "provided",
      /* to evict 1.3.0 brought in by mdoc-js */
//      "org.scala-js"                   % "scalajs-compiler"              % scalaJSVersion cross CrossVersion.full,
//      "org.scala-js"                  %% "scalajs-linker"                % scalaJSVersion,
=======
      "commons-io"                     % "commons-io"                    % "2.11.0" % "provided",
      "io.7mind.izumi"                %% "distage-core"                  % "1.0.8",
      "io.7mind.izumi"                %% "logstage-core"                 % "1.0.8",
      "org.jsoup"                      % "jsoup"                         % "1.14.3" % "provided",
      "org.reactivestreams"            % "reactive-streams-examples"     % "1.0.3"  % "provided",
>>>>>>> cf17f894
      "org.typelevel"                 %% "cats-effect"                   % catsEffectV,
      "dev.zio"                       %% "zio-actors"                    % zioActorsV,
      "dev.zio"                       %% "zio-akka-cluster"              % "0.2.0",
      "dev.zio"                       %% "zio-cache"                     % "0.1.0",
      "dev.zio"                       %% "zio-config-magnolia"           % "1.0.10",
      "dev.zio"                       %% "zio-config-typesafe"           % "1.0.10",
      "dev.zio"                       %% "zio-config-refined"            % "1.0.10",
      "dev.zio"                       %% "zio-ftp"                       % "0.3.3",
      "dev.zio"                       %% "zio-json"                      % "0.1.5",
      "dev.zio"                       %% "zio-kafka"                     % "0.17.0",
      "dev.zio"                       %% "zio-logging"                   % "0.5.12",
      "dev.zio"                       %% "zio-metrics-prometheus"        % "1.0.12",
      "dev.zio"                       %% "zio-nio"                       % "1.0.0-RC11",
      "dev.zio"                       %% "zio-optics"                    % "0.1.0",
      "dev.zio"                       %% "zio-prelude"                   % "1.0.0-RC6",
      "dev.zio"                       %% "zio-process"                   % "0.5.0",
      "dev.zio"                       %% "zio-rocksdb"                   % "0.3.0",
      "dev.zio"                       %% "zio-s3"                        % "0.3.7",
      "dev.zio"                       %% "zio-schema"                    % "0.1.1",
      "dev.zio"                       %% "zio-sqs"                       % "0.4.2",
      "dev.zio"                       %% "zio-opentracing"               % "0.8.2",
      "io.laserdisc"                  %% "tamer-db"                      % "0.16.1",
      "io.jaegertracing"               % "jaeger-core"                   % "1.6.0",
      "io.jaegertracing"               % "jaeger-client"                 % "1.6.0",
      "io.jaegertracing"               % "jaeger-zipkin"                 % "1.6.0",
      "io.zipkin.reporter2"            % "zipkin-reporter"               % "2.16.3",
      "io.zipkin.reporter2"            % "zipkin-sender-okhttp3"         % "2.16.3",
      "dev.zio"                       %% "zio-interop-cats"              % "3.1.1.0",
      "dev.zio"                       %% "zio-interop-scalaz7x"          % "7.3.3.0",
      "dev.zio"                       %% "zio-interop-reactivestreams"   % "1.3.7",
      "dev.zio"                       %% "zio-interop-twitter"           % "20.10.0.0",
      "dev.zio"                       %% "zio-zmx"                       % "0.0.9",
      "dev.zio"                       %% "zio-query"                     % "0.2.10",
      "org.polynote"                  %% "uzhttp"                        % "0.2.8",
      "org.tpolecat"                  %% "doobie-core"                   % doobieV,
      "org.tpolecat"                  %% "doobie-h2"                     % doobieV,
      "org.tpolecat"                  %% "doobie-hikari"                 % doobieV,
      "org.http4s"                    %% "http4s-blaze-server"           % http4sV,
      "org.http4s"                    %% "http4s-blaze-client"           % http4sV,
      "org.http4s"                    %% "http4s-dsl"                    % http4sV,
      "com.github.ghostdogpr"         %% "caliban"                       % "1.2.0",
      "com.github.ghostdogpr"         %% "caliban-zio-http"              % "1.2.0",
      "org.scalameta"                 %% "munit"                         % "0.7.29",
      "com.github.poslegm"            %% "munit-zio"                     % "0.0.3",
      "nl.vroste"                     %% "rezilience"                    % "0.7.0",
      "io.github.gaelrenoux"          %% "tranzactio"                    % "2.1.0",
      "io.github.neurodyne"           %% "zio-arrow"                     % "0.2.1",
      "nl.vroste"                     %% "zio-amqp"                      % "0.2.2",
      "io.github.vigoo"               %% "zio-aws-core"                  % "3.17.58.1",
      "io.github.vigoo"               %% "zio-aws-ec2"                   % "3.17.58.1",
      "io.github.vigoo"               %% "zio-aws-elasticbeanstalk"      % "3.17.58.1",
      "io.github.vigoo"               %% "zio-aws-netty"                 % "3.17.58.1",
      "io.github.neurodyne"           %% "zio-aws-s3"                    % "0.4.13",
      "io.d11"                        %% "zhttp"                         % "1.0.0.0-RC17",
      "com.coralogix"                 %% "zio-k8s-client"                % "1.3.4",
      "com.softwaremill.sttp.client3" %% "async-http-client-backend-zio" % "3.3.14",
      "nl.vroste"                     %% "zio-kinesis"                   % "0.20.0",
      "com.vladkopanev"               %% "zio-saga-core"                 % "0.4.0",
      "io.scalac"                     %% "zio-slick-interop"             % "0.4",
      "com.typesafe.slick"            %% "slick-hikaricp"                % "3.3.3",
      "info.senia"                    %% "zio-test-akka-http"            % "1.0.3",
      "io.getquill"                   %% "quill-jdbc-zio"                % "3.10.0"
    ),
    resolvers += "Confluent" at "https://packages.confluent.io/maven"
  )
  .settings(macroDefinitionSettings)
  .settings(mdocJS := Some(jsdocs))
  .dependsOn(coreJVM, streamsJVM, testJVM, testMagnoliaJVM, testRefinedJVM, testScalaCheckJVM, coreJS)
  .enablePlugins(MdocPlugin, DocusaurusPlugin, ScalaUnidocPlugin)<|MERGE_RESOLUTION|>--- conflicted
+++ resolved
@@ -636,22 +636,11 @@
     docusaurusCreateSite     := docusaurusCreateSite.dependsOn(Compile / unidoc).value,
     docusaurusPublishGhpages := docusaurusPublishGhpages.dependsOn(Compile / unidoc).value,
     libraryDependencies ++= Seq(
-<<<<<<< HEAD
-      "commons-io"          % "commons-io"                % "2.11.0" % "provided",
-      "io.7mind.izumi"     %% "distage-core"              % "1.0.8",
-      "io.7mind.izumi"     %% "logstage-core"             % "1.0.8",
-      "org.jsoup"           % "jsoup"                     % "1.14.3" % "provided",
-      "org.reactivestreams" % "reactive-streams-examples" % "1.0.3"  % "provided",
-      /* to evict 1.3.0 brought in by mdoc-js */
-//      "org.scala-js"                   % "scalajs-compiler"              % scalaJSVersion cross CrossVersion.full,
-//      "org.scala-js"                  %% "scalajs-linker"                % scalaJSVersion,
-=======
       "commons-io"                     % "commons-io"                    % "2.11.0" % "provided",
       "io.7mind.izumi"                %% "distage-core"                  % "1.0.8",
       "io.7mind.izumi"                %% "logstage-core"                 % "1.0.8",
       "org.jsoup"                      % "jsoup"                         % "1.14.3" % "provided",
       "org.reactivestreams"            % "reactive-streams-examples"     % "1.0.3"  % "provided",
->>>>>>> cf17f894
       "org.typelevel"                 %% "cats-effect"                   % catsEffectV,
       "dev.zio"                       %% "zio-actors"                    % zioActorsV,
       "dev.zio"                       %% "zio-akka-cluster"              % "0.2.0",
