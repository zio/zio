--- conflicted
+++ resolved
@@ -232,11 +232,7 @@
   .settings(
     crossScalaVersions --= Seq("2.11.12", dottyVersion),
     scalacOptions += "-language:experimental.macros",
-<<<<<<< HEAD
     libraryDependencies += "com.propensive" %%% "magnolia" % "0.15.0"
-=======
-    libraryDependencies += "com.propensive" %%% "magnolia" % "0.12.8"
->>>>>>> 74c713b2
   )
 
 lazy val testMagnoliaJVM = testMagnolia.jvm
