--- conflicted
+++ resolved
@@ -231,15 +231,9 @@
 
 ```scala mdoc:silent:nest
 val lines: ZStream[Any, Throwable, String] = 
-<<<<<<< HEAD
   ZStream.fromIteratorScoped(
     ZIO.fromAutoCloseable(
-      Task(scala.io.Source.fromFile("file.txt"))
-=======
-  ZStream.fromIteratorManaged(
-    ZManaged.fromAutoCloseable(
       ZIO.attempt(scala.io.Source.fromFile("file.txt"))
->>>>>>> d8f66a72
     ).map(_.getLines())
   )
 ```
