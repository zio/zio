--- conflicted
+++ resolved
@@ -27,13 +27,8 @@
 import HelloWorld._
 
 object HelloWorld {
-<<<<<<< HEAD
-  def sayHello: URIO[Has[Console], Unit] =
+  def sayHello: ZIO[Has[Console], IOException, Unit] =
     Console.printLine("Hello, World!")
-=======
-  def sayHello: ZIO[Console, IOException, Unit] =
-    console.putStrLn("Hello, World!")
->>>>>>> f252f4fb
 }
 
 object HelloWorldSpec extends DefaultRunnableSpec {
