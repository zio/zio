--- conflicted
+++ resolved
@@ -1729,11 +1729,6 @@
 
   def run = needsBaz.provide(ZLayer.succeed(new Baz {}))
 
-<<<<<<< HEAD
-  def run = needsConsole
-
-=======
->>>>>>> 86b7439f
 }
 ```
 
@@ -1797,15 +1792,6 @@
     trait Service {
       def baz(input: String): UIO[Unit]
     }
-<<<<<<< HEAD
-
-    // Live implementation of the Logging service
-    val live: ZLayer[Clock with Console, Nothing, Logging] =
-      ZLayer.fromServices[Clock.Service, Console.Service, Logging.Service] {
-        (clock: Clock.Service, console: Console.Service) =>
-          new Logging.Service {
-            override def log(line: String): UIO[Unit] =
-=======
     
     // Live implementation of the Foo service
     val live: ZLayer[Foo with Bar, Nothing, Baz] =
@@ -1813,7 +1799,6 @@
         (fooSrv: Foo.Service, barSrv: Bar.Service) =>
           new Baz.Service {
             override def baz(input: String): UIO[Unit] =
->>>>>>> 86b7439f
               for {
                 _ <- fooSrv.foo(input)
                 _ <- barSrv.bar(input)
@@ -1904,17 +1889,10 @@
       > **_Note_**:
       >
       > Service Pattern 2.0 supports the idea of _Separated Interface_, but it doesn't enforce us grouping them into different packages and modules. The decision is up to us, based on the complexity and requirements of our application.
-<<<<<<< HEAD
-
-   2. **Decoupling Interfaces from Implementation** — Assume we have a complex application, and our interface is `Logging` with different implementations that potentially depend on entirely different modules. Putting layers in the service definition means anyone depending on the service definition needs to depend on all the dependencies of all the implementations, which is not a good practice.
-
-   In Service Pattern 2.0, layers are defined in the implementation's companion object, not in the interface's companion object. So instead of calling `Logging.live` to access the live implementation we call `LoggingLive.layer`.
-=======
    
    2. **Decoupling Interfaces from Implementation** — Assume we have a complex application, and our interface is `Baz` with different implementations that potentially depend on entirely different modules. Putting layers in the service definition means anyone depending on the service definition needs to depend on all the dependencies of all the implementations, which is not a good practice.
    
     In _Service Pattern 2.0_, layers are defined in the implementation's companion object, not in the interface's companion object. So instead of calling `Baz.live` to access the live implementation we call `BazLive.layer`.
->>>>>>> 86b7439f
 
 4. **Accessor Methods** — The new pattern reduced one level of indirection on writing accessor methods. So instead of accessing the environment (`ZIO.access/ZIO.accessM`) and then retrieving the service from the environment (`Has#get`) and then calling the service method, the _Service Pattern 2.0_ introduced the `ZIO.serviceWith` that is a more concise way of writing accessor methods. For example, instead of `ZIO.accessM(_.get.baz(input))` we write `ZIO.serviceWithZIO(_.baz(input))`.
 
