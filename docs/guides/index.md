--- conflicted
+++ resolved
@@ -22,7 +22,6 @@
 2. [How to Encode and Decode JSON Data](tutorials/encode-and-decode-json-data.md)
 3. [How to Enable Logging in a ZIO Application?](tutorials/enable-logging-in-a-zio-application.md)
 4. [How to Create a Custom Logger for a ZIO Application?](tutorials/create-custom-logger-for-a-zio-application.md)
-<<<<<<< HEAD
 5. [How to Run Our First ZIO Project With VSCode?](tutorials/run-our-first-zio-project-with-vscode.md)
 6. How to Setup the IntelliJ IDEA to Use ZIO?
 7. Building a RESTful Web Service
@@ -33,20 +32,7 @@
 12. How to Monitor a ZIO Application Using Built-in Metrics
 13. How to Monitor a ZIO Application by Implementing Custom Metrics
 14. How to Integrate ZIO With a Legacy JVM Application?
-15. How to Consume/Produce Data From/To a Kafka Topic?
-=======
-5. [How to Produce/Consume Data To/From Kafka Topics?](tutorials/produce-consume-data-to-from-kafka-topics.md)
-6. How to Setup the IntelliJ IDEA to Use ZIO?
-7. How to Setup the VsCode to Use ZIO?
-8. Building a RESTful Web Service
-9. Building a Web Service Client
-10. Building a gRPC Service with its Client
-11. How to Build a Chat Client and Server using ZIO Streams?
-12. How to Deploy a ZIO Application Using Docker?
-13. How to Monitor a ZIO Application Using Built-in Metrics
-14. How to Monitor a ZIO Application by Implementing Custom Metrics
-15. How to Integrate ZIO With a Legacy JVM Application?
->>>>>>> cfd03ea9
+15. [How to Produce/Consume Data To/From Kafka Topics?](tutorials/produce-consume-data-to-from-kafka-topics.md)
 16. How to Consume/Produce Data From/To a RabbitMQ Queue?
 17. How to Enable Tracing in ZIO and How to Use it?
 18. [How to Use ZIO Macros?](howto-macros.md)
