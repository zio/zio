---
id: test-effects
title:  "How to Test effects?"
---

## How zio-test was designed

`zio-test` is designed around the idea of _making tests first-class objects_. What it means is that tests (and other accompanying concepts like assertions) become ordinary values that can be passed around, transformed, and composed together.

This approach allows for greater flexibility compared to some other testing frameworks where tests and additional logic around tests had to be put into callbacks so that framework could make use of them.

This approach also fits better with other `ZIO` concepts like `ZManaged` which can only be used within a scoped block of code. This also created a mismatch between `BeforeAll`, `AfterAll` callback-like methods when there were resources that should be opened and closed during test suite execution.

Another thing worth pointing out is that tests being values are also effects. Implications of this design are far-reaching.

- First, the well-known problem of testing asynchronous value is gone. Whereas in other frameworks you have to somehow "run" your effects and at best wrap them in `scala.util.Future` because blocking would eliminate running on ScalaJS, `zio-test` expects you to create `ZIO` objects. There is no need for indirect transformations from one wrapping object to another.

- Second, because our tests are ordinary `ZIO` values we don't need to turn to a testing framework for things like retries, timeouts, and resource management. We can solve all those problems with the full richness of functions that `ZIO` exposes.

## Constructing tests

All below code assumes that you have imported `zio.test._`

The backbone of `zio-test` is the `Spec[L, T]` class. Every spec is labeled with `L`, and can be a suite that contains other specs, or a test of type `T`.

The most common and easy way to create suites is to use the `suite` function. For testing of pure functions and for effectful testing there is `test`:

```scala mdoc
import zio.test._
import zio.Clock.nanoTime
import Assertion.isGreaterThan

val clockSuite = suite("clock") (
  test("time is non-zero") {
    assertM(Live.live(nanoTime))(isGreaterThan(0L))
  }
)
```

As you can see the whole suite was assigned to `clockSuite` val. As it was said suites can contain other suites, so we can aggregate them as much as needed.

For example, we can have multiple suites that test external HTTP APIs and one big suite that will aggregate them all:


```scala mdoc
import zio.test._
import Assertion._

val paymentProviderABCSuite  =
  suite("ABC payment provider tests") {
    test("Your test")(
      assert("Your value")(Assertion.isNonEmptyString)
    )
  }
val paymentProviderXYZSuite  =
  suite("XYZ payment provider tests") {
    test("Your other test")(
      assert("Your other value")(Assertion.isNonEmptyString)
    )
  }
val allPaymentProvidersTests =
  suite("All payment providers tests")(
    paymentProviderABCSuite,
    paymentProviderXYZSuite
  )
```

Real tests that run some logic and return testing result are created mostly with `test` function. It expects two arguments, first one will be the label of test which will be used for visual reporting back to the user, and an assertion of type `ZIO[R, E, TestResult]`.

This means writing test in `zio-test` mostly gets down to creating a `ZIO` object that will produce `TestResult`.

There is another variant of function for creating a test that are pure called simply `test`. It expects a thunk of code that will just return a `TestResult` without packing it into `ZIO`.

### Assertions - creating TestResults

As it was already mentioned, tests should return `TestResult`. The most common way to produce a `TestResult` is to resort to `assert` or its effectful counterpart `assertM`. Both of them accept a value of type `A` (effectful version wrapped in a `ZIO`) and an `Assertion[A]`.

To create `Assertion[A]` object one can use functions defined under `zio.test.Assertion`. There are already a number of useful assertions predefined like `equalTo`, `isFalse`, `isTrue`, `contains`, `throws` and more.

What is really useful in assertions is that they behave like boolean values and can be composed with operators
known from operating on boolean values like and (`&&`), or (`||`), negation (`negate`):

```scala mdoc
import zio.test.Assertion

val assertionForString: Assertion[String] = 
  Assertion.containsString("Foo") && Assertion.endsWithString("Bar")
```

What's more, assertions also compose with each other allowing for doing rich diffs not only simple value to value comparison:

```scala mdoc
import zio.test.Assertion.{isRight, isSome,equalTo, hasField}

test("Check assertions") {
  assert(Right(Some(2)))(isRight(isSome(equalTo(2))))
}
```

Here we're checking deeply nested values inside an `Either` and `Option`. Because `Assertion`s compose this is not a problem. All layers are being peeled off tested for the condition until the final value is reached.

Here the expression `Right(Some(2))` is of type `Either[Any, Option[Int]]`and our assertion `isRight(isSome(equalTo(2)))` is of type `Assertion[Either[Any, Option[Int]]]`

```scala mdoc:reset-object
import zio.test._
import zio.test.Assertion.{isRight, isSome,equalTo, isGreaterThanEqualTo, not, hasField}

final case class Address(country:String, city:String)
final case class User(name:String, age:Int, address: Address)

test("Rich checking") {
  assert(
    User("Jonny", 26, Address("Denmark", "Copenhagen"))
  )(
    hasField("age", (u:User) => u.age, isGreaterThanEqualTo(18)) &&
    hasField("country", (u:User) => u.address.country, not(equalTo("USA")))
  )
}
```

There is also an easy way to test an object's data for certain assertions with `hasField` which accepts besides a name, a mapping function from object to its tested property, and `Assertion` object which will validate this property. Here our test checks if a person has at least 18 years and is not from the USA.

What is nice about those tests is that test reporters will tell you exactly which assertion was broken. Let's say we would change `isGreaterThanEqualTo(18)` to `isGreaterThanEqualTo(40)` which will fail. Printout
on the console will be a nice detailed text explaining what exactly went wrong:

```bash
[info]       User(Jonny,26,Address(Denmark,Copenhagen)) did not satisfy (hasField("age", _.age, isGreaterThanEqualTo(45)) && hasField("country", _.country, not(equalTo(USA))))
[info]       26 did not satisfy isGreaterThanEqualTo(45)
```

Having this all in mind, probably the most common and also most readable way of structuring tests is to pass a for-comprehension to `test` function and yield a call to `assert` function.

```scala mdoc
import zio.{test => _, _}
import zio.test._
import Assertion._

test("Semaphore should expose an available number of permits") {
  for {
    s         <- Semaphore.make(1L)
    permits   <- s.available.commit
  } yield assert(permits)(equalTo(1L))
}
```

### Running tests

When all of our tests are constructed, we need to have a way to actually execute them. Your first stop is the `zio.test.DefaultRunnableSpec` which accepts a single suite that will be executed. A single suite might seem to be limiting but as it was already said suites can hold any number of other suites. You may structure your tests like this:

```scala mdoc
import zio.test._
import zio.Clock.nanoTime
import Assertion._

val suite1 = suite("suite1") (
  test("s1.t1") {assertM(nanoTime)(isGreaterThanEqualTo(0L))},
  test("s1.t2") {assertM(nanoTime)(isGreaterThanEqualTo(0L))}
)
val suite2 = suite("suite2") (
  test("s2.t1") {assertM(nanoTime)(isGreaterThanEqualTo(0L))},
  test("s2.t2") {assertM(nanoTime)(isGreaterThanEqualTo(0L))},
  test("s2.t3") {assertM(nanoTime)(isGreaterThanEqualTo(0L))}
)
val suite3 = suite("suite3") (
  test("s3.t1") {assertM(nanoTime)(isGreaterThanEqualTo(0L))}
)

object AllSuites extends DefaultRunnableSpec {
  def spec = suite("All tests")(suite1, suite2, suite3)
}
```

`DefaultRunnableSpec` is very similar in its logic of operations to `zio.App`. Instead of providing one `ZIO` application at the end of the world, we provide a suite that can be a tree of other suites and tests. Another resemblance is that `DefaultRunnableSpec` provides an Environment.

Here it is an instance of `TestEnvironment` which helps us with controlling our systems infrastructure. More info on using test environment can be found in the sections below.

Just like with `zio.App` where at the very end an instance of `ZIO[R,E,A]` is expected where `R` can be at maximum of type `Environment` in `DefaultRunnableSpec` `R` cannot be more than `TestEnvironment`. So just like in normal application if our `R` is composed of some other modules we need to provide them first before test can be executed. How can we provide our dependencies?

Here again, the design of `zio-test` shines. Since our tests are ordinary values we can just transform them with a call to `mapTest`. It accepts a lambda of type `ZIO[R with TestSystem, TestFailure[Throwable], TestSuccess[Unit] ] => T1`.

Without getting into too much detail about types, we can see that our lambda argument is a test instance (`ZIO`) that expects an environment of type `R with TestSystem`. This is no different from normal usage of ZIO in `zio.App`. We can use the same `provide`, `provideSome` methods to provide modules that `DefaultRunnableSpec` cannot provide itself as those are users modules.

When all dependencies are provided, we can run our tests in two ways. If we added `zio-test-sbt` to our dependencies and `zio.test.sbt.TestFramework` to SBT's `testFrameworks` our tests should be automatically picked up by SBT on invocation of `test`. However, if we're not using SBT or have some other special needs `DefaultRunnableSpec` has a `main` method which can be invoked directly or with SBTs `test:run`.

```sbt
libraryDependencies ++= Seq(
  "dev.zio" %% "zio-test"     % zioVersion % "test",
  "dev.zio" %% "zio-test-sbt" % zioVersion % "test"
),
testFrameworks += new TestFramework("zio.test.sbt.ZTestFramework")
```

## Using Test Environment

What we expect from tests (at least those that we consider unit tests) is to be stable, i.e., consecutive runs should yield the same results and take more or less the same amount of time.

The biggest source of complexity during testing comes from external services which we cannot control like external payment APIs, object storages, HTTP APIs, etc. It is normal to hide these kinds of services behind an interface and provide test instances to regain control and determinism.

However, there is another source of complexity that comes from the local infrastructure that is also hard to control without building prior abstractions. Things like stdin/stdout, clocks, random generators, schedulers can make writing tests hard or even impossible.

Fortunately, ZIO abstracted most of it in its runtime under `Environment` type. Thanks to this design `zio-test` could easily provide its own implementation named `TestEnvironment` which gives you test implementations of mentioned infrastructure.

In most of the cases when you'll be using `ZIO`s `test` test implementations are already created and should be controlled by exposed functions on companion object.

If for some reason you would like to provide a custom environment or are using another testing framework but still want to use test environment there are `make` functions on companion objects of test modules where you can construct your own.

It is easy to accidentally use different test instances at the same time.

```scala
import zio.test._
import Assertion._

test("`acquire` doesn't leak permits upon cancellation") {
  for {
      testClock <- TestClock.makeTest(TestClock.DefaultData)
      s         <- Semaphore.make(1L)
      sf        <- s.acquireN(2).timeout(1.millisecond).either.fork
      _         <- testClock.adjust(1.second)
      _         <- sf.join
      _         <- s.release
      permits   <- s.available
  } yield assert(permits, equalTo(2L))
}
```

The above code doesn't work. We created a new `TestClock` instance and are correctly adjusting its time. What might be surprising is that call to `timeout` will use the `TestClock` provided by the `TestEnvironment` not our `testClock` instance. It is easy to know why when you look at the signature of `timeout`:

```scala mdoc
import zio.Clock

sealed trait ZIO[-R, +E, +A] extends Serializable { self =>
    /* All other method declarations in this trait ignored to avoid clutter */

    def timeout(d: Duration): ZIO[R with Clock, E, Option[A]]
}
```

The returned type is `ZIO[R with Clock, E, Option[A]]` where our environment is "some R plus a Clock". Before running this `Clock` has to be provided, and the framework provides the Clock from the `TestEnvironment` not our instance variable as it is not aware that we created it.

If you need to provide real implementations instead of the test instances to some part of your tests there is a `live` method that will transform your `ZIO[R, E, A]` to `ZIO[Live[R], E, A]`. Going from `R` to `Live[R]` instructs the framework that we really want to be provided with live implementations.

### Testing Random

When working with randomness, testing might be hard because the inputs to the tested function change on every invocation. So our code behaves in an indeterministic way.

Precisely because of this reason `ZIO` exposes `TestRandom` module which allows for fully deterministic testing of code that deals with Randomness. `TestRandom` can operate in two modes based on the needed use-case.

In the first mode it is a purely functional pseudo-random number generator. During generation on random values like when calling `nextInt` no internal state is being mutated. It is expected to chain such operations with combinators like `flatMap`. To preserve the same values generated between invocation of tests `setSeed` method can be used. It is guaranteed to return the same sequence of values for any given seed:

```scala mdoc
import zio.test.assert
import zio.test.Assertion.equalTo

test("Use setSeed to generate stable values") {
  for {
    _  <- TestRandom.setSeed(27)
    r1 <- Random.nextLong
    r2 <- Random.nextLong
    r3 <- Random.nextLong
  } yield
    assert(List(r1,r2,r3))(equalTo(List[Long](
      -4947896108136290151L,
      -5264020926839611059L,
      -9135922664019402287L
    )))
}
```

In the second mode `TestRandom` maintains an internal buffer of values that can be "fed" upfront with methods such as `feedInts`. When random values are being generated, the first values from that buffer are being used.

```scala mdoc
test("One can provide its own list of ints") {
  for {
    _  <- TestRandom.feedInts(1, 9, 2, 8, 3, 7, 4, 6, 5)
    r1 <- Random.nextInt
    r2 <- Random.nextInt
    r3 <- Random.nextInt
    r4 <- Random.nextInt
    r5 <- Random.nextInt
    r6 <- Random.nextInt
    r7 <- Random.nextInt
    r8 <- Random.nextInt
    r9 <- Random.nextInt
  } yield assert(
    List(1, 9, 2, 8, 3, 7, 4, 6, 5)
  )(equalTo(List(r1, r2, r3, r4, r5, r6, r7, r8, r9)))
}
```

When we run out of values in buffer `TestRandom` it falls back to the first mode. If we want we can also clear internal buffers by calling methods like `clearInts`.

### Testing Clock

In most cases you want unit tests to be as fast as possible. Waiting for real time to pass by is a real killer for this.

ZIO exposes a `TestClock` in `TestEnvironment` that can control the time. We can deterministically and efficiently test effects involving the passage of time without actually having to wait for the full amount of time to pass.

Calls to `sleep` and methods derived from it will semantically block until the clock time is set/adjusted to on or after the time the effect is scheduled to run.

#### Clock Time

Clock time is just like a clock on the wall, except that in our `TestClock`, the clock is broken. Instead of moving by itself, the clock time only changes when adjusted or set by the user, using the `adjust` and `setTime` methods. The clock time never changes by itself.

When the clock is adjusted, any effects scheduled to run on or before the new clock time will automatically be run, in order.

#### Examples

**Example 1**

Thanks to the call to `TestClock.adjust(1.minute)` we moved the time instantly 1 minute.

```scala mdoc
import java.util.concurrent.TimeUnit
import zio.Clock.currentTime
import zio.test.Assertion.isGreaterThanEqualTo
import zio.test._

test("One can move time very fast") {
  for {
    startTime <- currentTime(TimeUnit.SECONDS)
    _         <- TestClock.adjust(1.minute)
    endTime   <- currentTime(TimeUnit.SECONDS)
  } yield assert(endTime - startTime)(isGreaterThanEqualTo(60L))
}
```

**Example 2**

`TestClock` affects also all code running asynchronously that is scheduled to run after a certain time:

```scala mdoc
import zio.test.Assertion.equalTo
import zio.test._

test("One can control time as he see fit") {
  for {
    promise <- Promise.make[Unit, Int]
    _       <- (ZIO.sleep(10.seconds) *> promise.succeed(1)).fork
    _       <- TestClock.adjust(10.seconds)
    readRef <- promise.await
  } yield assert(1)(equalTo(readRef))
}
```

The above code creates a write-once cell that will be set to "1" after 10 seconds asynchronously from a different thread thanks to the call to `fork`. In the end, we wait on the promise until it is set.

With the call to `TestClock.adjust(10.seconds)` we simulate the passing of 10 seconds of time. Because of it, we don't need to wait for the real 10 seconds to pass and thus our unit test can run faster.

This is a pattern that will very often be used when `sleep` and `TestClock` are being used for testing of effects that are based on time. The fiber that needs to sleep will be forked and `TestClock` will used to adjust the time so that all expected effects are run in the forked fiber.

**Example 3**

A more complex example leveraging dependencies and multiple services is shown below:

```scala mdoc:reset
import zio.test.Assertion._
import zio.test._
import zio.{test => _, _}

trait SchedulingService {
  def schedule(promise: Promise[Unit, Int]): ZIO[Any, Exception, Boolean]
}

trait LoggingService {
  def log(msg: String): ZIO[Any, Exception, Unit]
}

val schedulingServiceBuilder: ZServiceBuilder[Clock with LoggingService, Nothing, SchedulingService] =
  ZServiceBuilder.fromFunction { env =>
    new SchedulingService {
      def schedule(promise: Promise[Unit, Int]): ZIO[Any, Exception, Boolean] =
        (ZIO.sleep(10.seconds) *> promise.succeed(1))
          .tap(b => ZIO.service[LoggingService].flatMap(_.log(b.toString)))
<<<<<<< HEAD
          .provide(env)
=======
          .provideEnvironment(ZEnvironment(env))
>>>>>>> 15fb1b68
    }
}

test("One can control time for failing effects too") {
  val failingLogger = ZServiceBuilder.succeed(new LoggingService {
    override def log(msg: String): ZIO[Any, Exception, Unit] = ZIO.fail(new Exception("BOOM"))
  })

  val partialServiceBuilder = (Clock.any ++ failingLogger) >>> schedulingServiceBuilder

  val testCase =
    for {
      promise <- Promise.make[Unit, Int]
      result  <- ZIO.service[SchedulingService].flatMap(_.schedule(promise)).exit.fork
      _       <- TestClock.adjust(10.seconds)
      readRef <- promise.await
      result  <- result.join
    } yield assert(1)(equalTo(readRef)) && assert(result)(fails(isSubtype[Exception](anything)))
  testCase.provideSome[TestEnvironment](partialServiceBuilder)
}
```

In this case, we want to test an effect with dependencies that can potentially fail with an error. To do this we need to run the effect and use assertions that expect an `Exit` value.

Because we are providing dependencies to the test we need to provide everything expected by our test case and leave the test environment behind using `.provideSome[TestEnvironment]`.

Keep in mind we do not provide any implementation of the `Clock` because doing will make force `SchedulingService` to use it, while the clock we need here is the `TestClock` provided by the test environment.

The pattern with `Promise` and `await` can be generalized when we need to wait for multiple values using a `Queue`. We simply need to put multiple values into the queue and progress the clock multiple times and there is no need to create multiple promises.

Even if you have a non-trivial flow of data from multiple streams that can produce at different intervals and would like to test snapshots of data at a particular point in time `Queue` can help with that.

```scala mdoc
import zio.test.Assertion.equalTo
import zio.test._
import zio.stream._

test("zipWithLatest") {
  val s1 = Stream.iterate(0)(_ + 1).fixed(100.milliseconds)
  val s2 = Stream.iterate(0)(_ + 1).fixed(70.milliseconds)
  val s3 = s1.zipWithLatest(s2)((_, _))

  for {
    q      <- Queue.unbounded[(Int, Int)]
    _      <- s3.foreach(q.offer).fork
    fiber  <- ZIO.collectAll(ZIO.replicate(4)(q.take)).fork
    _      <- TestClock.adjust(1.second)
    result <- fiber.join
  } yield assert(result)(equalTo(List(0 -> 0, 0 -> 1, 1 -> 1, 1 -> 2)))
}
```

### Testing Console

`TestConsole` allows testing of applications that interact with the console by modeling working with standard input and output as writing and reading to and from internal buffers:

```scala mdoc
import zio.Console

val consoleSuite = suite("ConsoleTest")(
  test("One can test output of console") {
    for {
      _              <- TestConsole.feedLines("Jimmy", "37")
      _              <- Console.printLine("What is your name?")
      name           <- Console.readLine
      _              <- Console.printLine("What is your age?")
      age            <- Console.readLine.map(_.toInt)
      questionVector <- TestConsole.output
      q1             = questionVector(0)
      q2             = questionVector(1)
    } yield {
      assert(name)(equalTo("Jimmy")) &&
      assert(age)(equalTo(37)) &&
      assert(q1)(equalTo("What is your name?\n")) &&
      assert(q2)(equalTo("What is your age?\n"))
    }
  }
)
```

The above code simulates an application that will ask for the name and age of the user. To test it we prefill buffers with answers with the call to `TestConsole.feedLines` method. Calls to `Console.readLine` will get the value from the buffers instead of interacting with the users keyboard.

Also, all output that our program produces by calling `Console.printLine` (and other printing methods) is being gathered and can be accessed with a call to `TestConsole.output`.

### Testing System

With the increased usage of containers and runtimes like Kubernetes, more and more applications are being configured by means of environment variables. It is important to test this logic just like other parts of an application.

For this purpose `zio-test` exposes `TestSystem` module. Additionally, to setting the environment variables it also allows for setting JVM system properties like in the code below:

```scala mdoc
for {
  _      <- TestSystem.putProperty("java.vm.name", "VM")
  result <- System.property("java.vm.name")
} yield assert(result)(equalTo(Some("VM")))
```

It is worth noticing that no actual environment variables or properties will be set during testing so there will be no impact on other parts of the system.

## Test Aspects

Test aspects are used to modify existing tests or even entire suites that you have already created. Test aspects are applied to a test or suite using the `@@` operator.

This is an example test suite showing the use of aspects to modify test behavior:

```scala mdoc:reset
import zio.{test => _, _}
import zio.test.Assertion._
import zio.test.TestAspect._
import zio.test._

object MySpec extends DefaultRunnableSpec {
  def spec = suite("A Suite")(
    test("A passing test") {
      assert(true)(isTrue)
    },
    test("A passing test run for JVM only") {
      assert(true)(isTrue)
    } @@ jvmOnly, //@@ jvmOnly only runs tests on the JVM
    test("A passing test run for JS only") {
      assert(true)(isTrue)
    } @@ jsOnly, //@@ jsOnly only runs tests on Scala.js
    test("A passing test with a timeout") {
      assert(true)(isTrue)
    } @@ timeout(10.nanos), //@@ timeout will fail a test that doesn't pass within the specified time
    test("A failing test... that passes") {
      assert(true)(isFalse)
    } @@ failing, //@@ failing turns a failing test into a passing test
    test("A ignored test") {
      assert(false)(isTrue)
    } @@ ignore, //@@ ignore marks test as ignored
    test("A flaky test that only works on the JVM and sometimes fails; let's compose some aspects!") {
      assert(false)(isTrue)
    } @@ jvmOnly           // only run on the JVM
      @@ eventually        //@@ eventually retries a test indefinitely until it succeeds
      @@ timeout(20.nanos) //it's a good idea to compose `eventually` with `timeout`, or the test may never end
  ) @@ timeout(60.seconds)   //apply a timeout to the whole suite
}
```<|MERGE_RESOLUTION|>--- conflicted
+++ resolved
@@ -371,11 +371,7 @@
       def schedule(promise: Promise[Unit, Int]): ZIO[Any, Exception, Boolean] =
         (ZIO.sleep(10.seconds) *> promise.succeed(1))
           .tap(b => ZIO.service[LoggingService].flatMap(_.log(b.toString)))
-<<<<<<< HEAD
-          .provide(env)
-=======
-          .provideEnvironment(ZEnvironment(env))
->>>>>>> 15fb1b68
+          .provideEnvironment(env)
     }
 }
 
