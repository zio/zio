--- conflicted
+++ resolved
@@ -93,14 +93,6 @@
 3. **`!`** - This is the logical not operator to negate the assertion:
 
 ```scala mdoc:compile-only
-<<<<<<< HEAD
-suite("unary !") (
-    test("negate true") {
-        assertTrue(!assertTrue(true)) // this will fail
-    },
-    test("negate false") {
-        assertTrue(!assertTrue(false)) // this will pass
-=======
 import zio.test._
 
 suite("unary !") (
@@ -109,7 +101,6 @@
     },
     test("negate false") {
         !assertTrue(false) // this will pass
->>>>>>> a22323a8
     }
 )
 ```
@@ -117,11 +108,8 @@
 4. **implies** - This is the logical implies operator to make sure that the first assertion implies the second assertion. It is equivalent to `!p || q` which is a conditional statement of the form "if p, then q" where p and q are propositions. The `==>` operator is an alias for `implies`.
 
 ```scala mdoc:compile-only
-<<<<<<< HEAD
-=======
-import zio.test._
-
->>>>>>> a22323a8
+import zio.test._
+
 suite("implies") (
   test("true implies true")(
     assertTrue(true) implies assertTrue(true) // this will pass
@@ -149,13 +137,9 @@
 
 5. **iff** - This is the logical iff operator to make sure that the first assertion is true if and only if the second assertion is true. It is equivalent to `(p implies q) && (q implies p)`. The `<==>` operator is an alias for `iff`.
 
-<<<<<<< HEAD
-```scala
-=======
-```scala mdoc:compile-only
-import zio.test._
-
->>>>>>> a22323a8
+```scala mdoc:compile-only
+import zio.test._
+
 suite("iff") (
   test("true iff true")(
     assertTrue(true) iff assertTrue(true) // this will pass
@@ -168,11 +152,7 @@
   ),
   test("false iff false")(
     assertTrue(false) iff assertTrue(false) // this will pass
-<<<<<<< HEAD
-  ),
-=======
   )
->>>>>>> a22323a8
 )
 ```
 
@@ -188,24 +168,11 @@
 6. **??**- We can add a custom message to the assertion using the `??` operator. This will be useful when assertion fails, and we want to provide more information about the failure:
 
 ```scala mdoc:compile-only
-<<<<<<< HEAD
+import zio.test._
+
 assertTrue(1 + 1 == 3) ?? "1 + 1 should be equal to 2"
 ```
 
-## Test Lenses
-
-There are some operators that can be used inside the `assertTrue` macro to make assertions easy and more readable:
-
-### Is
-
-
-### Arrays
-=======
-import zio.test._
-
-assertTrue(1 + 1 == 3) ?? "1 + 1 should be equal to 2"
-```
-
 ## Asserting Nested Values
 
 There are several operators designed specifically for use within the `assertTrue` macro, enhancing the ease and readability of assertions. These operators, intended exclusively for the `assertTrue` macro, leverage the `TestLens[A]` type-class to access the underlying value of the type `A`.
@@ -217,25 +184,10 @@
 There are two operators for testing optional values:
 
 1. **`TestLens#some`** - This operator is used to peek into the `Some` value:
->>>>>>> a22323a8
-
-```scala mdoc:compile-only
-import zio.test._
-
-<<<<<<< HEAD
-val a1 = Array(1, 2, 3)
-val a2 = Array(1, 2, 3)
-
-suite("array") (
-  test("arrays are equal") {
-    assertTrue(a1 == a2)
-  },
-  test("contains a single element") {
-    assertTrue(a1.contains(3))
-  }
-)
-```
-=======
+
+```scala mdoc:compile-only
+import zio.test._
+
 test("optional value is some(42)") {
   val sut: Option[Int] = Some(40 + 2)
   assertTrue(sut.is(_.some) == 42)
@@ -371,5 +323,4 @@
 
 ## More Examples
 
-The `assertTrue` macro is designed to make it easy to write assertions in a more readable way. Most test cases can be written as when we're comparing ordinary values in Scala. However, we have a [`SmartAssertionSpec`](https://github.com/zio/zio/blob/series/2.x/test-tests/shared/src/test/scala/zio/test/SmartAssertionSpec.scala) which is a collection of examples to demonstrate the power of the `assertTrue` macro.
->>>>>>> a22323a8
+The `assertTrue` macro is designed to make it easy to write assertions in a more readable way. Most test cases can be written as when we're comparing ordinary values in Scala. However, we have a [`SmartAssertionSpec`](https://github.com/zio/zio/blob/series/2.x/test-tests/shared/src/test/scala/zio/test/SmartAssertionSpec.scala) which is a collection of examples to demonstrate the power of the `assertTrue` macro.