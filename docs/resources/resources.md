---
id: resources
title:  "Resources"
---

## Blog Articles

_These articles reflect the state of ZIO at the time of their publication. The code samples might be outdated, considering ZIO was early in development at the time they were written. However, the concepts are still relevant._

<<<<<<< HEAD
- [uzhttp + sttp for light-weight http and websockets](https://timpigden.github.io/_pages/zio-uzhttp-sttp/uzhttp-sttp.html) by Tim Pigden (April 2020)
- [ZIO with http4s, Auth, Codecs and zio-tests (RC18)](https://timpigden.github.io/_pages/zio-http4s/intro.html) by Tim Pigden (April 2020)
=======
- [Effective testing with ZIO Test (RC18)](https://scala.monster/zio-test/) by Pavels Sisojevs (April 2020)
- [ZIO with http4s, Auth, Codecs and zio-tests (RC18)](https://timpigden.github.io/_pages/zio-http4s/intro.html) by Tim Pigden (April 2020)
- [How to write a concurrent LRU cache with ZIO STM](https://scalac.io/how-to-write-a-completely-lock-free-concurrent-lru-cache-with-zio-stm/) by Jorge Vasquez (March 2020)
>>>>>>> e0453001
- [Testing background process with ZIO](https://www.rudder.io/blog/testing-background-process-zio/) by François Armand (March 2020)
- [Example of ZLayers being used in combination](https://timpigden.github.io/_pages/zlayer/Examples.html) by Tim Pigden (March 2020)
- [From idea to product with ZLayer](https://scala.monster/welcome-zio/) by Pavels Sisojevs (March 2020)
- [Spring to ZIO 101 - ZIO CRUD](https://adrianfilip.com/2020/03/15/spring-to-zio-101/) by Adrian Filip (March 2020)
- [What are the benefits of the ZIO modules with ZLayers](https://medium.com/@pascal.mengelt/what-are-the-benefits-of-the-zio-modules-with-zlayers-3bf6cc064a9b) by Pascal Mengelt (March 2020)
- [Effective testing with ZIO Test (RC17)](https://scala.monster/zio-test-old/) by Pavels Sisojevs (January 2020)
- [Implement your future with ZIO](https://scala.monster/welcome-zio-old/) by Pavels Sisojevs (December 2019)
- [Decouple the Program from its Implementation with ZIO modules.](https://medium.com/@pascal.mengelt/decouple-the-program-from-its-implementation-with-zio-modules-d9b8713d502e) by Pascal Mengelt (December 2019)
- [How to write a command line application with ZIO?](https://scalac.io/write-command-line-application-with-zio/) by Piotr Gołębiewski (November 2019)
- [What can ZIO do for me? A Long Polling example with sttp.](https://medium.com/@pascal.mengelt/what-can-zio-do-for-me-32281e4e8b16) by Pascal Mengelt (November 2019)
- [Simulating IoT Events with ZIO Streams](https://timpigden.github.io/_pages/zio-streams/GeneratingChillEvents.html) by Tim Pigden (November 2019)
- [Speeding up time with ZIO TestClock](https://timpigden.github.io/_pages/zio-streams/SpeedingUpTime.html) by Tim Pigden (October 2019)
- [Functional dependency injection in Scala using ZIO environments](https://blog.jdriven.com/2019/10/functional-dependency-injection-in-scala-using-zio-environments/) by Chiel van de Steeg (October 2019)
- [Making ZIO, Akka and Slick play together nicely](https://scalac.io/making-zio-akka-slick-play-together-nicely-part-1-zio-and-slick/) by Jakub Czuchnowski (August 2019)
- [Wrapping impure code with ZIO](https://medium.com/@ghostdogpr/wrapping-impure-code-with-zio-9265c219e2e) by Pierre Ricadat (July 2019)
- [Combining ZIO and Akka to enable distributed FP in Scala](https://medium.com/@ghostdogpr/combining-zio-and-akka-to-enable-distributed-fp-in-scala-61ffb81e3283) by Pierre Ricadat (July 2019)
- [tAPIr’s Endpoint meets ZIO’s IO](https://blog.softwaremill.com/tapirs-endpoint-meets-zio-s-io-3278099c5e10) by Adam Warski (July 2019)
- [ZIO with http4s and doobie](https://medium.com/@wiemzin/zio-with-http4s-and-doobie-952fba51d089) by Wiem Zine Elabadine (June 2019)
- [Thread shifting in cats-effect and ZIO](https://blog.softwaremill.com/thread-shifting-in-cats-effect-and-zio-9c184708067b) by Adam Warski (June 2019)
- [Exploring the STM functionality in ZIO](https://freskog.github.io/blog/2019/05/30/explore-zio-stm/) by Fredrik Skogberg (May 2019)
- [Performant Functional Programming to the Max with ZIO](https://cloudmark.github.io/A-Journey-To-Zio/) by Mark Galea (May 2019)
- [Using 47 Degree's Fetch library with ZIO](http://justinhj.github.io/2019/05/05/using-47degs-fetch-with-zio.html) by Justin Heyes-Jones (May 2019)
- [ZIO & Cats Effect: A Match Made in Heaven](http://degoes.net/articles/zio-cats-effect) by John De Goes (April 2019)
- [Hacker News API Part 5](http://justinhj.github.io/2019/04/07/hacker-news-api-5.html) by Justin Heyes-Jones (April 2019)
- [Testing Incrementally with ZIO Environment](http://degoes.net/articles/testable-zio) by John De Goes (March 2019)
- [Beautiful, Simple, Testable Functional Effects for Scala](http://degoes.net/articles/zio-environment) (introducing ZIO Environment) by John De Goes (February 2019)
- [Thread Pool Best Practices with ZIO](http://degoes.net/articles/zio-threads) by John De Goes (January 2019)
- [Building the Hangman Game using ScalaZ ZIO](https://abhsrivastava.github.io/2018/11/03/Hangman-Game-Using-ZIO/) by Abhishek Srivastava (November 2018)
- [Elevator Control System using ZIO](https://medium.com/@wiemzin/elevator-control-system-using-zio-c718ae423c58) by Wiem Zine Elabadine (September 2018)
- [Scalaz 8 IO vs Akka (typed) Actors vs Monix (part 1)](https://blog.softwaremill.com/scalaz-8-io-vs-akka-typed-actors-vs-monix-part-1-5672657169e1) + [part 2](https://blog.softwaremill.com/akka-vs-zio-vs-monix-part-2-communication-9ce7261aa08c) + [part 3](https://blog.softwaremill.com/supervision-error-handling-in-zio-akka-and-monix-part-3-series-summary-abe75f964c2a) by Adam Warski (June 2018)
- [Bifunctor IO: A Step Away from Dynamically-Typed Error Handling](http://degoes.net/articles/bifunctor-io) by John De Goes (May 2018)

## Talks

- Systematic error management in application - We ported Rudder to ZIO: [video in French](https://www.youtube.com/watch?v=q0PlcgR5M1Q), [slides in English](https://speakerdeck.com/fanf42/systematic-error-management-we-ported-rudder-to-zio) by François Armand (Scala.io, October 2020)
- [Upgrade Your Future](https://www.youtube.com/watch?v=USgfku1h7Hw) by John De Goes (September 2019)
- [One Monad to Rule Them All](https://www.youtube.com/watch?v=POUEz8XHMhE) by John De Goes (August 2019)
- [Functional Concurrency in Scala with ZIO](https://www.youtube.com/watch?v=m5nas4Hndqo) by Itamar Ravid (June 2019)
- [Error Management: Future vs ZIO](https://www.youtube.com/watch?v=mGxcaQs3JWI) by John De Goes and Kai (May 2019)
- [Atomically { Delete Your Actors }](https://www.youtube.com/watch?v=d6WWmia0BPM) by John De Goes and Wiem Zine Elabadine (April 2019)
- [Thinking Functionally](https://www.youtube.com/watch?v=-KA3BSdqYug) by John De Goes (March 2019)
- [Tour of ZIO](https://www.youtube.com/watch?v=5s0GOA3WQnY&t=1405s) by Oleksandra Holubitska (March 2019)
- [The Death of Tagless Final](https://skillsmatter.com/skillscasts/13247-scala-matters) by John De Goes (February 2019)
- [ZIO Queue](https://www.youtube.com/watch?v=lBYkLc-j7Vo) by Wiem Zine Elabadine (January 2019)
- [ZIO Stream: Rebirth](https://www.youtube.com/watch?v=mLJYODobz44&t=15s) by John De Goes and Itamar Ravid (November 2018)
- [ZIO Schedule: Conquering Flakiness and Recurrence with Pure Functional Programming](https://www.youtube.com/watch?v=onQSHiafAY8&t=1s) by John De Goes (October 2018)
- [ZIO: Next-Generation Effects in Scala](https://www.youtube.com/watch?v=mkSHhsJXjdc&t=6s) by John De Goes (October 2018)
- [ZIO Queue: A new Queue for a new Era](https://www.youtube.com/watch?v=8JLprl34xEw&t=2437s) by John De Goes (September 2018)

## Cheat Sheet

- [ZIO Cheat Sheet](https://github.com/ghostdogpr/zio-cheatsheet)
- [Snippets for Future/Scalaz Task](https://gist.github.com/ubourdon/7b7e929117343b2324cde6eab57674a6)

## Sample Projects

- [ZIO Modern Backend giter8 Template - Tapir, sttp, http4s](https://github.com/Anadyne/zio-full-backend.g8) by [Boris V.Kuznetsov](https://github.com/tampler)
- [ZIO CRUD sample - Code for the 'Spring to ZIO 101' blog post 03/2020](https://github.com/adrianfilip/zio-crud-sample) by [Adrian Filip](https://github.com/adrianfilip)
- [ZIO modules with different implementations - Code for the 'Decouple the Program from its Implementation...' blog post 12/2019](https://github.com/pme123/zio-comps-module) by [pme123](https://github.com/pme123)
- [TicTacToe command line game using Module Pattern](https://github.com/ioleo/zio-by-example) by [ioleo](https://github.com/ioleo)
- [Long Polling with ZIO - Code for the 'What can ZIO do for me?' blog post 11/2019](https://github.com/pme123/zio-http4s-long-polling) by [pme123](https://github.com/pme123)
- [Hello world with ZIO and http4s](https://gitlab.com/maplambda/zio-http4s) by [maplambda](https://gitlab.com/maplambda)
- [STM Partitioning - Code for the 'Exploring the STM functionality in ZIO' blog post](https://github.com/freskog/stm-partitioning)
- [ZIO Todo Backend](https://github.com/mschuwalow/zio-todo-backend) by [mschuwalow](https://github.com/mschuwalow)
- [Event Driven Messenger](https://github.com/edvmorango/event-driven-messenger) by [edvmorango](https://github.com/edvmorango)
- [Zorechka Bot](https://github.com/wix-incubator/zorechka-bot) by [wix-incubator](https://github.com/wix-incubator)
- [A ZIO + http4s + Circe + Quill + Tapir giter8 template](https://github.com/pandaforme/ultron.g8) by [pandaforme](https://github.com/pandaforme)
- [More ZIO/http4s: with http4s authentication, encoding/decoding + zio tests](https://github.com/TimPigden/zio-http4s-examples) by [Tim Pigden](https://github.com/TimPigden)
- [GitHub Release Pager with ZIO](https://github.com/psisoyev/release-pager) by [Pavels Sisojevs](https://github.com/psisoyev)
- [Full Scala Stack, a sample project that uses akka-http, slick, zio, scalajs, react, ScalablyTyped and semantic ui](https://github.com/rleibman/full-scala-stack) by Roberto Leibman
- [A minimal ZIO giter8 template](https://github.com/jchoffmann/zio-seed.g8) by [jchoffmann](https://github.com/jchoffmann)
- [Lagom CQRS/ES microservices with ZIO, Caliban, zio-grpc, elastic4s and Logstage](https://github.com/sigurdthor/book-shelf) by [Yaroslav Yaremenko](https://github.com/sigurdthor)
- [ZIO Advanced Template](https://github.com/Neurodyne/zio-top.g8) by [Boris V.Kuznetsov](https://github.com/tampler)
- [ZIO Quill, H2 Database with FlyWay migrations Explained](https://github.com/Neurodyne/h2db-quill-demo) by [Boris V.Kuznetsov](https://github.com/tampler)
- [ZIO Tapir Http4s Integration](https://github.com/Neurodyne/zio-tapir) by [Boris V.Kuznetsov](https://github.com/tampler)
- [Akka Microservice using DDD with ZIO Streams Tapir AkkaHTTP Integration](https://github.com/mvillafuertem/scalcite) by [Miguel Villafuerte](https://github.com/mvillafuertem)

## Projects using ZIO

- [Rudder](https://github.com/normation/rudder): an example about how to manage error ADT in several sub-projects and specialized sub-domains, and how one can gradually contextualize error messages in domain layers. Uses queues, brackets, interop with Java, and historical code. See [context and references](https://issues.rudder.io/issues/14870).
- [ZIO AI Platform Backend](https://github.com/Clover-Group/zio_front): Clover Group AI Platform backend, which employs ZIO, Doobie, http4s and Kafka .
- [Polynote](https://github.com/polynote/polynote): a new, polyglot notebook with first-class Scala support, Apache Spark integration, multi-language interoperability including Scala, Python, and SQL, as-you-type autocomplete, and more.

## Support

- [Offical Discord Server](https://discord.gg/2ccFBr4)
- [Official Gitter Channel](https://gitter.im/ZIO/Core)<|MERGE_RESOLUTION|>--- conflicted
+++ resolved
@@ -7,14 +7,10 @@
 
 _These articles reflect the state of ZIO at the time of their publication. The code samples might be outdated, considering ZIO was early in development at the time they were written. However, the concepts are still relevant._
 
-<<<<<<< HEAD
 - [uzhttp + sttp for light-weight http and websockets](https://timpigden.github.io/_pages/zio-uzhttp-sttp/uzhttp-sttp.html) by Tim Pigden (April 2020)
-- [ZIO with http4s, Auth, Codecs and zio-tests (RC18)](https://timpigden.github.io/_pages/zio-http4s/intro.html) by Tim Pigden (April 2020)
-=======
 - [Effective testing with ZIO Test (RC18)](https://scala.monster/zio-test/) by Pavels Sisojevs (April 2020)
 - [ZIO with http4s, Auth, Codecs and zio-tests (RC18)](https://timpigden.github.io/_pages/zio-http4s/intro.html) by Tim Pigden (April 2020)
 - [How to write a concurrent LRU cache with ZIO STM](https://scalac.io/how-to-write-a-completely-lock-free-concurrent-lru-cache-with-zio-stm/) by Jorge Vasquez (March 2020)
->>>>>>> e0453001
 - [Testing background process with ZIO](https://www.rudder.io/blog/testing-background-process-zio/) by François Armand (March 2020)
 - [Example of ZLayers being used in combination](https://timpigden.github.io/_pages/zlayer/Examples.html) by Tim Pigden (March 2020)
 - [From idea to product with ZLayer](https://scala.monster/welcome-zio/) by Pavels Sisojevs (March 2020)
