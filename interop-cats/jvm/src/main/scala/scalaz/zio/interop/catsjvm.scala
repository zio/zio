/*
 * Copyright 2017-2019 John A. De Goes and the ZIO Contributors
 *
 * Licensed under the Apache License, Version 2.0 (the "License");
 * you may not use this file except in compliance with the License.
 * You may obtain a copy of the License at
 *
 *     http://www.apache.org/licenses/LICENSE-2.0
 *
 * Unless required by applicable law or agreed to in writing, software
 * distributed under the License is distributed on an "AS IS" BASIS,
 * WITHOUT WARRANTIES OR CONDITIONS OF ANY KIND, either express or implied.
 * See the License for the specific language governing permissions and
 * limitations under the License.
 */

package scalaz.zio
package interop

import cats.effect.{ Concurrent, ContextShift, ExitCase }
import cats.{ effect, _ }
import scalaz.zio.{ clock => zioClock, ZIO }
import scalaz.zio.clock.Clock

import scala.concurrent.ExecutionContext
import scala.concurrent.duration.{ FiniteDuration, NANOSECONDS, TimeUnit }

abstract class CatsPlatform extends CatsInstances {
  val console = interop.console.cats
}

abstract class CatsInstances extends CatsInstances1 {
  implicit def ioContextShift[R, E]: ContextShift[ZIO[R, E, ?]] = new ContextShift[ZIO[R, E, ?]] {
    override def shift: ZIO[R, E, Unit] =
      ZIO.yieldNow

    override def evalOn[A](ec: ExecutionContext)(fa: ZIO[R, E, A]): ZIO[R, E, A] =
      fa.on(ec)
  }

  implicit def ioTimer[R <: Clock, E]: effect.Timer[ZIO[R, E, ?]] = new effect.Timer[ZIO[R, E, ?]] {
    override def clock: cats.effect.Clock[ZIO[R, E, ?]] = new effect.Clock[ZIO[R, E, ?]] {
      override def monotonic(unit: TimeUnit): ZIO[R, E, Long] =
        zioClock.nanoTime.map(unit.convert(_, NANOSECONDS))

      override def realTime(unit: TimeUnit): ZIO[R, E, Long] =
        zioClock.currentTime(unit)
    }

    override def sleep(duration: FiniteDuration): ZIO[R, E, Unit] =
      zioClock.sleep(scalaz.zio.duration.Duration.fromNanos(duration.toNanos))
  }

  implicit def taskEffectInstances[R](
    implicit runtime: Runtime[R]
  ): effect.ConcurrentEffect[TaskR[R, ?]] with SemigroupK[TaskR[R, ?]] =
    new CatsConcurrentEffect[R](runtime)

}

sealed trait CatsInstances1 extends CatsInstances2 {
  implicit def ioMonoidInstances[R, E: Monoid]
    : MonadError[ZIO[R, E, ?], E] with Bifunctor[ZIO[R, ?, ?]] with Alternative[ZIO[R, E, ?]] =
    new CatsAlternative[R, E] with CatsBifunctor[R]

  implicit def taskConcurrentInstances[R]: effect.Concurrent[TaskR[R, ?]] with SemigroupK[TaskR[R, ?]] =
    new CatsConcurrent[R]

  implicit def parallelInstance[R, E](implicit M: Monad[ZIO[R, E, ?]]): Parallel[ZIO[R, E, ?], ParIO[R, E, ?]] =
    new CatsParallel[R, E](M)
}

sealed trait CatsInstances2 {
  implicit def ioInstances[R]
    : MonadError[TaskR[R, ?], Throwable] with Bifunctor[ZIO[R, ?, ?]] with SemigroupK[TaskR[R, ?]] =
    new CatsMonadError[R, Throwable] with CatsSemigroupK[R, Throwable] with CatsBifunctor[R]
}

private class CatsConcurrentEffect[R](rts: Runtime[R])
    extends CatsConcurrent[R]
    with effect.ConcurrentEffect[TaskR[R, ?]]
    with effect.Effect[TaskR[R, ?]] {

  override final def runAsync[A](
    fa: TaskR[R, A]
  )(cb: Either[Throwable, A] => effect.IO[Unit]): effect.SyncIO[Unit] =
    effect.SyncIO {
      rts.unsafeRunAsync(fa) { exit =>
        cb(exitToEither(exit)).unsafeRunAsync(_ => ())
      }
    }

  override final def runCancelable[A](
    fa: TaskR[R, A]
  )(cb: Either[Throwable, A] => effect.IO[Unit]): effect.SyncIO[effect.CancelToken[TaskR[R, ?]]] =
    effect.SyncIO {
      rts.unsafeRun {
        fa.fork.flatMap { f =>
          f.await
            .flatMap(exit => IO.effect(cb(exitToEither(exit)).unsafeRunAsync(_ => ())))
            .fork
            .const(f.interrupt.void)
        }
      }
    }

  override final def toIO[A](fa: TaskR[R, A]): effect.IO[A] =
    effect.ConcurrentEffect.toIOFromRunCancelable(fa)(this)
}

private class CatsConcurrent[R] extends CatsEffect[R] with Concurrent[TaskR[R, ?]] {

  private[this] final def toFiber[A](f: Fiber[Throwable, A]): effect.Fiber[TaskR[R, ?], A] =
    new effect.Fiber[TaskR[R, ?], A] {
      override final val cancel: TaskR[R, Unit] = f.interrupt.void

      override final val join: TaskR[R, A] = f.join
    }

  override final def liftIO[A](ioa: cats.effect.IO[A]): TaskR[R, A] =
    Concurrent.liftIO(ioa)(this)

  override final def cancelable[A](k: (Either[Throwable, A] => Unit) => effect.CancelToken[TaskR[R, ?]]): TaskR[R, A] =
    ZIO.accessM { r =>
      ZIO.effectAsyncInterrupt { (kk: TaskR[R, A] => Unit) =>
        val token: effect.CancelToken[Task] = {
          k(e => kk(eitherToIO(e))).provide(r)
        }

        Left(token.provide(r).orDie)
      }
    }

  override final def race[A, B](fa: TaskR[R, A], fb: TaskR[R, B]): TaskR[R, Either[A, B]] =
    racePair(fa, fb).flatMap {
      case Left((a, fiberB)) =>
        fiberB.cancel.const(Left(a))
      case Right((fiberA, b)) =>
        fiberA.cancel.const(Right(b))
    }

  override final def start[A](fa: TaskR[R, A]): TaskR[R, effect.Fiber[TaskR[R, ?], A]] =
    fa.fork.map(toFiber)

  override final def racePair[A, B](
    fa: TaskR[R, A],
    fb: TaskR[R, B]
  ): TaskR[R, Either[(A, effect.Fiber[TaskR[R, ?], B]), (effect.Fiber[TaskR[R, ?], A], B)]] =
    (fa raceWith fb)(
      { case (l, f) => l.fold(f.interrupt *> TaskR.halt(_), TaskR.succeed).map(lv => Left((lv, toFiber(f)))) },
      { case (r, f) => r.fold(f.interrupt *> TaskR.halt(_), TaskR.succeed).map(rv => Right((toFiber(f), rv))) }
    )
}

private class CatsEffect[R]
    extends CatsMonadError[R, Throwable]
    with effect.Async[TaskR[R, ?]]
    with CatsSemigroupK[R, Throwable] {
  @inline final protected[this] def exitToEither[A](e: Exit[Throwable, A]): Either[Throwable, A] =
    e.fold(_.failures[Throwable] match {
      case t :: Nil => Left(t)
      case _        => e.toEither
    }, Right(_))

  @inline final protected[this] def eitherToIO[A]: Either[Throwable, A] => TaskR[R, A] = {
    case Left(t)  => TaskR.fail(t)
    case Right(r) => TaskR.succeed(r)
  }

  @inline final private[this] def exitToExitCase[A]: Exit[Throwable, A] => ExitCase[Throwable] = {
    case Exit.Success(_)                          => ExitCase.Completed
    case Exit.Failure(cause) if cause.interrupted => ExitCase.Canceled
    case Exit.Failure(cause) =>
      cause.failureOrCause match {
        case Left(t) => ExitCase.Error(t)
        case _       => ExitCase.Error(FiberFailure(cause))
      }
  }

  override final def never[A]: TaskR[R, A] =
    TaskR.never

  override final def async[A](k: (Either[Throwable, A] => Unit) => Unit): TaskR[R, A] =
    ZIO.accessM { r =>
      TaskR.effectAsync { (kk: Task[A] => Unit) =>
        k(e => kk(eitherToIO(e).provide(r)))
      }
    }

  override final def asyncF[A](k: (Either[Throwable, A] => Unit) => TaskR[R, Unit]): TaskR[R, A] =
    ZIO.accessM { r =>
      TaskR.effectAsyncM { (kk: Task[A] => Unit) =>
        k(e => kk(eitherToIO(e).provide(r))).provide(r).orDie
      }
    }

  override final def suspend[A](thunk: => TaskR[R, A]): TaskR[R, A] =
    ZIO.flatten(TaskR.effect(thunk))

  override final def delay[A](thunk: => A): TaskR[R, A] =
    TaskR.effect(thunk)

<<<<<<< HEAD
  override final def bracket[A, B](acquire: Task[A])(use: A => Task[B])(
    release: A => Task[Unit]
  ): Task[B] =
    IO.bracket(acquire.uninterruptible)(release(_).orDie)(use)

  override final def bracketCase[A, B](
    acquire: Task[A]
  )(use: A => Task[B])(release: (A, ExitCase[Throwable]) => Task[Unit]): Task[B] =
    IO.bracketExit[Any, Throwable, A, B](acquire.uninterruptible) { (a, exit) =>
=======
  override final def bracket[A, B](acquire: TaskR[R, A])(use: A => TaskR[R, B])(
    release: A => TaskR[R, Unit]
  ): TaskR[R, B] =
    ZIO.bracket(acquire)(release(_).orDie)(use)

  override final def bracketCase[A, B](
    acquire: TaskR[R, A]
  )(use: A => TaskR[R, B])(release: (A, ExitCase[Throwable]) => TaskR[R, Unit]): TaskR[R, B] =
    ZIO.bracketExit(acquire) { (a, exit: Exit[Throwable, _]) =>
>>>>>>> c24e3f08
      val exitCase = exitToExitCase(exit)
      release(a, exitCase).orDie
    }(use)

  override def uncancelable[A](fa: TaskR[R, A]): TaskR[R, A] =
    fa.uninterruptible

  override final def guarantee[A](fa: TaskR[R, A])(finalizer: TaskR[R, Unit]): TaskR[R, A] =
    ZIO.accessM { r =>
      fa.provide(r).ensuring(finalizer.provide(r).orDie)
    }
}

private class CatsMonad[R, E] extends Monad[ZIO[R, E, ?]] {
  override final def pure[A](a: A): ZIO[R, E, A]                                         = ZIO.succeed(a)
  override final def map[A, B](fa: ZIO[R, E, A])(f: A => B): ZIO[R, E, B]                = fa.map(f)
  override final def flatMap[A, B](fa: ZIO[R, E, A])(f: A => ZIO[R, E, B]): ZIO[R, E, B] = fa.flatMap(f)
  override final def tailRecM[A, B](a: A)(f: A => ZIO[R, E, Either[A, B]]): ZIO[R, E, B] =
    f(a).flatMap {
      case Left(l)  => tailRecM(l)(f)
      case Right(r) => ZIO.succeed(r)
    }
}

private class CatsMonadError[R, E] extends CatsMonad[R, E] with MonadError[ZIO[R, E, ?], E] {
  override final def handleErrorWith[A](fa: ZIO[R, E, A])(f: E => ZIO[R, E, A]): ZIO[R, E, A] = fa.catchAll(f)
  override final def raiseError[A](e: E): ZIO[R, E, A]                                        = ZIO.fail(e)
}

/** lossy, throws away errors using the "first success" interpretation of SemigroupK */
private trait CatsSemigroupK[R, E] extends SemigroupK[ZIO[R, E, ?]] {
  override final def combineK[A](a: ZIO[R, E, A], b: ZIO[R, E, A]): ZIO[R, E, A] = a.orElse(b)
}

private class CatsAlternative[R, E: Monoid] extends CatsMonadError[R, E] with Alternative[ZIO[R, E, ?]] {
  override final def combineK[A](a: ZIO[R, E, A], b: ZIO[R, E, A]): ZIO[R, E, A] =
    a.catchAll { e1 =>
      b.catchAll { e2 =>
        ZIO.fail(Monoid[E].combine(e1, e2))
      }
    }
  override final def empty[A]: ZIO[R, E, A] = raiseError(Monoid[E].empty)
}

trait CatsBifunctor[R] extends Bifunctor[ZIO[R, ?, ?]] {
  override final def bimap[A, B, C, D](fab: ZIO[R, A, B])(f: A => C, g: B => D): ZIO[R, C, D] =
    fab.bimap(f, g)
}

private class CatsParallel[R, E](final override val monad: Monad[ZIO[R, E, ?]])
    extends Parallel[ZIO[R, E, ?], ParIO[R, E, ?]] {

  final override val applicative: Applicative[ParIO[R, E, ?]] =
    new CatsParApplicative[R, E]

  final override val sequential: ParIO[R, E, ?] ~> ZIO[R, E, ?] =
    new (ParIO[R, E, ?] ~> ZIO[R, E, ?]) { def apply[A](fa: ParIO[R, E, A]): ZIO[R, E, A] = Par.unwrap(fa) }

  final override val parallel: ZIO[R, E, ?] ~> ParIO[R, E, ?] =
    new (ZIO[R, E, ?] ~> ParIO[R, E, ?]) {
      def apply[A](fa: ZIO[R, E, A]): ParIO[R, E, A] = Par(fa)
    }
}

private class CatsParApplicative[R, E] extends Applicative[ParIO[R, E, ?]] {

  final override def pure[A](x: A): ParIO[R, E, A] =
    Par(ZIO.succeed(x))

  final override def map2[A, B, Z](fa: ParIO[R, E, A], fb: ParIO[R, E, B])(f: (A, B) => Z): ParIO[R, E, Z] =
    Par(Par.unwrap(fa).zipPar(Par.unwrap(fb)).map(f.tupled))

  final override def ap[A, B](ff: ParIO[R, E, A => B])(fa: ParIO[R, E, A]): ParIO[R, E, B] =
    Par(Par.unwrap(ff).flatMap(Par.unwrap(fa).map))

  final override def product[A, B](fa: ParIO[R, E, A], fb: ParIO[R, E, B]): ParIO[R, E, (A, B)] =
    map2(fa, fb)(_ -> _)

  final override def map[A, B](fa: ParIO[R, E, A])(f: A => B): ParIO[R, E, B] =
    Par(Par.unwrap(fa).map(f))

  final override def unit: ParIO[R, E, Unit] =
    Par(ZIO.unit)
}<|MERGE_RESOLUTION|>--- conflicted
+++ resolved
@@ -200,27 +200,15 @@
   override final def delay[A](thunk: => A): TaskR[R, A] =
     TaskR.effect(thunk)
 
-<<<<<<< HEAD
-  override final def bracket[A, B](acquire: Task[A])(use: A => Task[B])(
-    release: A => Task[Unit]
-  ): Task[B] =
-    IO.bracket(acquire.uninterruptible)(release(_).orDie)(use)
-
-  override final def bracketCase[A, B](
-    acquire: Task[A]
-  )(use: A => Task[B])(release: (A, ExitCase[Throwable]) => Task[Unit]): Task[B] =
-    IO.bracketExit[Any, Throwable, A, B](acquire.uninterruptible) { (a, exit) =>
-=======
   override final def bracket[A, B](acquire: TaskR[R, A])(use: A => TaskR[R, B])(
     release: A => TaskR[R, Unit]
   ): TaskR[R, B] =
-    ZIO.bracket(acquire)(release(_).orDie)(use)
+    ZIO.bracket(acquire.uninterruptible)(release(_).orDie)(use)
 
   override final def bracketCase[A, B](
     acquire: TaskR[R, A]
   )(use: A => TaskR[R, B])(release: (A, ExitCase[Throwable]) => TaskR[R, Unit]): TaskR[R, B] =
-    ZIO.bracketExit(acquire) { (a, exit: Exit[Throwable, _]) =>
->>>>>>> c24e3f08
+    ZIO.bracketExit(acquire.uninterruptible) { (a, exit: Exit[Throwable, _]) =>
       val exitCase = exitToExitCase(exit)
       release(a, exitCase).orDie
     }(use)
