--- conflicted
+++ resolved
@@ -1,43 +1,28 @@
 package scalaz.zio.interop
 
 import org.reactivestreams.{ Publisher, Subscriber }
-<<<<<<< HEAD
-import scalaz.zio.stream.{ Sink, Stream }
-import scalaz.zio.{ Promise, Task, UIO, ZIO }
-
-package object reactiveStreams {
-
-  final implicit class streamToPublisher[R, E <: Throwable, A](val stream: Stream[R, E, A]) extends AnyVal {
-=======
 import scalaz.zio._
 import scalaz.zio.stream.{ ZSink, ZStream }
 
 package object reactiveStreams {
 
-  final implicit class streamToPublisher[R, E <: Throwable, A](val src: ZStream[R, E, A]) extends AnyVal {
->>>>>>> f7a4c449
+  final implicit class streamToPublisher[R, E <: Throwable, A](val stream: ZStream[R, E, A]) extends AnyVal {
     def toPublisher: ZIO[R, Nothing, Publisher[A]] =
       Adapters.streamToPublisher(stream)
   }
 
-<<<<<<< HEAD
-  final implicit class sinkToSubscriber[R, E <: Throwable, A0, A, B](val sink: Sink[R, E, A0, A, B]) extends AnyVal {
+  final implicit class sinkToSubscriber[R, E <: Throwable, A0, A, B](val sink: ZSink[R, E, A0, A, B]) extends AnyVal {
     def toSubscriber(qSize: Int = 10): ZIO[R, Nothing, (Subscriber[A], Task[B])] =
       Adapters.sinkToSubscriber(sink, qSize)
-=======
-  final implicit class sinkToSubscriber[R, E <: Throwable, A0, A, B](val sink: ZSink[R, E, A0, A, B]) extends AnyVal {
-    def toSubscriber(qSize: Int = 10): ZIO[R, E, (Subscriber[A], Task[B])] =
-      SinkSubscriber.sinkToSubscriber(sink, qSize)
->>>>>>> f7a4c449
   }
 
   final implicit class publisherToStream[A](val publisher: Publisher[A]) extends AnyVal {
-    def toStream(qSize: Int = 10): UIO[Stream[Any, Throwable, A]] =
+    def toStream(qSize: Int = 10): UIO[ZStream[Any, Throwable, A]] =
       Adapters.publisherToStream(publisher, qSize)
   }
 
   final implicit class subscriberToSink[A](val subscriber: Subscriber[A]) extends AnyVal {
-    def toSink[E <: Throwable]: UIO[(Promise[E, Unit], Sink[Any, E, Unit, A, Unit])] =
+    def toSink[E <: Throwable]: UIO[(Promise[E, Unit], ZSink[Any, E, Unit, A, Unit])] =
       Adapters.subscriberToSink(subscriber)
   }
 
