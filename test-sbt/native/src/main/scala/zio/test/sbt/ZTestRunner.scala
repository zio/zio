/*
 * Copyright 2019-2022 John A. De Goes and the ZIO Contributors
 *
 * Licensed under the Apache License, Version 2.0 (the "License");
 * you may not use this file except in compliance with the License.
 * You may obtain a copy of the License at
 *
 *     http://www.apache.org/licenses/LICENSE-2.0
 *
 * Unless required by applicable law or agreed to in writing, software
 * distributed under the License is distributed on an "AS IS" BASIS,
 * WITHOUT WARRANTIES OR CONDITIONS OF ANY KIND, either express or implied.
 * See the License for the specific language governing permissions and
 * limitations under the License.
 */

package zio.test.sbt

import sbt.testing._
import zio.test.{AbstractRunnableSpec, Summary, TestArgs, ZIOSpec, ZIOSpecAbstract, sbt}
<<<<<<< HEAD
import zio.{Chunk, Exit, Runtime, UIO, ZEnvironment, ZIOAppArgs, ZLayer}
=======
import zio.{Chunk, Exit, Runtime, ZEnvironment, ZIO, ZIOAppArgs, ZLayer}
>>>>>>> d8f66a72

import scala.collection.mutable

sealed abstract class ZTestRunner(
  val args: Array[String],
  val remoteArgs: Array[String],
  testClassLoader: ClassLoader,
  runnerType: String
) extends Runner {
  def sendSummary: SendSummary

  val summaries: mutable.Buffer[Summary] = mutable.Buffer.empty

  def done(): String = {
    val total  = summaries.map(_.total).sum
    val ignore = summaries.map(_.ignore).sum

    if (summaries.isEmpty || total == ignore)
      s"${Console.YELLOW}No tests were executed${Console.RESET}"
    else
      summaries.map(_.summary).filter(_.nonEmpty).flatMap(s => colored(s) :: "\n" :: Nil).mkString("", "", "Done")
  }

  def tasks(defs: Array[TaskDef]): Array[Task] =
    defs.map(ZTestTask(_, testClassLoader, runnerType, sendSummary, TestArgs.parse(args)))

  override def receiveMessage(summary: String): Option[String] = {
    SummaryProtocol.deserialize(summary).foreach(s => summaries += s)

    None
  }

  override def serializeTask(task: Task, serializer: TaskDef => String): String =
    serializer(task.taskDef())

  override def deserializeTask(task: String, deserializer: String => TaskDef): Task =
    ZTestTask(deserializer(task), testClassLoader, runnerType, sendSummary, TestArgs.parse(args))
}

final class ZMasterTestRunner(args: Array[String], remoteArgs: Array[String], testClassLoader: ClassLoader)
    extends ZTestRunner(args, remoteArgs, testClassLoader, "master") {

  //This implementation seems to be used when there's only single spec to run
  override val sendSummary: SendSummary = SendSummary.fromSend { summary =>
    summaries += summary
    ()
  }

}

final class ZSlaveTestRunner(
  args: Array[String],
  remoteArgs: Array[String],
  testClassLoader: ClassLoader,
  val sendSummary: SendSummary
) extends ZTestRunner(args, remoteArgs, testClassLoader, "slave") {}

sealed class ZTestTask(
  taskDef: TaskDef,
  testClassLoader: ClassLoader,
  runnerType: String,
  sendSummary: SendSummary,
  testArgs: TestArgs,
  spec: NewOrLegacySpec
) extends BaseTestTask(taskDef, testClassLoader, sendSummary, testArgs, spec) {

  def execute(eventHandler: EventHandler, loggers: Array[Logger], continuation: Array[Task] => Unit): Unit =
    spec match {
      case NewSpecWrapper(zioSpec) =>
        Runtime(ZEnvironment.empty, zioSpec.runtime.runtimeConfig).unsafeRunAsyncWith {
          zioSpec.run
            .provide(ZLayer.succeed(ZIOAppArgs(Chunk.empty)) ++ zio.ZEnv.live)
            .onError(e => ZIO.succeed(println(e.prettyPrint)))
        } { exit =>
          exit match {
            case Exit.Failure(cause) => Console.err.println(s"$runnerType failed: " + cause.prettyPrint)
            case _                   =>
          }
          continuation(Array())
        }
      case LegacySpecWrapper(abstractRunnableSpec) =>
        Runtime(ZEnvironment.empty, abstractRunnableSpec.runtimeConfig).unsafeRunAsyncWith {
          run(eventHandler, abstractRunnableSpec)
            .provide(sbtTestLayer(loggers))
        } { exit =>
          exit match {
            case Exit.Failure(cause) => Console.err.println(s"$runnerType failed: " + cause.prettyPrint)
            case _                   =>
          }
          continuation(Array())
        }
    }
}
object ZTestTask {
  def apply(
    taskDef: TaskDef,
    testClassLoader: ClassLoader,
    runnerType: String,
    sendSummary: SendSummary,
    args: TestArgs
  ): ZTestTask =
    disectTask(taskDef, testClassLoader) match {
      case NewSpecWrapper(zioSpec) =>
        new ZTestTaskNew(taskDef, testClassLoader, runnerType, sendSummary, args, zioSpec)
      case LegacySpecWrapper(abstractRunnableSpec) =>
        new ZTestTaskLegacy(taskDef, testClassLoader, runnerType, sendSummary, args, abstractRunnableSpec)
    }

  def disectTask(taskDef: TaskDef, testClassLoader: ClassLoader): NewOrLegacySpec = {
    import org.portablescala.reflect._
    val fqn = taskDef.fullyQualifiedName().stripSuffix("$") + "$"
    // Creating the class from magic ether
    try {
      val res = Reflect
        .lookupLoadableModuleClass(fqn, testClassLoader)
        .getOrElse(throw new ClassNotFoundException("failed to load object: " + fqn))
        .loadModule()
        .asInstanceOf[ZIOSpec[_]]
      sbt.NewSpecWrapper(res)
    } catch {
      case _: ClassCastException =>
        sbt.LegacySpecWrapper(
          Reflect
            .lookupLoadableModuleClass(fqn, testClassLoader)
            .getOrElse(throw new ClassNotFoundException("failed to load object: " + fqn))
            .loadModule()
            .asInstanceOf[AbstractRunnableSpec]
        )
    }
  }
}

final class ZTestTaskLegacy(
  taskDef: TaskDef,
  testClassLoader: ClassLoader,
  runnerType: String,
  sendSummary: SendSummary,
  testArgs: TestArgs,
  spec: AbstractRunnableSpec
) extends ZTestTask(taskDef, testClassLoader, runnerType, sendSummary, testArgs, sbt.LegacySpecWrapper(spec))

final class ZTestTaskNew(
  taskDef: TaskDef,
  testClassLoader: ClassLoader,
  runnerType: String,
  sendSummary: SendSummary,
  testArgs: TestArgs,
  val newSpec: ZIOSpecAbstract
) extends ZTestTask(taskDef, testClassLoader, runnerType, sendSummary, testArgs, sbt.NewSpecWrapper(newSpec))<|MERGE_RESOLUTION|>--- conflicted
+++ resolved
@@ -18,11 +18,7 @@
 
 import sbt.testing._
 import zio.test.{AbstractRunnableSpec, Summary, TestArgs, ZIOSpec, ZIOSpecAbstract, sbt}
-<<<<<<< HEAD
-import zio.{Chunk, Exit, Runtime, UIO, ZEnvironment, ZIOAppArgs, ZLayer}
-=======
-import zio.{Chunk, Exit, Runtime, ZEnvironment, ZIO, ZIOAppArgs, ZLayer}
->>>>>>> d8f66a72
+import zio.{Chunk, Exit, Runtime, ZEnvironment, ZIOAppArgs, ZLayer}
 
 import scala.collection.mutable
 
