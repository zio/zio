/*
 * Copyright 2019 John A. De Goes and the ZIO Contributors
 *
 * Licensed under the Apache License, Version 2.0 (the "License");
 * you may not use this file except in compliance with the License.
 * You may obtain a copy of the License at
 *
 *     http://www.apache.org/licenses/LICENSE-2.0
 *
 * Unless required by applicable law or agreed to in writing, software
 * distributed under the License is distributed on an "AS IS" BASIS,
 * WITHOUT WARRANTIES OR CONDITIONS OF ANY KIND, either express or implied.
 * See the License for the specific language governing permissions and
 * limitations under the License.
 */

package zio.test.sbt

import sbt.testing._
import zio.FunctionIO
import zio.test.sbt.TestingSupport._
import zio.test.{ Assertion, DefaultRunnableSpec, TestAspect }

import scala.collection.mutable.ArrayBuffer

object ZTestFrameworkSpec {

  def main(args: Array[String]): Unit =
    run(tests: _*)

  def tests = Seq(
    test("should return correct fingerprints")(testFingerprints()),
    test("should report events")(testReportEvents()),
    test("should log messages")(testLogMessages()),
<<<<<<< HEAD
    test("should test only selected test")(testTestSelection())
=======
    test("should return summary when done")(testSummary())
>>>>>>> 8596c734
  )

  def testFingerprints() = {
    val fingerprints = new ZTestFramework().fingerprints.toSeq
    assertEquals("fingerprints", fingerprints, Seq(RunnableSpecFingerprint))
  }

  def testReportEvents() = {
    val reported = ArrayBuffer[Event]()
    loadAndExecute(failingSpecFQN, reported.append(_))

    val expected = Set(
      sbtEvent(failingSpecFQN, "failing test", Status.Failure),
      sbtEvent(failingSpecFQN, "passing test", Status.Success),
      sbtEvent(failingSpecFQN, "ignored test", Status.Ignored)
    )

    assertEquals("reported events", reported.toSet, expected)
  }

  private def sbtEvent(fqn: String, label: String, status: Status) =
    ZTestEvent(fqn, new TestSelector(label), status, None, 0, RunnableSpecFingerprint)

  def testLogMessages() = {
    val loggers = Seq.fill(3)(new MockLogger)

    loadAndExecute(failingSpecFQN, loggers = loggers)

    loggers.map(_.messages) foreach (
      messages =>
        assertEquals(
          "logged messages",
          messages.toList.dropRight(1),
          List(
            s"info: ${red("- some suite")}",
            s"info:   ${red("- failing test")}",
            s"info:     ${blue("1")} did not satisfy ${cyan("equalTo(2)")}",
            s"info:   ${green("+")} passing test"
          )
        )
      )
  }

<<<<<<< HEAD
  def testTestSelection() = {
    val loggers = Seq(new MockLogger)

    loadAndExecute(failingSpecFQN, loggers = loggers, testArgs = Array("-t", "passing test"))

    loggers.map(_.messages) foreach (
      messages =>
        assertEquals(
          "logged messages",
          messages.toList.dropRight(1),
          List(
            s"info: ${green("+")} some suite",
            s"info:   ${green("+")} passing test"
          )
        )
      )
  }

  private def loadAndExecute(
    fqn: String,
    eventHandler: EventHandler = _ => (),
    loggers: Seq[Logger] = Nil,
    testArgs: Array[String] = Array.empty
  ) = {
=======
  def testSummary() = {
    val taskDef = new TaskDef(failingSpecFQN, RunnableSpecFingerprint, false, Array())
    val runner  = new ZTestFramework().runner(Array(), Array(), getClass.getClassLoader)
    val task = runner
      .tasks(Array(taskDef))
      .map(task => {
        val zTestTask = task.asInstanceOf[BaseTestTask]
        new ZTestTask(zTestTask.taskDef, zTestTask.testClassLoader, FunctionIO.succeed("foo") >>> zTestTask.sendSummary)
      })
      .head

    task.execute(_ => (), Array.empty)

    assertEquals("done contains summary", runner.done(), "foo\nDone")
  }

  private def loadAndExecute(fqn: String, eventHandler: EventHandler = _ => (), loggers: Seq[Logger] = Nil) = {
>>>>>>> 8596c734
    val taskDef = new TaskDef(fqn, RunnableSpecFingerprint, false, Array())
    val task = new ZTestFramework()
      .runner(testArgs, Array(), getClass.getClassLoader)
      .tasks(Array(taskDef))
      .head

    task.execute(eventHandler, loggers.toArray)
  }

  lazy val failingSpecFQN = SimpleFailingSpec.getClass.getName
  object SimpleFailingSpec
      extends DefaultRunnableSpec(
        zio.test.suite("some suite")(
          zio.test.test("failing test") {
            zio.test.assert(1, Assertion.equalTo(2))
          },
          zio.test.test("passing test") {
            zio.test.assert(1, Assertion.equalTo(1))
          },
          zio.test.test("ignored test") {
            zio.test.assert(1, Assertion.equalTo(2))
          } @@ TestAspect.ignore
        )
      )
}<|MERGE_RESOLUTION|>--- conflicted
+++ resolved
@@ -19,7 +19,7 @@
 import sbt.testing._
 import zio.FunctionIO
 import zio.test.sbt.TestingSupport._
-import zio.test.{ Assertion, DefaultRunnableSpec, TestAspect }
+import zio.test.{ Assertion, DefaultRunnableSpec, TestArgs, TestAspect }
 
 import scala.collection.mutable.ArrayBuffer
 
@@ -32,11 +32,8 @@
     test("should return correct fingerprints")(testFingerprints()),
     test("should report events")(testReportEvents()),
     test("should log messages")(testLogMessages()),
-<<<<<<< HEAD
-    test("should test only selected test")(testTestSelection())
-=======
+    test("should test only selected test")(testTestSelection()),
     test("should return summary when done")(testSummary())
->>>>>>> 8596c734
   )
 
   def testFingerprints() = {
@@ -80,7 +77,6 @@
       )
   }
 
-<<<<<<< HEAD
   def testTestSelection() = {
     val loggers = Seq(new MockLogger)
 
@@ -99,13 +95,6 @@
       )
   }
 
-  private def loadAndExecute(
-    fqn: String,
-    eventHandler: EventHandler = _ => (),
-    loggers: Seq[Logger] = Nil,
-    testArgs: Array[String] = Array.empty
-  ) = {
-=======
   def testSummary() = {
     val taskDef = new TaskDef(failingSpecFQN, RunnableSpecFingerprint, false, Array())
     val runner  = new ZTestFramework().runner(Array(), Array(), getClass.getClassLoader)
@@ -113,7 +102,12 @@
       .tasks(Array(taskDef))
       .map(task => {
         val zTestTask = task.asInstanceOf[BaseTestTask]
-        new ZTestTask(zTestTask.taskDef, zTestTask.testClassLoader, FunctionIO.succeed("foo") >>> zTestTask.sendSummary)
+        new ZTestTask(
+          zTestTask.taskDef,
+          zTestTask.testClassLoader,
+          FunctionIO.succeed("foo") >>> zTestTask.sendSummary,
+          TestArgs.empty
+        )
       })
       .head
 
@@ -122,8 +116,12 @@
     assertEquals("done contains summary", runner.done(), "foo\nDone")
   }
 
-  private def loadAndExecute(fqn: String, eventHandler: EventHandler = _ => (), loggers: Seq[Logger] = Nil) = {
->>>>>>> 8596c734
+  private def loadAndExecute(
+    fqn: String,
+    eventHandler: EventHandler = _ => (),
+    loggers: Seq[Logger] = Nil,
+    testArgs: Array[String] = Array.empty
+  ) = {
     val taskDef = new TaskDef(fqn, RunnableSpecFingerprint, false, Array())
     val task = new ZTestFramework()
       .runner(testArgs, Array(), getClass.getClassLoader)
