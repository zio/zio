--- conflicted
+++ resolved
@@ -12,11 +12,7 @@
   TestLogger,
   ZIOSpecAbstract
 }
-<<<<<<< HEAD
-import zio.{Chunk, Clock, Layer, Runtime, Scope, UIO, ULayer, ZEnvironment, ZIO, ZIOAppArgs, ZLayer, ZTraceElement}
-=======
-import zio.{Chunk, Clock, Random, Runtime, Scope, ZEnvironment, ZIO, ZIOAppArgs, ZLayer, ZTraceElement}
->>>>>>> cbf669a4
+import zio.{Chunk, Runtime, Scope, ZEnvironment, ZIO, ZIOAppArgs, ZLayer, ZTraceElement}
 
 abstract class BaseTestTask(
   val taskDef: TaskDef,
@@ -29,12 +25,8 @@
   protected def run(
     eventHandler: EventHandler,
     spec: AbstractRunnableSpec
-<<<<<<< HEAD
-  ): ZIO[TestLogger, Throwable, Unit] =
-=======
-  ): ZIO[TestLogger with Clock with TestOutput with ExecutionEventSink with Random, Throwable, Unit] = {
+  ): ZIO[TestLogger with TestOutput with ExecutionEventSink, Throwable, Unit] = {
     assert(eventHandler != null)
->>>>>>> cbf669a4
     for {
       summary <- spec.runSpec(FilteredSpec(spec.spec, args))
       _       <- sendSummary.provideEnvironment(ZEnvironment(summary))
@@ -74,43 +66,6 @@
         constructLayer[spec.Environment](spec.layer)
       )
 
-<<<<<<< HEAD
-    val filledTestlayer: ZLayer[Scope, Nothing, TestEnvironment] =
-      (zio.ZEnv.live ++ ZLayer.environment[Scope]) >>> TestEnvironment.live
-
-    val layer: ZLayer[Scope, Error, spec.Environment] =
-      (argslayer +!+ filledTestlayer) >>> spec.layer.mapError(e => new Error(e.toString))
-
-    val fullLayer: ZLayer[
-      Any,
-      Error,
-      spec.Environment with ZIOAppArgs with TestEnvironment with Scope
-    ] =
-      Scope.default >>> (layer +!+ argslayer +!+ filledTestlayer +!+ ZLayer.environment[Scope])
-
-    val testLoggers: Layer[Nothing, TestLogger] = sbtTestLayer(loggers)
-
-    for {
-      spec <- spec
-                .runSpec(FilteredSpec(spec.spec, args), args, sendSummary)
-                .provideLayer(
-                  testLoggers +!+ fullLayer
-                )
-      events = ZTestEvent.from(spec, taskDef.fullyQualifiedName(), taskDef.fingerprint())
-      _     <- ZIO.foreach(events)(e => ZIO.attempt(eventHandler.handle(e)))
-    } yield ()
-  }
-
-  protected def sbtTestLayer(
-    loggers: Array[Logger]
-  ): Layer[Nothing, TestLogger] =
-    ZLayer.succeed[TestLogger](new TestLogger {
-      def logLine(line: String)(implicit trace: ZTraceElement): UIO[Unit] =
-        ZIO.attempt(loggers.foreach(_.info(colored(line)))).ignore
-    }) ++ Clock.live
-
-=======
->>>>>>> cbf669a4
   override def execute(eventHandler: EventHandler, loggers: Array[Logger]): Array[Task] =
     try {
       spec match {
