/*
 * Copyright 2019-2022 John A. De Goes and the ZIO Contributors
 *
 * Licensed under the Apache License, Version 2.0 (the "License");
 * you may not use this file except in compliance with the License.
 * You may obtain a copy of the License at
 *
 *     http://www.apache.org/licenses/LICENSE-2.0
 *
 * Unless required by applicable law or agreed to in writing, software
 * distributed under the License is distributed on an "AS IS" BASIS,
 * WITHOUT WARRANTIES OR CONDITIONS OF ANY KIND, either express or implied.
 * See the License for the specific language governing permissions and
 * limitations under the License.
 */

package zio.test.sbt

import sbt.testing._
import zio.test.{
  AbstractRunnableSpec,
  FilteredSpec,
  Summary,
  TestArgs,
  TestEnvironment,
  TestLogger,
  ZIOSpecAbstract,
  sbt
}
<<<<<<< HEAD
import zio.{Chunk, Exit, Layer, Runtime, Scope, ULayer, ZEnvironment, ZIO, ZIOAppArgs, ZLayer}
=======
import zio.{Exit, Layer, Runtime, Scope, ZEnvironment, ZIO, ZIOAppArgs}
>>>>>>> cbf669a4

import scala.collection.mutable

sealed abstract class ZTestRunner(
  val args: Array[String],
  val remoteArgs: Array[String],
  testClassLoader: ClassLoader,
  runnerType: String
) extends Runner {
  def sendSummary: SendSummary

  val summaries: mutable.Buffer[Summary] = mutable.Buffer.empty

  def done(): String = {
    val total  = summaries.map(_.total).sum
    val ignore = summaries.map(_.ignore).sum

    if (summaries.isEmpty || total == ignore)
      s"${Console.YELLOW}No tests were executed${Console.RESET}"
    else
      summaries.map(_.summary).filter(_.nonEmpty).flatMap(s => colored(s) :: "\n" :: Nil).mkString("", "", "Done")
  }

  def tasks(defs: Array[TaskDef]): Array[Task] =
    defs.map(ZTestTask(_, testClassLoader, runnerType, sendSummary, TestArgs.parse(args)))

  override def receiveMessage(summary: String): Option[String] = {
    SummaryProtocol.deserialize(summary).foreach(s => summaries += s)

    None
  }

  override def serializeTask(task: Task, serializer: TaskDef => String): String =
    serializer(task.taskDef())

  override def deserializeTask(task: String, deserializer: String => TaskDef): Task =
    ZTestTask(deserializer(task), testClassLoader, runnerType, sendSummary, TestArgs.parse(args))
}

final class ZMasterTestRunner(args: Array[String], remoteArgs: Array[String], testClassLoader: ClassLoader)
    extends ZTestRunner(args, remoteArgs, testClassLoader, "master") {

  //This implementation seems to be used when there's only single spec to run
  override val sendSummary: SendSummary = SendSummary.fromSend { summary =>
    summaries += summary
    ()
  }

}

final class ZSlaveTestRunner(
  args: Array[String],
  remoteArgs: Array[String],
  testClassLoader: ClassLoader,
  val sendSummary: SendSummary
) extends ZTestRunner(args, remoteArgs, testClassLoader, "slave") {}

sealed class ZTestTask(
  taskDef: TaskDef,
  testClassLoader: ClassLoader,
  runnerType: String,
  sendSummary: SendSummary,
  testArgs: TestArgs,
  spec: NewOrLegacySpec
) extends BaseTestTask(taskDef, testClassLoader, sendSummary, testArgs, spec) {

  def execute(eventHandler: EventHandler, loggers: Array[Logger], continuation: Array[Task] => Unit): Unit =
    spec match {
      case NewSpecWrapper(zioSpec) => {

        val fullLayer: Layer[
          Error,
<<<<<<< HEAD
          zioSpec.Environment with ZIOAppArgs with TestEnvironment with Scope
=======
          zioSpec.Environment with ZIOAppArgs with TestEnvironment with Scope with TestLogger
>>>>>>> cbf669a4
        ] =
          constructLayer[zioSpec.Environment](zioSpec.layer)

        Runtime(ZEnvironment.empty, zioSpec.hook(zioSpec.runtime.runtimeConfig)).unsafeRunAsyncWith {
          val logic =
            for {
              _ <- zioSpec
                     .runSpec(FilteredSpec(zioSpec.spec, args), args)
                     .provideLayer(
                       fullLayer
                     )
              // TODO Confirm if/how these events needs to be handled in #6481
              //    Check XML behavior
              //              events = ZTestEvent.from(taskDef.fullyQualifiedName(), taskDef.fingerprint())
              //              _     <- ZIO.foreach(events)(e => ZIO.attempt(eventHandler.handle(e)))
            } yield ()
          logic
            .onError(e => ZIO.succeed(println(e.prettyPrint)))
        } { exit =>
          exit match {
            case Exit.Failure(cause) => Console.err.println(s"$runnerType failed: " + cause.prettyPrint)
            case _                   =>
          }
          continuation(Array())
        }
      }
      case LegacySpecWrapper(abstractRunnableSpec) =>
        Runtime(ZEnvironment.empty, abstractRunnableSpec.runtimeConfig).unsafeRunAsyncWith {
          run(eventHandler, abstractRunnableSpec)
            .provide(sharedFilledTestlayer)
        } { exit =>
          exit match {
            case Exit.Failure(cause) => Console.err.println(s"$runnerType failed: " + cause.prettyPrint)
            case _                   =>
          }
          continuation(Array())
        }
    }
}
object ZTestTask {
  def apply(
    taskDef: TaskDef,
    testClassLoader: ClassLoader,
    runnerType: String,
    sendSummary: SendSummary,
    args: TestArgs
  ): ZTestTask =
    disectTask(taskDef, testClassLoader) match {
      case NewSpecWrapper(zioSpec) =>
        new ZTestTaskNew(taskDef, testClassLoader, runnerType, sendSummary, args, zioSpec)
      case LegacySpecWrapper(abstractRunnableSpec) =>
        new ZTestTaskLegacy(taskDef, testClassLoader, runnerType, sendSummary, args, abstractRunnableSpec)
    }

  def disectTask(taskDef: TaskDef, testClassLoader: ClassLoader): NewOrLegacySpec = {
    import org.portablescala.reflect._
    val fqn = taskDef.fullyQualifiedName().stripSuffix("$") + "$"
    val module =
      Reflect
        .lookupLoadableModuleClass(fqn, testClassLoader)
        .getOrElse(throw new ClassNotFoundException("failed to load object: " + fqn))
        .loadModule()
    module match {
      case specAbstract: ZIOSpecAbstract => sbt.NewSpecWrapper(specAbstract)
      case _ =>
        sbt.LegacySpecWrapper(
          module
            .asInstanceOf[AbstractRunnableSpec]
        )
    }

  }
}

final class ZTestTaskLegacy(
  taskDef: TaskDef,
  testClassLoader: ClassLoader,
  runnerType: String,
  sendSummary: SendSummary,
  testArgs: TestArgs,
  spec: AbstractRunnableSpec
) extends ZTestTask(taskDef, testClassLoader, runnerType, sendSummary, testArgs, sbt.LegacySpecWrapper(spec))

final class ZTestTaskNew(
  taskDef: TaskDef,
  testClassLoader: ClassLoader,
  runnerType: String,
  sendSummary: SendSummary,
  testArgs: TestArgs,
  val newSpec: ZIOSpecAbstract
) extends ZTestTask(taskDef, testClassLoader, runnerType, sendSummary, testArgs, sbt.NewSpecWrapper(newSpec))<|MERGE_RESOLUTION|>--- conflicted
+++ resolved
@@ -27,11 +27,7 @@
   ZIOSpecAbstract,
   sbt
 }
-<<<<<<< HEAD
-import zio.{Chunk, Exit, Layer, Runtime, Scope, ULayer, ZEnvironment, ZIO, ZIOAppArgs, ZLayer}
-=======
 import zio.{Exit, Layer, Runtime, Scope, ZEnvironment, ZIO, ZIOAppArgs}
->>>>>>> cbf669a4
 
 import scala.collection.mutable
 
@@ -104,11 +100,7 @@
 
         val fullLayer: Layer[
           Error,
-<<<<<<< HEAD
-          zioSpec.Environment with ZIOAppArgs with TestEnvironment with Scope
-=======
           zioSpec.Environment with ZIOAppArgs with TestEnvironment with Scope with TestLogger
->>>>>>> cbf669a4
         ] =
           constructLayer[zioSpec.Environment](zioSpec.layer)
 
