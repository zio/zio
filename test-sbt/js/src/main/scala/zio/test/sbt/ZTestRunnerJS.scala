/*
 * Copyright 2019-2022 John A. De Goes and the ZIO Contributors
 *
 * Licensed under the Apache License, Version 2.0 (the "License");
 * you may not use this file except in compliance with the License.
 * You may obtain a copy of the License at
 *
 *     http://www.apache.org/licenses/LICENSE-2.0
 *
 * Unless required by applicable law or agreed to in writing, software
 * distributed under the License is distributed on an "AS IS" BASIS,
 * WITHOUT WARRANTIES OR CONDITIONS OF ANY KIND, either express or implied.
 * See the License for the specific language governing permissions and
 * limitations under the License.
 */

package zio.test.sbt

import sbt.testing._
import zio.test.{FilteredSpec, Summary, TestArgs, TestEnvironment, TestLogger, ZIOSpecAbstract}
import zio.{Exit, Layer, Runtime, Scope, Unsafe, ZEnvironment, ZIO, ZIOAppArgs, ZLayer}

import scala.collection.mutable

sealed abstract class ZTestRunnerJS(
  val args: Array[String],
  val remoteArgs: Array[String],
  testClassLoader: ClassLoader,
  runnerType: String
) extends Runner {
  def sendSummary: SendSummary

  val summaries: mutable.Buffer[Summary] = mutable.Buffer.empty

  def done(): String = {
    val total  = summaries.map(_.total).sum
    val ignore = summaries.map(_.ignore).sum

    if (summaries.isEmpty || total == ignore)
      s"${Console.YELLOW}No tests were executed${Console.RESET}"
    else
      summaries
        .map(_.failureDetails)
        .filter(_.nonEmpty)
        .flatMap(s => colored(s) :: "\n" :: Nil)
        .mkString("", "", "Done")
  }

  def tasks(defs: Array[TaskDef]): Array[Task] =
    defs.map(ZTestTask(_, testClassLoader, runnerType, sendSummary, TestArgs.parse(args)))

  override def receiveMessage(summary: String): Option[String] = {
    SummaryProtocol.deserialize(summary).foreach(s => summaries += s)

    None
  }

  override def serializeTask(task: Task, serializer: TaskDef => String): String =
    serializer(task.taskDef())

  // This is what prevents us from utilizing merged Specs.
  // When we try to round trip, we only deserialize the first task, so all the others
  // that were merged in are lost.
  override def deserializeTask(task: String, deserializer: String => TaskDef): Task =
    ZTestTask(deserializer(task), testClassLoader, runnerType, sendSummary, TestArgs.parse(args))
}

final class ZMasterTestRunnerJS(args: Array[String], remoteArgs: Array[String], testClassLoader: ClassLoader)
    extends ZTestRunnerJS(args, remoteArgs, testClassLoader, "master") {

  //This implementation seems to be used when there's only single spec to run
  override val sendSummary: SendSummary = SendSummary.fromSend { summary =>
    summaries += summary
    ()
  }

}

final class ZSlaveTestRunnerJS(
  args: Array[String],
  remoteArgs: Array[String],
  testClassLoader: ClassLoader,
  val sendSummary: SendSummary
) extends ZTestRunnerJS(args, remoteArgs, testClassLoader, "slave") {}

sealed class ZTestTask(
  taskDef: TaskDef,
  testClassLoader: ClassLoader,
  runnerType: String,
  sendSummary: SendSummary,
  testArgs: TestArgs,
  spec: ZIOSpecAbstract
) extends BaseTestTask(taskDef, testClassLoader, sendSummary, testArgs, spec, Runtime.default) {

  def execute(eventHandler: EventHandler, loggers: Array[Logger], continuation: Array[Task] => Unit): Unit =
<<<<<<< HEAD
    Unsafe.unsafeCompat { implicit u =>
      Runtime.default.unsafeRunAsyncWith {
        val logic =
          ZIO.consoleWith { console =>
            (for {
              summary <- spec
                           .runSpecInfallible(FilteredSpec(spec.spec, args), args, console)
              _ <- sendSummary.provide(ZLayer.succeed(summary))
              // TODO Confirm if/how these events needs to be handled in #6481
              //    Check XML behavior
              _ <- ZIO.when(summary.status == Summary.Failure) {
                     ZIO.attempt(
                       eventHandler.handle(
                         ZTestEvent(
                           fullyQualifiedName = taskDef.fullyQualifiedName(),
                           // taskDef.selectors() is "one to many" so we can expect nonEmpty here
                           selector = taskDef.selectors().head,
                           status = Status.Failure,
                           maybeThrowable = None,
                           duration = 0L,
                           fingerprint = ZioSpecFingerprint
                         )
=======
    Runtime.default.unsafeRunAsyncWith {
      val logic =
        ZIO.consoleWith { console =>
          (for {
            summary <- spec
                         .runSpecAsApp(FilteredSpec(spec.spec, args), args, console)
            _ <- sendSummary.provide(ZLayer.succeed(summary))
            // TODO Confirm if/how these events needs to be handled in #6481
            //    Check XML behavior
            _ <- ZIO.when(summary.status == Summary.Failure) {
                   ZIO.attempt(
                     eventHandler.handle(
                       ZTestEvent(
                         fullyQualifiedName = taskDef.fullyQualifiedName(),
                         // taskDef.selectors() is "one to many" so we can expect nonEmpty here
                         selector = taskDef.selectors().head,
                         status = Status.Failure,
                         maybeThrowable = None,
                         duration = 0L,
                         fingerprint = ZioSpecFingerprint
>>>>>>> b5b19e89
                       )
                     )
                   }
            } yield ())
              .provideLayer(
                sharedFilledTestLayer
              )
          }
        logic
      } { exit =>
        exit match {
          case Exit.Failure(cause) => Console.err.println(s"$runnerType failed.")
          case _                   =>
        }
        continuation(Array())
      }
    }
}
object ZTestTask {
  def apply(
    taskDef: TaskDef,
    testClassLoader: ClassLoader,
    runnerType: String,
    sendSummary: SendSummary,
    args: TestArgs
  ): ZTestTask = {
    val zioSpec = disectTask(taskDef, testClassLoader)
    new ZTestTask(taskDef, testClassLoader, runnerType, sendSummary, args, zioSpec)
  }

  private def disectTask(taskDef: TaskDef, testClassLoader: ClassLoader): ZIOSpecAbstract = {
    import org.portablescala.reflect._
    val fqn = taskDef.fullyQualifiedName().stripSuffix("$") + "$"
    Reflect
      .lookupLoadableModuleClass(fqn, testClassLoader)
      .getOrElse(throw new ClassNotFoundException("failed to load object: " + fqn))
      .loadModule()
      .asInstanceOf[ZIOSpecAbstract]
  }
}<|MERGE_RESOLUTION|>--- conflicted
+++ resolved
@@ -93,14 +93,13 @@
 ) extends BaseTestTask(taskDef, testClassLoader, sendSummary, testArgs, spec, Runtime.default) {
 
   def execute(eventHandler: EventHandler, loggers: Array[Logger], continuation: Array[Task] => Unit): Unit =
-<<<<<<< HEAD
     Unsafe.unsafeCompat { implicit u =>
       Runtime.default.unsafeRunAsyncWith {
         val logic =
           ZIO.consoleWith { console =>
             (for {
               summary <- spec
-                           .runSpecInfallible(FilteredSpec(spec.spec, args), args, console)
+                           .runSpecAsApp(FilteredSpec(spec.spec, args), args, console)
               _ <- sendSummary.provide(ZLayer.succeed(summary))
               // TODO Confirm if/how these events needs to be handled in #6481
               //    Check XML behavior
@@ -116,28 +115,6 @@
                            duration = 0L,
                            fingerprint = ZioSpecFingerprint
                          )
-=======
-    Runtime.default.unsafeRunAsyncWith {
-      val logic =
-        ZIO.consoleWith { console =>
-          (for {
-            summary <- spec
-                         .runSpecAsApp(FilteredSpec(spec.spec, args), args, console)
-            _ <- sendSummary.provide(ZLayer.succeed(summary))
-            // TODO Confirm if/how these events needs to be handled in #6481
-            //    Check XML behavior
-            _ <- ZIO.when(summary.status == Summary.Failure) {
-                   ZIO.attempt(
-                     eventHandler.handle(
-                       ZTestEvent(
-                         fullyQualifiedName = taskDef.fullyQualifiedName(),
-                         // taskDef.selectors() is "one to many" so we can expect nonEmpty here
-                         selector = taskDef.selectors().head,
-                         status = Status.Failure,
-                         maybeThrowable = None,
-                         duration = 0L,
-                         fingerprint = ZioSpecFingerprint
->>>>>>> b5b19e89
                        )
                      )
                    }
